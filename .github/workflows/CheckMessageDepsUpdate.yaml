name: Check msgs / srvs update
on:
  schedule:
    - cron: "0 0 * * 1"
  workflow_dispatch:

jobs:
  check_message_updates:
    name: Check message updates
    runs-on: ubuntu-22.04
    steps:
      - name: checkout
        uses: actions/checkout@v5
        with:
          fetch-depth: 0
          path: scenario_simulator_v2

<<<<<<< HEAD
      - name: Install uv
        uses: astral-sh/setup-uv@v6
=======
      - name: Set up Python
        uses: actions/setup-python@v6
        with:
          python-version: "3.10"
>>>>>>> 9aa715b5

      - name: Set up Python
        run: uv python install

      - name: Install dependencies
        run: |
          uvx --from vcstool vcs import scenario_simulator_v2/external < scenario_simulator_v2/dependency_humble.repos

      - name: Install Python dependencies
        run: |
          cd scenario_simulator_v2
          uv sync --locked --all-extras --dev

      - name: Check updates
        shell: bash
        run: |
          cd scenario_simulator_v2
          uv run python3 .github/msgs_checker.py
        env:
          GITHUB_TOKEN: ${{ secrets.GITHUB_TOKEN }}
          GITHUB_REPOSITORY: ${{ github.repository }}
          ISSUE_NUMBER: 1203<|MERGE_RESOLUTION|>--- conflicted
+++ resolved
@@ -15,15 +15,8 @@
           fetch-depth: 0
           path: scenario_simulator_v2
 
-<<<<<<< HEAD
       - name: Install uv
         uses: astral-sh/setup-uv@v6
-=======
-      - name: Set up Python
-        uses: actions/setup-python@v6
-        with:
-          python-version: "3.10"
->>>>>>> 9aa715b5
 
       - name: Set up Python
         run: uv python install
