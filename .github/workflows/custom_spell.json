{
  "ignorePaths": [
    "*.drawio",
    "*/**/CHANGELOG.rst",
    "external/lanelet2_matching/**",
    "openscenario/openscenario_utility/openscenario_utility/resources/*.xsd"
  ],
  "words": [
    "ARGN",
    "AUTORCC",
    "classname",
    "DBOOST",
    "DBUILD",
    "DWITH_INTEGRATION_TEST",
    "engageable",
    "libunwind",
    "npcs",
<<<<<<< HEAD
    "okta",
    "oktas",
    "parametersetaction",
    "Petrich",
    "piotr",
=======
>>>>>>> 59da5cc5
    "pluggable",
    "protos",
    "randomizer",
    "randomizers",
    "subspline",
    "TESTRANDOMIZER",
    "travelling"
  ]
}<|MERGE_RESOLUTION|>--- conflicted
+++ resolved
@@ -15,14 +15,8 @@
     "engageable",
     "libunwind",
     "npcs",
-<<<<<<< HEAD
     "okta",
     "oktas",
-    "parametersetaction",
-    "Petrich",
-    "piotr",
-=======
->>>>>>> 59da5cc5
     "pluggable",
     "protos",
     "randomizer",
