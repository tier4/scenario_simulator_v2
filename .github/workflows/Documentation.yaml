name: Documentation

on:
  workflow_dispatch:
  schedule:
    - cron: 0 0 * * *
  push:
    branches:
      - master
  pull_request:
    branches:
      - master

jobs:
  generate:
    name: Generate Documentation
    runs-on: ubuntu-18.04
    steps:
      - uses: actions/checkout@v2-beta
      - uses: docker-practice/actions-setup-docker@master
      - name: run protoc-gen-doc
        run: docker run --rm -v $(pwd)/simulation/simulation_interface/proto/:/protos -v $(pwd)/docs/proto_doc:/out pseudomuto/protoc-gen-doc --doc_opt=markdown,protobuf.md
      - name: Set up Python
        uses: actions/setup-python@v1
        with:
          python-version: "3.6.15"
      - name: Install
<<<<<<< HEAD
        run: pip3 install mkdocs mkdocs-material pymdown-extensions fontawesome_markdown markdown python-markdown-math plantuml-markdown mkdocs-codeinclude-plugin
=======
        run: pip3 install mkdocs mkdocs-material pymdown-extensions fontawesome_markdown markdown python-markdown-math plantuml-markdown mkdocs-codeinclude-plugin mkdocs-git-revision-date-localized-plugin
>>>>>>> 3588138f
      - name: Install doxygen/depends of doxybook
        run: sudo apt install -y doxygen wget
      - name: Wget package
        run: |
          wget https://github.com/matusnovak/doxybook2/releases/download/v1.2.3/doxybook2-linux-amd64-v1.2.3.zip
          mkdir -p ~/doxybook2
          cp -rf . ~/doxybook2
          cd ~/doxybook2
          unzip doxybook2-linux-amd64-v1.2.3.zip
      # generating traffic_simulator package documentation
      - name: Generate doxygen for traffic_simulator package
        run: |
          cd docs/package/traffic_simulator
          doxygen Doxyfile
      - name: Generate markdown for traffic_simulator package
        run: |
          export PATH="$PATH:~/doxybook2/bin"
          cd docs/package/traffic_simulator
          mkdir -p ./markdown/Classes
          doxybook2 --input ./build/ --output ./markdown -c config.json
      # generating simple_sensor_simulator package documentation
      - name: Generate doxygen for simple_sensor_simulator package
        run: |
          cd docs/package/simple_sensor_simulator
          doxygen Doxyfile
      - name: Generate markdown for simple_sensor_simulator package
        run: |
          export PATH="$PATH:~/doxybook2/bin"
          cd docs/package/simple_sensor_simulator
          mkdir -p ./markdown/Classes
          doxybook2 --input ./build/ --output ./markdown -c config.json
      # generating simulation_interface package documentation
      - name: Generate doxygen for simulation_interface package
        run: |
          cd docs/package/simulation_interface
          doxygen Doxyfile
      - name: Generate markdown for simulation_interface package
        run: |
          export PATH="$PATH:~/doxybook2/bin"
          cd docs/package/simulation_interface
          mkdir -p ./markdown/Classes
          doxybook2 --input ./build/ --output ./markdown -c config.json
      # generating openscenario_interpreter package documentation
      - name: Generate doxygen for openscenario_interpreter package
        run: |
          cd docs/package/openscenario_interpreter
          doxygen Doxyfile
      - name: Generate markdown for openscenario_interpreter package
        run: |
          export PATH="$PATH:~/doxybook2/bin"
          cd docs/package/openscenario_interpreter
          mkdir -p ./markdown/Classes
          doxybook2 --input ./build/ --output ./markdown -c config.json
      # generating openscenario_visualization package documentation
      - name: Generate doxygen for openscenario_visualization package
        run: |
          cd docs/package/openscenario_visualization
          doxygen Doxyfile
      - name: Generate markdown for openscenario_visualization package
        run: |
          export PATH="$PATH:~/doxybook2/bin"
          cd docs/package/openscenario_visualization
          mkdir -p ./markdown/Classes
          doxybook2 --input ./build/ --output ./markdown -c config.json
      - name: Generate documentation
        run: mkdocs build
      - name: "Upload Artifact"
        uses: actions/upload-artifact@v2
        with:
          name: site
          path: site
          retention-days: 1
      - name: Publish Report
        if: ${{ github.event_name == 'push' || github.event_name == 'schedule' || github.event_name == 'workflow_dispatch'}}
        uses: peaceiris/actions-gh-pages@v3
        with:
          personal_token: ${{ secrets.BLOOM_GITHUB_TOKEN }}
          publish_dir: site
          keep_files: false
          external_repository: tier4/scenario_simulator_v2-docs<|MERGE_RESOLUTION|>--- conflicted
+++ resolved
@@ -25,11 +25,7 @@
         with:
           python-version: "3.6.15"
       - name: Install
-<<<<<<< HEAD
-        run: pip3 install mkdocs mkdocs-material pymdown-extensions fontawesome_markdown markdown python-markdown-math plantuml-markdown mkdocs-codeinclude-plugin
-=======
         run: pip3 install mkdocs mkdocs-material pymdown-extensions fontawesome_markdown markdown python-markdown-math plantuml-markdown mkdocs-codeinclude-plugin mkdocs-git-revision-date-localized-plugin
->>>>>>> 3588138f
       - name: Install doxygen/depends of doxybook
         run: sudo apt install -y doxygen wget
       - name: Wget package
