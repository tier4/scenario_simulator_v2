--- conflicted
+++ resolved
@@ -27,11 +27,8 @@
           openscenario_msgs,
           openscenario_utility,
           openscenario_visualization,
-<<<<<<< HEAD
           scenario_runner_mock,
-=======
           scenario_simulator_exception,
->>>>>>> 79e87f3c
           scenario_simulator_v2,
           scenario_test_runner,
           simple_junit,
