--- conflicted
+++ resolved
@@ -133,12 +133,8 @@
   x = std::vector<double>(3);
   double a2 = a * a;
   /**
-<<<<<<< HEAD
-   * @note Tschirnhaus transformation, transform into x^3 + q*x + r = 0
-=======
    * @note Tschirnhaus transformation, transform into x^3 + 3q*x + 2r = 0
    * @sa https://oshima-gakushujuku.com/blog/math/formula-qubic-equation/
->>>>>>> c130cedd
    */
   double q = (a2 - 3 * b) / 9;
   double r = (a * (2 * a2 - 9 * b) + 27 * c) / 54;
