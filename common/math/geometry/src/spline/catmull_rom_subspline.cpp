--- conflicted
+++ resolved
@@ -23,12 +23,6 @@
 {
 double CatmullRomSubspline::getLength() const { return end_s_ - start_s_; }
 
-<<<<<<< HEAD
-std::pair<double, double> CatmullRomSubspline::getAltitudeRange() const
-{
-  if (spline_) {
-    return spline_->getAltitudeRange();
-=======
 /**
  * @brief Get approximation of min and max altitude in the segment - from the control points
  */
@@ -62,7 +56,6 @@
     return {
       min_altitude.value_or(std::numeric_limits<double>::min()),
       max_altitude.value_or(std::numeric_limits<double>::max())};
->>>>>>> 5d31d8f7
   } else {
     return {std::numeric_limits<double>::min(), std::numeric_limits<double>::max()};
   }
