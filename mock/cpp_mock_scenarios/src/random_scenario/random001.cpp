// Copyright 2015 TIER IV, Inc. All rights reserved.
//
// Licensed under the Apache License, Version 2.0 (the "License");
// you may not use this file except in compliance with the License.
// You may obtain a copy of the License at
//
//     http://www.apache.org/licenses/LICENSE-2.0
//
// Unless required by applicable law or agreed to in writing, software
// distributed under the License is distributed on an "AS IS" BASIS,
// WITHOUT WARRANTIES OR CONDITIONS OF ANY KIND, either express or implied.
// See the License for the specific language governing permissions and
// limitations under the License.

#include <ament_index_cpp/get_package_share_directory.hpp>
#include <cpp_mock_scenarios/catalogs.hpp>
#include <cpp_mock_scenarios/cpp_scenario_node.hpp>
#include <memory>
#include <random001_parameters.hpp>
#include <random>
#include <rclcpp/rclcpp.hpp>
#include <string>
#include <traffic_simulator/api/api.hpp>
#include <traffic_simulator_msgs/msg/behavior_parameter.hpp>
#include <vector>

class RandomScenario : public cpp_mock_scenarios::CppScenarioNode
{
public:
  explicit RandomScenario(const rclcpp::NodeOptions & option)
  : cpp_mock_scenarios::CppScenarioNode(
      "lanechange_left", ament_index_cpp::get_package_share_directory("kashiwanoha_map") + "/map",
      "lanelet2_map.osm", __FILE__, false, option),
    param_listener_(std::make_shared<random001::ParamListener>(get_node_parameters_interface())),
    engine_(seed_gen_())
  {
    start();
  }

private:
  std::shared_ptr<random001::ParamListener> param_listener_;
  random001::Params params_;
  std::random_device seed_gen_;
  std::mt19937 engine_;
  double lane_change_position = 0.0;
  bool lane_change_requested = false;
  void spawnRoadParkingVehicles()
  {
    std::normal_distribution<> normal_dist(
      0.0, params_.random_parameters.road_parking_vehicle.s_variance);
    const auto spawn_road_parking_vehicle =
      [&](const auto & entity_index, const auto offset, const auto number_of_vehicles) {
        const auto get_entity_subtype = [](const std::string & entity_type) {
          if (entity_type == "car") {
            return traffic_simulator_msgs::msg::EntitySubtype::CAR;
          } else if (entity_type == "truck") {
            return traffic_simulator_msgs::msg::EntitySubtype::TRUCK;
          } else if (entity_type == "bus") {
            return traffic_simulator_msgs::msg::EntitySubtype::BUS;
          } else if (entity_type == "trailer") {
            return traffic_simulator_msgs::msg::EntitySubtype::TRAILER;
          }
          return traffic_simulator_msgs::msg::EntitySubtype::CAR;
        };

        std::string entity_name = "road_parking_" + std::to_string(entity_index);
        constexpr lanelet::Id spawn_lanelet_id = 34705;
        api_.spawn(
          entity_name,
          traffic_simulator::helper::constructLaneletPose(
            spawn_lanelet_id,
            static_cast<double>(entity_index) / static_cast<double>(number_of_vehicles) *
                traffic_simulator::pose::laneletLength(spawn_lanelet_id, api_.getHdmapUtils()) +
              normal_dist(engine_),
            offset),
          getVehicleParameters(
            get_entity_subtype(params_.random_parameters.road_parking_vehicle.entity_type)));
        api_.getEntity(entity_name)->requestSpeedChange(0, true);
      };
    std::uniform_real_distribution<> dist(
      params_.random_parameters.road_parking_vehicle.min_offset,
      params_.random_parameters.road_parking_vehicle.max_offset);
    for (int i = 0; i < params_.random_parameters.road_parking_vehicle.number_of_vehicle; i++) {
      spawn_road_parking_vehicle(
        i, dist(engine_), params_.random_parameters.road_parking_vehicle.number_of_vehicle);
    }
  }

  /// Despawn parking entity before replacing parking entity.
  void despawnRoadParkingVehicles()
  {
    for (int i = 0; i < params_.random_parameters.road_parking_vehicle.number_of_vehicle; i++) {
      api_.despawn("road_parking_" + std::to_string(i));
    }
  }

  void despawnCrossingPedestrians()
  {
    for (int i = 0; i < params_.random_parameters.crossing_pedestrian.number_of_pedestrian; i++) {
      std::string entity_name = "pedestrian" + std::to_string(i);
      if (api_.isEntityExist(entity_name)) {
        api_.despawn(entity_name);
      }
    }
  }

  void onUpdate() override
  {
    const auto ego_entity = api_.getEntity("ego");
    {
      if (param_listener_->is_old(params_)) {
        /// When the parameter was updated, clear entity before re-spawning entity.
        despawnRoadParkingVehicles();
        despawnCrossingPedestrians();
        param_listener_->refresh_dynamic_parameters();
        params_ = param_listener_->get_params();
        /// Re-spawn road parking vehicle.
        spawnRoadParkingVehicles();
      }
    };

    const auto spawn_and_change_lane = [&](const auto & entity_name, const auto spawn_s_value) {
      if (!api_.isEntityExist(entity_name)) {
        auto entity = api_.spawn(
          entity_name, traffic_simulator::helper::constructLaneletPose(34513, spawn_s_value, 0.0),
          getVehicleParameters());
        std::uniform_real_distribution<> speed_distribution(
          params_.random_parameters.lane_following_vehicle.min_speed,
          params_.random_parameters.lane_following_vehicle.max_speed);
        const auto speed = speed_distribution(engine_);
        entity->requestSpeedChange(speed, true);
        entity->setLinearVelocity(speed);
        std::uniform_real_distribution<> lane_change_position_distribution(
          0.0, traffic_simulator::pose::laneletLength(34684, api_.getHdmapUtils()));
        lane_change_position = lane_change_position_distribution(engine_);
        lane_change_requested = false;
      }
      /// Checking the ego entity overs the lane change position.
      if (ego_entity->isInLanelet()) {
        const auto lanelet_pose = ego_entity->getCanonicalizedStatus().getLaneletPose();
        if (lanelet_pose.lanelet_id == 34684 && std::abs(lanelet_pose.s) >= lane_change_position) {
          api_.getEntity(entity_name)
            ->requestLaneChange(traffic_simulator::lane_change::Direction::RIGHT);
          lane_change_requested = true;
        }
      }
    };

    if (ego_entity->isInLanelet(34684, 0.1)) {
      spawn_and_change_lane("lane_following_0", 0.0);
    }

    /// Spawn and cross pedestrian if it does not exist and ego entity does not exists on lane "34576"
    const auto spawn_and_cross_pedestrian = [&](const auto & entity_index) {
      std::string entity_name = "pedestrian" + std::to_string(entity_index);
      constexpr lanelet::Id lanelet_id = 34392;
      if (
        !api_.isEntityExist(entity_name) &&
<<<<<<< HEAD
        !ego_entity->isInPosition(
          traffic_simulator::helper::constructLaneletPose(34576, 25.0, 0.0), 5.0)) {
=======
        !ego_entity->isNearbyPosition(
          traffic_simulator::helper::constructCanonicalizedLaneletPose(
            34576, 25.0, 0.0, api_.getHdmapUtils()),
          5.0)) {
>>>>>>> 88de6b22
        std::normal_distribution<> offset_distribution(
          0.0, params_.random_parameters.crossing_pedestrian.offset_variance);
        std::uniform_real_distribution<> speed_distribution(
          params_.random_parameters.crossing_pedestrian.min_speed,
          params_.random_parameters.crossing_pedestrian.max_speed);
        auto entity = api_.spawn(
          entity_name,
          traffic_simulator::helper::constructLaneletPose(
            lanelet_id, 0.0, offset_distribution(engine_)),
          getPedestrianParameters());
        const auto speed = speed_distribution(engine_);
        entity->requestSpeedChange(speed, true);
        entity->setLinearVelocity(speed);
      }
      if (
        api_.isEntityExist(entity_name) &&
        api_.getEntity(entity_name)->getStandStillDuration() >= 0.5) {
        api_.despawn(entity_name);
      }
    };
    for (int i = 0; i < params_.random_parameters.crossing_pedestrian.number_of_pedestrian; i++) {
      spawn_and_cross_pedestrian(i);
    }

    const auto trigger_position = traffic_simulator::helper::constructLaneletPose(34621, 10, 0.0);
    constexpr auto entity_name = "spawn_nearby_ego";
    if (ego_entity->isNearbyPosition(trigger_position, 20.0) && !api_.isEntityExist(entity_name)) {
      api_.spawn(
        entity_name,
        traffic_simulator::pose::transformRelativePoseToGlobal(
          ego_entity->getMapPose(),
          geometry_msgs::build<geometry_msgs::msg::Pose>()
            .position(geometry_msgs::build<geometry_msgs::msg::Point>().x(10).y(-5).z(0))
            .orientation(geometry_msgs::msg::Quaternion())),
        getVehicleParameters(),
        traffic_simulator::entity::VehicleEntity::BuiltinBehavior::doNothing());
    }

    if (!ego_entity->isNearbyPosition(trigger_position, 20.0) && api_.isEntityExist(entity_name)) {
      api_.despawn(entity_name);
    }

<<<<<<< HEAD
    const auto ego_goal_position = traffic_simulator::helper::constructLaneletPose(34606, 0.0, 0.0);
    if (ego_entity->isInPosition(ego_goal_position, 1.0)) {
=======
    const auto ego_goal_position = traffic_simulator::helper::constructCanonicalizedLaneletPose(
      34606, 0.0, 0.0, api_.getHdmapUtils());
    if (ego_entity->isNearbyPosition(ego_goal_position, 1.0)) {
>>>>>>> 88de6b22
      api_.despawn("ego");
      stop(cpp_mock_scenarios::Result::SUCCESS);
    }
  }

  void onInitialize() override
  {
    // api_.setVerbose(true);
    params_ = param_listener_->get_params();

    /// Spawn road parking vehicle with initial parameters.
    spawnRoadParkingVehicles();

    spawnEgoEntity(
      traffic_simulator::helper::constructLaneletPose(34621, 10.0, 0.0),
      {traffic_simulator::helper::constructLaneletPose(34606, 0.0, 0.0)}, getVehicleParameters());
    if (const auto ego = api_.getEntity("ego")) {
      api_.spawn(
        "parking_outside",
        traffic_simulator::pose::transformRelativePoseToGlobal(
          ego->getMapPose(),
          geometry_msgs::build<geometry_msgs::msg::Pose>()
            .position(geometry_msgs::build<geometry_msgs::msg::Point>().x(10).y(15).z(0))
            .orientation(geometry_msgs::msg::Quaternion())),
        getVehicleParameters(),
        traffic_simulator::entity::VehicleEntity::BuiltinBehavior::doNothing());
    } else {
      api_.despawn("ego");
      stop(cpp_mock_scenarios::Result::FAILURE);
    }
  }
};

int main(int argc, char * argv[])
{
  rclcpp::init(argc, argv);
  rclcpp::NodeOptions options;
  auto component = std::make_shared<RandomScenario>(options);
  rclcpp::spin(component);
  rclcpp::shutdown();
  return 0;
}<|MERGE_RESOLUTION|>--- conflicted
+++ resolved
@@ -156,15 +156,8 @@
       constexpr lanelet::Id lanelet_id = 34392;
       if (
         !api_.isEntityExist(entity_name) &&
-<<<<<<< HEAD
-        !ego_entity->isInPosition(
+        !ego_entity->isNearbyPosition(
           traffic_simulator::helper::constructLaneletPose(34576, 25.0, 0.0), 5.0)) {
-=======
-        !ego_entity->isNearbyPosition(
-          traffic_simulator::helper::constructCanonicalizedLaneletPose(
-            34576, 25.0, 0.0, api_.getHdmapUtils()),
-          5.0)) {
->>>>>>> 88de6b22
         std::normal_distribution<> offset_distribution(
           0.0, params_.random_parameters.crossing_pedestrian.offset_variance);
         std::uniform_real_distribution<> speed_distribution(
@@ -207,14 +200,8 @@
       api_.despawn(entity_name);
     }
 
-<<<<<<< HEAD
     const auto ego_goal_position = traffic_simulator::helper::constructLaneletPose(34606, 0.0, 0.0);
-    if (ego_entity->isInPosition(ego_goal_position, 1.0)) {
-=======
-    const auto ego_goal_position = traffic_simulator::helper::constructCanonicalizedLaneletPose(
-      34606, 0.0, 0.0, api_.getHdmapUtils());
     if (ego_entity->isNearbyPosition(ego_goal_position, 1.0)) {
->>>>>>> 88de6b22
       api_.despawn("ego");
       stop(cpp_mock_scenarios::Result::SUCCESS);
     }
