// Copyright 2015 TIER IV, Inc. All rights reserved.
//
// Licensed under the Apache License, Version 2.0 (the "License");
// you may not use this file except in compliance with the License.
// You may obtain a copy of the License at
//
//     http://www.apache.org/licenses/LICENSE-2.0
//
// Unless required by applicable law or agreed to in writing, software
// distributed under the License is distributed on an "AS IS" BASIS,
// WITHOUT WARRANTIES OR CONDITIONS OF ANY KIND, either express or implied.
// See the License for the specific language governing permissions and
// limitations under the License.

#include <ament_index_cpp/get_package_share_directory.hpp>
#include <cpp_mock_scenarios/catalogs.hpp>
#include <cpp_mock_scenarios/cpp_scenario_node.hpp>
#include <memory>
#include <random001_parameters.hpp>
#include <random>
#include <rclcpp/rclcpp.hpp>
#include <string>
#include <traffic_simulator/api/api.hpp>
#include <traffic_simulator/utils/lanelet_map.hpp>
#include <traffic_simulator_msgs/msg/behavior_parameter.hpp>
#include <vector>

class RandomScenario : public cpp_mock_scenarios::CppScenarioNode
{
public:
  explicit RandomScenario(const rclcpp::NodeOptions & option)
  : cpp_mock_scenarios::CppScenarioNode(
      "lanechange_left", ament_index_cpp::get_package_share_directory("kashiwanoha_map") + "/map",
      "lanelet2_map.osm", __FILE__, false, option),
    param_listener_(std::make_shared<random001::ParamListener>(get_node_parameters_interface())),
    engine_(seed_gen_())
  {
    start();
  }

private:
  std::shared_ptr<random001::ParamListener> param_listener_;
  random001::Params params_;
  std::random_device seed_gen_;
  std::mt19937 engine_;
  double lane_change_position = 0.0;
  bool lane_change_requested = false;
  void spawnRoadParkingVehicles()
  {
    std::normal_distribution<> normal_dist(
      0.0, params_.random_parameters.road_parking_vehicle.s_variance);
    const auto spawn_road_parking_vehicle =
      [&](const auto & entity_index, const auto offset, const auto number_of_vehicles) {
        const auto get_entity_subtype = [](const std::string & entity_type) {
          if (entity_type == "car") {
            return traffic_simulator_msgs::msg::EntitySubtype::CAR;
          } else if (entity_type == "truck") {
            return traffic_simulator_msgs::msg::EntitySubtype::TRUCK;
          } else if (entity_type == "bus") {
            return traffic_simulator_msgs::msg::EntitySubtype::BUS;
          } else if (entity_type == "trailer") {
            return traffic_simulator_msgs::msg::EntitySubtype::TRAILER;
          }
          return traffic_simulator_msgs::msg::EntitySubtype::CAR;
        };

        std::string entity_name = "road_parking_" + std::to_string(entity_index);
        constexpr lanelet::Id spawn_lanelet_id = 34705;
        api_.spawn(
          entity_name,
          traffic_simulator::helper::constructCanonicalizedLaneletPose(
            spawn_lanelet_id,
            static_cast<double>(entity_index) / static_cast<double>(number_of_vehicles) *
                traffic_simulator::lanelet_map::laneletLength(spawn_lanelet_id) +
              normal_dist(engine_),
            offset),
          getVehicleParameters(
            get_entity_subtype(params_.random_parameters.road_parking_vehicle.entity_type)));
        api_.getEntity(entity_name).requestSpeedChange(0, true);
      };
    std::uniform_real_distribution<> dist(
      params_.random_parameters.road_parking_vehicle.min_offset,
      params_.random_parameters.road_parking_vehicle.max_offset);
    for (int i = 0; i < params_.random_parameters.road_parking_vehicle.number_of_vehicle; i++) {
      spawn_road_parking_vehicle(
        i, dist(engine_), params_.random_parameters.road_parking_vehicle.number_of_vehicle);
    }
  }

  /// Despawn parking entity before replacing parking entity.
  void despawnRoadParkingVehicles()
  {
    for (int i = 0; i < params_.random_parameters.road_parking_vehicle.number_of_vehicle; i++) {
      api_.despawn("road_parking_" + std::to_string(i));
    }
  }

  void despawnCrossingPedestrians()
  {
    for (int i = 0; i < params_.random_parameters.crossing_pedestrian.number_of_pedestrian; i++) {
      std::string entity_name = "pedestrian" + std::to_string(i);
      if (api_.isEntityExist(entity_name)) {
        api_.despawn(entity_name);
      }
    }
  }

  void onUpdate() override
  {
    const auto & ego_entity = api_.getEntity("ego");
    {
      if (param_listener_->is_old(params_)) {
        /// When the parameter was updated, clear entity before re-spawning entity.
        despawnRoadParkingVehicles();
        despawnCrossingPedestrians();
        param_listener_->refresh_dynamic_parameters();
        params_ = param_listener_->get_params();
        /// Re-spawn road parking vehicle.
        spawnRoadParkingVehicles();
      }
    };

    const auto spawn_and_change_lane = [&](const auto & entity_name, const auto spawn_s_value) {
      if (!api_.isEntityExist(entity_name)) {
        api_.spawn(
          entity_name,
          traffic_simulator::helper::constructCanonicalizedLaneletPose(34513, spawn_s_value, 0.0),
          getVehicleParameters());
        std::uniform_real_distribution<> speed_distribution(
          params_.random_parameters.lane_following_vehicle.min_speed,
          params_.random_parameters.lane_following_vehicle.max_speed);
        const auto speed = speed_distribution(engine_);
        auto & entity = api_.getEntity(entity_name);
        entity.requestSpeedChange(speed, true);
        entity.setLinearVelocity(speed);
        std::uniform_real_distribution<> lane_change_position_distribution(
          0.0, traffic_simulator::lanelet_map::laneletLength(34684));
        lane_change_position = lane_change_position_distribution(engine_);
        lane_change_requested = false;
      }
      /// Checking the ego entity overs the lane change position.
      if (ego_entity.isInLanelet()) {
        const auto lanelet_pose = ego_entity.getCanonicalizedStatus().getLaneletPose();
        if (lanelet_pose.lanelet_id == 34684 && std::abs(lanelet_pose.s) >= lane_change_position) {
          api_.getEntity(entity_name)
            .requestLaneChange(traffic_simulator::lane_change::Direction::RIGHT);
          lane_change_requested = true;
        }
      }
    };

    if (ego_entity.isInLanelet(34684, 0.1)) {
      spawn_and_change_lane("lane_following_0", 0.0);
    }

    /// Spawn and cross pedestrian if it does not exist and ego entity does not exists on lane "34576"
    const auto spawn_and_cross_pedestrian = [&](const auto & entity_index) {
      std::string entity_name = "pedestrian" + std::to_string(entity_index);
      constexpr lanelet::Id lanelet_id = 34392;
      if (
        !api_.isEntityExist(entity_name) &&
<<<<<<< HEAD
        !ego_entity.isNearbyPosition(
          traffic_simulator::helper::constructCanonicalizedLaneletPose(
            34576, 25.0, 0.0, api_.getHdmapUtils()),
          5.0)) {
=======
        !ego_entity->isNearbyPosition(
          traffic_simulator::helper::constructCanonicalizedLaneletPose(34576, 25.0, 0.0), 5.0)) {
>>>>>>> 5140e05d
        std::normal_distribution<> offset_distribution(
          0.0, params_.random_parameters.crossing_pedestrian.offset_variance);
        std::uniform_real_distribution<> speed_distribution(
          params_.random_parameters.crossing_pedestrian.min_speed,
          params_.random_parameters.crossing_pedestrian.max_speed);
        api_.spawn(
          entity_name,
          traffic_simulator::helper::constructCanonicalizedLaneletPose(
            lanelet_id, 0.0, offset_distribution(engine_)),
          getPedestrianParameters());
        const auto speed = speed_distribution(engine_);
        auto & entity = api_.getEntity(entity_name);
        entity.requestSpeedChange(speed, true);
        entity.setLinearVelocity(speed);
      }
      if (
        api_.isEntityExist(entity_name) &&
        api_.getEntity(entity_name).getStandStillDuration() >= 0.5) {
        api_.despawn(entity_name);
      }
    };
    for (int i = 0; i < params_.random_parameters.crossing_pedestrian.number_of_pedestrian; i++) {
      spawn_and_cross_pedestrian(i);
    }

    const auto trigger_position =
      traffic_simulator::helper::constructCanonicalizedLaneletPose(34621, 10.0, 0.0);
    const auto ego_goal_position =
      traffic_simulator::helper::constructCanonicalizedLaneletPose(34606, 0.0, 0.0);
    constexpr auto entity_name = "spawn_nearby_ego";
<<<<<<< HEAD
    if (ego_entity.isNearbyPosition(trigger_position, 20.0) && !api_.isEntityExist(entity_name)) {
=======

    if (ego_entity->isNearbyPosition(trigger_position, 20.0) && !api_.isEntityExist(entity_name)) {
>>>>>>> 5140e05d
      api_.spawn(
        entity_name,
        traffic_simulator::pose::transformRelativePoseToGlobal(
          ego_entity.getMapPose(),
          geometry_msgs::build<geometry_msgs::msg::Pose>()
            .position(geometry_msgs::build<geometry_msgs::msg::Point>().x(10.0).y(-5.0).z(0.0))
            .orientation(geometry_msgs::msg::Quaternion())),
        getVehicleParameters(),
        traffic_simulator::entity::VehicleEntity::BuiltinBehavior::doNothing());
    }

    if (!ego_entity.isNearbyPosition(trigger_position, 20.0) && api_.isEntityExist(entity_name)) {
      api_.despawn(entity_name);
    }

<<<<<<< HEAD
    const auto ego_goal_position = traffic_simulator::helper::constructCanonicalizedLaneletPose(
      34606, 0.0, 0.0, api_.getHdmapUtils());
    if (ego_entity.isNearbyPosition(ego_goal_position, 1.0)) {
=======
    if (ego_entity->isNearbyPosition(ego_goal_position, 1.0)) {
>>>>>>> 5140e05d
      api_.despawn("ego");
      stop(cpp_mock_scenarios::Result::SUCCESS);
    }
  }

  void onInitialize() override
  {
    // api_.setVerbose(true);
    params_ = param_listener_->get_params();

    /// Spawn road parking vehicle with initial parameters.
    spawnRoadParkingVehicles();

    spawnEgoEntity(
      traffic_simulator::helper::constructCanonicalizedLaneletPose(34621, 10.0, 0.0),
      {traffic_simulator::helper::constructCanonicalizedLaneletPose(34606, 0.0, 0.0)},
      getVehicleParameters());
    if (api_.isEntityExist("ego")) {
      api_.spawn(
        "parking_outside",
        traffic_simulator::pose::transformRelativePoseToGlobal(
          api_.getEntity("ego").getMapPose(),
          geometry_msgs::build<geometry_msgs::msg::Pose>()
            .position(geometry_msgs::build<geometry_msgs::msg::Point>().x(10).y(15).z(0))
            .orientation(geometry_msgs::msg::Quaternion())),
        getVehicleParameters(),
        traffic_simulator::entity::VehicleEntity::BuiltinBehavior::doNothing());
    } else {
      api_.despawn("ego");
      stop(cpp_mock_scenarios::Result::FAILURE);
    }
  }
};

int main(int argc, char * argv[])
{
  rclcpp::init(argc, argv);
  rclcpp::NodeOptions options;
  auto component = std::make_shared<RandomScenario>(options);
  rclcpp::spin(component);
  rclcpp::shutdown();
  return 0;
}<|MERGE_RESOLUTION|>--- conflicted
+++ resolved
@@ -159,15 +159,8 @@
       constexpr lanelet::Id lanelet_id = 34392;
       if (
         !api_.isEntityExist(entity_name) &&
-<<<<<<< HEAD
         !ego_entity.isNearbyPosition(
-          traffic_simulator::helper::constructCanonicalizedLaneletPose(
-            34576, 25.0, 0.0, api_.getHdmapUtils()),
-          5.0)) {
-=======
-        !ego_entity->isNearbyPosition(
           traffic_simulator::helper::constructCanonicalizedLaneletPose(34576, 25.0, 0.0), 5.0)) {
->>>>>>> 5140e05d
         std::normal_distribution<> offset_distribution(
           0.0, params_.random_parameters.crossing_pedestrian.offset_variance);
         std::uniform_real_distribution<> speed_distribution(
@@ -198,12 +191,8 @@
     const auto ego_goal_position =
       traffic_simulator::helper::constructCanonicalizedLaneletPose(34606, 0.0, 0.0);
     constexpr auto entity_name = "spawn_nearby_ego";
-<<<<<<< HEAD
+
     if (ego_entity.isNearbyPosition(trigger_position, 20.0) && !api_.isEntityExist(entity_name)) {
-=======
-
-    if (ego_entity->isNearbyPosition(trigger_position, 20.0) && !api_.isEntityExist(entity_name)) {
->>>>>>> 5140e05d
       api_.spawn(
         entity_name,
         traffic_simulator::pose::transformRelativePoseToGlobal(
@@ -219,13 +208,7 @@
       api_.despawn(entity_name);
     }
 
-<<<<<<< HEAD
-    const auto ego_goal_position = traffic_simulator::helper::constructCanonicalizedLaneletPose(
-      34606, 0.0, 0.0, api_.getHdmapUtils());
     if (ego_entity.isNearbyPosition(ego_goal_position, 1.0)) {
-=======
-    if (ego_entity->isNearbyPosition(ego_goal_position, 1.0)) {
->>>>>>> 5140e05d
       api_.despawn("ego");
       stop(cpp_mock_scenarios::Result::SUCCESS);
     }
