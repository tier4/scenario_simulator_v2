--- conflicted
+++ resolved
@@ -185,33 +185,11 @@
       spawn_and_cross_pedestrian(i);
     }
 
-<<<<<<< HEAD
-    {
-      const auto trigger_position =
-        traffic_simulator::helper::constructCanonicalizedLaneletPose(34621, 10.0, 0.0);
-      const auto ego_goal_position =
-        traffic_simulator::helper::constructCanonicalizedLaneletPose(34606, 0.0, 0.0);
-      const auto entity_name = "spawn_nearby_ego";
-
-      if (const auto ego = api_.getEntity("ego")) {
-        if (api_.reachPosition("ego", trigger_position, 20.0) && !api_.entityExists(entity_name)) {
-          api_.spawn(
-            entity_name,
-            traffic_simulator::pose::transformRelativePoseToGlobal(
-              ego->getMapPose(),
-              geometry_msgs::build<geometry_msgs::msg::Pose>()
-                .position(geometry_msgs::build<geometry_msgs::msg::Point>().x(10).y(-5).z(0))
-                .orientation(geometry_msgs::msg::Quaternion())),
-            getVehicleParameters(),
-            traffic_simulator::entity::VehicleEntity::BuiltinBehavior::doNothing());
-        }
-=======
     const auto trigger_position =
       traffic_simulator::helper::constructCanonicalizedLaneletPose(34621, 10.0, 0.0);
     const auto ego_goal_position =
       traffic_simulator::helper::constructCanonicalizedLaneletPose(34606, 0.0, 0.0);
     constexpr auto entity_name = "spawn_nearby_ego";
->>>>>>> 952c87a2
 
     if (ego_entity->isNearbyPosition(trigger_position, 20.0) && !api_.isEntityExist(entity_name)) {
       api_.spawn(
