// Copyright 2015 TIER IV, Inc. All rights reserved.
//
// Licensed under the Apache License, Version 2.0 (the "License");
// you may not use this file except in compliance with the License.
// You may obtain a copy of the License at
//
//     http://www.apache.org/licenses/LICENSE-2.0
//
// Unless required by applicable law or agreed to in writing, software
// distributed under the License is distributed on an "AS IS" BASIS,
// WITHOUT WARRANTIES OR CONDITIONS OF ANY KIND, either express or implied.
// See the License for the specific language governing permissions and
// limitations under the License.

#include <ament_index_cpp/get_package_share_directory.hpp>
#include <cpp_mock_scenarios/catalogs.hpp>
#include <cpp_mock_scenarios/cpp_scenario_node.hpp>
#include <memory>
#include <random001_parameters.hpp>
#include <random>
#include <rclcpp/rclcpp.hpp>
#include <string>
#include <traffic_simulator/api/api.hpp>
#include <traffic_simulator_msgs/msg/behavior_parameter.hpp>
#include <vector>

class RandomScenario : public cpp_mock_scenarios::CppScenarioNode
{
public:
  explicit RandomScenario(const rclcpp::NodeOptions & option)
  : cpp_mock_scenarios::CppScenarioNode(
      "lanechange_left", ament_index_cpp::get_package_share_directory("kashiwanoha_map") + "/map",
      "lanelet2_map.osm", __FILE__, false, option),
    param_listener_(std::make_shared<random001::ParamListener>(get_node_parameters_interface())),
    engine_(seed_gen_())
  {
    start();
  }

private:
  std::shared_ptr<random001::ParamListener> param_listener_;
  random001::Params params_;
  std::random_device seed_gen_;
  std::mt19937 engine_;
  double lane_change_position = 0.0;
  bool lane_change_requested = false;
  void spawnRoadParkingVehicles()
  {
    std::normal_distribution<> normal_dist(
      0.0, params_.random_parameters.road_parking_vehicle.s_variance);
    const auto spawn_road_parking_vehicle =
      [&](const auto & entity_index, const auto offset, const auto number_of_vehicles) {
        const auto get_entity_subtype = [](const std::string & entity_type) {
          if (entity_type == "car") {
            return traffic_simulator_msgs::msg::EntitySubtype::CAR;
          } else if (entity_type == "truck") {
            return traffic_simulator_msgs::msg::EntitySubtype::TRUCK;
          } else if (entity_type == "bus") {
            return traffic_simulator_msgs::msg::EntitySubtype::BUS;
          } else if (entity_type == "trailer") {
            return traffic_simulator_msgs::msg::EntitySubtype::TRAILER;
          }
          return traffic_simulator_msgs::msg::EntitySubtype::CAR;
        };

        std::string entity_name = "road_parking_" + std::to_string(entity_index);
        constexpr lanelet::Id spawn_lanelet_id = 34705;
        api_.spawn(
          entity_name,
          traffic_simulator::helper::constructCanonicalizedLaneletPose(
            spawn_lanelet_id,
            static_cast<double>(entity_index) / static_cast<double>(number_of_vehicles) *
                traffic_simulator::pose::laneletLength(spawn_lanelet_id, api_.getHdmapUtils()) +
              normal_dist(engine_),
            offset, api_.getHdmapUtils()),
          getVehicleParameters(
            get_entity_subtype(params_.random_parameters.road_parking_vehicle.entity_type)));
        api_.getEntity(entity_name)->requestSpeedChange(0, true);
      };
    std::uniform_real_distribution<> dist(
      params_.random_parameters.road_parking_vehicle.min_offset,
      params_.random_parameters.road_parking_vehicle.max_offset);
    for (int i = 0; i < params_.random_parameters.road_parking_vehicle.number_of_vehicle; i++) {
      spawn_road_parking_vehicle(
        i, dist(engine_), params_.random_parameters.road_parking_vehicle.number_of_vehicle);
    }
  }

  /// Despawn parking entity before replacing parking entity.
  void despawnRoadParkingVehicles()
  {
    for (int i = 0; i < params_.random_parameters.road_parking_vehicle.number_of_vehicle; i++) {
      api_.despawn("road_parking_" + std::to_string(i));
    }
  }

  void despawnCrossingPedestrians()
  {
    for (int i = 0; i < params_.random_parameters.crossing_pedestrian.number_of_pedestrian; i++) {
      std::string entity_name = "pedestrian" + std::to_string(i);
      if (api_.isEntitySpawned(entity_name)) {
        api_.despawn(entity_name);
      }
    }
  }

  void onUpdate() override
  {
    const auto ego_entity = api_.getEntity("ego");
    {
      if (param_listener_->is_old(params_)) {
        /// When the parameter was updated, clear entity before re-spawning entity.
        despawnRoadParkingVehicles();
        despawnCrossingPedestrians();
        param_listener_->refresh_dynamic_parameters();
        params_ = param_listener_->get_params();
        /// Re-spawn road parking vehicle.
        spawnRoadParkingVehicles();
      }
    };

    const auto spawn_and_change_lane = [&](const auto & entity_name, const auto spawn_s_value) {
      if (!api_.isEntitySpawned(entity_name)) {
        api_.spawn(
          entity_name,
          traffic_simulator::helper::constructCanonicalizedLaneletPose(
            34513, spawn_s_value, 0.0, api_.getHdmapUtils()),
          getVehicleParameters());
        std::uniform_real_distribution<> speed_distribution(
          params_.random_parameters.lane_following_vehicle.min_speed,
          params_.random_parameters.lane_following_vehicle.max_speed);
        const auto speed = speed_distribution(engine_);
        auto entity = api_.getEntity(entity_name);
        entity->requestSpeedChange(speed, true);
        entity->setLinearVelocity(speed);
        std::uniform_real_distribution<> lane_change_position_distribution(
          0.0, traffic_simulator::pose::laneletLength(34684, api_.getHdmapUtils()));
        lane_change_position = lane_change_position_distribution(engine_);
        lane_change_requested = false;
      }
      /// Checking the ego entity overs the lane change position.
      if (ego_entity->isInLanelet()) {
        const auto lanelet_pose = ego_entity->getCanonicalizedStatus().getLaneletPose();
        if (lanelet_pose.lanelet_id == 34684 && std::abs(lanelet_pose.s) >= lane_change_position) {
          api_.getEntity(entity_name)
            ->requestLaneChange(traffic_simulator::lane_change::Direction::RIGHT);
          lane_change_requested = true;
        }
      }
    };

    if (ego_entity->isInLanelet(34684, 0.1)) {
      spawn_and_change_lane("lane_following_0", 0.0);
    }

    /// Spawn and cross pedestrian if it does not exist and ego entity does not exists on lane "34576"
    const auto spawn_and_cross_pedestrian = [&](const auto & entity_index) {
      std::string entity_name = "pedestrian" + std::to_string(entity_index);
      constexpr lanelet::Id lanelet_id = 34392;
      if (
        !api_.isEntitySpawned(entity_name) &&
        !ego_entity->isInPosition(
          traffic_simulator::helper::constructCanonicalizedLaneletPose(
            34576, 25.0, 0.0, api_.getHdmapUtils()),
          5.0)) {
        std::normal_distribution<> offset_distribution(
          0.0, params_.random_parameters.crossing_pedestrian.offset_variance);
        std::uniform_real_distribution<> speed_distribution(
          params_.random_parameters.crossing_pedestrian.min_speed,
          params_.random_parameters.crossing_pedestrian.max_speed);
        api_.spawn(
          entity_name,
          traffic_simulator::helper::constructCanonicalizedLaneletPose(
            lanelet_id, 0.0, offset_distribution(engine_), api_.getHdmapUtils()),
          getPedestrianParameters());
        const auto speed = speed_distribution(engine_);
        auto entity = api_.getEntity(entity_name);
        entity->requestSpeedChange(speed, true);
        entity->setLinearVelocity(speed);
      }
      if (
        api_.isEntitySpawned(entity_name) &&
        api_.getEntity(entity_name)->getStandStillDuration() >= 0.5) {
        api_.despawn(entity_name);
      }
    };
    for (int i = 0; i < params_.random_parameters.crossing_pedestrian.number_of_pedestrian; i++) {
      spawn_and_cross_pedestrian(i);
    }

    {
      const auto trigger_position = traffic_simulator::helper::constructCanonicalizedLaneletPose(
        34621, 10, 0.0, api_.getHdmapUtils());
      const auto ego_goal_position = traffic_simulator::helper::constructCanonicalizedLaneletPose(
        34606, 0.0, 0.0, api_.getHdmapUtils());
      const auto entity_name = "spawn_nearby_ego";
<<<<<<< HEAD
      const auto ego = api_.getEntity("ego");
      if (ego_entity->isInPosition(trigger_position, 20.0) && !api_.isEntitySpawned(entity_name)) {
        api_.spawn(
          entity_name,
          traffic_simulator::pose::transformRelativePoseToGlobal(
            ego->getMapPose(),
            geometry_msgs::build<geometry_msgs::msg::Pose>()
              .position(geometry_msgs::build<geometry_msgs::msg::Point>().x(10).y(-5).z(0))
              .orientation(geometry_msgs::msg::Quaternion())),
          getVehicleParameters(),
          traffic_simulator::entity::VehicleEntity::BuiltinBehavior::doNothing());
      } else {
        stop(cpp_mock_scenarios::Result::FAILURE);
      }
      if (!ego_entity->isInPosition(trigger_position, 20.0) && api_.isEntitySpawned(entity_name)) {
        api_.despawn(entity_name);
=======

      if (const auto ego = api_.getEntity("ego")) {
        if (api_.reachPosition("ego", trigger_position, 20.0) && !api_.entityExists(entity_name)) {
          api_.spawn(
            entity_name,
            traffic_simulator::pose::transformRelativePoseToGlobal(
              ego->getMapPose(),
              geometry_msgs::build<geometry_msgs::msg::Pose>()
                .position(geometry_msgs::build<geometry_msgs::msg::Point>().x(10).y(-5).z(0))
                .orientation(geometry_msgs::msg::Quaternion())),
            getVehicleParameters(),
            traffic_simulator::entity::VehicleEntity::BuiltinBehavior::doNothing());
        }

        if (!api_.reachPosition("ego", trigger_position, 20.0) && api_.entityExists(entity_name)) {
          api_.despawn(entity_name);
        }
      }

      if (api_.reachPosition("ego", ego_goal_position, 1.0)) {
        api_.despawn("ego");
        stop(cpp_mock_scenarios::Result::SUCCESS);
>>>>>>> c1a4a6fc
      }
    }
  }
  void onInitialize() override
  {
    // api_.setVerbose(true);
    params_ = param_listener_->get_params();

    /// Spawn road parking vehicle with initial parameters.
    spawnRoadParkingVehicles();

    spawnEgoEntity(
      traffic_simulator::helper::constructCanonicalizedLaneletPose(
        34621, 10.0, 0.0, api_.getHdmapUtils()),
      {traffic_simulator::helper::constructCanonicalizedLaneletPose(
        34606, 0.0, 0.0, api_.getHdmapUtils())},
      getVehicleParameters());
<<<<<<< HEAD
    const auto ego_entity = api_.getEntity("ego");
    api_.spawn(
      "parking_outside",
      traffic_simulator::pose::transformRelativePoseToGlobal(
        ego_entity->getMapPose(),
        geometry_msgs::build<geometry_msgs::msg::Pose>()
          .position(geometry_msgs::build<geometry_msgs::msg::Point>().x(10).y(15).z(0))
          .orientation(geometry_msgs::msg::Quaternion())),
      getVehicleParameters(),
      traffic_simulator::entity::VehicleEntity::BuiltinBehavior::doNothing());
=======
    if (const auto ego = api_.getEntity("ego")) {
      api_.spawn(
        "parking_outside",
        traffic_simulator::pose::transformRelativePoseToGlobal(
          ego->getMapPose(),
          geometry_msgs::build<geometry_msgs::msg::Pose>()
            .position(geometry_msgs::build<geometry_msgs::msg::Point>().x(10).y(15).z(0))
            .orientation(geometry_msgs::msg::Quaternion())),
        getVehicleParameters(),
        traffic_simulator::entity::VehicleEntity::BuiltinBehavior::doNothing());
    } else {
      api_.despawn("ego");
      stop(cpp_mock_scenarios::Result::FAILURE);
    }
>>>>>>> c1a4a6fc
  }
};

int main(int argc, char * argv[])
{
  rclcpp::init(argc, argv);
  rclcpp::NodeOptions options;
  auto component = std::make_shared<RandomScenario>(options);
  rclcpp::spin(component);
  rclcpp::shutdown();
  return 0;
}<|MERGE_RESOLUTION|>--- conflicted
+++ resolved
@@ -194,27 +194,9 @@
       const auto ego_goal_position = traffic_simulator::helper::constructCanonicalizedLaneletPose(
         34606, 0.0, 0.0, api_.getHdmapUtils());
       const auto entity_name = "spawn_nearby_ego";
-<<<<<<< HEAD
-      const auto ego = api_.getEntity("ego");
-      if (ego_entity->isInPosition(trigger_position, 20.0) && !api_.isEntitySpawned(entity_name)) {
-        api_.spawn(
-          entity_name,
-          traffic_simulator::pose::transformRelativePoseToGlobal(
-            ego->getMapPose(),
-            geometry_msgs::build<geometry_msgs::msg::Pose>()
-              .position(geometry_msgs::build<geometry_msgs::msg::Point>().x(10).y(-5).z(0))
-              .orientation(geometry_msgs::msg::Quaternion())),
-          getVehicleParameters(),
-          traffic_simulator::entity::VehicleEntity::BuiltinBehavior::doNothing());
-      } else {
-        stop(cpp_mock_scenarios::Result::FAILURE);
-      }
-      if (!ego_entity->isInPosition(trigger_position, 20.0) && api_.isEntitySpawned(entity_name)) {
-        api_.despawn(entity_name);
-=======
 
       if (const auto ego = api_.getEntity("ego")) {
-        if (api_.reachPosition("ego", trigger_position, 20.0) && !api_.entityExists(entity_name)) {
+        if (api_.isInPosition("ego", trigger_position, 20.0) && !api_.isEntitySpawned(entity_name)) {
           api_.spawn(
             entity_name,
             traffic_simulator::pose::transformRelativePoseToGlobal(
@@ -226,15 +208,14 @@
             traffic_simulator::entity::VehicleEntity::BuiltinBehavior::doNothing());
         }
 
-        if (!api_.reachPosition("ego", trigger_position, 20.0) && api_.entityExists(entity_name)) {
+        if (!api_.isInPosition("ego", trigger_position, 20.0) && api_.isEntitySpawned(entity_name)) {
           api_.despawn(entity_name);
         }
       }
 
-      if (api_.reachPosition("ego", ego_goal_position, 1.0)) {
+      if (api_.isInPosition("ego", ego_goal_position, 1.0)) {
         api_.despawn("ego");
         stop(cpp_mock_scenarios::Result::SUCCESS);
->>>>>>> c1a4a6fc
       }
     }
   }
@@ -252,18 +233,6 @@
       {traffic_simulator::helper::constructCanonicalizedLaneletPose(
         34606, 0.0, 0.0, api_.getHdmapUtils())},
       getVehicleParameters());
-<<<<<<< HEAD
-    const auto ego_entity = api_.getEntity("ego");
-    api_.spawn(
-      "parking_outside",
-      traffic_simulator::pose::transformRelativePoseToGlobal(
-        ego_entity->getMapPose(),
-        geometry_msgs::build<geometry_msgs::msg::Pose>()
-          .position(geometry_msgs::build<geometry_msgs::msg::Point>().x(10).y(15).z(0))
-          .orientation(geometry_msgs::msg::Quaternion())),
-      getVehicleParameters(),
-      traffic_simulator::entity::VehicleEntity::BuiltinBehavior::doNothing());
-=======
     if (const auto ego = api_.getEntity("ego")) {
       api_.spawn(
         "parking_outside",
@@ -278,7 +247,6 @@
       api_.despawn("ego");
       stop(cpp_mock_scenarios::Result::FAILURE);
     }
->>>>>>> c1a4a6fc
   }
 };
 
