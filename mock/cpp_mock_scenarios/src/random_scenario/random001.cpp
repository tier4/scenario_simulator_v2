// Copyright 2015 TIER IV, Inc. All rights reserved.
//
// Licensed under the Apache License, Version 2.0 (the "License");
// you may not use this file except in compliance with the License.
// You may obtain a copy of the License at
//
//     http://www.apache.org/licenses/LICENSE-2.0
//
// Unless required by applicable law or agreed to in writing, software
// distributed under the License is distributed on an "AS IS" BASIS,
// WITHOUT WARRANTIES OR CONDITIONS OF ANY KIND, either express or implied.
// See the License for the specific language governing permissions and
// limitations under the License.

#include <ament_index_cpp/get_package_share_directory.hpp>
#include <cpp_mock_scenarios/catalogs.hpp>
#include <cpp_mock_scenarios/cpp_scenario_node.hpp>
#include <memory>
#include <random001_parameters.hpp>
#include <random>
#include <rclcpp/rclcpp.hpp>
#include <string>
#include <traffic_simulator/api/api.hpp>
#include <traffic_simulator_msgs/msg/behavior_parameter.hpp>
#include <vector>

class RandomScenario : public cpp_mock_scenarios::CppScenarioNode
{
public:
  explicit RandomScenario(const rclcpp::NodeOptions & option)
  : cpp_mock_scenarios::CppScenarioNode(
      "lanechange_left", ament_index_cpp::get_package_share_directory("kashiwanoha_map") + "/map",
      "lanelet2_map.osm", __FILE__, false, option),
    param_listener_(std::make_shared<random001::ParamListener>(get_node_parameters_interface())),
    engine_(seed_gen_())
  {
    start();
  }

private:
  std::shared_ptr<random001::ParamListener> param_listener_;
  random001::Params params_;
  std::random_device seed_gen_;
  std::mt19937 engine_;
  double lane_change_position = 0.0;
  bool lane_change_requested = false;
  void spawnRoadParkingVehicles()
  {
    std::normal_distribution<> normal_dist(
      0.0, params_.random_parameters.road_parking_vehicle.s_variance);
    const auto spawn_road_parking_vehicle =
      [&](const auto & entity_index, const auto offset, const auto number_of_vehicles) {
        const auto get_entity_subtype = [](const std::string & entity_type) {
          if (entity_type == "car") {
            return traffic_simulator_msgs::msg::EntitySubtype::CAR;
          } else if (entity_type == "truck") {
            return traffic_simulator_msgs::msg::EntitySubtype::TRUCK;
          } else if (entity_type == "bus") {
            return traffic_simulator_msgs::msg::EntitySubtype::BUS;
          } else if (entity_type == "trailer") {
            return traffic_simulator_msgs::msg::EntitySubtype::TRAILER;
          }
          return traffic_simulator_msgs::msg::EntitySubtype::CAR;
        };

        std::string entity_name = "road_parking_" + std::to_string(entity_index);
        constexpr lanelet::Id spawn_lanelet_id = 34705;
        api_.spawn(
          entity_name,
          traffic_simulator::helper::constructCanonicalizedLaneletPose(
            spawn_lanelet_id,
            static_cast<double>(entity_index) / static_cast<double>(number_of_vehicles) *
                traffic_simulator::pose::laneletLength(spawn_lanelet_id, api_.getHdmapUtils()) +
              normal_dist(engine_),
            offset, api_.getHdmapUtils()),
          getVehicleParameters(
            get_entity_subtype(params_.random_parameters.road_parking_vehicle.entity_type)));
        api_.getEntity(entity_name)->requestSpeedChange(0, true);
      };
    std::uniform_real_distribution<> dist(
      params_.random_parameters.road_parking_vehicle.min_offset,
      params_.random_parameters.road_parking_vehicle.max_offset);
    for (int i = 0; i < params_.random_parameters.road_parking_vehicle.number_of_vehicle; i++) {
      spawn_road_parking_vehicle(
        i, dist(engine_), params_.random_parameters.road_parking_vehicle.number_of_vehicle);
    }
  }

  /// Despawn parking entity before replacing parking entity.
  void despawnRoadParkingVehicles()
  {
    for (int i = 0; i < params_.random_parameters.road_parking_vehicle.number_of_vehicle; i++) {
      api_.despawn("road_parking_" + std::to_string(i));
    }
  }

  void despawnCrossingPedestrians()
  {
    for (int i = 0; i < params_.random_parameters.crossing_pedestrian.number_of_pedestrian; i++) {
      std::string entity_name = "pedestrian" + std::to_string(i);
      if (api_.isEntitySpawned(entity_name)) {
        api_.despawn(entity_name);
      }
    }
  }

  void onUpdate() override
  {
    const auto ego_entity = api_.getEntity("ego");
    {
      if (param_listener_->is_old(params_)) {
        /// When the parameter was updated, clear entity before re-spawning entity.
        despawnRoadParkingVehicles();
        despawnCrossingPedestrians();
        param_listener_->refresh_dynamic_parameters();
        params_ = param_listener_->get_params();
        /// Re-spawn road parking vehicle.
        spawnRoadParkingVehicles();
      }
    };

    const auto spawn_and_change_lane = [&](const auto & entity_name, const auto spawn_s_value) {
      if (!api_.isEntitySpawned(entity_name)) {
        auto entity = api_.spawn(
          entity_name,
          traffic_simulator::helper::constructCanonicalizedLaneletPose(
            34513, spawn_s_value, 0.0, api_.getHdmapUtils()),
          getVehicleParameters());
        std::uniform_real_distribution<> speed_distribution(
          params_.random_parameters.lane_following_vehicle.min_speed,
          params_.random_parameters.lane_following_vehicle.max_speed);
        const auto speed = speed_distribution(engine_);
        entity->requestSpeedChange(speed, true);
        entity->setLinearVelocity(speed);
        std::uniform_real_distribution<> lane_change_position_distribution(
          0.0, traffic_simulator::pose::laneletLength(34684, api_.getHdmapUtils()));
        lane_change_position = lane_change_position_distribution(engine_);
        lane_change_requested = false;
      }
      /// Checking the ego entity overs the lane change position.
      if (ego_entity->isInLanelet()) {
        const auto lanelet_pose = ego_entity->getCanonicalizedStatus().getLaneletPose();
        if (lanelet_pose.lanelet_id == 34684 && std::abs(lanelet_pose.s) >= lane_change_position) {
          api_.getEntity(entity_name)
            ->requestLaneChange(traffic_simulator::lane_change::Direction::RIGHT);
          lane_change_requested = true;
        }
      }
    };

    if (ego_entity->isInLanelet(34684, 0.1)) {
      spawn_and_change_lane("lane_following_0", 0.0);
    }

    /// Spawn and cross pedestrian if it does not exist and ego entity does not exists on lane "34576"
    const auto spawn_and_cross_pedestrian = [&](const auto & entity_index) {
      std::string entity_name = "pedestrian" + std::to_string(entity_index);
      constexpr lanelet::Id lanelet_id = 34392;
      if (
        !api_.isEntitySpawned(entity_name) &&
        !ego_entity->isInPosition(
          traffic_simulator::helper::constructCanonicalizedLaneletPose(
            34576, 25.0, 0.0, api_.getHdmapUtils()),
          5.0)) {
        std::normal_distribution<> offset_distribution(
          0.0, params_.random_parameters.crossing_pedestrian.offset_variance);
        std::uniform_real_distribution<> speed_distribution(
          params_.random_parameters.crossing_pedestrian.min_speed,
          params_.random_parameters.crossing_pedestrian.max_speed);
        auto entity = api_.spawn(
          entity_name,
          traffic_simulator::helper::constructCanonicalizedLaneletPose(
            lanelet_id, 0.0, offset_distribution(engine_), api_.getHdmapUtils()),
          getPedestrianParameters());
        const auto speed = speed_distribution(engine_);
        entity->requestSpeedChange(speed, true);
        entity->setLinearVelocity(speed);
      }
      if (
        api_.isEntitySpawned(entity_name) &&
        api_.getEntity(entity_name)->getStandStillDuration() >= 0.5) {
        api_.despawn(entity_name);
      }
    };
    for (int i = 0; i < params_.random_parameters.crossing_pedestrian.number_of_pedestrian; i++) {
      spawn_and_cross_pedestrian(i);
    }

    {
      const auto trigger_position = traffic_simulator::helper::constructCanonicalizedLaneletPose(
        34621, 10, 0.0, api_.getHdmapUtils());
      const auto ego_goal_position = traffic_simulator::helper::constructCanonicalizedLaneletPose(
        34606, 0.0, 0.0, api_.getHdmapUtils());
      const auto entity_name = "spawn_nearby_ego";
<<<<<<< HEAD
      if (ego_entity->isInPosition(trigger_position, 20.0) && !api_.isEntitySpawned(entity_name)) {
        api_.spawn(
          entity_name,
          traffic_simulator::pose::transformRelativePoseToGlobal(
            api_.getEntity("ego")->getMapPose(),
            geometry_msgs::build<geometry_msgs::msg::Pose>()
              .position(geometry_msgs::build<geometry_msgs::msg::Point>().x(10).y(-5).z(0))
              .orientation(geometry_msgs::msg::Quaternion())),
          getVehicleParameters(),
          traffic_simulator::entity::VehicleEntity::BuiltinBehavior::doNothing());
      } else {
        stop(cpp_mock_scenarios::Result::FAILURE);
=======

      if (ego_entity) {
        if (ego_entity->isInPosition(trigger_position, 20.0) && !api_.isEntitySpawned(entity_name)) {
          api_.spawn(
            entity_name,
            traffic_simulator::pose::transformRelativePoseToGlobal(
              ego_entity->getMapPose(),
              geometry_msgs::build<geometry_msgs::msg::Pose>()
                .position(geometry_msgs::build<geometry_msgs::msg::Point>().x(10).y(-5).z(0))
                .orientation(geometry_msgs::msg::Quaternion())),
            getVehicleParameters(),
            traffic_simulator::entity::VehicleEntity::BuiltinBehavior::doNothing());
        }

        if (!ego_entity->isInPosition(trigger_position, 20.0) && api_.isEntitySpawned(entity_name)) {
          api_.despawn(entity_name);
        }
>>>>>>> fec88218
      }

      if (ego_entity->isInPosition(ego_goal_position, 1.0)) {
        api_.despawn("ego");
        stop(cpp_mock_scenarios::Result::SUCCESS);
      }
    }
  }
  void onInitialize() override
  {
    // api_.setVerbose(true);
    params_ = param_listener_->get_params();

    /// Spawn road parking vehicle with initial parameters.
    spawnRoadParkingVehicles();

    spawnEgoEntity(
      traffic_simulator::helper::constructCanonicalizedLaneletPose(
        34621, 10.0, 0.0, api_.getHdmapUtils()),
      {traffic_simulator::helper::constructCanonicalizedLaneletPose(
        34606, 0.0, 0.0, api_.getHdmapUtils())},
      getVehicleParameters());
<<<<<<< HEAD
    const auto parking_outside_entity = api_.spawn(
      "parking_outside",
      traffic_simulator::pose::transformRelativePoseToGlobal(
        api_.getEntity("ego")->getMapPose(),
        geometry_msgs::build<geometry_msgs::msg::Pose>()
          .position(geometry_msgs::build<geometry_msgs::msg::Point>().x(10).y(15).z(0))
          .orientation(geometry_msgs::msg::Quaternion())),
      getVehicleParameters(),
      traffic_simulator::entity::VehicleEntity::BuiltinBehavior::doNothing());
=======
    if (const auto ego = api_.getEntity("ego")) {
      api_.spawn(
        "parking_outside",
        traffic_simulator::pose::transformRelativePoseToGlobal(
          ego->getMapPose(),
          geometry_msgs::build<geometry_msgs::msg::Pose>()
            .position(geometry_msgs::build<geometry_msgs::msg::Point>().x(10).y(15).z(0))
            .orientation(geometry_msgs::msg::Quaternion())),
        getVehicleParameters(),
        traffic_simulator::entity::VehicleEntity::BuiltinBehavior::doNothing());
    } else {
      api_.despawn("ego");
      stop(cpp_mock_scenarios::Result::FAILURE);
    }
>>>>>>> fec88218
  }
};

int main(int argc, char * argv[])
{
  rclcpp::init(argc, argv);
  rclcpp::NodeOptions options;
  auto component = std::make_shared<RandomScenario>(options);
  rclcpp::spin(component);
  rclcpp::shutdown();
  return 0;
}<|MERGE_RESOLUTION|>--- conflicted
+++ resolved
@@ -192,20 +192,6 @@
       const auto ego_goal_position = traffic_simulator::helper::constructCanonicalizedLaneletPose(
         34606, 0.0, 0.0, api_.getHdmapUtils());
       const auto entity_name = "spawn_nearby_ego";
-<<<<<<< HEAD
-      if (ego_entity->isInPosition(trigger_position, 20.0) && !api_.isEntitySpawned(entity_name)) {
-        api_.spawn(
-          entity_name,
-          traffic_simulator::pose::transformRelativePoseToGlobal(
-            api_.getEntity("ego")->getMapPose(),
-            geometry_msgs::build<geometry_msgs::msg::Pose>()
-              .position(geometry_msgs::build<geometry_msgs::msg::Point>().x(10).y(-5).z(0))
-              .orientation(geometry_msgs::msg::Quaternion())),
-          getVehicleParameters(),
-          traffic_simulator::entity::VehicleEntity::BuiltinBehavior::doNothing());
-      } else {
-        stop(cpp_mock_scenarios::Result::FAILURE);
-=======
 
       if (ego_entity) {
         if (ego_entity->isInPosition(trigger_position, 20.0) && !api_.isEntitySpawned(entity_name)) {
@@ -223,7 +209,6 @@
         if (!ego_entity->isInPosition(trigger_position, 20.0) && api_.isEntitySpawned(entity_name)) {
           api_.despawn(entity_name);
         }
->>>>>>> fec88218
       }
 
       if (ego_entity->isInPosition(ego_goal_position, 1.0)) {
@@ -246,17 +231,6 @@
       {traffic_simulator::helper::constructCanonicalizedLaneletPose(
         34606, 0.0, 0.0, api_.getHdmapUtils())},
       getVehicleParameters());
-<<<<<<< HEAD
-    const auto parking_outside_entity = api_.spawn(
-      "parking_outside",
-      traffic_simulator::pose::transformRelativePoseToGlobal(
-        api_.getEntity("ego")->getMapPose(),
-        geometry_msgs::build<geometry_msgs::msg::Pose>()
-          .position(geometry_msgs::build<geometry_msgs::msg::Point>().x(10).y(15).z(0))
-          .orientation(geometry_msgs::msg::Quaternion())),
-      getVehicleParameters(),
-      traffic_simulator::entity::VehicleEntity::BuiltinBehavior::doNothing());
-=======
     if (const auto ego = api_.getEntity("ego")) {
       api_.spawn(
         "parking_outside",
@@ -271,7 +245,6 @@
       api_.despawn("ego");
       stop(cpp_mock_scenarios::Result::FAILURE);
     }
->>>>>>> fec88218
   }
 };
 
