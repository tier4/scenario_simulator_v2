// Copyright 2015 TIER IV, Inc. All rights reserved.
//
// Licensed under the Apache License, Version 2.0 (the "License");
// you may not use this file except in compliance with the License.
// You may obtain a copy of the License at
//
//     http://www.apache.org/licenses/LICENSE-2.0
//
// Unless required by applicable law or agreed to in writing, software
// distributed under the License is distributed on an "AS IS" BASIS,
// WITHOUT WARRANTIES OR CONDITIONS OF ANY KIND, either express or implied.
// See the License for the specific language governing permissions and
// limitations under the License.

#include <ament_index_cpp/get_package_share_directory.hpp>
#include <cpp_mock_scenarios/catalogs.hpp>
#include <cpp_mock_scenarios/cpp_scenario_node.hpp>
#include <memory>
#include <random001_parameters.hpp>
#include <random>
#include <rclcpp/rclcpp.hpp>
#include <string>
#include <traffic_simulator/api/api.hpp>
#include <traffic_simulator/utils/lanelet_map.hpp>
#include <traffic_simulator_msgs/msg/behavior_parameter.hpp>
#include <vector>

class RandomScenario : public cpp_mock_scenarios::CppScenarioNode
{
public:
  explicit RandomScenario(const rclcpp::NodeOptions & option)
  : cpp_mock_scenarios::CppScenarioNode(
      "lanechange_left", ament_index_cpp::get_package_share_directory("kashiwanoha_map") + "/map",
      "lanelet2_map.osm", __FILE__, false, option),
    param_listener_(std::make_shared<random001::ParamListener>(get_node_parameters_interface())),
    engine_(seed_gen_())
  {
    start();
  }

private:
  std::shared_ptr<random001::ParamListener> param_listener_;
  random001::Params params_;
  std::random_device seed_gen_;
  std::mt19937 engine_;
  double lane_change_position = 0.0;
  bool lane_change_requested = false;
  void spawnRoadParkingVehicles()
  {
    std::normal_distribution<> normal_dist(
      0.0, params_.random_parameters.road_parking_vehicle.s_variance);
    const auto spawn_road_parking_vehicle =
      [&](const auto & entity_index, const auto offset, const auto number_of_vehicles) {
        const auto get_entity_subtype = [](const std::string & entity_type) {
          if (entity_type == "car") {
            return traffic_simulator_msgs::msg::EntitySubtype::CAR;
          } else if (entity_type == "truck") {
            return traffic_simulator_msgs::msg::EntitySubtype::TRUCK;
          } else if (entity_type == "bus") {
            return traffic_simulator_msgs::msg::EntitySubtype::BUS;
          } else if (entity_type == "trailer") {
            return traffic_simulator_msgs::msg::EntitySubtype::TRAILER;
          }
          return traffic_simulator_msgs::msg::EntitySubtype::CAR;
        };

        std::string entity_name = "road_parking_" + std::to_string(entity_index);
        constexpr lanelet::Id spawn_lanelet_id = 34705;
        auto & road_parking_entity = api_.spawn(
          entity_name,
          traffic_simulator::helper::constructLaneletPose(
            spawn_lanelet_id,
            static_cast<double>(entity_index) / static_cast<double>(number_of_vehicles) *
                traffic_simulator::lanelet_map::laneletLength(spawn_lanelet_id) +
              normal_dist(engine_),
            offset),
          getVehicleParameters(
            get_entity_subtype(params_.random_parameters.road_parking_vehicle.entity_type)));
        road_parking_entity.requestSpeedChange(0, true);
      };
    std::uniform_real_distribution<> dist(
      params_.random_parameters.road_parking_vehicle.min_offset,
      params_.random_parameters.road_parking_vehicle.max_offset);
    for (int i = 0; i < params_.random_parameters.road_parking_vehicle.number_of_vehicle; i++) {
      spawn_road_parking_vehicle(
        i, dist(engine_), params_.random_parameters.road_parking_vehicle.number_of_vehicle);
    }
  }

  /// Despawn parking entity before replacing parking entity.
  void despawnRoadParkingVehicles()
  {
    for (int i = 0; i < params_.random_parameters.road_parking_vehicle.number_of_vehicle; i++) {
      api_.despawn("road_parking_" + std::to_string(i));
    }
  }

  void despawnCrossingPedestrians()
  {
    for (int i = 0; i < params_.random_parameters.crossing_pedestrian.number_of_pedestrian; i++) {
      std::string entity_name = "pedestrian" + std::to_string(i);
      if (api_.isEntityExist(entity_name)) {
        api_.despawn(entity_name);
      }
    }
  }

  void onUpdate() override
  {
    const auto & ego_entity = api_.getEntity("ego");
    {
      if (param_listener_->is_old(params_)) {
        /// When the parameter was updated, clear entity before re-spawning entity.
        despawnRoadParkingVehicles();
        despawnCrossingPedestrians();
        param_listener_->refresh_dynamic_parameters();
        params_ = param_listener_->get_params();
        /// Re-spawn road parking vehicle.
        spawnRoadParkingVehicles();
      }
    };

    const auto spawn_and_change_lane = [&](const auto & entity_name, const auto spawn_s_value) {
      if (!api_.isEntityExist(entity_name)) {
<<<<<<< HEAD
        auto entity = api_.spawn(
          entity_name, traffic_simulator::helper::constructLaneletPose(34513, spawn_s_value, 0.0),
=======
        auto & entity = api_.spawn(
          entity_name,
          traffic_simulator::helper::constructCanonicalizedLaneletPose(34513, spawn_s_value, 0.0),
>>>>>>> b3f72359
          getVehicleParameters());
        std::uniform_real_distribution<> speed_distribution(
          params_.random_parameters.lane_following_vehicle.min_speed,
          params_.random_parameters.lane_following_vehicle.max_speed);
        const auto speed = speed_distribution(engine_);
        entity.requestSpeedChange(speed, true);
        entity.setLinearVelocity(speed);
        std::uniform_real_distribution<> lane_change_position_distribution(
          0.0, traffic_simulator::lanelet_map::laneletLength(34684));
        lane_change_position = lane_change_position_distribution(engine_);
        lane_change_requested = false;
      }
      /// Checking the ego entity overs the lane change position.
      if (ego_entity.isInLanelet()) {
        const auto lanelet_pose = ego_entity.getCanonicalizedStatus().getLaneletPose();
        if (lanelet_pose.lanelet_id == 34684 && std::abs(lanelet_pose.s) >= lane_change_position) {
          api_.getEntity(entity_name)
            .requestLaneChange(traffic_simulator::lane_change::Direction::RIGHT);
          lane_change_requested = true;
        }
      }
    };

    if (ego_entity.isInLanelet(34684, 0.1)) {
      spawn_and_change_lane("lane_following_0", 0.0);
    }

    /// Spawn and cross pedestrian if it does not exist and ego entity does not exists on lane "34576"
    const auto spawn_and_cross_pedestrian = [&](const auto & entity_index) {
      std::string entity_name = "pedestrian" + std::to_string(entity_index);
      constexpr lanelet::Id lanelet_id = 34392;
      if (
        !api_.isEntityExist(entity_name) &&
<<<<<<< HEAD
        !ego_entity->isNearbyPosition(
          traffic_simulator::helper::constructLaneletPose(34576, 25.0, 0.0), 5.0)) {
=======
        !ego_entity.isNearbyPosition(
          traffic_simulator::helper::constructCanonicalizedLaneletPose(34576, 25.0, 0.0), 5.0)) {
>>>>>>> b3f72359
        std::normal_distribution<> offset_distribution(
          0.0, params_.random_parameters.crossing_pedestrian.offset_variance);
        std::uniform_real_distribution<> speed_distribution(
          params_.random_parameters.crossing_pedestrian.min_speed,
          params_.random_parameters.crossing_pedestrian.max_speed);
        auto & entity = api_.spawn(
          entity_name,
          traffic_simulator::helper::constructLaneletPose(
            lanelet_id, 0.0, offset_distribution(engine_)),
          getPedestrianParameters());
        const auto speed = speed_distribution(engine_);
        entity.requestSpeedChange(speed, true);
        entity.setLinearVelocity(speed);
      }
      if (
        api_.isEntityExist(entity_name) &&
        api_.getEntity(entity_name).getStandStillDuration() >= 0.5) {
        api_.despawn(entity_name);
      }
    };
    for (int i = 0; i < params_.random_parameters.crossing_pedestrian.number_of_pedestrian; i++) {
      spawn_and_cross_pedestrian(i);
    }

    const auto trigger_position = traffic_simulator::helper::constructLaneletPose(34621, 10, 0.0);
    constexpr auto entity_name = "spawn_nearby_ego";

    if (ego_entity.isNearbyPosition(trigger_position, 20.0) && !api_.isEntityExist(entity_name)) {
      api_.spawn(
        entity_name,
        traffic_simulator::pose::transformRelativePoseToGlobal(
          ego_entity.getMapPose(),
          geometry_msgs::build<geometry_msgs::msg::Pose>()
            .position(geometry_msgs::build<geometry_msgs::msg::Point>().x(10.0).y(-5.0).z(0.0))
            .orientation(geometry_msgs::msg::Quaternion())),
        getVehicleParameters(),
        traffic_simulator::entity::VehicleEntity::BuiltinBehavior::doNothing());
    }

    if (!ego_entity.isNearbyPosition(trigger_position, 20.0) && api_.isEntityExist(entity_name)) {
      api_.despawn(entity_name);
    }

<<<<<<< HEAD
    const auto ego_goal_position = traffic_simulator::helper::constructLaneletPose(34606, 0.0, 0.0);
    if (ego_entity->isNearbyPosition(ego_goal_position, 1.0)) {
=======
    if (ego_entity.isNearbyPosition(ego_goal_position, 1.0)) {
>>>>>>> b3f72359
      api_.despawn("ego");
      stop(cpp_mock_scenarios::Result::SUCCESS);
    }
  }

  void onInitialize() override
  {
    // api_.setVerbose(true);
    params_ = param_listener_->get_params();

    /// Spawn road parking vehicle with initial parameters.
    spawnRoadParkingVehicles();

    spawnEgoEntity(
<<<<<<< HEAD
      traffic_simulator::helper::constructLaneletPose(34621, 10.0, 0.0),
      {traffic_simulator::helper::constructLaneletPose(34606, 0.0, 0.0)}, getVehicleParameters());
    if (const auto ego = api_.getEntity("ego")) {
=======
      traffic_simulator::helper::constructCanonicalizedLaneletPose(34621, 10.0, 0.0),
      {traffic_simulator::helper::constructCanonicalizedLaneletPose(34606, 0.0, 0.0)},
      getVehicleParameters());
    if (api_.isEntityExist("ego")) {
>>>>>>> b3f72359
      api_.spawn(
        "parking_outside",
        traffic_simulator::pose::transformRelativePoseToGlobal(
          api_.getEntity("ego").getMapPose(),
          geometry_msgs::build<geometry_msgs::msg::Pose>()
            .position(geometry_msgs::build<geometry_msgs::msg::Point>().x(10).y(15).z(0))
            .orientation(geometry_msgs::msg::Quaternion())),
        getVehicleParameters(),
        traffic_simulator::entity::VehicleEntity::BuiltinBehavior::doNothing());
    } else {
      api_.despawn("ego");
      stop(cpp_mock_scenarios::Result::FAILURE);
    }
  }
};

int main(int argc, char * argv[])
{
  rclcpp::init(argc, argv);
  rclcpp::NodeOptions options;
  auto component = std::make_shared<RandomScenario>(options);
  rclcpp::spin(component);
  rclcpp::shutdown();
  return 0;
}<|MERGE_RESOLUTION|>--- conflicted
+++ resolved
@@ -122,14 +122,8 @@
 
     const auto spawn_and_change_lane = [&](const auto & entity_name, const auto spawn_s_value) {
       if (!api_.isEntityExist(entity_name)) {
-<<<<<<< HEAD
-        auto entity = api_.spawn(
+        auto & entity = api_.spawn(
           entity_name, traffic_simulator::helper::constructLaneletPose(34513, spawn_s_value, 0.0),
-=======
-        auto & entity = api_.spawn(
-          entity_name,
-          traffic_simulator::helper::constructCanonicalizedLaneletPose(34513, spawn_s_value, 0.0),
->>>>>>> b3f72359
           getVehicleParameters());
         std::uniform_real_distribution<> speed_distribution(
           params_.random_parameters.lane_following_vehicle.min_speed,
@@ -163,13 +157,8 @@
       constexpr lanelet::Id lanelet_id = 34392;
       if (
         !api_.isEntityExist(entity_name) &&
-<<<<<<< HEAD
-        !ego_entity->isNearbyPosition(
+        !ego_entity.isNearbyPosition(
           traffic_simulator::helper::constructLaneletPose(34576, 25.0, 0.0), 5.0)) {
-=======
-        !ego_entity.isNearbyPosition(
-          traffic_simulator::helper::constructCanonicalizedLaneletPose(34576, 25.0, 0.0), 5.0)) {
->>>>>>> b3f72359
         std::normal_distribution<> offset_distribution(
           0.0, params_.random_parameters.crossing_pedestrian.offset_variance);
         std::uniform_real_distribution<> speed_distribution(
@@ -213,12 +202,8 @@
       api_.despawn(entity_name);
     }
 
-<<<<<<< HEAD
     const auto ego_goal_position = traffic_simulator::helper::constructLaneletPose(34606, 0.0, 0.0);
-    if (ego_entity->isNearbyPosition(ego_goal_position, 1.0)) {
-=======
     if (ego_entity.isNearbyPosition(ego_goal_position, 1.0)) {
->>>>>>> b3f72359
       api_.despawn("ego");
       stop(cpp_mock_scenarios::Result::SUCCESS);
     }
@@ -233,16 +218,9 @@
     spawnRoadParkingVehicles();
 
     spawnEgoEntity(
-<<<<<<< HEAD
       traffic_simulator::helper::constructLaneletPose(34621, 10.0, 0.0),
       {traffic_simulator::helper::constructLaneletPose(34606, 0.0, 0.0)}, getVehicleParameters());
-    if (const auto ego = api_.getEntity("ego")) {
-=======
-      traffic_simulator::helper::constructCanonicalizedLaneletPose(34621, 10.0, 0.0),
-      {traffic_simulator::helper::constructCanonicalizedLaneletPose(34606, 0.0, 0.0)},
-      getVehicleParameters());
     if (api_.isEntityExist("ego")) {
->>>>>>> b3f72359
       api_.spawn(
         "parking_outside",
         traffic_simulator::pose::transformRelativePoseToGlobal(
