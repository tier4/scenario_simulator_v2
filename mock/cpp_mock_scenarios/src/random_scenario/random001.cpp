// Copyright 2015 TIER IV, Inc. All rights reserved.
//
// Licensed under the Apache License, Version 2.0 (the "License");
// you may not use this file except in compliance with the License.
// You may obtain a copy of the License at
//
//     http://www.apache.org/licenses/LICENSE-2.0
//
// Unless required by applicable law or agreed to in writing, software
// distributed under the License is distributed on an "AS IS" BASIS,
// WITHOUT WARRANTIES OR CONDITIONS OF ANY KIND, either express or implied.
// See the License for the specific language governing permissions and
// limitations under the License.

#include <ament_index_cpp/get_package_share_directory.hpp>
#include <cpp_mock_scenarios/catalogs.hpp>
#include <cpp_mock_scenarios/cpp_scenario_node.hpp>
#include <memory>
#include <random001_parameters.hpp>
#include <random>
#include <rclcpp/rclcpp.hpp>
#include <string>
#include <traffic_simulator/api/api.hpp>
#include <traffic_simulator_msgs/msg/behavior_parameter.hpp>
#include <vector>

class RandomScenario : public cpp_mock_scenarios::CppScenarioNode
{
public:
  explicit RandomScenario(const rclcpp::NodeOptions & option)
  : cpp_mock_scenarios::CppScenarioNode(
      "lanechange_left", ament_index_cpp::get_package_share_directory("kashiwanoha_map") + "/map",
      "lanelet2_map.osm", __FILE__, false, option),
    param_listener_(std::make_shared<random001::ParamListener>(get_node_parameters_interface())),
    engine_(seed_gen_())
  {
    start();
  }

private:
  std::shared_ptr<random001::ParamListener> param_listener_;
  random001::Params params_;
  std::random_device seed_gen_;
  std::mt19937 engine_;
  double lane_change_position = 0.0;
  bool lane_change_requested = false;
  void spawnRoadParkingVehicles()
  {
    std::normal_distribution<> normal_dist(
      0.0, params_.random_parameters.road_parking_vehicle.s_variance);
    const auto spawn_road_parking_vehicle =
      [&](const auto & entity_index, const auto offset, const auto number_of_vehicles) {
        const auto get_entity_subtype = [](const std::string & entity_type) {
          if (entity_type == "car") {
            return traffic_simulator_msgs::msg::EntitySubtype::CAR;
          } else if (entity_type == "truck") {
            return traffic_simulator_msgs::msg::EntitySubtype::TRUCK;
          } else if (entity_type == "bus") {
            return traffic_simulator_msgs::msg::EntitySubtype::BUS;
          } else if (entity_type == "trailer") {
            return traffic_simulator_msgs::msg::EntitySubtype::TRAILER;
          }
          return traffic_simulator_msgs::msg::EntitySubtype::CAR;
        };

        std::string entity_name = "road_parking_" + std::to_string(entity_index);
        constexpr lanelet::Id spawn_lanelet_id = 34705;
        api_.spawn(
          entity_name,
          traffic_simulator::helper::constructLaneletPose(
            spawn_lanelet_id,
            static_cast<double>(entity_index) / static_cast<double>(number_of_vehicles) *
                traffic_simulator::pose::laneletLength(spawn_lanelet_id, api_.getHdmapUtils()) +
              normal_dist(engine_),
            offset),
          getVehicleParameters(
            get_entity_subtype(params_.random_parameters.road_parking_vehicle.entity_type)));
        api_.getEntity(entity_name)->requestSpeedChange(0, true);
      };
    std::uniform_real_distribution<> dist(
      params_.random_parameters.road_parking_vehicle.min_offset,
      params_.random_parameters.road_parking_vehicle.max_offset);
    for (int i = 0; i < params_.random_parameters.road_parking_vehicle.number_of_vehicle; i++) {
      spawn_road_parking_vehicle(
        i, dist(engine_), params_.random_parameters.road_parking_vehicle.number_of_vehicle);
    }
  }

  /// Despawn parking entity before replacing parking entity.
  void despawnRoadParkingVehicles()
  {
    for (int i = 0; i < params_.random_parameters.road_parking_vehicle.number_of_vehicle; i++) {
      api_.despawn("road_parking_" + std::to_string(i));
    }
  }

  void despawnCrossingPedestrians()
  {
    for (int i = 0; i < params_.random_parameters.crossing_pedestrian.number_of_pedestrian; i++) {
      std::string entity_name = "pedestrian" + std::to_string(i);
      if (api_.isEntitySpawned(entity_name)) {
        api_.despawn(entity_name);
      }
    }
  }

  void onUpdate() override
  {
    const auto ego_entity = api_.getEntity("ego");
    {
      if (param_listener_->is_old(params_)) {
        /// When the parameter was updated, clear entity before re-spawning entity.
        despawnRoadParkingVehicles();
        despawnCrossingPedestrians();
        param_listener_->refresh_dynamic_parameters();
        params_ = param_listener_->get_params();
        /// Re-spawn road parking vehicle.
        spawnRoadParkingVehicles();
      }
    };

    const auto spawn_and_change_lane = [&](const auto & entity_name, const auto spawn_s_value) {
      if (!api_.isEntitySpawned(entity_name)) {
        auto entity = api_.spawn(
          entity_name, traffic_simulator::helper::constructLaneletPose(34513, spawn_s_value, 0.0),
          getVehicleParameters());
        std::uniform_real_distribution<> speed_distribution(
          params_.random_parameters.lane_following_vehicle.min_speed,
          params_.random_parameters.lane_following_vehicle.max_speed);
        const auto speed = speed_distribution(engine_);
        entity->requestSpeedChange(speed, true);
        entity->setLinearVelocity(speed);
        std::uniform_real_distribution<> lane_change_position_distribution(
          0.0, traffic_simulator::pose::laneletLength(34684, api_.getHdmapUtils()));
        lane_change_position = lane_change_position_distribution(engine_);
        lane_change_requested = false;
      }
      /// Checking the ego entity overs the lane change position.
      if (ego_entity->isInLanelet()) {
        const auto lanelet_pose = ego_entity->getCanonicalizedStatus().getLaneletPose();
        if (lanelet_pose.lanelet_id == 34684 && std::abs(lanelet_pose.s) >= lane_change_position) {
          api_.getEntity(entity_name)
            ->requestLaneChange(traffic_simulator::lane_change::Direction::RIGHT);
          lane_change_requested = true;
        }
      }
    };

    if (ego_entity->isInLanelet(34684, 0.1)) {
      spawn_and_change_lane("lane_following_0", 0.0);
    }

    /// Spawn and cross pedestrian if it does not exist and ego entity does not exists on lane "34576"
    const auto spawn_and_cross_pedestrian = [&](const auto & entity_index) {
      std::string entity_name = "pedestrian" + std::to_string(entity_index);
      constexpr lanelet::Id lanelet_id = 34392;
      if (
        !api_.isEntitySpawned(entity_name) &&
        !ego_entity->isInPosition(
          traffic_simulator::helper::constructLaneletPose(34576, 25.0, 0.0), 5.0)) {
        std::normal_distribution<> offset_distribution(
          0.0, params_.random_parameters.crossing_pedestrian.offset_variance);
        std::uniform_real_distribution<> speed_distribution(
          params_.random_parameters.crossing_pedestrian.min_speed,
          params_.random_parameters.crossing_pedestrian.max_speed);
        auto entity = api_.spawn(
          entity_name,
          traffic_simulator::helper::constructLaneletPose(
            lanelet_id, 0.0, offset_distribution(engine_)),
          getPedestrianParameters());
        const auto speed = speed_distribution(engine_);
        entity->requestSpeedChange(speed, true);
        entity->setLinearVelocity(speed);
      }
      if (
        api_.isEntitySpawned(entity_name) &&
        api_.getEntity(entity_name)->getStandStillDuration() >= 0.5) {
        api_.despawn(entity_name);
      }
    };
    for (int i = 0; i < params_.random_parameters.crossing_pedestrian.number_of_pedestrian; i++) {
      spawn_and_cross_pedestrian(i);
    }

    {
<<<<<<< HEAD
      const auto trigger_position = traffic_simulator::helper::constructLaneletPose(34621, 10, 0.0);
=======
      const auto trigger_position = traffic_simulator::helper::constructCanonicalizedLaneletPose(
        34621, 10, 0.0, api_.getHdmapUtils());
      const auto ego_goal_position = traffic_simulator::helper::constructCanonicalizedLaneletPose(
        34606, 0.0, 0.0, api_.getHdmapUtils());
>>>>>>> 508e3f01
      const auto entity_name = "spawn_nearby_ego";

      if (ego_entity) {
        if (ego_entity->isInPosition(trigger_position, 20.0) && !api_.isEntitySpawned(entity_name)) {
          api_.spawn(
            entity_name,
            traffic_simulator::pose::transformRelativePoseToGlobal(
              ego_entity->getMapPose(),
              geometry_msgs::build<geometry_msgs::msg::Pose>()
                .position(geometry_msgs::build<geometry_msgs::msg::Point>().x(10).y(-5).z(0))
                .orientation(geometry_msgs::msg::Quaternion())),
            getVehicleParameters(),
            traffic_simulator::entity::VehicleEntity::BuiltinBehavior::doNothing());
        }

        if (!ego_entity->isInPosition(trigger_position, 20.0) && api_.isEntitySpawned(entity_name)) {
          api_.despawn(entity_name);
        }
      }

      if (ego_entity->isInPosition(ego_goal_position, 1.0)) {
        api_.despawn("ego");
        stop(cpp_mock_scenarios::Result::SUCCESS);
      }
    }
  }
  void onInitialize() override
  {
    // api_.setVerbose(true);
    params_ = param_listener_->get_params();

    /// Spawn road parking vehicle with initial parameters.
    spawnRoadParkingVehicles();

    spawnEgoEntity(
<<<<<<< HEAD
      traffic_simulator::helper::constructLaneletPose(34621, 10.0, 0.0),
      {traffic_simulator::helper::constructLaneletPose(34606, 0.0, 0.0)}, getVehicleParameters());
    const auto parking_outside_entity = api_.spawn(
      "parking_outside",
      traffic_simulator::pose::transformRelativePoseToGlobal(
        api_.getEntity("ego")->getMapPose(),
        geometry_msgs::build<geometry_msgs::msg::Pose>()
          .position(geometry_msgs::build<geometry_msgs::msg::Point>().x(10).y(15).z(0))
          .orientation(geometry_msgs::msg::Quaternion())),
      getVehicleParameters(),
      traffic_simulator::entity::VehicleEntity::BuiltinBehavior::doNothing());
=======
      traffic_simulator::helper::constructCanonicalizedLaneletPose(
        34621, 10.0, 0.0, api_.getHdmapUtils()),
      {traffic_simulator::helper::constructCanonicalizedLaneletPose(
        34606, 0.0, 0.0, api_.getHdmapUtils())},
      getVehicleParameters());
    if (const auto ego = api_.getEntity("ego")) {
      api_.spawn(
        "parking_outside",
        traffic_simulator::pose::transformRelativePoseToGlobal(
          ego->getMapPose(),
          geometry_msgs::build<geometry_msgs::msg::Pose>()
            .position(geometry_msgs::build<geometry_msgs::msg::Point>().x(10).y(15).z(0))
            .orientation(geometry_msgs::msg::Quaternion())),
        getVehicleParameters(),
        traffic_simulator::entity::VehicleEntity::BuiltinBehavior::doNothing());
    } else {
      api_.despawn("ego");
      stop(cpp_mock_scenarios::Result::FAILURE);
    }
>>>>>>> 508e3f01
  }
};

int main(int argc, char * argv[])
{
  rclcpp::init(argc, argv);
  rclcpp::NodeOptions options;
  auto component = std::make_shared<RandomScenario>(options);
  rclcpp::spin(component);
  rclcpp::shutdown();
  return 0;
}<|MERGE_RESOLUTION|>--- conflicted
+++ resolved
@@ -183,32 +183,25 @@
     }
 
     {
-<<<<<<< HEAD
       const auto trigger_position = traffic_simulator::helper::constructLaneletPose(34621, 10, 0.0);
-=======
-      const auto trigger_position = traffic_simulator::helper::constructCanonicalizedLaneletPose(
-        34621, 10, 0.0, api_.getHdmapUtils());
-      const auto ego_goal_position = traffic_simulator::helper::constructCanonicalizedLaneletPose(
-        34606, 0.0, 0.0, api_.getHdmapUtils());
->>>>>>> 508e3f01
+      const auto ego_goal_position =
+        traffic_simulator::helper::constructLaneletPose(34606, 0.0, 0.0);
       const auto entity_name = "spawn_nearby_ego";
 
-      if (ego_entity) {
-        if (ego_entity->isInPosition(trigger_position, 20.0) && !api_.isEntitySpawned(entity_name)) {
-          api_.spawn(
-            entity_name,
-            traffic_simulator::pose::transformRelativePoseToGlobal(
-              ego_entity->getMapPose(),
-              geometry_msgs::build<geometry_msgs::msg::Pose>()
-                .position(geometry_msgs::build<geometry_msgs::msg::Point>().x(10).y(-5).z(0))
-                .orientation(geometry_msgs::msg::Quaternion())),
-            getVehicleParameters(),
-            traffic_simulator::entity::VehicleEntity::BuiltinBehavior::doNothing());
-        }
-
-        if (!ego_entity->isInPosition(trigger_position, 20.0) && api_.isEntitySpawned(entity_name)) {
-          api_.despawn(entity_name);
-        }
+      if (ego_entity->isInPosition(trigger_position, 20.0) && !api_.isEntitySpawned(entity_name)) {
+        api_.spawn(
+          entity_name,
+          traffic_simulator::pose::transformRelativePoseToGlobal(
+            ego_entity->getMapPose(),
+            geometry_msgs::build<geometry_msgs::msg::Pose>()
+              .position(geometry_msgs::build<geometry_msgs::msg::Point>().x(10).y(-5).z(0))
+              .orientation(geometry_msgs::msg::Quaternion())),
+          getVehicleParameters(),
+          traffic_simulator::entity::VehicleEntity::BuiltinBehavior::doNothing());
+      }
+
+      if (!ego_entity->isInPosition(trigger_position, 20.0) && api_.isEntitySpawned(entity_name)) {
+        api_.despawn(entity_name);
       }
 
       if (ego_entity->isInPosition(ego_goal_position, 1.0)) {
@@ -226,24 +219,8 @@
     spawnRoadParkingVehicles();
 
     spawnEgoEntity(
-<<<<<<< HEAD
       traffic_simulator::helper::constructLaneletPose(34621, 10.0, 0.0),
       {traffic_simulator::helper::constructLaneletPose(34606, 0.0, 0.0)}, getVehicleParameters());
-    const auto parking_outside_entity = api_.spawn(
-      "parking_outside",
-      traffic_simulator::pose::transformRelativePoseToGlobal(
-        api_.getEntity("ego")->getMapPose(),
-        geometry_msgs::build<geometry_msgs::msg::Pose>()
-          .position(geometry_msgs::build<geometry_msgs::msg::Point>().x(10).y(15).z(0))
-          .orientation(geometry_msgs::msg::Quaternion())),
-      getVehicleParameters(),
-      traffic_simulator::entity::VehicleEntity::BuiltinBehavior::doNothing());
-=======
-      traffic_simulator::helper::constructCanonicalizedLaneletPose(
-        34621, 10.0, 0.0, api_.getHdmapUtils()),
-      {traffic_simulator::helper::constructCanonicalizedLaneletPose(
-        34606, 0.0, 0.0, api_.getHdmapUtils())},
-      getVehicleParameters());
     if (const auto ego = api_.getEntity("ego")) {
       api_.spawn(
         "parking_outside",
@@ -258,7 +235,6 @@
       api_.despawn("ego");
       stop(cpp_mock_scenarios::Result::FAILURE);
     }
->>>>>>> 508e3f01
   }
 };
 
