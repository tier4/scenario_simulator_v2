// Copyright 2015 TIER IV, Inc. All rights reserved.
//
// Licensed under the Apache License, Version 2.0 (the "License");
// you may not use this file except in compliance with the License.
// You may obtain a copy of the License at
//
//     http://www.apache.org/licenses/LICENSE-2.0
//
// Unless required by applicable law or agreed to in writing, software
// distributed under the License is distributed on an "AS IS" BASIS,
// WITHOUT WARRANTIES OR CONDITIONS OF ANY KIND, either express or implied.
// See the License for the specific language governing permissions and
// limitations under the License.

#include <ament_index_cpp/get_package_share_directory.hpp>
#include <cpp_mock_scenarios/catalogs.hpp>
#include <cpp_mock_scenarios/cpp_scenario_node.hpp>
#include <memory>
#include <random001_parameters.hpp>
#include <random>
#include <rclcpp/rclcpp.hpp>
#include <string>
#include <traffic_simulator/api/api.hpp>
#include <traffic_simulator_msgs/msg/behavior_parameter.hpp>
#include <vector>

class RandomScenario : public cpp_mock_scenarios::CppScenarioNode
{
public:
  explicit RandomScenario(const rclcpp::NodeOptions & option)
  : cpp_mock_scenarios::CppScenarioNode(
      "lanechange_left", ament_index_cpp::get_package_share_directory("kashiwanoha_map") + "/map",
      "lanelet2_map.osm", __FILE__, false, option),
    param_listener_(std::make_shared<random001::ParamListener>(get_node_parameters_interface())),
    engine_(seed_gen_())
  {
    start();
  }

private:
  std::shared_ptr<random001::ParamListener> param_listener_;
  random001::Params params_;
  std::random_device seed_gen_;
  std::mt19937 engine_;
  double lane_change_position = 0.0;
  bool lane_change_requested = false;
  void spawnRoadParkingVehicles()
  {
    std::normal_distribution<> normal_dist(
      0.0, params_.random_parameters.road_parking_vehicle.s_variance);
    const auto spawn_road_parking_vehicle =
      [&](const auto & entity_index, const auto offset, const auto number_of_vehicles) {
        const auto get_entity_subtype = [](const std::string & entity_type) {
          if (entity_type == "car") {
            return traffic_simulator_msgs::msg::EntitySubtype::CAR;
          } else if (entity_type == "truck") {
            return traffic_simulator_msgs::msg::EntitySubtype::TRUCK;
          } else if (entity_type == "bus") {
            return traffic_simulator_msgs::msg::EntitySubtype::BUS;
          } else if (entity_type == "trailer") {
            return traffic_simulator_msgs::msg::EntitySubtype::TRAILER;
          }
          return traffic_simulator_msgs::msg::EntitySubtype::CAR;
        };

        std::string entity_name = "road_parking_" + std::to_string(entity_index);
        constexpr lanelet::Id spawn_lanelet_id = 34705;
        api_.spawn(
          entity_name,
          traffic_simulator::helper::constructCanonicalizedLaneletPose(
            spawn_lanelet_id,
            static_cast<double>(entity_index) / static_cast<double>(number_of_vehicles) *
                traffic_simulator::lanelet_map::laneletLength(spawn_lanelet_id) +
              normal_dist(engine_),
            offset, api_.getHdmapUtils()),
          getVehicleParameters(
            get_entity_subtype(params_.random_parameters.road_parking_vehicle.entity_type)));
        api_.requestSpeedChange(entity_name, 0, true);
      };
    std::uniform_real_distribution<> dist(
      params_.random_parameters.road_parking_vehicle.min_offset,
      params_.random_parameters.road_parking_vehicle.max_offset);
    for (int i = 0; i < params_.random_parameters.road_parking_vehicle.number_of_vehicle; i++) {
      spawn_road_parking_vehicle(
        i, dist(engine_), params_.random_parameters.road_parking_vehicle.number_of_vehicle);
    }
  }

  /// Despawn parking entity before replacing parking entity.
  void despawnRoadParkingVehicles()
  {
    for (int i = 0; i < params_.random_parameters.road_parking_vehicle.number_of_vehicle; i++) {
      api_.despawn("road_parking_" + std::to_string(i));
    }
  }

  void despawnCrossingPedestrians()
  {
    for (int i = 0; i < params_.random_parameters.crossing_pedestrian.number_of_pedestrian; i++) {
      std::string entity_name = "pedestrian" + std::to_string(i);
      if (api_.entityExists(entity_name)) {
        api_.despawn(entity_name);
      }
    }
  }

  void onUpdate() override
  {
    {
      if (param_listener_->is_old(params_)) {
        /// When the parameter was updated, clear entity before re-spawning entity.
        despawnRoadParkingVehicles();
        despawnCrossingPedestrians();
        param_listener_->refresh_dynamic_parameters();
        params_ = param_listener_->get_params();
        /// Re-spawn road parking vehicle.
        spawnRoadParkingVehicles();
      }
    };

    const auto spawn_and_change_lane = [&](const auto & entity_name, const auto spawn_s_value) {
      if (!api_.entityExists(entity_name)) {
        api_.spawn(
          entity_name,
          traffic_simulator::helper::constructCanonicalizedLaneletPose(
            34513, spawn_s_value, 0.0, api_.getHdmapUtils()),
          getVehicleParameters());
        std::uniform_real_distribution<> speed_distribution(
          params_.random_parameters.lane_following_vehicle.min_speed,
          params_.random_parameters.lane_following_vehicle.max_speed);
        const auto speed = speed_distribution(engine_);
        api_.requestSpeedChange(entity_name, speed, true);
        api_.setLinearVelocity(entity_name, speed);
        std::uniform_real_distribution<> lane_change_position_distribution(
          0.0, traffic_simulator::lanelet_map::laneletLength(34684));
        lane_change_position = lane_change_position_distribution(engine_);
        lane_change_requested = false;
      }
      /// Checking the ego entity overs the lane change position.
      if (const auto entity = api_.getEntity("ego"); entity->laneMatchingSucceed()) {
        const auto lanelet_pose = entity->getCanonicalizedStatus().getLaneletPose();
        if (lanelet_pose.lanelet_id == 34684 && std::abs(lanelet_pose.s) >= lane_change_position) {
          api_.requestLaneChange(entity_name, traffic_simulator::lane_change::Direction::RIGHT);
          lane_change_requested = true;
        }
      }
    };

    if (api_.isInLanelet("ego", 34684, 0.1)) {
      spawn_and_change_lane("lane_following_0", 0.0);
    }

    /// Spawn and cross pedestrian if it does not exist and ego entity does not exists on lane "34576"
    const auto spawn_and_cross_pedestrian = [&](const auto & entity_index) {
      std::string entity_name = "pedestrian" + std::to_string(entity_index);
      constexpr lanelet::Id lanelet_id = 34392;
      if (
        !api_.entityExists(entity_name) &&
        !api_.reachPosition(
          "ego", traffic_simulator::helper::constructCanonicalizedLaneletPose(34576, 25.0, 0.0),
          5.0)) {
        std::normal_distribution<> offset_distribution(
          0.0, params_.random_parameters.crossing_pedestrian.offset_variance);
        std::uniform_real_distribution<> speed_distribution(
          params_.random_parameters.crossing_pedestrian.min_speed,
          params_.random_parameters.crossing_pedestrian.max_speed);
        api_.spawn(
          entity_name,
          traffic_simulator::helper::constructCanonicalizedLaneletPose(
            lanelet_id, 0.0, offset_distribution(engine_), api_.getHdmapUtils()),
          getPedestrianParameters());
        const auto speed = speed_distribution(engine_);
        api_.requestSpeedChange(entity_name, speed, true);
        api_.setLinearVelocity(entity_name, speed);
      }
      if (api_.entityExists(entity_name) && api_.getStandStillDuration(entity_name) >= 0.5) {
        api_.despawn(entity_name);
      }
    };
    for (int i = 0; i < params_.random_parameters.crossing_pedestrian.number_of_pedestrian; i++) {
      spawn_and_cross_pedestrian(i);
    }

    {
<<<<<<< HEAD
      const auto trigger_position =
        traffic_simulator::helper::constructCanonicalizedLaneletPose(34621, 10, 0.0);
=======
      const auto trigger_position = traffic_simulator::helper::constructCanonicalizedLaneletPose(
        34621, 10, 0.0, api_.getHdmapUtils());
      const auto ego_goal_position = traffic_simulator::helper::constructCanonicalizedLaneletPose(
        34606, 0.0, 0.0, api_.getHdmapUtils());
>>>>>>> 1e75dfc1
      const auto entity_name = "spawn_nearby_ego";

      if (const auto ego = api_.getEntity("ego")) {
        if (api_.reachPosition("ego", trigger_position, 20.0) && !api_.entityExists(entity_name)) {
          api_.spawn(
            entity_name,
            traffic_simulator::pose::transformRelativePoseToGlobal(
              ego->getMapPose(),
              geometry_msgs::build<geometry_msgs::msg::Pose>()
                .position(geometry_msgs::build<geometry_msgs::msg::Point>().x(10).y(-5).z(0))
                .orientation(geometry_msgs::msg::Quaternion())),
            getVehicleParameters(),
            traffic_simulator::entity::VehicleEntity::BuiltinBehavior::doNothing());
        }

        if (!api_.reachPosition("ego", trigger_position, 20.0) && api_.entityExists(entity_name)) {
          api_.despawn(entity_name);
        }
      }

      if (api_.reachPosition("ego", ego_goal_position, 1.0)) {
        api_.despawn("ego");
        stop(cpp_mock_scenarios::Result::SUCCESS);
      }
    }
  }
  void onInitialize() override
  {
    // api_.setVerbose(true);
    params_ = param_listener_->get_params();

    /// Spawn road parking vehicle with initial parameters.
    spawnRoadParkingVehicles();

    spawnEgoEntity(
<<<<<<< HEAD
      traffic_simulator::helper::constructLaneletPose(34621, 10, 0, 0, 0, 0),
      {traffic_simulator::helper::constructCanonicalizedLaneletPose(34606, 0.0, 0.0)},
=======
      traffic_simulator::helper::constructCanonicalizedLaneletPose(
        34621, 10.0, 0.0, api_.getHdmapUtils()),
      {traffic_simulator::helper::constructCanonicalizedLaneletPose(
        34606, 0.0, 0.0, api_.getHdmapUtils())},
>>>>>>> 1e75dfc1
      getVehicleParameters());
    if (const auto ego = api_.getEntity("ego")) {
      api_.spawn(
        "parking_outside",
        traffic_simulator::pose::transformRelativePoseToGlobal(
          ego->getMapPose(),
          geometry_msgs::build<geometry_msgs::msg::Pose>()
            .position(geometry_msgs::build<geometry_msgs::msg::Point>().x(10).y(15).z(0))
            .orientation(geometry_msgs::msg::Quaternion())),
        getVehicleParameters(),
        traffic_simulator::entity::VehicleEntity::BuiltinBehavior::doNothing());
    } else {
      api_.despawn("ego");
      stop(cpp_mock_scenarios::Result::FAILURE);
    }
  }
};

int main(int argc, char * argv[])
{
  rclcpp::init(argc, argv);
  rclcpp::NodeOptions options;
  auto component = std::make_shared<RandomScenario>(options);
  rclcpp::spin(component);
  rclcpp::shutdown();
  return 0;
}<|MERGE_RESOLUTION|>--- conflicted
+++ resolved
@@ -72,7 +72,7 @@
             static_cast<double>(entity_index) / static_cast<double>(number_of_vehicles) *
                 traffic_simulator::lanelet_map::laneletLength(spawn_lanelet_id) +
               normal_dist(engine_),
-            offset, api_.getHdmapUtils()),
+            offset),
           getVehicleParameters(
             get_entity_subtype(params_.random_parameters.road_parking_vehicle.entity_type)));
         api_.requestSpeedChange(entity_name, 0, true);
@@ -122,8 +122,7 @@
       if (!api_.entityExists(entity_name)) {
         api_.spawn(
           entity_name,
-          traffic_simulator::helper::constructCanonicalizedLaneletPose(
-            34513, spawn_s_value, 0.0, api_.getHdmapUtils()),
+          traffic_simulator::helper::constructCanonicalizedLaneletPose(34513, spawn_s_value, 0.0),
           getVehicleParameters());
         std::uniform_real_distribution<> speed_distribution(
           params_.random_parameters.lane_following_vehicle.min_speed,
@@ -167,7 +166,7 @@
         api_.spawn(
           entity_name,
           traffic_simulator::helper::constructCanonicalizedLaneletPose(
-            lanelet_id, 0.0, offset_distribution(engine_), api_.getHdmapUtils()),
+            lanelet_id, 0.0, offset_distribution(engine_)),
           getPedestrianParameters());
         const auto speed = speed_distribution(engine_);
         api_.requestSpeedChange(entity_name, speed, true);
@@ -182,15 +181,10 @@
     }
 
     {
-<<<<<<< HEAD
       const auto trigger_position =
-        traffic_simulator::helper::constructCanonicalizedLaneletPose(34621, 10, 0.0);
-=======
-      const auto trigger_position = traffic_simulator::helper::constructCanonicalizedLaneletPose(
-        34621, 10, 0.0, api_.getHdmapUtils());
-      const auto ego_goal_position = traffic_simulator::helper::constructCanonicalizedLaneletPose(
-        34606, 0.0, 0.0, api_.getHdmapUtils());
->>>>>>> 1e75dfc1
+        traffic_simulator::helper::constructCanonicalizedLaneletPose(34621, 10.0, 0.0);
+      const auto ego_goal_position =
+        traffic_simulator::helper::constructCanonicalizedLaneletPose(34606, 0.0, 0.0);
       const auto entity_name = "spawn_nearby_ego";
 
       if (const auto ego = api_.getEntity("ego")) {
@@ -226,15 +220,8 @@
     spawnRoadParkingVehicles();
 
     spawnEgoEntity(
-<<<<<<< HEAD
-      traffic_simulator::helper::constructLaneletPose(34621, 10, 0, 0, 0, 0),
+      traffic_simulator::helper::constructCanonicalizedLaneletPose(34621, 10.0, 0.0),
       {traffic_simulator::helper::constructCanonicalizedLaneletPose(34606, 0.0, 0.0)},
-=======
-      traffic_simulator::helper::constructCanonicalizedLaneletPose(
-        34621, 10.0, 0.0, api_.getHdmapUtils()),
-      {traffic_simulator::helper::constructCanonicalizedLaneletPose(
-        34606, 0.0, 0.0, api_.getHdmapUtils())},
->>>>>>> 1e75dfc1
       getVehicleParameters());
     if (const auto ego = api_.getEntity("ego")) {
       api_.spawn(
