--- conflicted
+++ resolved
@@ -159,11 +159,7 @@
       constexpr lanelet::Id lanelet_id = 34392;
       if (
         !api_.isEntityExist(entity_name) &&
-<<<<<<< HEAD
-        !ego_entity.isInPosition(
-=======
-        !ego_entity->isNearbyPosition(
->>>>>>> 5fa72819
+        !ego_entity.isNearbyPosition(
           traffic_simulator::helper::constructCanonicalizedLaneletPose(
             34576, 25.0, 0.0, api_.getHdmapUtils()),
           5.0)) {
@@ -195,11 +191,7 @@
     const auto trigger_position = traffic_simulator::helper::constructCanonicalizedLaneletPose(
       34621, 10, 0.0, api_.getHdmapUtils());
     constexpr auto entity_name = "spawn_nearby_ego";
-<<<<<<< HEAD
-    if (ego_entity.isInPosition(trigger_position, 20.0) && !api_.isEntityExist(entity_name)) {
-=======
-    if (ego_entity->isNearbyPosition(trigger_position, 20.0) && !api_.isEntityExist(entity_name)) {
->>>>>>> 5fa72819
+    if (ego_entity.isNearbyPosition(trigger_position, 20.0) && !api_.isEntityExist(entity_name)) {
       api_.spawn(
         entity_name,
         traffic_simulator::pose::transformRelativePoseToGlobal(
@@ -211,21 +203,13 @@
         traffic_simulator::entity::VehicleEntity::BuiltinBehavior::doNothing());
     }
 
-<<<<<<< HEAD
-    if (!ego_entity.isInPosition(trigger_position, 20.0) && api_.isEntityExist(entity_name)) {
-=======
-    if (!ego_entity->isNearbyPosition(trigger_position, 20.0) && api_.isEntityExist(entity_name)) {
->>>>>>> 5fa72819
+    if (!ego_entity.isNearbyPosition(trigger_position, 20.0) && api_.isEntityExist(entity_name)) {
       api_.despawn(entity_name);
     }
 
     const auto ego_goal_position = traffic_simulator::helper::constructCanonicalizedLaneletPose(
       34606, 0.0, 0.0, api_.getHdmapUtils());
-<<<<<<< HEAD
-    if (ego_entity.isInPosition(ego_goal_position, 1.0)) {
-=======
-    if (ego_entity->isNearbyPosition(ego_goal_position, 1.0)) {
->>>>>>> 5fa72819
+    if (ego_entity.isNearbyPosition(ego_goal_position, 1.0)) {
       api_.despawn("ego");
       stop(cpp_mock_scenarios::Result::SUCCESS);
     }
