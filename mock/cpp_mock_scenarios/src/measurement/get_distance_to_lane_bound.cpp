// Copyright 2015 TIER IV, Inc. All rights reserved.
//
// Licensed under the Apache License, Version 2.0 (the "License");
// you may not use this file except in compliance with the License.
// You may obtain a copy of the License at
//
//     http://www.apache.org/licenses/LICENSE-2.0
//
// Unless required by applicable law or agreed to in writing, software
// distributed under the License is distributed on an "AS IS" BASIS,
// WITHOUT WARRANTIES OR CONDITIONS OF ANY KIND, either express or implied.
// See the License for the specific language governing permissions and
// limitations under the License.

#include <ament_index_cpp/get_package_share_directory.hpp>
#include <cpp_mock_scenarios/catalogs.hpp>
#include <cpp_mock_scenarios/cpp_scenario_node.hpp>
#include <memory>
#include <rclcpp/rclcpp.hpp>
#include <string>
#include <traffic_simulator/api/api.hpp>
#include <traffic_simulator/utils/distance.hpp>
#include <traffic_simulator_msgs/msg/behavior_parameter.hpp>
#include <vector>

namespace cpp_mock_scenarios
{
class GetDistanceToLaneBoundScenario : public cpp_mock_scenarios::CppScenarioNode
{
public:
  explicit GetDistanceToLaneBoundScenario(const rclcpp::NodeOptions & option)
  : cpp_mock_scenarios::CppScenarioNode(
      "get_distance_to_lane_bound",
      ament_index_cpp::get_package_share_directory("kashiwanoha_map") + "/map", "lanelet2_map.osm",
      __FILE__, false, option)
  {
    start();
  }

private:
  bool requested = false;
  void onUpdate() override
  {
    if (api_.getCurrentTime() >= 10.0) {
      stop(cpp_mock_scenarios::Result::SUCCESS);
    }
<<<<<<< HEAD
    if (auto ego_entity = api_.getEntity("ego")) {
      const auto distance = traffic_simulator::distance::distanceToLaneBound(
        ego_entity->getMapPose(), ego_entity->getBoundingBox(), ego_entity->getRouteLanelets());
      // LCOV_EXCL_START
      if (distance <= 0.4 && distance >= 0.52) {
        stop(cpp_mock_scenarios::Result::FAILURE);
      }
      // LCOV_EXCL_STOP
=======
    const auto ego_entity = api_.getEntity("ego");
    const auto distance = traffic_simulator::distance::distanceToLaneBound(
      ego_entity->getMapPose(), ego_entity->getBoundingBox(), ego_entity->getRouteLanelets(),
      api_.getHdmapUtils());
    // LCOV_EXCL_START
    if (distance <= 0.4 && distance >= 0.52) {
      stop(cpp_mock_scenarios::Result::FAILURE);
>>>>>>> 688dfaac
    }
    // LCOV_EXCL_STOP
  }
  void onInitialize() override
  {
    api_.spawn(
      "ego", traffic_simulator::helper::constructCanonicalizedLaneletPose(34513, 5.0, 0.0),
      getVehicleParameters());
    auto ego_entity = api_.getEntity("ego");
    ego_entity->setLinearVelocity(10);
    ego_entity->requestSpeedChange(3, true);
  }
};
}  // namespace cpp_mock_scenarios

int main(int argc, char * argv[])
{
  rclcpp::init(argc, argv);
  rclcpp::NodeOptions options;
  auto component = std::make_shared<cpp_mock_scenarios::GetDistanceToLaneBoundScenario>(options);
  rclcpp::spin(component);
  rclcpp::shutdown();
  return 0;
}<|MERGE_RESOLUTION|>--- conflicted
+++ resolved
@@ -44,24 +44,12 @@
     if (api_.getCurrentTime() >= 10.0) {
       stop(cpp_mock_scenarios::Result::SUCCESS);
     }
-<<<<<<< HEAD
-    if (auto ego_entity = api_.getEntity("ego")) {
-      const auto distance = traffic_simulator::distance::distanceToLaneBound(
-        ego_entity->getMapPose(), ego_entity->getBoundingBox(), ego_entity->getRouteLanelets());
-      // LCOV_EXCL_START
-      if (distance <= 0.4 && distance >= 0.52) {
-        stop(cpp_mock_scenarios::Result::FAILURE);
-      }
-      // LCOV_EXCL_STOP
-=======
     const auto ego_entity = api_.getEntity("ego");
     const auto distance = traffic_simulator::distance::distanceToLaneBound(
-      ego_entity->getMapPose(), ego_entity->getBoundingBox(), ego_entity->getRouteLanelets(),
-      api_.getHdmapUtils());
+      ego_entity->getMapPose(), ego_entity->getBoundingBox(), ego_entity->getRouteLanelets());
     // LCOV_EXCL_START
     if (distance <= 0.4 && distance >= 0.52) {
       stop(cpp_mock_scenarios::Result::FAILURE);
->>>>>>> 688dfaac
     }
     // LCOV_EXCL_STOP
   }
