--- conflicted
+++ resolved
@@ -50,12 +50,8 @@
           to_entity && to_entity->laneMatchingSucceed()) {
         return traffic_simulator::distance::lateralDistance(
           from_entity->getCanonicalizedLaneletPose().value(),
-<<<<<<< HEAD
-          to_entity->getCanonicalizedLaneletPose().value(), false);
-=======
           to_entity->getCanonicalizedLaneletPose().value(),
-          traffic_simulator::RoutingConfiguration(), api_.getHdmapUtils());
->>>>>>> 5be3ba50
+          traffic_simulator::RoutingConfiguration());
       }
     }
     return std::nullopt;
@@ -71,12 +67,8 @@
         auto to_entity_lanelet_pose = to_entity->getCanonicalizedLaneletPose(matching_distance);
         if (from_entity_lanelet_pose && to_entity_lanelet_pose) {
           return traffic_simulator::distance::lateralDistance(
-<<<<<<< HEAD
-            from_entity_lanelet_pose.value(), to_entity_lanelet_pose.value(), false);
-=======
             from_entity_lanelet_pose.value(), to_entity_lanelet_pose.value(),
-            traffic_simulator::RoutingConfiguration(), api_.getHdmapUtils());
->>>>>>> 5be3ba50
+            traffic_simulator::RoutingConfiguration());
         }
       }
     }
@@ -93,12 +85,8 @@
           to_entity && to_entity->laneMatchingSucceed()) {
         return traffic_simulator::distance::longitudinalDistance(
           from_entity->getCanonicalizedLaneletPose().value(),
-<<<<<<< HEAD
-          to_entity->getCanonicalizedLaneletPose().value(), false, true, false);
-=======
           to_entity->getCanonicalizedLaneletPose().value(), false, true,
-          traffic_simulator::RoutingConfiguration(), api_.getHdmapUtils());
->>>>>>> 5be3ba50
+          traffic_simulator::RoutingConfiguration());
       }
     }
     return std::nullopt;
