// Copyright 2015 TIER IV, Inc. All rights reserved.
//
// Licensed under the Apache License, Version 2.0 (the "License");
// you may not use this file except in compliance with the License.
// You may obtain a copy of the License at
//
//     http://www.apache.org/licenses/LICENSE-2.0
//
// Unless required by applicable law or agreed to in writing, software
// distributed under the License is distributed on an "AS IS" BASIS,
// WITHOUT WARRANTIES OR CONDITIONS OF ANY KIND, either express or implied.
// See the License for the specific language governing permissions and
// limitations under the License.

#include <ament_index_cpp/get_package_share_directory.hpp>
#include <cpp_mock_scenarios/catalogs.hpp>
#include <cpp_mock_scenarios/cpp_scenario_node.hpp>
#include <memory>
#include <rclcpp/rclcpp.hpp>
#include <string>
#include <traffic_simulator/api/api.hpp>
#include <traffic_simulator/utils/distance.hpp>
#include <traffic_simulator_msgs/msg/behavior_parameter.hpp>
#include <vector>

namespace cpp_mock_scenarios
{
class GetDistanceInLaneCoordinateScenario : public cpp_mock_scenarios::CppScenarioNode
{
public:
  explicit GetDistanceInLaneCoordinateScenario(const rclcpp::NodeOptions & option)
  : cpp_mock_scenarios::CppScenarioNode(
      "get_longitudinal_distance",
      ament_index_cpp::get_package_share_directory("kashiwanoha_map") + "/map", "lanelet2_map.osm",
      __FILE__, false, option)
  {
    start();
  }

private:
  bool requested = false;

  /// @todo it should be separated into the API helper collection for the cpp_mock_scenario
  auto lateralDistance(const std::string & from_entity_name, const std::string & to_entity_name)
    -> std::optional<double>
  {
<<<<<<< HEAD
    const auto from_entity = api_.getEntity(from_entity_name);
    const auto to_entity = api_.getEntity(to_entity_name);
    if (from_entity->isInLanelet() && to_entity->isInLanelet()) {
      return traffic_simulator::distance::lateralDistance(
        from_entity->getCanonicalizedLaneletPose().value(),
        to_entity->getCanonicalizedLaneletPose().value(), false, api_.getHdmapUtils());
=======
    if (const auto from_entity = api_.getEntity(from_entity_name);
        from_entity && from_entity->laneMatchingSucceed()) {
      if (const auto to_entity = api_.getEntity(to_entity_name);
          to_entity && to_entity->laneMatchingSucceed()) {
        return traffic_simulator::distance::lateralDistance(
          from_entity->getCanonicalizedLaneletPose().value(),
          to_entity->getCanonicalizedLaneletPose().value(),
          traffic_simulator::RoutingConfiguration(), api_.getHdmapUtils());
      }
>>>>>>> 06d98157
    }
    return std::nullopt;
  };

  auto lateralDistance(
    const std::string & from_entity_name, const std::string & to_entity_name,
    const double matching_distance) -> std::optional<double>
  {
<<<<<<< HEAD
    const auto from_entity_lanelet_pose =
      api_.getEntity(from_entity_name)->getCanonicalizedLaneletPose(matching_distance);
    const auto to_entity_lanelet_pose =
      api_.getEntity(to_entity_name)->getCanonicalizedLaneletPose(matching_distance);
    if (from_entity_lanelet_pose && to_entity_lanelet_pose) {
      return traffic_simulator::distance::lateralDistance(
        from_entity_lanelet_pose.value(), to_entity_lanelet_pose.value(), false,
        api_.getHdmapUtils());
=======
    if (const auto from_entity = api_.getEntity(from_entity_name)) {
      if (const auto to_entity = api_.getEntity(to_entity_name)) {
        auto from_entity_lanelet_pose = from_entity->getCanonicalizedLaneletPose(matching_distance);
        auto to_entity_lanelet_pose = to_entity->getCanonicalizedLaneletPose(matching_distance);
        if (from_entity_lanelet_pose && to_entity_lanelet_pose) {
          return traffic_simulator::distance::lateralDistance(
            from_entity_lanelet_pose.value(), to_entity_lanelet_pose.value(),
            traffic_simulator::RoutingConfiguration(), api_.getHdmapUtils());
        }
      }
>>>>>>> 06d98157
    }
    return std::nullopt;
  };

  auto longitudinalDistance(
    const std::string & from_entity_name, const std::string & to_entity_name)
    -> std::optional<double>
  {
<<<<<<< HEAD
    const auto from_entity = api_.getEntity(from_entity_name);
    const auto to_entity = api_.getEntity(to_entity_name);
    if (from_entity->isInLanelet() && to_entity->isInLanelet()) {
      return traffic_simulator::distance::longitudinalDistance(
        from_entity->getCanonicalizedLaneletPose().value(),
        to_entity->getCanonicalizedLaneletPose().value(), false, true, false, api_.getHdmapUtils());
=======
    if (const auto from_entity = api_.getEntity(from_entity_name);
        from_entity && from_entity->laneMatchingSucceed()) {
      if (const auto to_entity = api_.getEntity(to_entity_name);
          to_entity && to_entity->laneMatchingSucceed()) {
        return traffic_simulator::distance::longitudinalDistance(
          from_entity->getCanonicalizedLaneletPose().value(),
          to_entity->getCanonicalizedLaneletPose().value(), false, true,
          traffic_simulator::RoutingConfiguration(), api_.getHdmapUtils());
      }
>>>>>>> 06d98157
    }
    return std::nullopt;
  }

  void onUpdate() override
  {
    if (api_.getCurrentTime() >= 10.0) {
      stop(cpp_mock_scenarios::Result::SUCCESS);
    }
    const auto distance_to_front = longitudinalDistance("ego", "front");
    const auto distance_to_behind = longitudinalDistance("ego", "behind");
    const auto lateral_none = lateralDistance("ego", "front", 0.1);
    const auto lateral_about_one = lateralDistance("ego", "front", 1.5);
    const auto lateral_to_front = lateralDistance("ego", "front");
    const auto lateral_to_behind = lateralDistance("ego", "behind");
    // LCOV_EXCL_START
    if (lateral_none) {
      return stop(cpp_mock_scenarios::Result::FAILURE);
    }
    if (!lateral_about_one) {
      return stop(cpp_mock_scenarios::Result::FAILURE);
    }
    if (lateral_about_one && !equals(lateral_about_one.value(), 1.0, 0.001)) {
      return stop(cpp_mock_scenarios::Result::FAILURE);
    }
    if (lateral_to_front && !equals(lateral_to_front.value(), 1.0)) {
      return stop(cpp_mock_scenarios::Result::FAILURE);
    }
    if (lateral_to_behind && !equals(lateral_to_behind.value(), -1.0)) {
      return stop(cpp_mock_scenarios::Result::FAILURE);
    }
    if (!distance_to_front) {
      stop(cpp_mock_scenarios::Result::FAILURE);
      return;
    }
    if (!lateral_to_behind) {
      stop(cpp_mock_scenarios::Result::FAILURE);
      return;
    }
    if (distance_to_front.value() >= 5.1 || 4.9 >= distance_to_front.value()) {
      stop(cpp_mock_scenarios::Result::FAILURE);
      return;
    }
    if (!distance_to_behind) {
      stop(cpp_mock_scenarios::Result::FAILURE);
      return;
    }
    if (distance_to_behind.value() >= -4.9 || -5.1 >= distance_to_behind.value()) {
      stop(cpp_mock_scenarios::Result::FAILURE);
      return;
    }
    // LCOV_EXCL_STOP
  }
  void onInitialize() override
  {
    api_.spawn(
      "ego",
      traffic_simulator::helper::constructCanonicalizedLaneletPose(
        34513, 5.0, 0.0, api_.getHdmapUtils()),
      getVehicleParameters());
    auto ego_entity = api_.getEntity("ego");
    ego_entity->setLinearVelocity(10);
    ego_entity->requestSpeedChange(3, true);

    api_.spawn(
      "front",
      traffic_simulator::helper::constructCanonicalizedLaneletPose(
        34513, 10.0, 1.0, api_.getHdmapUtils()),
      getVehicleParameters());
    auto front_entity = api_.getEntity("front");
    front_entity->setLinearVelocity(10);
    front_entity->requestSpeedChange(3, true);

    api_.spawn(
      "behind",
      traffic_simulator::helper::constructCanonicalizedLaneletPose(
        34513, 0.0, -1.0, api_.getHdmapUtils()),
      getVehicleParameters());
    auto behind_entity = api_.getEntity("behind");
    behind_entity->setLinearVelocity(10);
    behind_entity->requestSpeedChange(3, true);
  }
};
}  // namespace cpp_mock_scenarios

int main(int argc, char * argv[])
{
  rclcpp::init(argc, argv);
  rclcpp::NodeOptions options;
  auto component =
    std::make_shared<cpp_mock_scenarios::GetDistanceInLaneCoordinateScenario>(options);
  rclcpp::spin(component);
  rclcpp::shutdown();
  return 0;
}<|MERGE_RESOLUTION|>--- conflicted
+++ resolved
@@ -44,24 +44,13 @@
   auto lateralDistance(const std::string & from_entity_name, const std::string & to_entity_name)
     -> std::optional<double>
   {
-<<<<<<< HEAD
     const auto from_entity = api_.getEntity(from_entity_name);
     const auto to_entity = api_.getEntity(to_entity_name);
     if (from_entity->isInLanelet() && to_entity->isInLanelet()) {
       return traffic_simulator::distance::lateralDistance(
         from_entity->getCanonicalizedLaneletPose().value(),
-        to_entity->getCanonicalizedLaneletPose().value(), false, api_.getHdmapUtils());
-=======
-    if (const auto from_entity = api_.getEntity(from_entity_name);
-        from_entity && from_entity->laneMatchingSucceed()) {
-      if (const auto to_entity = api_.getEntity(to_entity_name);
-          to_entity && to_entity->laneMatchingSucceed()) {
-        return traffic_simulator::distance::lateralDistance(
-          from_entity->getCanonicalizedLaneletPose().value(),
-          to_entity->getCanonicalizedLaneletPose().value(),
-          traffic_simulator::RoutingConfiguration(), api_.getHdmapUtils());
-      }
->>>>>>> 06d98157
+        to_entity->getCanonicalizedLaneletPose().value(), traffic_simulator::RoutingConfiguration(),
+        api_.getHdmapUtils());
     }
     return std::nullopt;
   };
@@ -70,27 +59,14 @@
     const std::string & from_entity_name, const std::string & to_entity_name,
     const double matching_distance) -> std::optional<double>
   {
-<<<<<<< HEAD
     const auto from_entity_lanelet_pose =
       api_.getEntity(from_entity_name)->getCanonicalizedLaneletPose(matching_distance);
     const auto to_entity_lanelet_pose =
       api_.getEntity(to_entity_name)->getCanonicalizedLaneletPose(matching_distance);
     if (from_entity_lanelet_pose && to_entity_lanelet_pose) {
       return traffic_simulator::distance::lateralDistance(
-        from_entity_lanelet_pose.value(), to_entity_lanelet_pose.value(), false,
-        api_.getHdmapUtils());
-=======
-    if (const auto from_entity = api_.getEntity(from_entity_name)) {
-      if (const auto to_entity = api_.getEntity(to_entity_name)) {
-        auto from_entity_lanelet_pose = from_entity->getCanonicalizedLaneletPose(matching_distance);
-        auto to_entity_lanelet_pose = to_entity->getCanonicalizedLaneletPose(matching_distance);
-        if (from_entity_lanelet_pose && to_entity_lanelet_pose) {
-          return traffic_simulator::distance::lateralDistance(
-            from_entity_lanelet_pose.value(), to_entity_lanelet_pose.value(),
-            traffic_simulator::RoutingConfiguration(), api_.getHdmapUtils());
-        }
-      }
->>>>>>> 06d98157
+        from_entity_lanelet_pose.value(), to_entity_lanelet_pose.value(),
+        traffic_simulator::RoutingConfiguration(), api_.getHdmapUtils());
     }
     return std::nullopt;
   };
@@ -99,24 +75,13 @@
     const std::string & from_entity_name, const std::string & to_entity_name)
     -> std::optional<double>
   {
-<<<<<<< HEAD
     const auto from_entity = api_.getEntity(from_entity_name);
     const auto to_entity = api_.getEntity(to_entity_name);
     if (from_entity->isInLanelet() && to_entity->isInLanelet()) {
       return traffic_simulator::distance::longitudinalDistance(
         from_entity->getCanonicalizedLaneletPose().value(),
-        to_entity->getCanonicalizedLaneletPose().value(), false, true, false, api_.getHdmapUtils());
-=======
-    if (const auto from_entity = api_.getEntity(from_entity_name);
-        from_entity && from_entity->laneMatchingSucceed()) {
-      if (const auto to_entity = api_.getEntity(to_entity_name);
-          to_entity && to_entity->laneMatchingSucceed()) {
-        return traffic_simulator::distance::longitudinalDistance(
-          from_entity->getCanonicalizedLaneletPose().value(),
-          to_entity->getCanonicalizedLaneletPose().value(), false, true,
-          traffic_simulator::RoutingConfiguration(), api_.getHdmapUtils());
-      }
->>>>>>> 06d98157
+        to_entity->getCanonicalizedLaneletPose().value(), false, true,
+        traffic_simulator::RoutingConfiguration(), api_.getHdmapUtils());
     }
     return std::nullopt;
   }
