// Copyright 2015 TIER IV, Inc. All rights reserved.
//
// Licensed under the Apache License, Version 2.0 (the "License");
// you may not use this file except in compliance with the License.
// You may obtain a copy of the License at
//
//     http://www.apache.org/licenses/LICENSE-2.0
//
// Unless required by applicable law or agreed to in writing, software
// distributed under the License is distributed on an "AS IS" BASIS,
// WITHOUT WARRANTIES OR CONDITIONS OF ANY KIND, either express or implied.
// See the License for the specific language governing permissions and
// limitations under the License.

#include <ament_index_cpp/get_package_share_directory.hpp>
#include <cpp_mock_scenarios/catalogs.hpp>
#include <cpp_mock_scenarios/cpp_scenario_node.hpp>
#include <memory>
#include <rclcpp/rclcpp.hpp>
#include <string>
#include <traffic_simulator/api/api.hpp>
#include <traffic_simulator/utils/distance.hpp>
#include <traffic_simulator_msgs/msg/behavior_parameter.hpp>
#include <vector>

namespace cpp_mock_scenarios
{
class GetDistanceInLaneCoordinateScenario : public cpp_mock_scenarios::CppScenarioNode
{
public:
  explicit GetDistanceInLaneCoordinateScenario(const rclcpp::NodeOptions & option)
  : cpp_mock_scenarios::CppScenarioNode(
      "get_longitudinal_distance",
      ament_index_cpp::get_package_share_directory("kashiwanoha_map") + "/map", "lanelet2_map.osm",
      __FILE__, false, option)
  {
    start();
  }

private:
  bool requested = false;

  /// @todo it should be separated into the API helper collection for the cpp_mock_scenario
  auto lateralDistance(const std::string & from_entity_name, const std::string & to_entity_name)
    -> std::optional<double>
  {
    const auto from_entity = api_.getEntity(from_entity_name);
    const auto to_entity = api_.getEntity(to_entity_name);
    if (from_entity->isInLanelet() && to_entity->isInLanelet()) {
      return traffic_simulator::distance::lateralDistance(
        from_entity->getCanonicalizedLaneletPose().value(),
        to_entity->getCanonicalizedLaneletPose().value(), traffic_simulator::RoutingConfiguration(),
        api_.getHdmapUtils());
    }
    return std::nullopt;
  };

  auto lateralDistance(
    const std::string & from_entity_name, const std::string & to_entity_name,
    const double matching_distance) -> std::optional<double>
  {
    const auto from_entity_lanelet_pose =
      api_.getEntity(from_entity_name)->getCanonicalizedLaneletPose(matching_distance);
    const auto to_entity_lanelet_pose =
      api_.getEntity(to_entity_name)->getCanonicalizedLaneletPose(matching_distance);
    if (from_entity_lanelet_pose && to_entity_lanelet_pose) {
      return traffic_simulator::distance::lateralDistance(
        from_entity_lanelet_pose.value(), to_entity_lanelet_pose.value(),
        traffic_simulator::RoutingConfiguration(), api_.getHdmapUtils());
    }
    return std::nullopt;
  };

  auto longitudinalDistance(
    const std::string & from_entity_name, const std::string & to_entity_name)
    -> std::optional<double>
  {
<<<<<<< HEAD
    const auto from_entity = api_.getEntity(from_entity_name);
    const auto to_entity = api_.getEntity(to_entity_name);
    if (from_entity->isInLanelet() && to_entity->isInLanelet()) {
      return traffic_simulator::distance::longitudinalDistance(
        from_entity->getCanonicalizedLaneletPose().value(),
        to_entity->getCanonicalizedLaneletPose().value(), false, true,
        traffic_simulator::RoutingConfiguration(), api_.getHdmapUtils());
=======
    if (const auto from_entity = api_.getEntity(from_entity_name);
        from_entity && from_entity->laneMatchingSucceed()) {
      if (const auto to_entity = api_.getEntity(to_entity_name);
          to_entity && to_entity->laneMatchingSucceed()) {
        return traffic_simulator::distance::longitudinalDistance(
          from_entity->getCanonicalizedLaneletPose().value(),
          to_entity->getCanonicalizedLaneletPose().value(), false, false,
          traffic_simulator::RoutingConfiguration(), api_.getHdmapUtils());
      }
>>>>>>> e6b8899c
    }
    return std::nullopt;
  }

  void onUpdate() override
  {
    if (api_.getCurrentTime() >= 10.0) {
      stop(cpp_mock_scenarios::Result::SUCCESS);
    }
    const auto distance_to_front = longitudinalDistance("ego", "front");
    const auto distance_to_behind = longitudinalDistance("ego", "behind");
    const auto lateral_none = lateralDistance("ego", "front", 0.1);
    const auto lateral_about_one = lateralDistance("ego", "front", 1.5);
    const auto lateral_to_front = lateralDistance("ego", "front");
    const auto lateral_to_behind = lateralDistance("ego", "behind");
    // LCOV_EXCL_START
    if (lateral_none) {
      return stop(cpp_mock_scenarios::Result::FAILURE);
    }
    if (!lateral_about_one) {
      return stop(cpp_mock_scenarios::Result::FAILURE);
    }
    if (lateral_about_one && !equals(lateral_about_one.value(), 1.0, 0.001)) {
      return stop(cpp_mock_scenarios::Result::FAILURE);
    }
    if (lateral_to_front && !equals(lateral_to_front.value(), 1.0)) {
      return stop(cpp_mock_scenarios::Result::FAILURE);
    }
    if (lateral_to_behind && !equals(lateral_to_behind.value(), -1.0)) {
      return stop(cpp_mock_scenarios::Result::FAILURE);
    }
    if (!distance_to_front) {
      stop(cpp_mock_scenarios::Result::FAILURE);
      return;
    }
    if (!lateral_to_behind) {
      stop(cpp_mock_scenarios::Result::FAILURE);
      return;
    }
    if (distance_to_front.value() >= 5.1 || 4.9 >= distance_to_front.value()) {
      stop(cpp_mock_scenarios::Result::FAILURE);
      return;
    }
    if (!distance_to_behind) {
      stop(cpp_mock_scenarios::Result::FAILURE);
      return;
    }
    if (distance_to_behind.value() >= -4.9 || -5.1 >= distance_to_behind.value()) {
      stop(cpp_mock_scenarios::Result::FAILURE);
      return;
    }
    // LCOV_EXCL_STOP
  }
  void onInitialize() override
  {
    api_.spawn(
      "ego",
      traffic_simulator::helper::constructCanonicalizedLaneletPose(
        34513, 5.0, 0.0, api_.getHdmapUtils()),
      getVehicleParameters());
    auto ego_entity = api_.getEntity("ego");
    ego_entity->setLinearVelocity(10);
    ego_entity->requestSpeedChange(3, true);

    api_.spawn(
      "front",
      traffic_simulator::helper::constructCanonicalizedLaneletPose(
        34513, 10.0, 1.0, api_.getHdmapUtils()),
      getVehicleParameters());
    auto front_entity = api_.getEntity("front");
    front_entity->setLinearVelocity(10);
    front_entity->requestSpeedChange(3, true);

    api_.spawn(
      "behind",
      traffic_simulator::helper::constructCanonicalizedLaneletPose(
        34513, 0.0, -1.0, api_.getHdmapUtils()),
      getVehicleParameters());
    auto behind_entity = api_.getEntity("behind");
    behind_entity->setLinearVelocity(10);
    behind_entity->requestSpeedChange(3, true);
  }
};
}  // namespace cpp_mock_scenarios

int main(int argc, char * argv[])
{
  rclcpp::init(argc, argv);
  rclcpp::NodeOptions options;
  auto component =
    std::make_shared<cpp_mock_scenarios::GetDistanceInLaneCoordinateScenario>(options);
  rclcpp::spin(component);
  rclcpp::shutdown();
  return 0;
}<|MERGE_RESOLUTION|>--- conflicted
+++ resolved
@@ -75,25 +75,13 @@
     const std::string & from_entity_name, const std::string & to_entity_name)
     -> std::optional<double>
   {
-<<<<<<< HEAD
     const auto from_entity = api_.getEntity(from_entity_name);
     const auto to_entity = api_.getEntity(to_entity_name);
     if (from_entity->isInLanelet() && to_entity->isInLanelet()) {
       return traffic_simulator::distance::longitudinalDistance(
         from_entity->getCanonicalizedLaneletPose().value(),
-        to_entity->getCanonicalizedLaneletPose().value(), false, true,
+        to_entity->getCanonicalizedLaneletPose().value(), false, false,
         traffic_simulator::RoutingConfiguration(), api_.getHdmapUtils());
-=======
-    if (const auto from_entity = api_.getEntity(from_entity_name);
-        from_entity && from_entity->laneMatchingSucceed()) {
-      if (const auto to_entity = api_.getEntity(to_entity_name);
-          to_entity && to_entity->laneMatchingSucceed()) {
-        return traffic_simulator::distance::longitudinalDistance(
-          from_entity->getCanonicalizedLaneletPose().value(),
-          to_entity->getCanonicalizedLaneletPose().value(), false, false,
-          traffic_simulator::RoutingConfiguration(), api_.getHdmapUtils());
-      }
->>>>>>> e6b8899c
     }
     return std::nullopt;
   }
