--- conflicted
+++ resolved
@@ -37,14 +37,6 @@
   }
 
 private:
-<<<<<<< HEAD
-=======
-  const traffic_simulator::CanonicalizedLaneletPose ego_target =
-    traffic_simulator::helper::constructCanonicalizedLaneletPose(34585, 0, 0);
-  const traffic_simulator::CanonicalizedLaneletPose npc_target =
-    traffic_simulator::helper::constructCanonicalizedLaneletPose(34570, 0, 0);
-
->>>>>>> dfefd36b
   void onUpdate() override
   {
     auto ego_entity = api_.getEntity("ego");
@@ -73,12 +65,7 @@
   void onInitialize() override
   {
     auto ego_entity = api_.spawn(
-<<<<<<< HEAD
       "ego", traffic_simulator::helper::constructLaneletPose(34976, 20, 0), getVehicleParameters());
-=======
-      "ego", traffic_simulator::helper::constructCanonicalizedLaneletPose(34976, 20, 0),
-      getVehicleParameters());
->>>>>>> dfefd36b
 
     ego_entity->setLinearVelocity(3);
     ego_entity->requestSpeedChange(3, true);
@@ -89,12 +76,7 @@
     ego_entity->requestAssignRoute(goal_poses);
 
     auto npc_entity = api_.spawn(
-<<<<<<< HEAD
       "npc", traffic_simulator::helper::constructLaneletPose(34576, 0, 0), getVehicleParameters());
-=======
-      "npc", traffic_simulator::helper::constructCanonicalizedLaneletPose(34576, 0, 0),
-      getVehicleParameters());
->>>>>>> dfefd36b
 
     std::vector<geometry_msgs::msg::Pose> npc_goal_poses;
     npc_goal_poses.emplace_back(
@@ -102,15 +84,6 @@
     npc_entity->requestAssignRoute(npc_goal_poses);
     npc_entity->setLinearVelocity(6);
   }
-<<<<<<< HEAD
-=======
-
-  auto getSampleLaneletPose(const traffic_simulator::LaneletPose & lanelet_pose)
-    -> std::optional<traffic_simulator::CanonicalizedLaneletPose>
-  {
-    return traffic_simulator::pose::toCanonicalizedLaneletPose(lanelet_pose);
-  }
->>>>>>> dfefd36b
 };
 }  // namespace cpp_mock_scenarios
 
