--- conflicted
+++ resolved
@@ -74,15 +74,9 @@
     ego->requestSpeedChange(3, true);
 
     std::vector<geometry_msgs::msg::Pose> goal_poses;
-<<<<<<< HEAD
-    goal_poses.emplace_back(traffic_simulator::helper::constructCanonicalizedLaneletPose(
-      34579, 20, 0, api_.getHdmapUtils()));
-    ego->requestAssignRoute(goal_poses);
-=======
     goal_poses.emplace_back(
       traffic_simulator::helper::constructCanonicalizedLaneletPose(34579, 20, 0));
-    api_.requestAssignRoute("ego", goal_poses);
->>>>>>> fe310b8d
+    ego->requestAssignRoute(goal_poses);
 
     api_.spawn(
       "npc", traffic_simulator::helper::constructCanonicalizedLaneletPose(34576, 0, 0),
@@ -91,17 +85,10 @@
     auto npc = api_.getEntity("npc");
 
     std::vector<geometry_msgs::msg::Pose> npc_goal_poses;
-<<<<<<< HEAD
-    npc_goal_poses.emplace_back(traffic_simulator::helper::constructCanonicalizedLaneletPose(
-      34564, 20, 0, api_.getHdmapUtils()));
+    npc_goal_poses.emplace_back(
+      traffic_simulator::helper::constructCanonicalizedLaneletPose(34564, 20, 0));
     npc->requestAssignRoute(npc_goal_poses);
     npc->setLinearVelocity(6);
-=======
-    npc_goal_poses.emplace_back(
-      traffic_simulator::helper::constructCanonicalizedLaneletPose(34564, 20, 0));
-    api_.requestAssignRoute("npc", npc_goal_poses);
-    api_.setLinearVelocity("npc", 6);
->>>>>>> fe310b8d
   }
 
   auto getSampleLaneletPose(const traffic_simulator::LaneletPose & lanelet_pose)
