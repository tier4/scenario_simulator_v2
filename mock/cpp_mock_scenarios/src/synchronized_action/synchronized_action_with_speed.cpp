// Copyright 2015 TIER IV, Inc. All rights reserved.
//
// Licensed under the Apache License, Version 2.0 (the "License");
// you may not use this file except in compliance with the License.
// You may obtain a copy of the License at
//
//     http://www.apache.org/licenses/LICENSE-2.0
//
// Unless required by applicable law or agreed to in writing, software
// distributed under the License is distributed on an "AS IS" BASIS,
// WITHOUT WARRANTIES OR CONDITIONS OF ANY KIND, either express or implied.
// See the License for the specific language governing permissions and
// limitations under the License.

#include <ament_index_cpp/get_package_share_directory.hpp>
#include <cpp_mock_scenarios/catalogs.hpp>
#include <cpp_mock_scenarios/cpp_scenario_node.hpp>
#include <memory>
#include <rclcpp/rclcpp.hpp>
#include <string>
#include <traffic_simulator/api/api.hpp>
#include <traffic_simulator_msgs/msg/behavior_parameter.hpp>
#include <vector>

namespace cpp_mock_scenarios
{
class SynchronizedActionWithSpeed : public cpp_mock_scenarios::CppScenarioNode
{
public:
  explicit SynchronizedActionWithSpeed(const rclcpp::NodeOptions & option)
  : cpp_mock_scenarios::CppScenarioNode(
      "synchronized_action_with_speed",
      ament_index_cpp::get_package_share_directory("kashiwanoha_map") + "/map", "lanelet2_map.osm",
      __FILE__, false, option)
  {
    start();
  }

private:
  const traffic_simulator::CanonicalizedLaneletPose ego_target =
    traffic_simulator::helper::constructCanonicalizedLaneletPose(34585, 0, 0);
  const traffic_simulator::CanonicalizedLaneletPose npc_target =
    traffic_simulator::helper::constructCanonicalizedLaneletPose(34570, 0, 0);

  void onUpdate() override
  {
    auto npc_entity = api_.getEntity("npc");
    auto ego_entity = api_.getEntity("ego");

    // SUCCESS
    if (
      npc_entity->requestSynchronize("ego", ego_target, npc_target, 2, 0.5) &&
      ego_entity->isNearbyPosition(ego_target, 1.0) &&
      npc_entity->isNearbyPosition(npc_target, 1.0) &&
      npc_entity->getCurrentTwist().linear.x < 2.5) {
      stop(cpp_mock_scenarios::Result::SUCCESS);
    }

    // FAILURES
    if (api_.getCurrentTime() >= 30.0) {
      stop(cpp_mock_scenarios::Result::FAILURE);
    }
    if (api_.checkCollision("ego", "npc")) {
      stop(cpp_mock_scenarios::Result::FAILURE);
    }
  }

  void onInitialize() override
  {
<<<<<<< HEAD
    auto ego_entity = api_.spawn(
      "ego",
      traffic_simulator::helper::constructCanonicalizedLaneletPose(
        34976, 20, 0, api_.getHdmapUtils()),
=======
    api_.spawn(
      "ego", traffic_simulator::helper::constructCanonicalizedLaneletPose(34976, 20, 0),
>>>>>>> ed0dcc29
      getVehicleParameters());

    ego_entity->setLinearVelocity(3);
    ego_entity->requestSpeedChange(3, true);

    std::vector<geometry_msgs::msg::Pose> goal_poses;
<<<<<<< HEAD
    goal_poses.emplace_back(traffic_simulator::helper::constructCanonicalizedLaneletPose(
      34579, 20, 0, api_.getHdmapUtils()));
    ego_entity->requestAssignRoute(goal_poses);

    auto npc_entity = api_.spawn(
      "npc",
      traffic_simulator::helper::constructCanonicalizedLaneletPose(
        34576, 0, 0, api_.getHdmapUtils()),
=======
    goal_poses.emplace_back(
      traffic_simulator::helper::constructCanonicalizedLaneletPose(34579, 20, 0));
    ego->requestAssignRoute(goal_poses);

    api_.spawn(
      "npc", traffic_simulator::helper::constructCanonicalizedLaneletPose(34576, 0, 0),
>>>>>>> ed0dcc29
      getVehicleParameters());

    std::vector<geometry_msgs::msg::Pose> npc_goal_poses;
<<<<<<< HEAD
    npc_goal_poses.emplace_back(traffic_simulator::helper::constructCanonicalizedLaneletPose(
      34564, 20, 0, api_.getHdmapUtils()));
    npc_entity->requestAssignRoute(npc_goal_poses);
    npc_entity->setLinearVelocity(6);
=======
    npc_goal_poses.emplace_back(
      traffic_simulator::helper::constructCanonicalizedLaneletPose(34564, 20, 0));
    npc->requestAssignRoute(npc_goal_poses);
    npc->setLinearVelocity(6);
>>>>>>> ed0dcc29
  }

  auto getSampleLaneletPose(const traffic_simulator::LaneletPose & lanelet_pose)
    -> std::optional<traffic_simulator::CanonicalizedLaneletPose>
  {
    return traffic_simulator::pose::toCanonicalizedLaneletPose(lanelet_pose);
  }
};
}  // namespace cpp_mock_scenarios

int main(int argc, char * argv[])
{
  rclcpp::init(argc, argv);
  rclcpp::NodeOptions options;
  auto component = std::make_shared<cpp_mock_scenarios::SynchronizedActionWithSpeed>(options);
  rclcpp::spin(component);
  rclcpp::shutdown();
  return 0;
}<|MERGE_RESOLUTION|>--- conflicted
+++ resolved
@@ -67,52 +67,27 @@
 
   void onInitialize() override
   {
-<<<<<<< HEAD
     auto ego_entity = api_.spawn(
-      "ego",
-      traffic_simulator::helper::constructCanonicalizedLaneletPose(
-        34976, 20, 0, api_.getHdmapUtils()),
-=======
-    api_.spawn(
       "ego", traffic_simulator::helper::constructCanonicalizedLaneletPose(34976, 20, 0),
->>>>>>> ed0dcc29
       getVehicleParameters());
 
     ego_entity->setLinearVelocity(3);
     ego_entity->requestSpeedChange(3, true);
 
     std::vector<geometry_msgs::msg::Pose> goal_poses;
-<<<<<<< HEAD
-    goal_poses.emplace_back(traffic_simulator::helper::constructCanonicalizedLaneletPose(
-      34579, 20, 0, api_.getHdmapUtils()));
+    goal_poses.emplace_back(
+      traffic_simulator::helper::constructCanonicalizedLaneletPose(34579, 20, 0));
     ego_entity->requestAssignRoute(goal_poses);
 
     auto npc_entity = api_.spawn(
-      "npc",
-      traffic_simulator::helper::constructCanonicalizedLaneletPose(
-        34576, 0, 0, api_.getHdmapUtils()),
-=======
-    goal_poses.emplace_back(
-      traffic_simulator::helper::constructCanonicalizedLaneletPose(34579, 20, 0));
-    ego->requestAssignRoute(goal_poses);
-
-    api_.spawn(
       "npc", traffic_simulator::helper::constructCanonicalizedLaneletPose(34576, 0, 0),
->>>>>>> ed0dcc29
       getVehicleParameters());
 
     std::vector<geometry_msgs::msg::Pose> npc_goal_poses;
-<<<<<<< HEAD
-    npc_goal_poses.emplace_back(traffic_simulator::helper::constructCanonicalizedLaneletPose(
-      34564, 20, 0, api_.getHdmapUtils()));
+    npc_goal_poses.emplace_back(
+      traffic_simulator::helper::constructCanonicalizedLaneletPose(34564, 20, 0));
     npc_entity->requestAssignRoute(npc_goal_poses);
     npc_entity->setLinearVelocity(6);
-=======
-    npc_goal_poses.emplace_back(
-      traffic_simulator::helper::constructCanonicalizedLaneletPose(34564, 20, 0));
-    npc->requestAssignRoute(npc_goal_poses);
-    npc->setLinearVelocity(6);
->>>>>>> ed0dcc29
   }
 
   auto getSampleLaneletPose(const traffic_simulator::LaneletPose & lanelet_pose)
