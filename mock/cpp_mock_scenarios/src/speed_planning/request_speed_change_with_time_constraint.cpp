--- conflicted
+++ resolved
@@ -54,33 +54,21 @@
 
   void onInitialize() override
   {
-    auto ego_entity = api_.spawn(
+    auto & ego_entity = api_.spawn(
       "ego", traffic_simulator::helper::constructCanonicalizedLaneletPose(34741, 0.0, 0.0),
       getVehicleParameters());
-<<<<<<< HEAD
-    ego_entity->setLinearVelocity(0);
-    ego_entity->requestSpeedChange(
-=======
-    auto & ego_entity = api_.getEntity("ego");
     ego_entity.setLinearVelocity(0);
     ego_entity.requestSpeedChange(
->>>>>>> 3592d907
       10.0, traffic_simulator::speed_change::Transition::AUTO,
       traffic_simulator::speed_change::Constraint(
         traffic_simulator::speed_change::Constraint::Type::TIME, 4.0),
       false);
 
-    auto front_entity = api_.spawn(
+    auto & front_entity = api_.spawn(
       "front", traffic_simulator::helper::constructCanonicalizedLaneletPose(34741, 10.0, 0.0),
       getVehicleParameters());
-<<<<<<< HEAD
-    front_entity->setLinearVelocity(10);
-    front_entity->requestSpeedChange(
-=======
-    auto & front_entity = api_.getEntity("front");
     front_entity.setLinearVelocity(10);
     front_entity.requestSpeedChange(
->>>>>>> 3592d907
       10.0, traffic_simulator::speed_change::Transition::LINEAR,
       traffic_simulator::speed_change::Constraint(
         traffic_simulator::speed_change::Constraint::Type::LONGITUDINAL_ACCELERATION, 4.0),
