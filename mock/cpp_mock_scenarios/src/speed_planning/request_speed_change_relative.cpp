--- conflicted
+++ resolved
@@ -75,26 +75,16 @@
 
   void onInitialize() override
   {
-    auto ego_entity = api_.spawn(
+    auto & ego_entity = api_.spawn(
       "ego", traffic_simulator::helper::constructCanonicalizedLaneletPose(34741, 0.0, 0.0),
       getVehicleParameters());
-<<<<<<< HEAD
-    ego_entity->setLinearVelocity(3);
-    ego_entity->requestSpeedChange(3.0, true);
-=======
-    auto & ego_entity = api_.getEntity("ego");
     ego_entity.setLinearVelocity(3);
     ego_entity.requestSpeedChange(3.0, true);
->>>>>>> 3592d907
 
-    auto front_entity = api_.spawn(
+    auto & front_entity = api_.spawn(
       "front", traffic_simulator::helper::constructCanonicalizedLaneletPose(34741, 10.0, 0.0),
       getVehicleParameters());
-<<<<<<< HEAD
-    front_entity->setLinearVelocity(3);
-=======
-    api_.getEntity("front").setLinearVelocity(3);
->>>>>>> 3592d907
+    front_entity.setLinearVelocity(3);
   }
 };
 }  // namespace cpp_mock_scenarios
