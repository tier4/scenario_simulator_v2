// Copyright 2015 TIER IV, Inc. All rights reserved.
//
// Licensed under the Apache License, Version 2.0 (the "License");
// you may not use this file except in compliance with the License.
// You may obtain a copy of the License at
//
//     http://www.apache.org/licenses/LICENSE-2.0
//
// Unless required by applicable law or agreed to in writing, software
// distributed under the License is distributed on an "AS IS" BASIS,
// WITHOUT WARRANTIES OR CONDITIONS OF ANY KIND, either express or implied.
// See the License for the specific language governing permissions and
// limitations under the License.

#include <ament_index_cpp/get_package_share_directory.hpp>
#include <cpp_mock_scenarios/catalogs.hpp>
#include <cpp_mock_scenarios/cpp_scenario_node.hpp>
#include <memory>
#include <rclcpp/rclcpp.hpp>
#include <string>
#include <traffic_simulator/api/api.hpp>
#include <traffic_simulator_msgs/msg/behavior_parameter.hpp>
#include <vector>

namespace cpp_mock_scenarios
{
class RequestSpeedChangeRelativeScenario : public cpp_mock_scenarios::CppScenarioNode
{
public:
  explicit RequestSpeedChangeRelativeScenario(const rclcpp::NodeOptions & option)
  : cpp_mock_scenarios::CppScenarioNode(
      "request_speed_change",
      ament_index_cpp::get_package_share_directory("kashiwanoha_map") + "/map",
      "private_road_and_walkway_ele_fix/lanelet2_map.osm", __FILE__, false, option),
    request_sent(false)
  {
    start();
  }

private:
  bool request_sent;

  void onUpdate() override
  {
<<<<<<< HEAD
    const auto entity_linear_velocity = api_.getEntity("front")->getCurrentTwist().linear.x;
    if (api_.getCurrentTime() <= 1.9) {
      if (!equals(api_.getCurrentTime() + 3.0, entity_linear_velocity, 0.01)) {
        stop(cpp_mock_scenarios::Result::FAILURE);
      }
    }
    if (
      api_.getCurrentTime() >= 2.0 && entity_linear_velocity <= 5.05 &&
      entity_linear_velocity >= 4.95) {
      stop(cpp_mock_scenarios::Result::SUCCESS);
=======
    api_.updateFrame();

    const double current_time = api_.getCurrentTime();
    const double current_speed = api_.getCurrentTwist("front").linear.x;

    if (current_time >= 0.0 and not request_sent) {
      request_sent = true;
      api_.requestSpeedChange(
        "front",
        traffic_simulator::speed_change::RelativeTargetSpeed(
          "ego", traffic_simulator::speed_change::RelativeTargetSpeed::Type::DELTA, 2.0),
        traffic_simulator::speed_change::Transition::LINEAR,
        traffic_simulator::speed_change::Constraint(
          traffic_simulator::speed_change::Constraint::Type::LONGITUDINAL_ACCELERATION, 1.0),
        true);
    }

    static constexpr double speed_tolerance = 0.05;
    if (current_time >= 0.0 and current_time < 2.0) {
      if (not equals(current_time + 3.0, current_speed, speed_tolerance)) {
        stop(cpp_mock_scenarios::Result::FAILURE);
      }
    } else {
      if (equals(current_speed, 5.0, speed_tolerance)) {
        stop(cpp_mock_scenarios::Result::SUCCESS);
      } else {
        stop(cpp_mock_scenarios::Result::FAILURE);
      }
>>>>>>> f1ec1609
    }
  }

  void onInitialize() override
  {
    api_.spawn(
      "ego",
      traffic_simulator::helper::constructCanonicalizedLaneletPose(
        34741, 0.0, 0.0, api_.getHdmapUtils()),
      getVehicleParameters());
    auto ego_entity = api_.getEntity("ego");
    ego_entity->setLinearVelocity(3);
    ego_entity->requestSpeedChange(3.0, true);

    api_.spawn(
      "front",
      traffic_simulator::helper::constructCanonicalizedLaneletPose(
        34741, 10.0, 0.0, api_.getHdmapUtils()),
      getVehicleParameters());
<<<<<<< HEAD
    auto front_entity = api_.getEntity("front");
    front_entity->setLinearVelocity(3);
    front_entity->requestSpeedChange(
      traffic_simulator::speed_change::RelativeTargetSpeed(
        "ego", traffic_simulator::speed_change::RelativeTargetSpeed::Type::DELTA, 2.0),
      traffic_simulator::speed_change::Transition::LINEAR,
      traffic_simulator::speed_change::Constraint(
        traffic_simulator::speed_change::Constraint::Type::LONGITUDINAL_ACCELERATION, 1.0),
      true);
=======
    api_.setLinearVelocity("front", 3);
>>>>>>> f1ec1609
  }
};
}  // namespace cpp_mock_scenarios

int main(int argc, char * argv[])
{
  rclcpp::init(argc, argv);
  rclcpp::NodeOptions options;
  auto component =
    std::make_shared<cpp_mock_scenarios::RequestSpeedChangeRelativeScenario>(options);
  rclcpp::spin(component);
  rclcpp::shutdown();
  return 0;
}<|MERGE_RESOLUTION|>--- conflicted
+++ resolved
@@ -42,27 +42,14 @@
 
   void onUpdate() override
   {
-<<<<<<< HEAD
-    const auto entity_linear_velocity = api_.getEntity("front")->getCurrentTwist().linear.x;
-    if (api_.getCurrentTime() <= 1.9) {
-      if (!equals(api_.getCurrentTime() + 3.0, entity_linear_velocity, 0.01)) {
-        stop(cpp_mock_scenarios::Result::FAILURE);
-      }
-    }
-    if (
-      api_.getCurrentTime() >= 2.0 && entity_linear_velocity <= 5.05 &&
-      entity_linear_velocity >= 4.95) {
-      stop(cpp_mock_scenarios::Result::SUCCESS);
-=======
     api_.updateFrame();
 
     const double current_time = api_.getCurrentTime();
-    const double current_speed = api_.getCurrentTwist("front").linear.x;
+    auto front_entity = api_.getEntity("front");
 
     if (current_time >= 0.0 and not request_sent) {
       request_sent = true;
-      api_.requestSpeedChange(
-        "front",
+      front_entity->requestSpeedChange(
         traffic_simulator::speed_change::RelativeTargetSpeed(
           "ego", traffic_simulator::speed_change::RelativeTargetSpeed::Type::DELTA, 2.0),
         traffic_simulator::speed_change::Transition::LINEAR,
@@ -71,6 +58,7 @@
         true);
     }
 
+    const double current_speed = front_entity->getCurrentTwist().linear.x;
     static constexpr double speed_tolerance = 0.05;
     if (current_time >= 0.0 and current_time < 2.0) {
       if (not equals(current_time + 3.0, current_speed, speed_tolerance)) {
@@ -82,7 +70,6 @@
       } else {
         stop(cpp_mock_scenarios::Result::FAILURE);
       }
->>>>>>> f1ec1609
     }
   }
 
@@ -102,19 +89,7 @@
       traffic_simulator::helper::constructCanonicalizedLaneletPose(
         34741, 10.0, 0.0, api_.getHdmapUtils()),
       getVehicleParameters());
-<<<<<<< HEAD
-    auto front_entity = api_.getEntity("front");
-    front_entity->setLinearVelocity(3);
-    front_entity->requestSpeedChange(
-      traffic_simulator::speed_change::RelativeTargetSpeed(
-        "ego", traffic_simulator::speed_change::RelativeTargetSpeed::Type::DELTA, 2.0),
-      traffic_simulator::speed_change::Transition::LINEAR,
-      traffic_simulator::speed_change::Constraint(
-        traffic_simulator::speed_change::Constraint::Type::LONGITUDINAL_ACCELERATION, 1.0),
-      true);
-=======
-    api_.setLinearVelocity("front", 3);
->>>>>>> f1ec1609
+    api_.getEntity("front")->setLinearVelocity(3);
   }
 };
 }  // namespace cpp_mock_scenarios
