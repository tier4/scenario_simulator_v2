--- conflicted
+++ resolved
@@ -88,18 +88,7 @@
       traffic_simulator::helper::constructCanonicalizedLaneletPose(
         34741, 10.0, 0.0, api_.getHdmapUtils()),
       getVehicleParameters());
-<<<<<<< HEAD
     front_entity->setLinearVelocity(3);
-    front_entity->requestSpeedChange(
-      traffic_simulator::speed_change::RelativeTargetSpeed(
-        "ego", traffic_simulator::speed_change::RelativeTargetSpeed::Type::DELTA, 2.0),
-      traffic_simulator::speed_change::Transition::LINEAR,
-      traffic_simulator::speed_change::Constraint(
-        traffic_simulator::speed_change::Constraint::Type::LONGITUDINAL_ACCELERATION, 1.0),
-      true);
-=======
-    api_.getEntity("front")->setLinearVelocity(3);
->>>>>>> 73c52239
   }
 };
 }  // namespace cpp_mock_scenarios
