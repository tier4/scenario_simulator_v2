--- conflicted
+++ resolved
@@ -50,13 +50,8 @@
 
   void onInitialize() override
   {
-<<<<<<< HEAD
-    auto ego_entity = api_.spawn(
+    auto & ego_entity = api_.spawn(
       "ego", traffic_simulator::helper::constructLaneletPose(34741, 0.0, 0.0),
-=======
-    auto & ego_entity = api_.spawn(
-      "ego", traffic_simulator::helper::constructCanonicalizedLaneletPose(34741, 0.0, 0.0),
->>>>>>> b3f72359
       getVehicleParameters());
     ego_entity.setLinearVelocity(0);
     ego_entity.setVelocityLimit(5.0);
