// Copyright 2015 TIER IV, Inc. All rights reserved.
//
// Licensed under the Apache License, Version 2.0 (the "License");
// you may not use this file except in compliance with the License.
// You may obtain a copy of the License at
//
//     http://www.apache.org/licenses/LICENSE-2.0
//
// Unless required by applicable law or agreed to in writing, software
// distributed under the License is distributed on an "AS IS" BASIS,
// WITHOUT WARRANTIES OR CONDITIONS OF ANY KIND, either express or implied.
// See the License for the specific language governing permissions and
// limitations under the License.

#include <ament_index_cpp/get_package_share_directory.hpp>
#include <cpp_mock_scenarios/catalogs.hpp>
#include <cpp_mock_scenarios/cpp_scenario_node.hpp>
#include <memory>
#include <rclcpp/rclcpp.hpp>
#include <string>
#include <traffic_simulator/api/api.hpp>
#include <traffic_simulator_msgs/msg/behavior_parameter.hpp>
#include <vector>

namespace cpp_mock_scenarios
{
class RequestSpeedChangeWithTimeConstraintRelativeScenario
: public cpp_mock_scenarios::CppScenarioNode
{
public:
  explicit RequestSpeedChangeWithTimeConstraintRelativeScenario(const rclcpp::NodeOptions & option)
  : cpp_mock_scenarios::CppScenarioNode(
      "request_speed_change_with_time_constraint_relative",
      ament_index_cpp::get_package_share_directory("kashiwanoha_map") + "/map",
      "private_road_and_walkway_ele_fix/lanelet2_map.osm", __FILE__, false, option)
  {
    start();
  }

private:
  void onUpdate() override
  {
    const auto ego_linear_velocity = api_.getEntity("ego")->getCurrentTwist().linear.x;
    if (api_.getCurrentTime() <= 3.9 && ego_linear_velocity >= 3.0) {
      stop(cpp_mock_scenarios::Result::FAILURE);
    }
    if (api_.getCurrentTime() >= 3.9999) {
      if (ego_linear_velocity <= 3.1 && ego_linear_velocity >= 2.9) {
        stop(cpp_mock_scenarios::Result::SUCCESS);
      } else {
        stop(cpp_mock_scenarios::Result::FAILURE);
      }
    }
  }

  void onInitialize() override
  {
<<<<<<< HEAD
    auto ego_entity = api_.spawn(
      "ego",
      traffic_simulator::helper::constructCanonicalizedLaneletPose(
        34741, 0.0, 0.0, api_.getHdmapUtils()),
=======
    api_.spawn(
      "ego", traffic_simulator::helper::constructCanonicalizedLaneletPose(34741, 0.0, 0.0),
>>>>>>> ed0dcc29
      getVehicleParameters());
    ego_entity->setLinearVelocity(1.0);
    ego_entity->requestSpeedChange(
      traffic_simulator::speed_change::RelativeTargetSpeed(
        "ego", traffic_simulator::speed_change::RelativeTargetSpeed::Type::DELTA, 2.0),
      traffic_simulator::speed_change::Transition::AUTO,
      traffic_simulator::speed_change::Constraint(
        traffic_simulator::speed_change::Constraint::Type::TIME, 4.0),
      false);

<<<<<<< HEAD
    auto front_entity = api_.spawn(
      "front",
      traffic_simulator::helper::constructCanonicalizedLaneletPose(
        34741, 10.0, 0.0, api_.getHdmapUtils()),
=======
    api_.spawn(
      "front", traffic_simulator::helper::constructCanonicalizedLaneletPose(34741, 10.0, 0.0),
>>>>>>> ed0dcc29
      getVehicleParameters());
    front_entity->setLinearVelocity(10);
    front_entity->requestSpeedChange(
      10.0, traffic_simulator::speed_change::Transition::LINEAR,
      traffic_simulator::speed_change::Constraint(
        traffic_simulator::speed_change::Constraint::Type::LONGITUDINAL_ACCELERATION, 4.0),
      true);
  }
};
}  // namespace cpp_mock_scenarios

int main(int argc, char * argv[])
{
  rclcpp::init(argc, argv);
  rclcpp::NodeOptions options;
  auto component =
    std::make_shared<cpp_mock_scenarios::RequestSpeedChangeWithTimeConstraintRelativeScenario>(
      options);
  rclcpp::spin(component);
  rclcpp::shutdown();
  return 0;
}<|MERGE_RESOLUTION|>--- conflicted
+++ resolved
@@ -55,15 +55,8 @@
 
   void onInitialize() override
   {
-<<<<<<< HEAD
     auto ego_entity = api_.spawn(
-      "ego",
-      traffic_simulator::helper::constructCanonicalizedLaneletPose(
-        34741, 0.0, 0.0, api_.getHdmapUtils()),
-=======
-    api_.spawn(
       "ego", traffic_simulator::helper::constructCanonicalizedLaneletPose(34741, 0.0, 0.0),
->>>>>>> ed0dcc29
       getVehicleParameters());
     ego_entity->setLinearVelocity(1.0);
     ego_entity->requestSpeedChange(
@@ -74,15 +67,8 @@
         traffic_simulator::speed_change::Constraint::Type::TIME, 4.0),
       false);
 
-<<<<<<< HEAD
     auto front_entity = api_.spawn(
-      "front",
-      traffic_simulator::helper::constructCanonicalizedLaneletPose(
-        34741, 10.0, 0.0, api_.getHdmapUtils()),
-=======
-    api_.spawn(
       "front", traffic_simulator::helper::constructCanonicalizedLaneletPose(34741, 10.0, 0.0),
->>>>>>> ed0dcc29
       getVehicleParameters());
     front_entity->setLinearVelocity(10);
     front_entity->requestSpeedChange(
