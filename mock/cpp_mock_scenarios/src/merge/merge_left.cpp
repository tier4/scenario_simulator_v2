--- conflicted
+++ resolved
@@ -53,28 +53,17 @@
   }
   void onInitialize() override
   {
-    auto ego_entity = api_.spawn(
+    auto & ego_entity = api_.spawn(
       "ego", traffic_simulator::helper::constructCanonicalizedLaneletPose(34462, 15.0, 0.0),
       getVehicleParameters());
-<<<<<<< HEAD
-    ego_entity->setLinearVelocity(5);
-    ego_entity->requestSpeedChange(5, true);
-    ego_entity->requestLaneChange(34513);
-=======
-    auto & ego_entity = api_.getEntity("ego");
     ego_entity.setLinearVelocity(5);
     ego_entity.requestSpeedChange(5, true);
     ego_entity.requestLaneChange(34513);
->>>>>>> 3592d907
 
-    auto npc_entity = api_.spawn(
+    auto & npc_entity = api_.spawn(
       "npc", traffic_simulator::helper::constructCanonicalizedLaneletPose(34513, 0.0, 0.0),
       getVehicleParameters());
-<<<<<<< HEAD
-    npc_entity->setLinearVelocity(10);
-=======
-    api_.getEntity("npc").setLinearVelocity(10);
->>>>>>> 3592d907
+    npc_entity.setLinearVelocity(10);
   }
 };
 }  // namespace cpp_mock_scenarios
