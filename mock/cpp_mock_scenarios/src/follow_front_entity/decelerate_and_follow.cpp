// Copyright 2015 TIER IV, Inc. All rights reserved.
//
// Licensed under the Apache License, Version 2.0 (the "License");
// you may not use this file except in compliance with the License.
// You may obtain a copy of the License at
//
//     http://www.apache.org/licenses/LICENSE-2.0
//
// Unless required by applicable law or agreed to in writing, software
// distributed under the License is distributed on an "AS IS" BASIS,
// WITHOUT WARRANTIES OR CONDITIONS OF ANY KIND, either express or implied.
// See the License for the specific language governing permissions and
// limitations under the License.

#include <ament_index_cpp/get_package_share_directory.hpp>
#include <cpp_mock_scenarios/catalogs.hpp>
#include <cpp_mock_scenarios/cpp_scenario_node.hpp>
#include <memory>
#include <rclcpp/rclcpp.hpp>
#include <string>
#include <traffic_simulator/api/api.hpp>
#include <traffic_simulator_msgs/msg/behavior_parameter.hpp>
#include <vector>

namespace cpp_mock_scenarios
{
class DecelerateAndFollowScenario : public cpp_mock_scenarios::CppScenarioNode
{
public:
  explicit DecelerateAndFollowScenario(const rclcpp::NodeOptions & option)
  : cpp_mock_scenarios::CppScenarioNode(
      "decelerate_and_follow",
      ament_index_cpp::get_package_share_directory("kashiwanoha_map") + "/map",
      "private_road_and_walkway_ele_fix/lanelet2_map.osm", __FILE__, false, option)
  {
    start();
  }

private:
  void onUpdate() override
  {
    const double ego_linear_acceleration = api_.getEntity("ego").getCurrentAccel().linear.x;
    const double ego_linear_velocity = api_.getEntity("ego").getCurrentTwist().linear.x;
    const double npc_linear_velocity = api_.getEntity("npc").getCurrentTwist().linear.x;

    // LCOV_EXCL_START
    if (ego_linear_velocity > (npc_linear_velocity + 1) && ego_linear_acceleration > 0) {
      stop(cpp_mock_scenarios::Result::FAILURE);
    }
    if (api_.checkCollision("ego", "npc")) {
      stop(cpp_mock_scenarios::Result::FAILURE);
    }
    // LCOV_EXCL_STOP
    if (api_.getCurrentTime() >= 10) {
      stop(cpp_mock_scenarios::Result::SUCCESS);
    }
  }
  void onInitialize() override
  {
    auto ego_entity = api_.spawn(
      "ego", traffic_simulator::helper::constructCanonicalizedLaneletPose(34741, 0.0, 0.0),
      getVehicleParameters());
<<<<<<< HEAD
    ego_entity->setLinearVelocity(15);
=======
    api_.getEntity("ego").setLinearVelocity(15);
>>>>>>> 3592d907

    auto npc_entity = api_.spawn(
      "npc", traffic_simulator::helper::constructCanonicalizedLaneletPose(34741, 15.0, 0.0),
      getVehicleParameters());
<<<<<<< HEAD
    npc_entity->setLinearVelocity(10);
    npc_entity->requestSpeedChange(10, true);
=======
    auto & npc_entity = api_.getEntity("npc");
    npc_entity.setLinearVelocity(10);
    npc_entity.requestSpeedChange(10, true);
>>>>>>> 3592d907
  }
};
}  // namespace cpp_mock_scenarios

int main(int argc, char * argv[])
{
  rclcpp::init(argc, argv);
  rclcpp::NodeOptions options;
  auto component = std::make_shared<cpp_mock_scenarios::DecelerateAndFollowScenario>(options);
  rclcpp::spin(component);
  rclcpp::shutdown();
  return 0;
}<|MERGE_RESOLUTION|>--- conflicted
+++ resolved
@@ -57,26 +57,16 @@
   }
   void onInitialize() override
   {
-    auto ego_entity = api_.spawn(
+    auto & ego_entity = api_.spawn(
       "ego", traffic_simulator::helper::constructCanonicalizedLaneletPose(34741, 0.0, 0.0),
       getVehicleParameters());
-<<<<<<< HEAD
-    ego_entity->setLinearVelocity(15);
-=======
-    api_.getEntity("ego").setLinearVelocity(15);
->>>>>>> 3592d907
+    ego_entity.setLinearVelocity(15);
 
-    auto npc_entity = api_.spawn(
+    auto & npc_entity = api_.spawn(
       "npc", traffic_simulator::helper::constructCanonicalizedLaneletPose(34741, 15.0, 0.0),
       getVehicleParameters());
-<<<<<<< HEAD
-    npc_entity->setLinearVelocity(10);
-    npc_entity->requestSpeedChange(10, true);
-=======
-    auto & npc_entity = api_.getEntity("npc");
     npc_entity.setLinearVelocity(10);
     npc_entity.requestSpeedChange(10, true);
->>>>>>> 3592d907
   }
 };
 }  // namespace cpp_mock_scenarios
