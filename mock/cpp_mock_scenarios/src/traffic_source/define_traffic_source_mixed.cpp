// Copyright 2015 TIER IV, Inc. All rights reserved.
//
// Licensed under the Apache License, Version 2.0 (the "License");
// you may not use this file except in compliance with the License.
// You may obtain a copy of the License at
//
//     http://www.apache.org/licenses/LICENSE-2.0
//
// Unless required by applicable law or agreed to in writing, software
// distributed under the License is distributed on an "AS IS" BASIS,
// WITHOUT WARRANTIES OR CONDITIONS OF ANY KIND, either express or implied.
// See the License for the specific language governing permissions and
// limitations under the License.

#include <ament_index_cpp/get_package_share_directory.hpp>
#include <cpp_mock_scenarios/catalogs.hpp>
#include <cpp_mock_scenarios/cpp_scenario_node.hpp>
#include <geometry/quaternion/euler_to_quaternion.hpp>
#include <memory>
#include <rclcpp/rclcpp.hpp>
#include <string>
#include <traffic_simulator/api/api.hpp>
#include <traffic_simulator/data_type/entity_status.hpp>
#include <traffic_simulator_msgs/msg/behavior_parameter.hpp>
#include <vector>

namespace cpp_mock_scenarios
{
class DefineTrafficSourceMixed : public cpp_mock_scenarios::CppScenarioNode
{
public:
  explicit DefineTrafficSourceMixed(const rclcpp::NodeOptions & option)
  : cpp_mock_scenarios::CppScenarioNode(
      "define_traffic_source_mixed",
      ament_index_cpp::get_package_share_directory("kashiwanoha_map") + "/map",
      "private_road_and_walkway_ele_fix/lanelet2_map.osm", __FILE__, false, option)
  {
    start();
  }

private:
  using VehicleBehavior = traffic_simulator::entity::VehicleEntity::BuiltinBehavior;
  using PedestrianBehavior = traffic_simulator::entity::PedestrianEntity::BuiltinBehavior;

  void onUpdate() override
  {
    if (api_.getCurrentTime() >= 3.0) {
      std::vector<std::string> names = api_.getEntityNames();
      names.erase(std::find(names.begin(), names.end(), "ego"));

      if (names.size() != static_cast<std::size_t>(9)) {
        stop(cpp_mock_scenarios::Result::FAILURE);  // LCOV_EXCL_LINE
      }
      unsigned int vehicle_count = 0u, pedestrian_count = 0u;
      for (const auto & name : names) {
        const auto entity = api_.getEntity(name);
        if (!entity->isInLanelet()) {
          stop(cpp_mock_scenarios::Result::FAILURE);  // LCOV_EXCL_LINE
        } else {
          const bool valid_vehicle_lanelet =
            entity->isInLanelet(34705, 50.0) || entity->isInLanelet(34696, 50.0);
<<<<<<< HEAD

=======
>>>>>>> fa3e08ef
          if (isVehicle(name)) {
            ++vehicle_count;
          } else if (isPedestrian(name)) {
            ++pedestrian_count;
          }

          if (!valid_vehicle_lanelet) {
            stop(cpp_mock_scenarios::Result::FAILURE);  // LCOV_EXCL_LINE
          }
        }
      }
      if (vehicle_count == 0u || pedestrian_count == 0u) {
        stop(cpp_mock_scenarios::Result::FAILURE);  // LCOV_EXCL_LINE
      }
      stop(cpp_mock_scenarios::Result::SUCCESS);
    }
  }

  void onInitialize() override
  {
    api_.addTrafficSource(
      5.0, 3.0, 5.0,
      geometry_msgs::build<geometry_msgs::msg::Pose>()
        .position(geometry_msgs::build<geometry_msgs::msg::Point>().x(3755.0).y(73692.5).z(0.0))
        .orientation(math::geometry::convertEulerAngleToQuaternion(
          geometry_msgs::build<geometry_msgs::msg::Vector3>().x(0.0).y(0.0).z(0.321802))),
      // clang-format off
      {
        {getVehicleParameters(),    VehicleBehavior::defaultBehavior(),    "", 1.0},
        {getPedestrianParameters(), PedestrianBehavior::defaultBehavior(), "", 1.0},
      }  // clang-format on
      ,
      false, true, true, 0);

    auto ego_entity = api_.spawn(
      "ego", traffic_simulator::helper::constructLaneletPose(34570, 0.0, 0.0),
      getVehicleParameters());
    ego_entity->setLinearVelocity(0.0);
    ego_entity->requestSpeedChange(0.0, true);
  }
};
}  // namespace cpp_mock_scenarios

int main(int argc, char * argv[])
{
  rclcpp::init(argc, argv);
  rclcpp::NodeOptions options;
  auto component = std::make_shared<cpp_mock_scenarios::DefineTrafficSourceMixed>(options);
  rclcpp::spin(component);
  rclcpp::shutdown();
  return 0;
}<|MERGE_RESOLUTION|>--- conflicted
+++ resolved
@@ -59,10 +59,6 @@
         } else {
           const bool valid_vehicle_lanelet =
             entity->isInLanelet(34705, 50.0) || entity->isInLanelet(34696, 50.0);
-<<<<<<< HEAD
-
-=======
->>>>>>> fa3e08ef
           if (isVehicle(name)) {
             ++vehicle_count;
           } else if (isPedestrian(name)) {
