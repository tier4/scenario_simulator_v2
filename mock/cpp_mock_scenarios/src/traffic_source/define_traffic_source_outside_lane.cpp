--- conflicted
+++ resolved
@@ -53,12 +53,7 @@
       }
       for (const auto & name : names) {
         const auto entity = api_.getEntity(name);
-
-<<<<<<< HEAD
-        if (!entity->isInLanelet() || !is_pedestrian) {
-=======
         if (entity->isInLanelet() || !isPedestrian(name)) {
->>>>>>> ff759fed
           stop(cpp_mock_scenarios::Result::FAILURE);  // LCOV_EXCL_LINE
         }
         stop(cpp_mock_scenarios::Result::SUCCESS);
