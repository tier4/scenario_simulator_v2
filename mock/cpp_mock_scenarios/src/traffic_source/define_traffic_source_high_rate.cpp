--- conflicted
+++ resolved
@@ -58,10 +58,6 @@
         } else {
           const bool valid_vehicle_lanelet =
             entity->isInLanelet(34705, 50.0) || entity->isInLanelet(34696, 50.0);
-<<<<<<< HEAD
-
-=======
->>>>>>> fa3e08ef
           if (!valid_vehicle_lanelet || !isVehicle(name)) {
             stop(cpp_mock_scenarios::Result::FAILURE);  // LCOV_EXCL_LINE
           }
