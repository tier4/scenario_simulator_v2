// Copyright 2015 TIER IV, Inc. All rights reserved.
//
// Licensed under the Apache License, Version 2.0 (the "License");
// you may not use this file except in compliance with the License.
// You may obtain a copy of the License at
//
//     http://www.apache.org/licenses/LICENSE-2.0
//
// Unless required by applicable law or agreed to in writing, software
// distributed under the License is distributed on an "AS IS" BASIS,
// WITHOUT WARRANTIES OR CONDITIONS OF ANY KIND, either express or implied.
// See the License for the specific language governing permissions and
// limitations under the License.

#include <ament_index_cpp/get_package_share_directory.hpp>
#include <cpp_mock_scenarios/catalogs.hpp>
#include <cpp_mock_scenarios/cpp_scenario_node.hpp>
#include <geometry/quaternion/euler_to_quaternion.hpp>
#include <memory>
#include <rclcpp/rclcpp.hpp>
#include <string>
#include <traffic_simulator/api/api.hpp>
#include <traffic_simulator/data_type/entity_status.hpp>
#include <traffic_simulator_msgs/msg/behavior_parameter.hpp>
#include <vector>

namespace cpp_mock_scenarios
{
class DefineTrafficSourceMultiple : public cpp_mock_scenarios::CppScenarioNode
{
public:
  explicit DefineTrafficSourceMultiple(const rclcpp::NodeOptions & option)
  : cpp_mock_scenarios::CppScenarioNode(
      "define_traffic_source_multiple",
      ament_index_cpp::get_package_share_directory("kashiwanoha_map") + "/map",
      "private_road_and_walkway_ele_fix/lanelet2_map.osm", __FILE__, false, option)
  {
    start();
  }

private:
  using VehicleBehavior = traffic_simulator::entity::VehicleEntity::BuiltinBehavior;
  using PedestrianBehavior = traffic_simulator::entity::PedestrianEntity::BuiltinBehavior;

  void onUpdate() override
  {
    if (api_.getCurrentTime() >= 3.0) {
      std::vector<std::string> names = api_.getEntityNames();
      names.erase(std::find(names.begin(), names.end(), "ego"));

      if (names.size() != static_cast<std::size_t>(6 + 15)) {
        stop(cpp_mock_scenarios::Result::FAILURE);  // LCOV_EXCL_LINE
      }
      unsigned int vehicle_count = 0u, pedestrian_count = 0u;
      for (const auto & name : names) {
<<<<<<< HEAD
        const auto entity = api_.getEntity(name);
        if (const auto lanelet_pose = entity->getCanonicalizedLaneletPose(); not lanelet_pose) {
          stop(cpp_mock_scenarios::Result::FAILURE);  // LCOV_EXCL_LINE
        } else {
          const bool is_vehicle =
            entity->getEntityType().type == traffic_simulator_msgs::msg::EntityType::VEHICLE;
          const bool is_pedestrian =
            entity->getEntityType().type == traffic_simulator_msgs::msg::EntityType::PEDESTRIAN;

=======
        if (const auto entity = api_.getEntity(name)) {
>>>>>>> a06f4b4c
          const bool valid_vehicle_lanelet =
            traffic_simulator::pose::isInLanelet(
              lanelet_pose.value(), 34705, 50.0, api_.getHdmapUtils()) ||
            traffic_simulator::pose::isInLanelet(
              lanelet_pose.value(), 34696, 50.0, api_.getHdmapUtils());
          const bool valid_pedestrian_lanelet = traffic_simulator::pose::isInLanelet(
            lanelet_pose.value(), 34385, 10.0, api_.getHdmapUtils());

          if (isVehicle(name)) {
            ++vehicle_count;
          } else if (isPedestrian(name)) {
            ++pedestrian_count;
          }

          if (
<<<<<<< HEAD
            (is_vehicle && !valid_vehicle_lanelet) ||
            (is_pedestrian && !valid_pedestrian_lanelet)) {
=======
            // clang-format off
          !entity->laneMatchingSucceed() ||
          (isVehicle(name) && !valid_vehicle_lanelet) ||
          (isPedestrian(name) && !valid_pedestrian_lanelet))
          // clang-format on
          {
>>>>>>> a06f4b4c
            stop(cpp_mock_scenarios::Result::FAILURE);  // LCOV_EXCL_LINE
          }
        }
      }
      if (vehicle_count != 6u || pedestrian_count != 15u) {
        stop(cpp_mock_scenarios::Result::FAILURE);  // LCOV_EXCL_LINE
      }
      stop(cpp_mock_scenarios::Result::SUCCESS);
    }
  }

  void onInitialize() override
  {
    api_.addTrafficSource(
      5.0, 2.0, 10.0,
      geometry_msgs::build<geometry_msgs::msg::Pose>()
        .position(geometry_msgs::build<geometry_msgs::msg::Point>().x(3755.0).y(73692.5).z(0.0))
        .orientation(math::geometry::convertEulerAngleToQuaternion(
          geometry_msgs::build<geometry_msgs::msg::Vector3>().x(0.0).y(0.0).z(0.321802))),
      // clang-format off
      {
        {getVehicleParameters(), VehicleBehavior::defaultBehavior(), "", 0.0},
      }  // clang-format on
      ,
      false, true, true, 0);

    api_.addTrafficSource(
      1.0, 5.0, 3.0,
      geometry_msgs::build<geometry_msgs::msg::Pose>()
        .position(geometry_msgs::build<geometry_msgs::msg::Point>().x(3757.0).y(73750.3).z(0.0))
        .orientation(math::geometry::convertEulerAngleToQuaternion(
          geometry_msgs::build<geometry_msgs::msg::Vector3>().x(0.0).y(0.0).z(0.321802))),

      // clang-format off
      {
        {getPedestrianParameters(), PedestrianBehavior::defaultBehavior(), "", 0.0},
      }  // clang-format on
      ,
      false, true, true, 0);

    api_.spawn(
      "ego",
      traffic_simulator::helper::constructCanonicalizedLaneletPose(
        34570, 0.0, 0.0, api_.getHdmapUtils()),
      getVehicleParameters());
    auto ego_entity = api_.getEntity("ego");
    ego_entity->setLinearVelocity(0.0);
    ego_entity->requestSpeedChange(0.0, true);
  }
};
}  // namespace cpp_mock_scenarios

int main(int argc, char * argv[])
{
  rclcpp::init(argc, argv);
  rclcpp::NodeOptions options;
  auto component = std::make_shared<cpp_mock_scenarios::DefineTrafficSourceMultiple>(options);
  rclcpp::spin(component);
  rclcpp::shutdown();
  return 0;
}<|MERGE_RESOLUTION|>--- conflicted
+++ resolved
@@ -53,19 +53,10 @@
       }
       unsigned int vehicle_count = 0u, pedestrian_count = 0u;
       for (const auto & name : names) {
-<<<<<<< HEAD
         const auto entity = api_.getEntity(name);
         if (const auto lanelet_pose = entity->getCanonicalizedLaneletPose(); not lanelet_pose) {
           stop(cpp_mock_scenarios::Result::FAILURE);  // LCOV_EXCL_LINE
         } else {
-          const bool is_vehicle =
-            entity->getEntityType().type == traffic_simulator_msgs::msg::EntityType::VEHICLE;
-          const bool is_pedestrian =
-            entity->getEntityType().type == traffic_simulator_msgs::msg::EntityType::PEDESTRIAN;
-
-=======
-        if (const auto entity = api_.getEntity(name)) {
->>>>>>> a06f4b4c
           const bool valid_vehicle_lanelet =
             traffic_simulator::pose::isInLanelet(
               lanelet_pose.value(), 34705, 50.0, api_.getHdmapUtils()) ||
@@ -81,17 +72,8 @@
           }
 
           if (
-<<<<<<< HEAD
-            (is_vehicle && !valid_vehicle_lanelet) ||
-            (is_pedestrian && !valid_pedestrian_lanelet)) {
-=======
-            // clang-format off
-          !entity->laneMatchingSucceed() ||
-          (isVehicle(name) && !valid_vehicle_lanelet) ||
-          (isPedestrian(name) && !valid_pedestrian_lanelet))
-          // clang-format on
-          {
->>>>>>> a06f4b4c
+            (isVehicle(name) && !valid_vehicle_lanelet) ||
+            (isPedestrian(name) && !valid_pedestrian_lanelet)) {
             stop(cpp_mock_scenarios::Result::FAILURE);  // LCOV_EXCL_LINE
           }
         }
