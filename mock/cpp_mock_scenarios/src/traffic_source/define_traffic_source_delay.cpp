--- conflicted
+++ resolved
@@ -80,16 +80,8 @@
           stop(cpp_mock_scenarios::Result::FAILURE);  // LCOV_EXCL_LINE
         } else {
           const bool valid_vehicle_lanelet =
-<<<<<<< HEAD
             entity->isInLanelet(34705, 50.0) || entity->isInLanelet(34696, 50.0);
-          if (!valid_vehicle_lanelet || !is_vehicle) {
-=======
-            traffic_simulator::pose::isInLanelet(
-              lanelet_pose.value(), 34705, 50.0, api_.getHdmapUtils()) ||
-            traffic_simulator::pose::isInLanelet(
-              lanelet_pose.value(), 34696, 50.0, api_.getHdmapUtils());
           if (!valid_vehicle_lanelet || !isVehicle(name)) {
->>>>>>> ff759fed
             stop(cpp_mock_scenarios::Result::FAILURE);  // LCOV_EXCL_LINE
           }
         }
