// Copyright 2015 TIER IV, Inc. All rights reserved.
//
// Licensed under the Apache License, Version 2.0 (the "License");
// you may not use this file except in compliance with the License.
// You may obtain a copy of the License at
//
//     http://www.apache.org/licenses/LICENSE-2.0
//
// Unless required by applicable law or agreed to in writing, software
// distributed under the License is distributed on an "AS IS" BASIS,
// WITHOUT WARRANTIES OR CONDITIONS OF ANY KIND, either express or implied.
// See the License for the specific language governing permissions and
// limitations under the License.

#include <ament_index_cpp/get_package_share_directory.hpp>
#include <cpp_mock_scenarios/catalogs.hpp>
#include <cpp_mock_scenarios/cpp_scenario_node.hpp>
#include <memory>
#include <rclcpp/rclcpp.hpp>
#include <string>
#include <traffic_simulator/api/api.hpp>
#include <traffic_simulator_msgs/msg/behavior_parameter.hpp>
#include <vector>

namespace cpp_mock_scenarios
{
class AcquireRouteInWorldFrameScenario : public cpp_mock_scenarios::CppScenarioNode
{
public:
  explicit AcquireRouteInWorldFrameScenario(const rclcpp::NodeOptions & option)
  : cpp_mock_scenarios::CppScenarioNode(
      "assign_route_in_world_frame",
      ament_index_cpp::get_package_share_directory("kashiwanoha_map") + "/map", "lanelet2_map.osm",
      __FILE__, false, option)
  {
    start();
  }

private:
  bool requested = false;
  void onUpdate() override
  {
    if (api_.getEntity("ego").isInLanelet(34630, 0.1)) {
      stop(cpp_mock_scenarios::Result::SUCCESS);
    }
  }
  void onInitialize() override
  {
    auto ego_entity = api_.spawn(
      "ego", traffic_simulator::helper::constructCanonicalizedLaneletPose(34513, 0.0, 0.0),
      getVehicleParameters());
<<<<<<< HEAD
    ego_entity->setLinearVelocity(10);
    ego_entity->requestSpeedChange(10, true);
=======
    auto & ego_entity = api_.getEntity("ego");
    ego_entity.setLinearVelocity(10);
    ego_entity.requestSpeedChange(10, true);
>>>>>>> 3592d907
    std::vector<geometry_msgs::msg::Pose> goal_poses;
    goal_poses.emplace_back(traffic_simulator::pose::toMapPose(
      traffic_simulator::helper::constructCanonicalizedLaneletPose(34408, 1.0, 0.0)));
    goal_poses.emplace_back(traffic_simulator::pose::toMapPose(
      traffic_simulator::helper::constructCanonicalizedLaneletPose(34408, 10, 0.0)));
    ego_entity.requestAssignRoute(goal_poses);
  }
};
}  // namespace cpp_mock_scenarios

int main(int argc, char * argv[])
{
  rclcpp::init(argc, argv);
  rclcpp::NodeOptions options;
  auto component = std::make_shared<cpp_mock_scenarios::AcquireRouteInWorldFrameScenario>(options);
  rclcpp::spin(component);
  rclcpp::shutdown();
  return 0;
}<|MERGE_RESOLUTION|>--- conflicted
+++ resolved
@@ -46,17 +46,11 @@
   }
   void onInitialize() override
   {
-    auto ego_entity = api_.spawn(
+    auto & ego_entity = api_.spawn(
       "ego", traffic_simulator::helper::constructCanonicalizedLaneletPose(34513, 0.0, 0.0),
       getVehicleParameters());
-<<<<<<< HEAD
-    ego_entity->setLinearVelocity(10);
-    ego_entity->requestSpeedChange(10, true);
-=======
-    auto & ego_entity = api_.getEntity("ego");
     ego_entity.setLinearVelocity(10);
     ego_entity.requestSpeedChange(10, true);
->>>>>>> 3592d907
     std::vector<geometry_msgs::msg::Pose> goal_poses;
     goal_poses.emplace_back(traffic_simulator::pose::toMapPose(
       traffic_simulator::helper::constructCanonicalizedLaneletPose(34408, 1.0, 0.0)));
