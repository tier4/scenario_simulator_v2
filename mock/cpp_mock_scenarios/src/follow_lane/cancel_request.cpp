// Copyright 2015 TIER IV, Inc. All rights reserved.
//
// Licensed under the Apache License, Version 2.0 (the "License");
// you may not use this file except in compliance with the License.
// You may obtain a copy of the License at
//
//     http://www.apache.org/licenses/LICENSE-2.0
//
// Unless required by applicable law or agreed to in writing, software
// distributed under the License is distributed on an "AS IS" BASIS,
// WITHOUT WARRANTIES OR CONDITIONS OF ANY KIND, either express or implied.
// See the License for the specific language governing permissions and
// limitations under the License.

#include <ament_index_cpp/get_package_share_directory.hpp>
#include <cpp_mock_scenarios/catalogs.hpp>
#include <cpp_mock_scenarios/cpp_scenario_node.hpp>
#include <memory>
#include <rclcpp/rclcpp.hpp>
#include <string>
#include <traffic_simulator/api/api.hpp>
#include <traffic_simulator_msgs/msg/behavior_parameter.hpp>
#include <vector>

namespace cpp_mock_scenarios
{
class CancelRequestScenario : public cpp_mock_scenarios::CppScenarioNode
{
public:
  explicit CancelRequestScenario(const rclcpp::NodeOptions & option)
  : cpp_mock_scenarios::CppScenarioNode(
      "cancel_request", ament_index_cpp::get_package_share_directory("kashiwanoha_map") + "/map",
      "lanelet2_map.osm", __FILE__, false, option)
  {
    start();
  }

private:
  bool canceled = false;
  void onUpdate() override
  {
    auto & ego_entity = api_.getEntity("ego");
    if (ego_entity.isNearbyPosition(
          traffic_simulator::helper::constructCanonicalizedLaneletPose(34513, 30, 0), 3.0)) {
      ego_entity.cancelRequest();
      canceled = true;
    }
    if (ego_entity.isInLanelet(34507, 0.1)) {
      stop(cpp_mock_scenarios::Result::SUCCESS);
    }
  }
  void onInitialize() override
  {
    auto ego_entity = api_.spawn(
      "ego", traffic_simulator::helper::constructCanonicalizedLaneletPose(34513, 0.0, 0.0),
      getVehicleParameters());
<<<<<<< HEAD
    ego_entity->setLinearVelocity(7);
    ego_entity->requestSpeedChange(7, true);
=======
    auto & ego_entity = api_.getEntity("ego");
    ego_entity.setLinearVelocity(7);
    ego_entity.requestSpeedChange(7, true);
>>>>>>> 3592d907
    const geometry_msgs::msg::Pose goal_pose = traffic_simulator::pose::toMapPose(
      traffic_simulator::helper::constructLaneletPose(34408, 0.0, 0.0));
    ego_entity.requestAcquirePosition(goal_pose);
  }
};
}  // namespace cpp_mock_scenarios

int main(int argc, char * argv[])
{
  rclcpp::init(argc, argv);
  rclcpp::NodeOptions options;
  auto component = std::make_shared<cpp_mock_scenarios::CancelRequestScenario>(options);
  rclcpp::spin(component);
  rclcpp::shutdown();
  return 0;
}<|MERGE_RESOLUTION|>--- conflicted
+++ resolved
@@ -51,17 +51,11 @@
   }
   void onInitialize() override
   {
-    auto ego_entity = api_.spawn(
+    auto & ego_entity = api_.spawn(
       "ego", traffic_simulator::helper::constructCanonicalizedLaneletPose(34513, 0.0, 0.0),
       getVehicleParameters());
-<<<<<<< HEAD
-    ego_entity->setLinearVelocity(7);
-    ego_entity->requestSpeedChange(7, true);
-=======
-    auto & ego_entity = api_.getEntity("ego");
     ego_entity.setLinearVelocity(7);
     ego_entity.requestSpeedChange(7, true);
->>>>>>> 3592d907
     const geometry_msgs::msg::Pose goal_pose = traffic_simulator::pose::toMapPose(
       traffic_simulator::helper::constructLaneletPose(34408, 0.0, 0.0));
     ego_entity.requestAcquirePosition(goal_pose);
