// Copyright 2015 TIER IV, Inc. All rights reserved.
//
// Licensed under the Apache License, Version 2.0 (the "License");
// you may not use this file except in compliance with the License.
// You may obtain a copy of the License at
//
//     http://www.apache.org/licenses/LICENSE-2.0
//
// Unless required by applicable law or agreed to in writing, software
// distributed under the License is distributed on an "AS IS" BASIS,
// WITHOUT WARRANTIES OR CONDITIONS OF ANY KIND, either express or implied.
// See the License for the specific language governing permissions and
// limitations under the License.

#include <ament_index_cpp/get_package_share_directory.hpp>
#include <cpp_mock_scenarios/catalogs.hpp>
#include <cpp_mock_scenarios/cpp_scenario_node.hpp>
#include <memory>
#include <rclcpp/rclcpp.hpp>
#include <string>
#include <traffic_simulator/api/api.hpp>
#include <traffic_simulator_msgs/msg/behavior_parameter.hpp>
#include <vector>

namespace cpp_mock_scenarios
{
class CancelRequestScenario : public cpp_mock_scenarios::CppScenarioNode
{
public:
  explicit CancelRequestScenario(const rclcpp::NodeOptions & option)
  : cpp_mock_scenarios::CppScenarioNode(
      "cancel_request", ament_index_cpp::get_package_share_directory("kashiwanoha_map") + "/map",
      "lanelet2_map.osm", __FILE__, false, option)
  {
    start();
  }

private:
  bool canceled = false;
  void onUpdate() override
  {
<<<<<<< HEAD
    auto & ego_entity = api_.getEntity("ego");
    if (ego_entity.isNearbyPosition(
          traffic_simulator::helper::constructCanonicalizedLaneletPose(
            34513, 30, 0, api_.getHdmapUtils()),
          3.0)) {
      ego_entity.cancelRequest();
=======
    const auto ego_entity = api_.getEntity("ego");
    if (ego_entity->isNearbyPosition(
          traffic_simulator::helper::constructCanonicalizedLaneletPose(34513, 30, 0), 3.0)) {
      ego_entity->cancelRequest();
>>>>>>> 5140e05d
      canceled = true;
    }
    if (ego_entity.isInLanelet(34507, 0.1)) {
      stop(cpp_mock_scenarios::Result::SUCCESS);
    }
  }
  void onInitialize() override
  {
    api_.spawn(
      "ego", traffic_simulator::helper::constructCanonicalizedLaneletPose(34513, 0.0, 0.0),
      getVehicleParameters());
    auto & ego_entity = api_.getEntity("ego");
    ego_entity.setLinearVelocity(7);
    ego_entity.requestSpeedChange(7, true);
    const geometry_msgs::msg::Pose goal_pose = traffic_simulator::pose::toMapPose(
<<<<<<< HEAD
      traffic_simulator::helper::constructLaneletPose(34408, 0.0, 0.0), api_.getHdmapUtils());
    ego_entity.requestAcquirePosition(goal_pose);
=======
      traffic_simulator::helper::constructLaneletPose(34408, 0.0, 0.0));
    ego_entity->requestAcquirePosition(goal_pose);
>>>>>>> 5140e05d
  }
};
}  // namespace cpp_mock_scenarios

int main(int argc, char * argv[])
{
  rclcpp::init(argc, argv);
  rclcpp::NodeOptions options;
  auto component = std::make_shared<cpp_mock_scenarios::CancelRequestScenario>(options);
  rclcpp::spin(component);
  rclcpp::shutdown();
  return 0;
}<|MERGE_RESOLUTION|>--- conflicted
+++ resolved
@@ -39,19 +39,10 @@
   bool canceled = false;
   void onUpdate() override
   {
-<<<<<<< HEAD
     auto & ego_entity = api_.getEntity("ego");
     if (ego_entity.isNearbyPosition(
-          traffic_simulator::helper::constructCanonicalizedLaneletPose(
-            34513, 30, 0, api_.getHdmapUtils()),
-          3.0)) {
+          traffic_simulator::helper::constructCanonicalizedLaneletPose(34513, 30, 0), 3.0)) {
       ego_entity.cancelRequest();
-=======
-    const auto ego_entity = api_.getEntity("ego");
-    if (ego_entity->isNearbyPosition(
-          traffic_simulator::helper::constructCanonicalizedLaneletPose(34513, 30, 0), 3.0)) {
-      ego_entity->cancelRequest();
->>>>>>> 5140e05d
       canceled = true;
     }
     if (ego_entity.isInLanelet(34507, 0.1)) {
@@ -67,13 +58,8 @@
     ego_entity.setLinearVelocity(7);
     ego_entity.requestSpeedChange(7, true);
     const geometry_msgs::msg::Pose goal_pose = traffic_simulator::pose::toMapPose(
-<<<<<<< HEAD
-      traffic_simulator::helper::constructLaneletPose(34408, 0.0, 0.0), api_.getHdmapUtils());
+      traffic_simulator::helper::constructLaneletPose(34408, 0.0, 0.0));
     ego_entity.requestAcquirePosition(goal_pose);
-=======
-      traffic_simulator::helper::constructLaneletPose(34408, 0.0, 0.0));
-    ego_entity->requestAcquirePosition(goal_pose);
->>>>>>> 5140e05d
   }
 };
 }  // namespace cpp_mock_scenarios
