// Copyright 2015 TIER IV, Inc. All rights reserved.
//
// Licensed under the Apache License, Version 2.0 (the "License");
// you may not use this file except in compliance with the License.
// You may obtain a copy of the License at
//
//     http://www.apache.org/licenses/LICENSE-2.0
//
// Unless required by applicable law or agreed to in writing, software
// distributed under the License is distributed on an "AS IS" BASIS,
// WITHOUT WARRANTIES OR CONDITIONS OF ANY KIND, either express or implied.
// See the License for the specific language governing permissions and
// limitations under the License.

#include <ament_index_cpp/get_package_share_directory.hpp>
#include <cpp_mock_scenarios/catalogs.hpp>
#include <cpp_mock_scenarios/cpp_scenario_node.hpp>
#include <memory>
#include <rclcpp/rclcpp.hpp>
#include <string>
#include <traffic_simulator/api/api.hpp>
#include <traffic_simulator_msgs/msg/behavior_parameter.hpp>
#include <vector>

namespace cpp_mock_scenarios
{
class CancelRequestScenario : public cpp_mock_scenarios::CppScenarioNode
{
public:
  explicit CancelRequestScenario(const rclcpp::NodeOptions & option)
  : cpp_mock_scenarios::CppScenarioNode(
      "cancel_request", ament_index_cpp::get_package_share_directory("kashiwanoha_map") + "/map",
      "lanelet2_map.osm", __FILE__, false, option)
  {
    start();
  }

private:
  bool canceled = false;
  void onUpdate() override
  {
    if (api_.reachPosition(
          "ego", traffic_simulator::helper::constructCanonicalizedLaneletPose(34513, 30, 0), 3.0)) {
      api_.cancelRequest("ego");
      canceled = true;
    }
    if (api_.isInLanelet("ego", 34507, 0.1)) {
      stop(cpp_mock_scenarios::Result::SUCCESS);
    }
  }
  void onInitialize() override
  {
    api_.spawn(
      "ego",
      traffic_simulator::helper::constructCanonicalizedLaneletPose(
        34513, 0.0, 0.0, api_.getHdmapUtils()),
      getVehicleParameters());
    api_.setLinearVelocity("ego", 7);
    api_.requestSpeedChange("ego", 7, true);
    const geometry_msgs::msg::Pose goal_pose = traffic_simulator::pose::toMapPose(
<<<<<<< HEAD
      traffic_simulator::helper::constructLaneletPose(34408, 0, 0, 0, 0, 0));
=======
      traffic_simulator::helper::constructLaneletPose(34408, 0.0, 0.0), api_.getHdmapUtils());
>>>>>>> 1e75dfc1
    api_.requestAcquirePosition("ego", goal_pose);
  }
};
}  // namespace cpp_mock_scenarios

int main(int argc, char * argv[])
{
  rclcpp::init(argc, argv);
  rclcpp::NodeOptions options;
  auto component = std::make_shared<cpp_mock_scenarios::CancelRequestScenario>(options);
  rclcpp::spin(component);
  rclcpp::shutdown();
  return 0;
}<|MERGE_RESOLUTION|>--- conflicted
+++ resolved
@@ -51,18 +51,12 @@
   void onInitialize() override
   {
     api_.spawn(
-      "ego",
-      traffic_simulator::helper::constructCanonicalizedLaneletPose(
-        34513, 0.0, 0.0, api_.getHdmapUtils()),
+      "ego", traffic_simulator::helper::constructCanonicalizedLaneletPose(34513, 0.0, 0.0),
       getVehicleParameters());
     api_.setLinearVelocity("ego", 7);
     api_.requestSpeedChange("ego", 7, true);
     const geometry_msgs::msg::Pose goal_pose = traffic_simulator::pose::toMapPose(
-<<<<<<< HEAD
-      traffic_simulator::helper::constructLaneletPose(34408, 0, 0, 0, 0, 0));
-=======
-      traffic_simulator::helper::constructLaneletPose(34408, 0.0, 0.0), api_.getHdmapUtils());
->>>>>>> 1e75dfc1
+      traffic_simulator::helper::constructLaneletPose(34408, 0.0, 0.0));
     api_.requestAcquirePosition("ego", goal_pose);
   }
 };
