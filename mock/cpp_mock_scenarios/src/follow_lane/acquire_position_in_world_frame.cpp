// Copyright 2015 TIER IV, Inc. All rights reserved.
//
// Licensed under the Apache License, Version 2.0 (the "License");
// you may not use this file except in compliance with the License.
// You may obtain a copy of the License at
//
//     http://www.apache.org/licenses/LICENSE-2.0
//
// Unless required by applicable law or agreed to in writing, software
// distributed under the License is distributed on an "AS IS" BASIS,
// WITHOUT WARRANTIES OR CONDITIONS OF ANY KIND, either express or implied.
// See the License for the specific language governing permissions and
// limitations under the License.

#include <ament_index_cpp/get_package_share_directory.hpp>
#include <cpp_mock_scenarios/catalogs.hpp>
#include <cpp_mock_scenarios/cpp_scenario_node.hpp>
#include <memory>
#include <rclcpp/rclcpp.hpp>
#include <string>
#include <traffic_simulator/api/api.hpp>
#include <traffic_simulator_msgs/msg/behavior_parameter.hpp>
#include <vector>

namespace cpp_mock_scenarios
{
class AcquirePositionInWorldFrameScenario : public cpp_mock_scenarios::CppScenarioNode
{
public:
  explicit AcquirePositionInWorldFrameScenario(const rclcpp::NodeOptions & option)
  : cpp_mock_scenarios::CppScenarioNode(
      "acquire_position_in_world_frame",
      ament_index_cpp::get_package_share_directory("kashiwanoha_map") + "/map", "lanelet2_map.osm",
      __FILE__, false, option)
  {
    start();
  }

private:
  bool requested = false;
  void onUpdate() override
  {
    if (api_.getEntity("ego")->isInLanelet(34408, 0.1)) {
      stop(cpp_mock_scenarios::Result::SUCCESS);
    }
  }
  void onInitialize() override
  {
    auto ego_entity = api_.spawn(
<<<<<<< HEAD
      "ego", traffic_simulator::helper::constructLaneletPose(34741, 10.0, 0.0),
      getVehicleParameters());
    ego_entity->setStatus(
      traffic_simulator::helper::constructLaneletPose(34513, 0.0, 0.0),
      traffic_simulator::helper::constructActionStatus(10));
    ego_entity->requestSpeedChange(10, true);
    const geometry_msgs::msg::Pose goal_pose = traffic_simulator::pose::toMapPose(
      traffic_simulator::helper::constructLaneletPose(34408, 1.0, 0.0), api_.getHdmapUtils());
=======
      "ego", traffic_simulator::helper::constructCanonicalizedLaneletPose(34741, 10.0, 0.0),
      getVehicleParameters());
    ego_entity->setStatus(
      traffic_simulator::helper::constructCanonicalizedLaneletPose(34513, 0.0, 0.0),
      traffic_simulator::helper::constructActionStatus(10));
    ego_entity->requestSpeedChange(10, true);
    const geometry_msgs::msg::Pose goal_pose = traffic_simulator::pose::toMapPose(
      traffic_simulator::helper::constructCanonicalizedLaneletPose(34408, 1.0, 0.0));
>>>>>>> dfefd36b
    ego_entity->requestAcquirePosition(goal_pose);
  }
};
}  // namespace cpp_mock_scenarios

int main(int argc, char * argv[])
{
  rclcpp::init(argc, argv);
  rclcpp::NodeOptions options;
  auto component =
    std::make_shared<cpp_mock_scenarios::AcquirePositionInWorldFrameScenario>(options);
  rclcpp::spin(component);
  rclcpp::shutdown();
  return 0;
}<|MERGE_RESOLUTION|>--- conflicted
+++ resolved
@@ -47,7 +47,6 @@
   void onInitialize() override
   {
     auto ego_entity = api_.spawn(
-<<<<<<< HEAD
       "ego", traffic_simulator::helper::constructLaneletPose(34741, 10.0, 0.0),
       getVehicleParameters());
     ego_entity->setStatus(
@@ -55,17 +54,7 @@
       traffic_simulator::helper::constructActionStatus(10));
     ego_entity->requestSpeedChange(10, true);
     const geometry_msgs::msg::Pose goal_pose = traffic_simulator::pose::toMapPose(
-      traffic_simulator::helper::constructLaneletPose(34408, 1.0, 0.0), api_.getHdmapUtils());
-=======
-      "ego", traffic_simulator::helper::constructCanonicalizedLaneletPose(34741, 10.0, 0.0),
-      getVehicleParameters());
-    ego_entity->setStatus(
-      traffic_simulator::helper::constructCanonicalizedLaneletPose(34513, 0.0, 0.0),
-      traffic_simulator::helper::constructActionStatus(10));
-    ego_entity->requestSpeedChange(10, true);
-    const geometry_msgs::msg::Pose goal_pose = traffic_simulator::pose::toMapPose(
-      traffic_simulator::helper::constructCanonicalizedLaneletPose(34408, 1.0, 0.0));
->>>>>>> dfefd36b
+      traffic_simulator::helper::constructLaneletPose(34408, 1.0, 0.0));
     ego_entity->requestAcquirePosition(goal_pose);
   }
 };
