// Copyright 2015 TIER IV, Inc. All rights reserved.
//
// Licensed under the Apache License, Version 2.0 (the "License");
// you may not use this file except in compliance with the License.
// You may obtain a copy of the License at
//
//     http://www.apache.org/licenses/LICENSE-2.0
//
// Unless required by applicable law or agreed to in writing, software
// distributed under the License is distributed on an "AS IS" BASIS,
// WITHOUT WARRANTIES OR CONDITIONS OF ANY KIND, either express or implied.
// See the License for the specific language governing permissions and
// limitations under the License.

#include <ament_index_cpp/get_package_share_directory.hpp>
#include <cpp_mock_scenarios/catalogs.hpp>
#include <cpp_mock_scenarios/cpp_scenario_node.hpp>
#include <memory>
#include <rclcpp/rclcpp.hpp>
#include <string>
#include <traffic_simulator/api/api.hpp>
#include <traffic_simulator_msgs/msg/behavior_parameter.hpp>
#include <vector>

namespace cpp_mock_scenarios
{
class TrafficSimulationDemoScenario : public cpp_mock_scenarios::CppScenarioNode
{
public:
  explicit TrafficSimulationDemoScenario(const rclcpp::NodeOptions & option)
  : cpp_mock_scenarios::CppScenarioNode(
      "traffic_simulation_demo",
      ament_index_cpp::get_package_share_directory("kashiwanoha_map") + "/map", "lanelet2_map.osm",
      __FILE__, false, option)
  {
    start();
  }

private:
  void onUpdate() override
  {
    if (api_.getCurrentTime() >= 60) {
      stop(cpp_mock_scenarios::Result::SUCCESS);
    }
    if (api_.getCurrentTime() >= 4 && api_.isEntitySpawned("tom")) {
      api_.despawn("tom");
    }
    if (api_.getCurrentTime() >= 4 && api_.isEntitySpawned("obstacle")) {
      api_.getEntity("obstacle")
        ->setStatus(
          traffic_simulator::helper::constructCanonicalizedLaneletPose(
            120545, 0.0, 0.0, api_.getHdmapUtils()),
          traffic_simulator::helper::constructActionStatus(10));
    }
    if (api_.getCurrentTime() >= 6 && api_.isEntitySpawned("obstacle")) {
      api_.despawn("obstacle");
    }
    const auto ego_entity = api_.getEntity("ego");
    const auto npc2_entity = api_.getEntity("npc2");
    if (ego_entity->isInPosition(
          traffic_simulator::helper::constructCanonicalizedLaneletPose(
            34615, 10.0, 0.0, api_.getHdmapUtils()),
          5)) {
      ego_entity->requestAcquirePosition(
        traffic_simulator::helper::constructCanonicalizedLaneletPose(
          35026, 0.0, 0.0, api_.getHdmapUtils()));
      if (api_.isEntitySpawned("npc2")) {
        npc2_entity->requestSpeedChange(13, true);
      }
    }
    if (ego_entity->isInPosition(
          traffic_simulator::helper::constructCanonicalizedLaneletPose(
            34579, 0.0, 0.0, api_.getHdmapUtils()),
          5)) {
      ego_entity->requestAcquirePosition(
        traffic_simulator::helper::constructCanonicalizedLaneletPose(
          34675, 0.0, 0.0, api_.getHdmapUtils()));
      if (api_.isEntitySpawned("npc2")) {
        npc2_entity->requestSpeedChange(3, true);
      }
    }
    if (npc2_entity->isInPosition(
          traffic_simulator::helper::constructCanonicalizedLaneletPose(
            34513, 0.0, 0.0, api_.getHdmapUtils()),
          5)) {
      npc2_entity->requestAcquirePosition(
        traffic_simulator::helper::constructCanonicalizedLaneletPose(
          34630, 0.0, 0.0, api_.getHdmapUtils()));
      npc2_entity->requestSpeedChange(13, true);
    }
    if (api_.getCurrentTime() > 10.0 && api_.isEntitySpawned("bob")) {
      api_.despawn("bob");
    }
  }

  void onInitialize() override
  {
    lanechange_executed_ = false;

    auto ego_entity = api_.spawn(
      "ego",
      traffic_simulator::helper::constructCanonicalizedLaneletPose(
        120545, 0.0, 0.0, api_.getHdmapUtils()),
      getVehicleParameters());
    ego_entity->setLinearVelocity(10);
    ego_entity->requestSpeedChange(8, true);
    ego_entity->requestAssignRoute(std::vector<traffic_simulator::CanonicalizedLaneletPose>{
      traffic_simulator::helper::constructCanonicalizedLaneletPose(
        34675, 0.0, 0.0, api_.getHdmapUtils()),
      traffic_simulator::helper::constructCanonicalizedLaneletPose(
        34690, 0.0, 0.0, api_.getHdmapUtils())});

    auto tom_entity = api_.spawn(
      "tom", traffic_simulator::helper::constructPose(10, 3, 0, 0, 0, -1.57),
      getPedestrianParameters());
    tom_entity->setStatus(
      ego_entity->getMapPose(), traffic_simulator::helper::constructPose(10, 3, 0, 0, 0, -1.57),
      traffic_simulator::helper::constructActionStatus());
    tom_entity->requestWalkStraight();
    tom_entity->requestSpeedChange(3, true);

    auto bob_entity = api_.spawn(
      "bob",
      traffic_simulator::helper::constructCanonicalizedLaneletPose(
        34378, 0.0, 0.0, api_.getHdmapUtils()),
      getPedestrianParameters());
    bob_entity->setLinearVelocity(1.0);
    bob_entity->requestSpeedChange(1, true);

    auto npc1_entity = api_.spawn(
      "npc1",
      traffic_simulator::helper::constructCanonicalizedLaneletPose(
        34579, 20.0, 0.0, api_.getHdmapUtils()),
      getVehicleParameters());
    npc1_entity->setLinearVelocity(5.0);
    npc1_entity->requestSpeedChange(5, true);
    npc1_entity->requestAcquirePosition(
      traffic_simulator::helper::constructCanonicalizedLaneletPose(
        34675, 0.0, 0.0, api_.getHdmapUtils()));

    auto npc2_entity = api_.spawn(
      "npc2",
      traffic_simulator::helper::constructCanonicalizedLaneletPose(
        34606, 20.0, 0.0, api_.getHdmapUtils()),
      getVehicleParameters());
    npc2_entity->setLinearVelocity(5);
    npc2_entity->requestSpeedChange(0, true);

    auto npc3_entity = api_.spawn(
      "npc3",
      traffic_simulator::helper::constructCanonicalizedLaneletPose(
        34468, 0.0, 0.0, api_.getHdmapUtils()),
      getVehicleParameters());
    npc3_entity->setLinearVelocity(10);

    auto obstacle_entity = api_.spawn(
      "obstacle", traffic_simulator::helper::constructPose(10, 5, 0, 0, 0, -1.57),
      getMiscObjectParameters());
<<<<<<< HEAD
    obstacle_entity->setStatus(
      ego_entity->getMapPose(), traffic_simulator::helper::constructPose(10, 5, 0, 0, 0, -1.57),
      traffic_simulator::helper::constructActionStatus());
=======
    api_.getEntity("obstacle")
      ->setStatus(
        ego_entity->getMapPose(), traffic_simulator::helper::constructPose(10, 5, 0, 0, 0, -1.57),
        traffic_simulator::helper::constructActionStatus());
>>>>>>> 8940b3e2

    api_.getConventionalTrafficLights()->setTrafficLightsColor(
      34802, traffic_simulator::TrafficLight::Color::green);
  }

private:
  bool lanechange_executed_;
};
}  // namespace cpp_mock_scenarios

int main(int argc, char * argv[])
{
  rclcpp::init(argc, argv);
  rclcpp::NodeOptions options;
  auto component = std::make_shared<cpp_mock_scenarios::TrafficSimulationDemoScenario>(options);
  rclcpp::spin(component);
  rclcpp::shutdown();
  return 0;
}<|MERGE_RESOLUTION|>--- conflicted
+++ resolved
@@ -156,16 +156,10 @@
     auto obstacle_entity = api_.spawn(
       "obstacle", traffic_simulator::helper::constructPose(10, 5, 0, 0, 0, -1.57),
       getMiscObjectParameters());
-<<<<<<< HEAD
+
     obstacle_entity->setStatus(
       ego_entity->getMapPose(), traffic_simulator::helper::constructPose(10, 5, 0, 0, 0, -1.57),
       traffic_simulator::helper::constructActionStatus());
-=======
-    api_.getEntity("obstacle")
-      ->setStatus(
-        ego_entity->getMapPose(), traffic_simulator::helper::constructPose(10, 5, 0, 0, 0, -1.57),
-        traffic_simulator::helper::constructActionStatus());
->>>>>>> 8940b3e2
 
     api_.getConventionalTrafficLights()->setTrafficLightsColor(
       34802, traffic_simulator::TrafficLight::Color::green);
