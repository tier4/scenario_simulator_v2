--- conflicted
+++ resolved
@@ -45,82 +45,38 @@
     if (api_.getCurrentTime() >= 4 && api_.isEntityExist("tom")) {
       api_.despawn("tom");
     }
-<<<<<<< HEAD
     if (api_.getCurrentTime() >= 4 && api_.isEntityExist("obstacle")) {
       api_.getEntity("obstacle")
         ->setStatus(
-          traffic_simulator::helper::constructCanonicalizedLaneletPose(
-            120545, 0.0, 0.0, api_.getHdmapUtils()),
+          traffic_simulator::helper::constructCanonicalizedLaneletPose(120545, 0.0, 0.0),
           traffic_simulator::helper::constructActionStatus(10));
-=======
-    if (api_.getCurrentTime() >= 4 && api_.entityExists("obstacle")) {
-      api_.setEntityStatus(
-        "obstacle", traffic_simulator::helper::constructCanonicalizedLaneletPose(120545, 0.0, 0.0),
-        traffic_simulator::helper::constructActionStatus(10));
->>>>>>> fe310b8d
     }
     if (api_.getCurrentTime() >= 6 && api_.isEntityExist("obstacle")) {
       api_.despawn("obstacle");
     }
-<<<<<<< HEAD
     const auto ego_entity = api_.getEntity("ego");
     const auto npc2_entity = api_.getEntity("npc2");
     if (ego_entity->isNearbyPosition(
-          traffic_simulator::helper::constructCanonicalizedLaneletPose(
-            34615, 10.0, 0.0, api_.getHdmapUtils()),
-          5)) {
+          traffic_simulator::helper::constructCanonicalizedLaneletPose(34615, 10.0, 0.0), 5)) {
       ego_entity->requestAcquirePosition(
-        traffic_simulator::helper::constructCanonicalizedLaneletPose(
-          35026, 0.0, 0.0, api_.getHdmapUtils()));
+        traffic_simulator::helper::constructCanonicalizedLaneletPose(35026, 0.0, 0.0));
       if (api_.isEntityExist("npc2")) {
         npc2_entity->requestSpeedChange(13, true);
       }
     }
     if (ego_entity->isNearbyPosition(
-          traffic_simulator::helper::constructCanonicalizedLaneletPose(
-            34579, 0.0, 0.0, api_.getHdmapUtils()),
-          5)) {
+          traffic_simulator::helper::constructCanonicalizedLaneletPose(34579, 0.0, 0.0), 5)) {
       ego_entity->requestAcquirePosition(
-        traffic_simulator::helper::constructCanonicalizedLaneletPose(
-          34675, 0.0, 0.0, api_.getHdmapUtils()));
+        traffic_simulator::helper::constructCanonicalizedLaneletPose(34675, 0.0, 0.0));
       if (api_.isEntityExist("npc2")) {
         npc2_entity->requestSpeedChange(3, true);
       }
     }
     if (npc2_entity->isNearbyPosition(
-          traffic_simulator::helper::constructCanonicalizedLaneletPose(
-            34513, 0.0, 0.0, api_.getHdmapUtils()),
-          5)) {
+          traffic_simulator::helper::constructCanonicalizedLaneletPose(34513, 0.0, 0.0), 5)) {
       npc2_entity->requestAcquirePosition(
-        traffic_simulator::helper::constructCanonicalizedLaneletPose(
-          34630, 0.0, 0.0, api_.getHdmapUtils()));
+        traffic_simulator::helper::constructCanonicalizedLaneletPose(34630, 0.0, 0.0));
       npc2_entity->requestSpeedChange(13, true);
-=======
-    if (api_.reachPosition(
-          "ego", traffic_simulator::helper::constructCanonicalizedLaneletPose(34615, 10.0, 0.0),
-          5)) {
-      api_.requestAcquirePosition(
-        "ego", traffic_simulator::helper::constructCanonicalizedLaneletPose(35026, 0.0, 0.0));
-      if (api_.entityExists("npc2")) {
-        api_.requestSpeedChange("npc2", 13, true);
-      }
-    }
-    if (api_.reachPosition(
-          "ego", traffic_simulator::helper::constructCanonicalizedLaneletPose(34579, 0.0, 0.0),
-          5)) {
-      api_.requestAcquirePosition(
-        "ego", traffic_simulator::helper::constructCanonicalizedLaneletPose(34675, 0.0, 0.0));
-      if (api_.entityExists("npc2")) {
-        api_.requestSpeedChange("npc2", 3, true);
-      }
-    }
-    if (api_.reachPosition(
-          "npc2", traffic_simulator::helper::constructCanonicalizedLaneletPose(34513, 0.0, 0.0),
-          5)) {
-      api_.requestAcquirePosition(
-        "npc2", traffic_simulator::helper::constructCanonicalizedLaneletPose(34630, 0.0, 0.0));
-      api_.requestSpeedChange("npc2", 13, true);
->>>>>>> fe310b8d
     }
     if (api_.getCurrentTime() > 10.0 && api_.isEntityExist("bob")) {
       api_.despawn("bob");
@@ -134,23 +90,12 @@
     api_.spawn(
       "ego", traffic_simulator::helper::constructCanonicalizedLaneletPose(120545, 0.0, 0.0),
       getVehicleParameters());
-<<<<<<< HEAD
     auto ego_entity = api_.getEntity("ego");
     ego_entity->setLinearVelocity(10);
     ego_entity->requestSpeedChange(8, true);
     ego_entity->requestAssignRoute(std::vector<traffic_simulator::CanonicalizedLaneletPose>{
-      traffic_simulator::helper::constructCanonicalizedLaneletPose(
-        34675, 0.0, 0.0, api_.getHdmapUtils()),
-      traffic_simulator::helper::constructCanonicalizedLaneletPose(
-        34690, 0.0, 0.0, api_.getHdmapUtils())});
-=======
-    api_.setLinearVelocity("ego", 10);
-    api_.requestSpeedChange("ego", 8, true);
-    api_.requestAssignRoute(
-      "ego", std::vector<traffic_simulator::CanonicalizedLaneletPose>{
-               traffic_simulator::helper::constructCanonicalizedLaneletPose(34675, 0.0, 0.0),
-               traffic_simulator::helper::constructCanonicalizedLaneletPose(34690, 0.0, 0.0)});
->>>>>>> fe310b8d
+      traffic_simulator::helper::constructCanonicalizedLaneletPose(34675, 0.0, 0.0),
+      traffic_simulator::helper::constructCanonicalizedLaneletPose(34690, 0.0, 0.0)});
 
     api_.spawn(
       "tom", traffic_simulator::helper::constructPose(10, 3, 0, 0, 0, -1.57),
@@ -172,19 +117,11 @@
     api_.spawn(
       "npc1", traffic_simulator::helper::constructCanonicalizedLaneletPose(34579, 20.0, 0.0),
       getVehicleParameters());
-<<<<<<< HEAD
     auto npc1_entity = api_.getEntity("npc1");
     npc1_entity->setLinearVelocity(5.0);
     npc1_entity->requestSpeedChange(5, true);
     npc1_entity->requestAcquirePosition(
-      traffic_simulator::helper::constructCanonicalizedLaneletPose(
-        34675, 0.0, 0.0, api_.getHdmapUtils()));
-=======
-    api_.setLinearVelocity("npc1", 5.0);
-    api_.requestSpeedChange("npc1", 5, true);
-    api_.requestAcquirePosition(
-      "npc1", traffic_simulator::helper::constructCanonicalizedLaneletPose(34675, 0.0, 0.0));
->>>>>>> fe310b8d
+      traffic_simulator::helper::constructCanonicalizedLaneletPose(34675, 0.0, 0.0));
 
     api_.spawn(
       "npc2", traffic_simulator::helper::constructCanonicalizedLaneletPose(34606, 20.0, 0.0),
