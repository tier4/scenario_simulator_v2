// Copyright 2015 TIER IV, Inc. All rights reserved.
//
// Licensed under the Apache License, Version 2.0 (the "License");
// you may not use this file except in compliance with the License.
// You may obtain a copy of the License at
//
//     http://www.apache.org/licenses/LICENSE-2.0
//
// Unless required by applicable law or agreed to in writing, software
// distributed under the License is distributed on an "AS IS" BASIS,
// WITHOUT WARRANTIES OR CONDITIONS OF ANY KIND, either express or implied.
// See the License for the specific language governing permissions and
// limitations under the License.

#include <ament_index_cpp/get_package_share_directory.hpp>
#include <cpp_mock_scenarios/catalogs.hpp>
#include <cpp_mock_scenarios/cpp_scenario_node.hpp>
#include <memory>
#include <rclcpp/rclcpp.hpp>
#include <string>
#include <traffic_simulator/api/api.hpp>
#include <traffic_simulator_msgs/msg/behavior_parameter.hpp>
#include <vector>

namespace cpp_mock_scenarios
{
class TrafficSimulationDemoScenario : public cpp_mock_scenarios::CppScenarioNode
{
public:
  explicit TrafficSimulationDemoScenario(const rclcpp::NodeOptions & option)
  : cpp_mock_scenarios::CppScenarioNode(
      "traffic_simulation_demo",
      ament_index_cpp::get_package_share_directory("kashiwanoha_map") + "/map", "lanelet2_map.osm",
      __FILE__, false, option)
  {
    start();
  }

private:
  void onUpdate() override
  {
    if (api_.getCurrentTime() >= 60) {
      stop(cpp_mock_scenarios::Result::SUCCESS);
    }
    if (api_.getCurrentTime() >= 4 && api_.isEntityExist("tom")) {
      api_.despawn("tom");
    }
    if (api_.getCurrentTime() >= 4 && api_.isEntityExist("obstacle")) {
      api_.getEntity("obstacle")
        .setStatus(
          traffic_simulator::helper::constructCanonicalizedLaneletPose(120545, 0.0, 0.0),
          traffic_simulator::helper::constructActionStatus(10));
    }
    if (api_.getCurrentTime() >= 6 && api_.isEntityExist("obstacle")) {
      api_.despawn("obstacle");
    }
    auto & ego_entity = api_.getEntity("ego");
    auto & npc2_entity = api_.getEntity("npc2");
    if (ego_entity.isNearbyPosition(
          traffic_simulator::helper::constructCanonicalizedLaneletPose(34615, 10.0, 0.0), 5)) {
      ego_entity.requestAcquirePosition(
        traffic_simulator::helper::constructCanonicalizedLaneletPose(35026, 0.0, 0.0));
      if (api_.isEntityExist("npc2")) {
        npc2_entity.requestSpeedChange(13, true);
      }
    }
    if (ego_entity.isNearbyPosition(
          traffic_simulator::helper::constructCanonicalizedLaneletPose(34579, 0.0, 0.0), 5)) {
      ego_entity.requestAcquirePosition(
        traffic_simulator::helper::constructCanonicalizedLaneletPose(34675, 0.0, 0.0));
      if (api_.isEntityExist("npc2")) {
        npc2_entity.requestSpeedChange(3, true);
      }
    }
    if (npc2_entity.isNearbyPosition(
          traffic_simulator::helper::constructCanonicalizedLaneletPose(34513, 0.0, 0.0), 5)) {
      npc2_entity.requestAcquirePosition(
        traffic_simulator::helper::constructCanonicalizedLaneletPose(34630, 0.0, 0.0));
      npc2_entity.requestSpeedChange(13, true);
    }
    if (api_.getCurrentTime() > 10.0 && api_.isEntityExist("bob")) {
      api_.despawn("bob");
    }
  }

  void onInitialize() override
  {
    lanechange_executed_ = false;

    auto ego_entity = api_.spawn(
      "ego", traffic_simulator::helper::constructCanonicalizedLaneletPose(120545, 0.0, 0.0),
      getVehicleParameters());
<<<<<<< HEAD
    ego_entity->setLinearVelocity(10);
    ego_entity->requestSpeedChange(8, true);
    ego_entity->requestAssignRoute(std::vector<traffic_simulator::CanonicalizedLaneletPose>{
=======
    auto & ego_entity = api_.getEntity("ego");
    ego_entity.setLinearVelocity(10);
    ego_entity.requestSpeedChange(8, true);
    ego_entity.requestAssignRoute(std::vector<traffic_simulator::CanonicalizedLaneletPose>{
>>>>>>> 3592d907
      traffic_simulator::helper::constructCanonicalizedLaneletPose(34675, 0.0, 0.0),
      traffic_simulator::helper::constructCanonicalizedLaneletPose(34690, 0.0, 0.0)});

    auto tom_entity = api_.spawn(
      "tom", traffic_simulator::helper::constructPose(10, 3, 0, 0, 0, -1.57),
      getPedestrianParameters());
<<<<<<< HEAD
    tom_entity->setStatus(
      ego_entity->getMapPose(), traffic_simulator::helper::constructPose(10, 3, 0, 0, 0, -1.57),
      traffic_simulator::helper::constructActionStatus());
    tom_entity->requestWalkStraight();
    tom_entity->requestSpeedChange(3, true);
=======
    auto & tom_entity = api_.getEntity("tom");
    tom_entity.setStatus(
      ego_entity.getMapPose(), traffic_simulator::helper::constructPose(10, 3, 0, 0, 0, -1.57),
      traffic_simulator::helper::constructActionStatus());
    tom_entity.requestWalkStraight();
    tom_entity.requestSpeedChange(3, true);
>>>>>>> 3592d907

    auto bob_entity = api_.spawn(
      "bob", traffic_simulator::helper::constructCanonicalizedLaneletPose(34378, 0.0, 0.0),
      getPedestrianParameters());
<<<<<<< HEAD
    bob_entity->setLinearVelocity(1.0);
    bob_entity->requestSpeedChange(1, true);
=======
    auto & bob_entity = api_.getEntity("bob");
    bob_entity.setLinearVelocity(1.0);
    bob_entity.requestSpeedChange(1, true);
>>>>>>> 3592d907

    auto npc1_entity = api_.spawn(
      "npc1", traffic_simulator::helper::constructCanonicalizedLaneletPose(34579, 20.0, 0.0),
      getVehicleParameters());
<<<<<<< HEAD
    npc1_entity->setLinearVelocity(5.0);
    npc1_entity->requestSpeedChange(5, true);
    npc1_entity->requestAcquirePosition(
=======
    auto & npc1_entity = api_.getEntity("npc1");
    npc1_entity.setLinearVelocity(5.0);
    npc1_entity.requestSpeedChange(5, true);
    npc1_entity.requestAcquirePosition(
>>>>>>> 3592d907
      traffic_simulator::helper::constructCanonicalizedLaneletPose(34675, 0.0, 0.0));

    auto npc2_entity = api_.spawn(
      "npc2", traffic_simulator::helper::constructCanonicalizedLaneletPose(34606, 20.0, 0.0),
      getVehicleParameters());
<<<<<<< HEAD
    npc2_entity->setLinearVelocity(5);
    npc2_entity->requestSpeedChange(0, true);
=======
    auto & npc2_entity = api_.getEntity("npc1");
    npc2_entity.setLinearVelocity(5);
    npc2_entity.requestSpeedChange(0, true);
>>>>>>> 3592d907

    auto npc3_entity = api_.spawn(
      "npc3", traffic_simulator::helper::constructCanonicalizedLaneletPose(34468, 0.0, 0.0),
      getVehicleParameters());
<<<<<<< HEAD
    npc3_entity->setLinearVelocity(10);
=======
    api_.getEntity("npc3").setLinearVelocity(10);
>>>>>>> 3592d907

    auto obstacle_entity = api_.spawn(
      "obstacle", traffic_simulator::helper::constructPose(10, 5, 0, 0, 0, -1.57),
      getMiscObjectParameters());
<<<<<<< HEAD

    obstacle_entity->setStatus(
      ego_entity->getMapPose(), traffic_simulator::helper::constructPose(10, 5, 0, 0, 0, -1.57),
      traffic_simulator::helper::constructActionStatus());
=======
    api_.getEntity("obstacle")
      .setStatus(
        ego_entity.getMapPose(), traffic_simulator::helper::constructPose(10, 5, 0, 0, 0, -1.57),
        traffic_simulator::helper::constructActionStatus());
>>>>>>> 3592d907

    api_.getConventionalTrafficLights()->setTrafficLightsColor(
      34802, traffic_simulator::TrafficLight::Color::green);
  }

private:
  bool lanechange_executed_;
};
}  // namespace cpp_mock_scenarios

int main(int argc, char * argv[])
{
  rclcpp::init(argc, argv);
  rclcpp::NodeOptions options;
  auto component = std::make_shared<cpp_mock_scenarios::TrafficSimulationDemoScenario>(options);
  rclcpp::spin(component);
  rclcpp::shutdown();
  return 0;
}<|MERGE_RESOLUTION|>--- conflicted
+++ resolved
@@ -87,102 +87,55 @@
   {
     lanechange_executed_ = false;
 
-    auto ego_entity = api_.spawn(
+    auto & ego_entity = api_.spawn(
       "ego", traffic_simulator::helper::constructCanonicalizedLaneletPose(120545, 0.0, 0.0),
       getVehicleParameters());
-<<<<<<< HEAD
-    ego_entity->setLinearVelocity(10);
-    ego_entity->requestSpeedChange(8, true);
-    ego_entity->requestAssignRoute(std::vector<traffic_simulator::CanonicalizedLaneletPose>{
-=======
-    auto & ego_entity = api_.getEntity("ego");
     ego_entity.setLinearVelocity(10);
     ego_entity.requestSpeedChange(8, true);
     ego_entity.requestAssignRoute(std::vector<traffic_simulator::CanonicalizedLaneletPose>{
->>>>>>> 3592d907
       traffic_simulator::helper::constructCanonicalizedLaneletPose(34675, 0.0, 0.0),
       traffic_simulator::helper::constructCanonicalizedLaneletPose(34690, 0.0, 0.0)});
 
-    auto tom_entity = api_.spawn(
+    auto & tom_entity = api_.spawn(
       "tom", traffic_simulator::helper::constructPose(10, 3, 0, 0, 0, -1.57),
       getPedestrianParameters());
-<<<<<<< HEAD
-    tom_entity->setStatus(
-      ego_entity->getMapPose(), traffic_simulator::helper::constructPose(10, 3, 0, 0, 0, -1.57),
-      traffic_simulator::helper::constructActionStatus());
-    tom_entity->requestWalkStraight();
-    tom_entity->requestSpeedChange(3, true);
-=======
-    auto & tom_entity = api_.getEntity("tom");
     tom_entity.setStatus(
       ego_entity.getMapPose(), traffic_simulator::helper::constructPose(10, 3, 0, 0, 0, -1.57),
       traffic_simulator::helper::constructActionStatus());
     tom_entity.requestWalkStraight();
     tom_entity.requestSpeedChange(3, true);
->>>>>>> 3592d907
 
-    auto bob_entity = api_.spawn(
+    auto & bob_entity = api_.spawn(
       "bob", traffic_simulator::helper::constructCanonicalizedLaneletPose(34378, 0.0, 0.0),
       getPedestrianParameters());
-<<<<<<< HEAD
-    bob_entity->setLinearVelocity(1.0);
-    bob_entity->requestSpeedChange(1, true);
-=======
-    auto & bob_entity = api_.getEntity("bob");
     bob_entity.setLinearVelocity(1.0);
     bob_entity.requestSpeedChange(1, true);
->>>>>>> 3592d907
 
-    auto npc1_entity = api_.spawn(
+    auto & npc1_entity = api_.spawn(
       "npc1", traffic_simulator::helper::constructCanonicalizedLaneletPose(34579, 20.0, 0.0),
       getVehicleParameters());
-<<<<<<< HEAD
-    npc1_entity->setLinearVelocity(5.0);
-    npc1_entity->requestSpeedChange(5, true);
-    npc1_entity->requestAcquirePosition(
-=======
-    auto & npc1_entity = api_.getEntity("npc1");
     npc1_entity.setLinearVelocity(5.0);
     npc1_entity.requestSpeedChange(5, true);
     npc1_entity.requestAcquirePosition(
->>>>>>> 3592d907
       traffic_simulator::helper::constructCanonicalizedLaneletPose(34675, 0.0, 0.0));
 
-    auto npc2_entity = api_.spawn(
+    auto & npc2_entity = api_.spawn(
       "npc2", traffic_simulator::helper::constructCanonicalizedLaneletPose(34606, 20.0, 0.0),
       getVehicleParameters());
-<<<<<<< HEAD
-    npc2_entity->setLinearVelocity(5);
-    npc2_entity->requestSpeedChange(0, true);
-=======
-    auto & npc2_entity = api_.getEntity("npc1");
     npc2_entity.setLinearVelocity(5);
     npc2_entity.requestSpeedChange(0, true);
->>>>>>> 3592d907
 
-    auto npc3_entity = api_.spawn(
+    auto & npc3_entity = api_.spawn(
       "npc3", traffic_simulator::helper::constructCanonicalizedLaneletPose(34468, 0.0, 0.0),
       getVehicleParameters());
-<<<<<<< HEAD
-    npc3_entity->setLinearVelocity(10);
-=======
-    api_.getEntity("npc3").setLinearVelocity(10);
->>>>>>> 3592d907
+    npc3_entity.setLinearVelocity(10);
 
-    auto obstacle_entity = api_.spawn(
+    auto & obstacle_entity = api_.spawn(
       "obstacle", traffic_simulator::helper::constructPose(10, 5, 0, 0, 0, -1.57),
       getMiscObjectParameters());
-<<<<<<< HEAD
-
-    obstacle_entity->setStatus(
-      ego_entity->getMapPose(), traffic_simulator::helper::constructPose(10, 5, 0, 0, 0, -1.57),
+    obstacle_entity.setStatus(
+      ego_entity.getMapPose(), traffic_simulator::helper::constructPose(10, 5, 0, 0, 0, -1.57),
       traffic_simulator::helper::constructActionStatus());
-=======
-    api_.getEntity("obstacle")
-      .setStatus(
-        ego_entity.getMapPose(), traffic_simulator::helper::constructPose(10, 5, 0, 0, 0, -1.57),
-        traffic_simulator::helper::constructActionStatus());
->>>>>>> 3592d907
 
     api_.getConventionalTrafficLights()->setTrafficLightsColor(
       34802, traffic_simulator::TrafficLight::Color::green);
