// Copyright 2015 TIER IV, Inc. All rights reserved.
//
// Licensed under the Apache License, Version 2.0 (the "License");
// you may not use this file except in compliance with the License.
// You may obtain a copy of the License at
//
//     http://www.apache.org/licenses/LICENSE-2.0
//
// Unless required by applicable law or agreed to in writing, software
// distributed under the License is distributed on an "AS IS" BASIS,
// WITHOUT WARRANTIES OR CONDITIONS OF ANY KIND, either express or implied.
// See the License for the specific language governing permissions and
// limitations under the License.

#include <ament_index_cpp/get_package_share_directory.hpp>
#include <cpp_mock_scenarios/catalogs.hpp>
#include <cpp_mock_scenarios/cpp_scenario_node.hpp>
#include <memory>
#include <rclcpp/rclcpp.hpp>
#include <string>
#include <traffic_simulator/api/api.hpp>
#include <traffic_simulator_msgs/msg/behavior_parameter.hpp>
#include <vector>

namespace cpp_mock_scenarios
{
class LaneChangeRightWithIdScenario : public cpp_mock_scenarios::CppScenarioNode
{
public:
  explicit LaneChangeRightWithIdScenario(const rclcpp::NodeOptions & option)
  : cpp_mock_scenarios::CppScenarioNode(
      "lanechange_left", ament_index_cpp::get_package_share_directory("kashiwanoha_map") + "/map",
      "lanelet2_map.osm", __FILE__, false, option)
  {
    start();
  }

private:
  bool requested = false;
  void onUpdate() override
  {
    if (api_.getEntity("ego").isInLanelet(34462, 0.1)) {
      stop(cpp_mock_scenarios::Result::SUCCESS);
    }
    // LCOV_EXCL_START
    if (api_.getCurrentTime() >= 10.0) {
      stop(cpp_mock_scenarios::Result::FAILURE);
    }
    // LCOV_EXCL_STOP
  }
  void onInitialize() override
  {
    auto ego_entity = api_.spawn(
      "ego", traffic_simulator::helper::constructCanonicalizedLaneletPose(34513, 10.0, 0.0),
      getVehicleParameters());
<<<<<<< HEAD
    ego_entity->setLinearVelocity(10);
    ego_entity->requestSpeedChange(10, true);
    ego_entity->requestLaneChange(34462);
=======
    auto & ego_entity = api_.getEntity("ego");
    ego_entity.setLinearVelocity(10);
    ego_entity.requestSpeedChange(10, true);
    ego_entity.requestLaneChange(34462);
>>>>>>> 3592d907
  }
};
}  // namespace cpp_mock_scenarios

int main(int argc, char * argv[])
{
  rclcpp::init(argc, argv);
  rclcpp::NodeOptions options;
  auto component = std::make_shared<cpp_mock_scenarios::LaneChangeRightWithIdScenario>(options);
  rclcpp::spin(component);
  rclcpp::shutdown();
  return 0;
}<|MERGE_RESOLUTION|>--- conflicted
+++ resolved
@@ -50,19 +50,12 @@
   }
   void onInitialize() override
   {
-    auto ego_entity = api_.spawn(
+    auto & ego_entity = api_.spawn(
       "ego", traffic_simulator::helper::constructCanonicalizedLaneletPose(34513, 10.0, 0.0),
       getVehicleParameters());
-<<<<<<< HEAD
-    ego_entity->setLinearVelocity(10);
-    ego_entity->requestSpeedChange(10, true);
-    ego_entity->requestLaneChange(34462);
-=======
-    auto & ego_entity = api_.getEntity("ego");
     ego_entity.setLinearVelocity(10);
     ego_entity.requestSpeedChange(10, true);
     ego_entity.requestLaneChange(34462);
->>>>>>> 3592d907
   }
 };
 }  // namespace cpp_mock_scenarios
