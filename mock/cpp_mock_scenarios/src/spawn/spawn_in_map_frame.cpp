--- conflicted
+++ resolved
@@ -39,14 +39,8 @@
   void onUpdate() override
   {
     const auto map_pose = traffic_simulator::pose::toMapPose(
-<<<<<<< HEAD
-      traffic_simulator::helper::constructCanonicalizedLaneletPose(
-        120545, 0.0, 0.0, api_.getHdmapUtils()));
+      traffic_simulator::helper::constructCanonicalizedLaneletPose(120545, 0.0, 0.0));
     if (api_.getEntity("ego").isNearbyPosition(map_pose, 0.1)) {
-=======
-      traffic_simulator::helper::constructCanonicalizedLaneletPose(120545, 0.0, 0.0));
-    if (api_.getEntity("ego")->isNearbyPosition(map_pose, 0.1)) {
->>>>>>> 5140e05d
       stop(cpp_mock_scenarios::Result::SUCCESS);
     } else {
       stop(cpp_mock_scenarios::Result::FAILURE);
