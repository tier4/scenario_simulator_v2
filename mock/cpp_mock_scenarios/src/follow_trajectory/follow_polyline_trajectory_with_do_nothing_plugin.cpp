// Copyright 2015 TIER IV, Inc. All rights reserved.
//
// Licensed under the Apache License, Version 2.0 (the "License");
// you may not use this file except in compliance with the License.
// You may obtain a copy of the License at
//
//     http://www.apache.org/licenses/LICENSE-2.0
//
// Unless required by applicable law or agreed to in writing, software
// distributed under the License is distributed on an "AS IS" BASIS,
// WITHOUT WARRANTIES OR CONDITIONS OF ANY KIND, either express or implied.
// See the License for the specific language governing permissions and
// limitations under the License.

#include <ament_index_cpp/get_package_share_directory.hpp>
#include <cpp_mock_scenarios/catalogs.hpp>
#include <cpp_mock_scenarios/cpp_scenario_node.hpp>
#include <memory>
#include <rclcpp/rclcpp.hpp>
#include <string>
#include <traffic_simulator/api/api.hpp>
#include <traffic_simulator_msgs/msg/behavior_parameter.hpp>
#include <traffic_simulator_msgs/msg/polyline.hpp>
#include <traffic_simulator_msgs/msg/vertex.hpp>
#include <vector>

namespace cpp_mock_scenarios
{
class FollowPolylineTrajectoryWithDoNothingPluginScenario
: public cpp_mock_scenarios::CppScenarioNode
{
public:
  explicit FollowPolylineTrajectoryWithDoNothingPluginScenario(const rclcpp::NodeOptions & option)
  : cpp_mock_scenarios::CppScenarioNode(
      "lanechange_left", ament_index_cpp::get_package_share_directory("kashiwanoha_map") + "/map",
      "lanelet2_map.osm", __FILE__, false, option),
    spawn_pose(
      geometry_msgs::build<geometry_msgs::msg::Pose>()
        .position(geometry_msgs::build<geometry_msgs::msg::Point>().x(0).y(0).z(0))
        .orientation(geometry_msgs::build<geometry_msgs::msg::Quaternion>().x(0).y(0).z(0).w(1))),
    trajectory_start_pose(
      geometry_msgs::build<geometry_msgs::msg::Pose>()
        .position(geometry_msgs::build<geometry_msgs::msg::Point>().x(10).y(0).z(0))
        .orientation(geometry_msgs::build<geometry_msgs::msg::Quaternion>().x(0).y(0).z(0).w(1))),
    trajectory_waypoint_pose(
      geometry_msgs::build<geometry_msgs::msg::Pose>()
        .position(geometry_msgs::build<geometry_msgs::msg::Point>().x(15).y(0).z(0))
        .orientation(geometry_msgs::build<geometry_msgs::msg::Quaternion>().x(0).y(0).z(0).w(1))),
    trajectory_goal_pose(
      geometry_msgs::build<geometry_msgs::msg::Pose>()
        .position(geometry_msgs::build<geometry_msgs::msg::Point>().x(20).y(0).z(0))
        .orientation(geometry_msgs::build<geometry_msgs::msg::Quaternion>().x(0).y(0).z(0).w(1)))
  {
    start();
  }

private:
  bool requested = false;
  const geometry_msgs::msg::Pose spawn_pose;
  const geometry_msgs::msg::Pose trajectory_start_pose;
  const geometry_msgs::msg::Pose trajectory_waypoint_pose;
  const geometry_msgs::msg::Pose trajectory_goal_pose;

  void onUpdate() override
  {
    const auto & ego_entity = api_.getEntity("ego");
    // LCOV_EXCL_START
    if (api_.getCurrentTime() >= 10.0) {
      stop(cpp_mock_scenarios::Result::FAILURE);
    }
    // LCOV_EXCL_STOP
<<<<<<< HEAD
    if (equals(api_.getCurrentTime(), 0.0, 0.01) && !ego_entity.isInPosition(spawn_pose, 0.1)) {
=======
    if (
      equals(api_.getCurrentTime(), 0.0, 0.01) && !ego_entity->isNearbyPosition(spawn_pose, 0.1)) {
>>>>>>> 5fa72819
      stop(cpp_mock_scenarios::Result::FAILURE);
    }
    if (
      equals(api_.getCurrentTime(), 1.0, 0.01) &&
<<<<<<< HEAD
      !ego_entity.isInPosition(trajectory_start_pose, 0.1)) {
=======
      !ego_entity->isNearbyPosition(trajectory_start_pose, 0.1)) {
>>>>>>> 5fa72819
      stop(cpp_mock_scenarios::Result::FAILURE);
    }
    if (
      equals(api_.getCurrentTime(), 1.5, 0.01) &&
<<<<<<< HEAD
      !ego_entity.isInPosition(trajectory_waypoint_pose, 0.1)) {
=======
      !ego_entity->isNearbyPosition(trajectory_waypoint_pose, 0.1)) {
>>>>>>> 5fa72819
      stop(cpp_mock_scenarios::Result::FAILURE);
    }
    if (
      equals(api_.getCurrentTime(), 2.0, 0.01) &&
<<<<<<< HEAD
      !ego_entity.isInPosition(trajectory_goal_pose, 0.1)) {
      stop(cpp_mock_scenarios::Result::FAILURE);
    }
    if (equals(api_.getCurrentTime(), 2.5, 0.01)) {
      if (ego_entity.isInPosition(trajectory_goal_pose, 0.1)) {
=======
      !ego_entity->isNearbyPosition(trajectory_goal_pose, 0.1)) {
      stop(cpp_mock_scenarios::Result::FAILURE);
    }
    if (equals(api_.getCurrentTime(), 2.5, 0.01)) {
      if (ego_entity->isNearbyPosition(trajectory_goal_pose, 0.1)) {
>>>>>>> 5fa72819
        stop(cpp_mock_scenarios::Result::SUCCESS);
      } else {
        stop(cpp_mock_scenarios::Result::FAILURE);
      }
    }
  }
  void onInitialize() override
  {
    api_.spawn(
      "ego", spawn_pose, getVehicleParameters(),
      traffic_simulator::entity::VehicleEntity::BuiltinBehavior::doNothing());
    auto & ego_entity = api_.getEntity("ego");
    ego_entity.setLinearVelocity(10);
    ego_entity.requestSpeedChange(10, true);
    ego_entity.requestFollowTrajectory(
      std::make_shared<traffic_simulator_msgs::msg::PolylineTrajectory>(
        traffic_simulator_msgs::build<traffic_simulator_msgs::msg::PolylineTrajectory>()
          .initial_distance_offset(0.0)
          .dynamic_constraints_ignorable(true)
          .base_time(0.0)
          .closed(false)
          .shape(traffic_simulator_msgs::build<traffic_simulator_msgs::msg::Polyline>().vertices(
            [this]() {
              std::vector<traffic_simulator_msgs::msg::Vertex> vertices;
              vertices.emplace_back(
                traffic_simulator_msgs::build<traffic_simulator_msgs::msg::Vertex>()
                  .time(1.0)
                  .position(trajectory_start_pose));
              vertices.emplace_back(
                traffic_simulator_msgs::build<traffic_simulator_msgs::msg::Vertex>()
                  .time(1.5)
                  .position(trajectory_waypoint_pose));
              vertices.emplace_back(
                traffic_simulator_msgs::build<traffic_simulator_msgs::msg::Vertex>()
                  .time(2.0)
                  .position(trajectory_goal_pose));
              return vertices;
            }()))));
  }
};
}  // namespace cpp_mock_scenarios

int main(int argc, char * argv[])
{
  rclcpp::init(argc, argv);
  rclcpp::NodeOptions options;
  auto component =
    std::make_shared<cpp_mock_scenarios::FollowPolylineTrajectoryWithDoNothingPluginScenario>(
      options);
  rclcpp::spin(component);
  rclcpp::shutdown();
  return 0;
}<|MERGE_RESOLUTION|>--- conflicted
+++ resolved
@@ -69,47 +69,26 @@
       stop(cpp_mock_scenarios::Result::FAILURE);
     }
     // LCOV_EXCL_STOP
-<<<<<<< HEAD
-    if (equals(api_.getCurrentTime(), 0.0, 0.01) && !ego_entity.isInPosition(spawn_pose, 0.1)) {
-=======
-    if (
-      equals(api_.getCurrentTime(), 0.0, 0.01) && !ego_entity->isNearbyPosition(spawn_pose, 0.1)) {
->>>>>>> 5fa72819
+    if (equals(api_.getCurrentTime(), 0.0, 0.01) && !ego_entity.isNearbyPosition(spawn_pose, 0.1)) {
       stop(cpp_mock_scenarios::Result::FAILURE);
     }
     if (
       equals(api_.getCurrentTime(), 1.0, 0.01) &&
-<<<<<<< HEAD
-      !ego_entity.isInPosition(trajectory_start_pose, 0.1)) {
-=======
-      !ego_entity->isNearbyPosition(trajectory_start_pose, 0.1)) {
->>>>>>> 5fa72819
+      !ego_entity.isNearbyPosition(trajectory_start_pose, 0.1)) {
       stop(cpp_mock_scenarios::Result::FAILURE);
     }
     if (
       equals(api_.getCurrentTime(), 1.5, 0.01) &&
-<<<<<<< HEAD
-      !ego_entity.isInPosition(trajectory_waypoint_pose, 0.1)) {
-=======
-      !ego_entity->isNearbyPosition(trajectory_waypoint_pose, 0.1)) {
->>>>>>> 5fa72819
+      !ego_entity.isNearbyPosition(trajectory_waypoint_pose, 0.1)) {
       stop(cpp_mock_scenarios::Result::FAILURE);
     }
     if (
       equals(api_.getCurrentTime(), 2.0, 0.01) &&
-<<<<<<< HEAD
-      !ego_entity.isInPosition(trajectory_goal_pose, 0.1)) {
+      !ego_entity.isNearbyPosition(trajectory_goal_pose, 0.1)) {
       stop(cpp_mock_scenarios::Result::FAILURE);
     }
     if (equals(api_.getCurrentTime(), 2.5, 0.01)) {
-      if (ego_entity.isInPosition(trajectory_goal_pose, 0.1)) {
-=======
-      !ego_entity->isNearbyPosition(trajectory_goal_pose, 0.1)) {
-      stop(cpp_mock_scenarios::Result::FAILURE);
-    }
-    if (equals(api_.getCurrentTime(), 2.5, 0.01)) {
-      if (ego_entity->isNearbyPosition(trajectory_goal_pose, 0.1)) {
->>>>>>> 5fa72819
+      if (ego_entity.isNearbyPosition(trajectory_goal_pose, 0.1)) {
         stop(cpp_mock_scenarios::Result::SUCCESS);
       } else {
         stop(cpp_mock_scenarios::Result::FAILURE);
