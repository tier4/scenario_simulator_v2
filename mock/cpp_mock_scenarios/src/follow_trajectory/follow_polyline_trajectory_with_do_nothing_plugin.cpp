--- conflicted
+++ resolved
@@ -97,19 +97,12 @@
   }
   void onInitialize() override
   {
-    auto ego_entity = api_.spawn(
+    auto & ego_entity = api_.spawn(
       "ego", spawn_pose, getVehicleParameters(),
       traffic_simulator::entity::VehicleEntity::BuiltinBehavior::doNothing());
-<<<<<<< HEAD
-    ego_entity->setLinearVelocity(10);
-    ego_entity->requestSpeedChange(10, true);
-    ego_entity->requestFollowTrajectory(
-=======
-    auto & ego_entity = api_.getEntity("ego");
     ego_entity.setLinearVelocity(10);
     ego_entity.requestSpeedChange(10, true);
     ego_entity.requestFollowTrajectory(
->>>>>>> 3592d907
       std::make_shared<traffic_simulator_msgs::msg::PolylineTrajectory>(
         traffic_simulator_msgs::build<traffic_simulator_msgs::msg::PolylineTrajectory>()
           .initial_distance_offset(0.0)
