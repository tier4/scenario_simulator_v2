// Copyright 2015 TIER IV, Inc. All rights reserved.
//
// Licensed under the Apache License, Version 2.0 (the "License");
// you may not use this file except in compliance with the License.
// You may obtain a copy of the License at
//
//     http://www.apache.org/licenses/LICENSE-2.0
//
// Unless required by applicable law or agreed to in writing, software
// distributed under the License is distributed on an "AS IS" BASIS,
// WITHOUT WARRANTIES OR CONDITIONS OF ANY KIND, either express or implied.
// See the License for the specific language governing permissions and
// limitations under the License.

#include <cpp_mock_scenarios/cpp_scenario_node.hpp>
#include <iostream>

namespace cpp_mock_scenarios
{
CppScenarioNode::CppScenarioNode(
  const std::string & node_name, const std::string & map_path,
  const std::string & lanelet2_map_file, const std::string & scenario_filename, const bool verbose,
  const rclcpp::NodeOptions & option,
  const std::set<std::uint8_t> & auto_sink_entity_types /*= {}*/)
: Node(node_name, option),
  api_(
    this,
    configure(map_path, lanelet2_map_file, scenario_filename, verbose, auto_sink_entity_types),
    declare_parameter<double>("global_real_time_factor", 1.0),
    declare_parameter<double>("global_frame_rate", 20.0)),
  scenario_filename_(scenario_filename),
  exception_expect_(false)
{
  declare_parameter<std::string>("junit_path", "/tmp");
  get_parameter<std::string>("junit_path", junit_path_);
  declare_parameter<int>("global_timeout", 10.0);
  get_parameter<int>("global_timeout", timeout_);
  declare_parameter<std::string>("ego_model", "");
  get_parameter<std::string>("ego_model", ego_model_);

  traffic_simulator::lanelet_pose::CanonicalizedLaneletPose::setConsiderPoseByRoadSlope([&]() {
    if (not has_parameter("consider_pose_by_road_slope")) {
      declare_parameter("consider_pose_by_road_slope", false);
    }
    return get_parameter("consider_pose_by_road_slope").as_bool();
  }());
}

void CppScenarioNode::update()
{
  onUpdate();
  try {
    api_.updateFrame();
    if (api_.getCurrentTime() >= timeout_) {
      stop(Result::FAILURE);
    }
  } catch (const common::scenario_simulator_exception::Error & e) {
    RCLCPP_ERROR_STREAM(get_logger(), e.what());
    if (exception_expect_) {
      stop(Result::SUCCESS);
    } else {
      stop(Result::FAILURE);
    }
  }
}

void CppScenarioNode::start(const bool start_scenario_clock)
{
  onInitialize();
  /// @note If true (default), start the scenario clock immediately.
  /// For AWSIM + Autoware integration, set to false and start manually after EGO reaches the expected state.
  if (start_scenario_clock) {
    api_.startNpcLogic();
  }
  const auto rate =
    std::chrono::duration<double>(1.0 / get_parameter("global_frame_rate").as_double());
  update_timer_ = this->create_wall_timer(rate, std::bind(&CppScenarioNode::update, this));
}

void CppScenarioNode::stop(Result result, const std::string & description)
{
  junit_.testsuite("cpp_mock_scenario");
  switch (result) {
    case Result::SUCCESS: {
      common::junit::Pass pass_case;
      junit_.testsuite("cpp_mock_scenario").testcase(scenario_filename_).pass.push_back(pass_case);
      std::cout << "cpp_scenario:success" << std::endl;
      break;
    }
    case Result::FAILURE: {
      common::junit::Failure failure_case("result", "failure");
      failure_case.message = description;
      junit_.testsuite("cpp_mock_scenario")
        .testcase(scenario_filename_)
        .failure.push_back(failure_case);
      std::cerr << "cpp_scenario:failure" << std::endl;
      break;
    }
  }
  // junit_.testsuite("cpp_mock_scenario").testcase(scenario_filename_).time = api_.getCurrentTime();
  junit_.write_to(junit_path_.c_str(), "  ");
  update_timer_->cancel();
  rclcpp::shutdown();
  std::exit(0);
}

auto CppScenarioNode::spawnEgoEntity(
  const traffic_simulator::CanonicalizedLaneletPose & spawn_lanelet_pose,
  const std::vector<traffic_simulator::CanonicalizedLaneletPose> & goal_lanelet_poses,
  const traffic_simulator_msgs::msg::VehicleParameters & parameters) -> void
{
  api_.updateFrame();
  std::this_thread::sleep_for(std::chrono::duration<double>(1.0 / 20.0));
<<<<<<< HEAD
  api_.spawn("ego", spawn_lanelet_pose, parameters, traffic_simulator::VehicleBehavior::autoware(), /* your_asset_id_here */);
=======
  api_.spawn(
    "ego", spawn_lanelet_pose, parameters, traffic_simulator::VehicleBehavior::autoware(),
    ego_model_);

>>>>>>> 837b92c6
  auto & ego_entity = api_.getEgoEntity("ego");
  ego_entity.setParameter<bool>("allow_goal_modification", true);
  api_.attachLidarSensor("ego", 0.0);

  api_.attachDetectionSensor("ego", 200.0, true, 0.0, 0, 0.0, 0.0);

  api_.attachOccupancyGridSensor([this] {
    simulation_api_schema::OccupancyGridSensorConfiguration configuration;
    // clang-format off
      configuration.set_architecture_type(api_.getROS2Parameter<std::string>("architecture_type", "awf/universe/20240605"));
      configuration.set_entity("ego");
      configuration.set_filter_by_range(true);
      configuration.set_height(200);
      configuration.set_range(300);
      configuration.set_resolution(0.5);
      configuration.set_update_duration(0.1);
      configuration.set_width(200);
    // clang-format on
    return configuration;
  }());
<<<<<<< HEAD
  ego_entity.requestAssignRoute(goal_lanelet_poses);
  api_.updateFrame();
=======

  if (!goal_lanelet_poses.empty()) {
    ego_entity.requestAssignRoute(goal_lanelet_poses);

    while (!ego_entity.isEngaged()) {
      if (ego_entity.isEngageable()) {
        ego_entity.engage();
      }
      api_.updateFrame();
      std::this_thread::sleep_for(std::chrono::duration<double>(1.0 / 20.0));
    }
  }
>>>>>>> 837b92c6
}

auto CppScenarioNode::isVehicle(const std::string & name) const -> bool
{
  return api_.getEntity(name).getEntityType().type ==
         traffic_simulator_msgs::msg::EntityType::VEHICLE;
}

auto CppScenarioNode::isPedestrian(const std::string & name) const -> bool
{
  return api_.getEntity(name).getEntityType().type ==
         traffic_simulator_msgs::msg::EntityType::PEDESTRIAN;
}

void CppScenarioNode::checkConfiguration(const traffic_simulator::Configuration & configuration)
{
  try {
    configuration.getLanelet2MapFile();
    configuration.getPointCloudMapFile();
  } catch (const common::SimulationError &) {
    stop(Result::FAILURE);
  }
}
}  // namespace cpp_mock_scenarios<|MERGE_RESOLUTION|>--- conflicted
+++ resolved
@@ -111,14 +111,10 @@
 {
   api_.updateFrame();
   std::this_thread::sleep_for(std::chrono::duration<double>(1.0 / 20.0));
-<<<<<<< HEAD
-  api_.spawn("ego", spawn_lanelet_pose, parameters, traffic_simulator::VehicleBehavior::autoware(), /* your_asset_id_here */);
-=======
   api_.spawn(
     "ego", spawn_lanelet_pose, parameters, traffic_simulator::VehicleBehavior::autoware(),
     ego_model_);
 
->>>>>>> 837b92c6
   auto & ego_entity = api_.getEgoEntity("ego");
   ego_entity.setParameter<bool>("allow_goal_modification", true);
   api_.attachLidarSensor("ego", 0.0);
@@ -139,10 +135,6 @@
     // clang-format on
     return configuration;
   }());
-<<<<<<< HEAD
-  ego_entity.requestAssignRoute(goal_lanelet_poses);
-  api_.updateFrame();
-=======
 
   if (!goal_lanelet_poses.empty()) {
     ego_entity.requestAssignRoute(goal_lanelet_poses);
@@ -155,7 +147,6 @@
       std::this_thread::sleep_for(std::chrono::duration<double>(1.0 / 20.0));
     }
   }
->>>>>>> 837b92c6
 }
 
 auto CppScenarioNode::isVehicle(const std::string & name) const -> bool
