// Copyright 2015 TIER IV, Inc. All rights reserved.
//
// Licensed under the Apache License, Version 2.0 (the "License");
// you may not use this file except in compliance with the License.
// You may obtain a copy of the License at
//
//     http://www.apache.org/licenses/LICENSE-2.0
//
// Unless required by applicable law or agreed to in writing, software
// distributed under the License is distributed on an "AS IS" BASIS,
// WITHOUT WARRANTIES OR CONDITIONS OF ANY KIND, either express or implied.
// See the License for the specific language governing permissions and
// limitations under the License.

#include <ament_index_cpp/get_package_share_directory.hpp>
#include <cpp_mock_scenarios/catalogs.hpp>
#include <cpp_mock_scenarios/cpp_scenario_node.hpp>
#include <memory>
#include <rclcpp/rclcpp.hpp>
#include <string>
#include <traffic_simulator/api/api.hpp>
#include <traffic_simulator_msgs/msg/behavior_parameter.hpp>
#include <vector>

namespace cpp_mock_scenarios
{
class WalkStraightScenario : public cpp_mock_scenarios::CppScenarioNode
{
public:
  explicit WalkStraightScenario(const rclcpp::NodeOptions & option)
  : cpp_mock_scenarios::CppScenarioNode(
      "stop_at_crosswalk", ament_index_cpp::get_package_share_directory("kashiwanoha_map") + "/map",
      "lanelet2_map.osm", __FILE__, false, option)
  {
    start();
  }

private:
  void onUpdate() override
  {
    const auto t = api_.getCurrentTime();
    // LCOV_EXCL_START
    if (api_.isEntityExist("bob") && api_.checkCollision("ego", "bob")) {
      stop(cpp_mock_scenarios::Result::FAILURE);
    }
    /**
     * @note The simulation time is internally managed as a fraction and must exactly equal to x.0
     * in the floating-point literal when the simulation time is an integer multiple of the frame rate frame,
     * so in this case `std::abs(t - 1.0) <= std::numeric Decides that `t == 1.0` is more appropriate than `std::numeric_limits<double>::epsilon();`.
     * @sa https://wandbox.org/permlink/dSNRX7K2bQiqSI7P
     */
    if (t == 1.0) {
      const auto vel = api_.getEntity("bob").getCurrentTwist().linear.x;
      if (t != vel) {
        stop(cpp_mock_scenarios::Result::FAILURE);
      }
    }
    if (t >= 6.65 && 7.25 >= t) {
      const auto vel = api_.getEntity("ego").getCurrentTwist().linear.x;
      if (std::fabs(0.01) <= vel) {
        stop(cpp_mock_scenarios::Result::FAILURE);
      }
    }
    // LCOV_EXCL_STOP
    if (t >= 10) {
      stop(cpp_mock_scenarios::Result::SUCCESS);
    }
  }

  void onInitialize() override
  {
    auto ego_entity = api_.spawn(
      "ego", traffic_simulator::helper::constructCanonicalizedLaneletPose(120545, 0.0, 0.0),
      getVehicleParameters());
<<<<<<< HEAD
    ego_entity->setLinearVelocity(10);
    ego_entity->requestSpeedChange(8, true);
    ego_entity->requestAssignRoute(std::vector<traffic_simulator::CanonicalizedLaneletPose>{
=======
    auto & ego_entity = api_.getEntity("ego");
    ego_entity.setLinearVelocity(10);
    ego_entity.requestSpeedChange(8, true);
    ego_entity.requestAssignRoute(std::vector<traffic_simulator::CanonicalizedLaneletPose>{
>>>>>>> 3592d907
      traffic_simulator::helper::constructCanonicalizedLaneletPose(34675, 0.0, 0.0),
      traffic_simulator::helper::constructCanonicalizedLaneletPose(34690, 0.0, 0.0)});
    auto bob_entity = api_.spawn(
      "bob", traffic_simulator::helper::constructCanonicalizedLaneletPose(34378, 0.0, 0.0),
      getPedestrianParameters());
<<<<<<< HEAD
    bob_entity->setLinearVelocity(0);
    bob_entity->requestWalkStraight();
    bob_entity->requestSpeedChange(
=======
    auto & bob_entity = api_.getEntity("bob");
    bob_entity.setLinearVelocity(0);
    bob_entity.requestWalkStraight();
    bob_entity.requestSpeedChange(
>>>>>>> 3592d907
      1.0, traffic_simulator::speed_change::Transition::LINEAR,
      traffic_simulator::speed_change::Constraint(
        traffic_simulator::speed_change::Constraint::Type::LONGITUDINAL_ACCELERATION, 1.0),
      true);
  }

private:
  bool lanechange_executed_;
};
}  // namespace cpp_mock_scenarios

int main(int argc, char * argv[])
{
  rclcpp::init(argc, argv);
  rclcpp::NodeOptions options;
  auto component = std::make_shared<cpp_mock_scenarios::WalkStraightScenario>(options);
  rclcpp::spin(component);
  rclcpp::shutdown();
  return 0;
}<|MERGE_RESOLUTION|>--- conflicted
+++ resolved
@@ -69,34 +69,20 @@
 
   void onInitialize() override
   {
-    auto ego_entity = api_.spawn(
+    auto & ego_entity = api_.spawn(
       "ego", traffic_simulator::helper::constructCanonicalizedLaneletPose(120545, 0.0, 0.0),
       getVehicleParameters());
-<<<<<<< HEAD
-    ego_entity->setLinearVelocity(10);
-    ego_entity->requestSpeedChange(8, true);
-    ego_entity->requestAssignRoute(std::vector<traffic_simulator::CanonicalizedLaneletPose>{
-=======
-    auto & ego_entity = api_.getEntity("ego");
     ego_entity.setLinearVelocity(10);
     ego_entity.requestSpeedChange(8, true);
     ego_entity.requestAssignRoute(std::vector<traffic_simulator::CanonicalizedLaneletPose>{
->>>>>>> 3592d907
       traffic_simulator::helper::constructCanonicalizedLaneletPose(34675, 0.0, 0.0),
       traffic_simulator::helper::constructCanonicalizedLaneletPose(34690, 0.0, 0.0)});
-    auto bob_entity = api_.spawn(
+    auto & bob_entity = api_.spawn(
       "bob", traffic_simulator::helper::constructCanonicalizedLaneletPose(34378, 0.0, 0.0),
       getPedestrianParameters());
-<<<<<<< HEAD
-    bob_entity->setLinearVelocity(0);
-    bob_entity->requestWalkStraight();
-    bob_entity->requestSpeedChange(
-=======
-    auto & bob_entity = api_.getEntity("bob");
     bob_entity.setLinearVelocity(0);
     bob_entity.requestWalkStraight();
     bob_entity.requestSpeedChange(
->>>>>>> 3592d907
       1.0, traffic_simulator::speed_change::Transition::LINEAR,
       traffic_simulator::speed_change::Constraint(
         traffic_simulator::speed_change::Constraint::Type::LONGITUDINAL_ACCELERATION, 1.0),
