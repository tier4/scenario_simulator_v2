// Copyright 2015 TIER IV, Inc. All rights reserved.
//
// Licensed under the Apache License, Version 2.0 (the "License");
// you may not use this file except in compliance with the License.
// You may obtain a copy of the License at
//
//     http://www.apache.org/licenses/LICENSE-2.0
//
// Unless required by applicable law or agreed to in writing, software
// distributed under the License is distributed on an "AS IS" BASIS,
// WITHOUT WARRANTIES OR CONDITIONS OF ANY KIND, either express or implied.
// See the License for the specific language governing permissions and
// limitations under the License.

#include <ament_index_cpp/get_package_share_directory.hpp>
#include <cpp_mock_scenarios/catalogs.hpp>
#include <cpp_mock_scenarios/cpp_scenario_node.hpp>
#include <memory>
#include <rclcpp/rclcpp.hpp>
#include <string>
#include <traffic_simulator/api/api.hpp>
#include <traffic_simulator_msgs/msg/behavior_parameter.hpp>
#include <vector>

namespace cpp_mock_scenarios
{
class WalkStraightScenario : public cpp_mock_scenarios::CppScenarioNode
{
public:
  explicit WalkStraightScenario(const rclcpp::NodeOptions & option)
  : cpp_mock_scenarios::CppScenarioNode(
      "stop_at_crosswalk", ament_index_cpp::get_package_share_directory("kashiwanoha_map") + "/map",
      "lanelet2_map.osm", __FILE__, false, option)
  {
    start();
  }

private:
  void onUpdate() override
  {
    const auto t = api_.getCurrentTime();
    // LCOV_EXCL_START
    if (api_.isEntityExist("bob") && api_.checkCollision("ego", "bob")) {
      stop(cpp_mock_scenarios::Result::FAILURE);
    }
    /**
     * @note The simulation time is internally managed as a fraction and must exactly equal to x.0
     * in the floating-point literal when the simulation time is an integer multiple of the frame rate frame,
     * so in this case `std::abs(t - 1.0) <= std::numeric Decides that `t == 1.0` is more appropriate than `std::numeric_limits<double>::epsilon();`.
     * @sa https://wandbox.org/permlink/dSNRX7K2bQiqSI7P
     */
    if (t == 1.0) {
      const auto vel = api_.getEntity("bob").getCurrentTwist().linear.x;
      if (t != vel) {
        stop(cpp_mock_scenarios::Result::FAILURE);
      }
    }
    if (t >= 6.65 && 7.25 >= t) {
      const auto vel = api_.getEntity("ego").getCurrentTwist().linear.x;
      if (std::fabs(0.01) <= vel) {
        stop(cpp_mock_scenarios::Result::FAILURE);
      }
    }
    // LCOV_EXCL_STOP
    if (t >= 10) {
      stop(cpp_mock_scenarios::Result::SUCCESS);
    }
  }

  void onInitialize() override
  {
    api_.spawn(
      "ego", traffic_simulator::helper::constructCanonicalizedLaneletPose(120545, 0.0, 0.0),
      getVehicleParameters());
<<<<<<< HEAD
    auto & ego_entity = api_.getEntity("ego");
    ego_entity.setLinearVelocity(10);
    ego_entity.requestSpeedChange(8, true);
    ego_entity.requestAssignRoute(std::vector<traffic_simulator::CanonicalizedLaneletPose>{
      traffic_simulator::helper::constructCanonicalizedLaneletPose(
        34675, 0.0, 0.0, api_.getHdmapUtils()),
      traffic_simulator::helper::constructCanonicalizedLaneletPose(
        34690, 0.0, 0.0, api_.getHdmapUtils())});
=======
    auto ego_entity = api_.getEntity("ego");
    ego_entity->setLinearVelocity(10);
    ego_entity->requestSpeedChange(8, true);
    ego_entity->requestAssignRoute(std::vector<traffic_simulator::CanonicalizedLaneletPose>{
      traffic_simulator::helper::constructCanonicalizedLaneletPose(34675, 0.0, 0.0),
      traffic_simulator::helper::constructCanonicalizedLaneletPose(34690, 0.0, 0.0)});
>>>>>>> 5140e05d
    api_.spawn(
      "bob", traffic_simulator::helper::constructCanonicalizedLaneletPose(34378, 0.0, 0.0),
      getPedestrianParameters());
    auto & bob_entity = api_.getEntity("bob");
    bob_entity.setLinearVelocity(0);
    bob_entity.requestWalkStraight();
    bob_entity.requestSpeedChange(
      1.0, traffic_simulator::speed_change::Transition::LINEAR,
      traffic_simulator::speed_change::Constraint(
        traffic_simulator::speed_change::Constraint::Type::LONGITUDINAL_ACCELERATION, 1.0),
      true);
  }

private:
  bool lanechange_executed_;
};
}  // namespace cpp_mock_scenarios

int main(int argc, char * argv[])
{
  rclcpp::init(argc, argv);
  rclcpp::NodeOptions options;
  auto component = std::make_shared<cpp_mock_scenarios::WalkStraightScenario>(options);
  rclcpp::spin(component);
  rclcpp::shutdown();
  return 0;
}<|MERGE_RESOLUTION|>--- conflicted
+++ resolved
@@ -72,23 +72,12 @@
     api_.spawn(
       "ego", traffic_simulator::helper::constructCanonicalizedLaneletPose(120545, 0.0, 0.0),
       getVehicleParameters());
-<<<<<<< HEAD
     auto & ego_entity = api_.getEntity("ego");
     ego_entity.setLinearVelocity(10);
     ego_entity.requestSpeedChange(8, true);
     ego_entity.requestAssignRoute(std::vector<traffic_simulator::CanonicalizedLaneletPose>{
-      traffic_simulator::helper::constructCanonicalizedLaneletPose(
-        34675, 0.0, 0.0, api_.getHdmapUtils()),
-      traffic_simulator::helper::constructCanonicalizedLaneletPose(
-        34690, 0.0, 0.0, api_.getHdmapUtils())});
-=======
-    auto ego_entity = api_.getEntity("ego");
-    ego_entity->setLinearVelocity(10);
-    ego_entity->requestSpeedChange(8, true);
-    ego_entity->requestAssignRoute(std::vector<traffic_simulator::CanonicalizedLaneletPose>{
       traffic_simulator::helper::constructCanonicalizedLaneletPose(34675, 0.0, 0.0),
       traffic_simulator::helper::constructCanonicalizedLaneletPose(34690, 0.0, 0.0)});
->>>>>>> 5140e05d
     api_.spawn(
       "bob", traffic_simulator::helper::constructCanonicalizedLaneletPose(34378, 0.0, 0.0),
       getPedestrianParameters());
