// Copyright 2015-2021 Tier IV, Inc. All rights reserved.
//
// Licensed under the Apache License, Version 2.0 (the "License");
// you may not use this file except in compliance with the License.
// You may obtain a copy of the License at
//
//     http://www.apache.org/licenses/LICENSE-2.0
//
// Unless required by applicable law or agreed to in writing, software
// distributed under the License is distributed on an "AS IS" BASIS,
// WITHOUT WARRANTIES OR CONDITIONS OF ANY KIND, either express or implied.
// See the License for the specific language governing permissions and
// limitations under the License.
//
// Co-developed by Tier IV, Inc. and Robotec.AI sp. z o.o.

#ifndef RANDOM_TEST_RUNNER__DATA_TYPES_HPP
#define RANDOM_TEST_RUNNER__DATA_TYPES_HPP

#include <numeric>
#include <ostream>

#include "spdlog/fmt/fmt.h"
#include "traffic_simulator_msgs/msg/action_status.hpp"
#include "traffic_simulator_msgs/msg/entity_status.hpp"
#include "traffic_simulator_msgs/msg/lanelet_pose.hpp"

struct NPCDescription
{
  traffic_simulator_msgs::msg::LaneletPose start_position;
  double speed;
  std::string name;
};

struct TestDescription
{
  traffic_simulator_msgs::msg::LaneletPose ego_goal_position;
  geometry_msgs::msg::Pose ego_goal_pose;
  traffic_simulator_msgs::msg::LaneletPose ego_start_position;

  std::vector<NPCDescription> npcs_descriptions;
};

enum RandomTestType { RANDOM_RUN, REPLAY };

enum SimulatorType { SIMPLE_SENSOR_SIMULATOR, UNITY };
SimulatorType simulatorTypeFromString(const std::string & simulator_type_str);

enum ArchitectureType { AWF_AUTO, AWF_UNIVERSE, TIER4_PROPOSAL };
ArchitectureType architectureTypeFromString(const std::string & architecture_type_str);
std::string stringFromArchitectureType(const ArchitectureType architecture_type);

struct TestControlParameters
{
  std::string input_dir;
  std::string output_dir = "/tmp";
  RandomTestType random_test_type = RandomTestType::RANDOM_RUN;
  int64_t test_count = 5;
  SimulatorType simulator_type = SimulatorType::SIMPLE_SENSOR_SIMULATOR;
<<<<<<< HEAD
  ArchitectureType architecture_type = ArchitectureType::AWF_UNIVERSE;
=======
  std::string simulator_host = "localhost";
>>>>>>> 8cf0ad05
};

struct TestSuiteParameters
{
  std::string name = "random_test";
  std::string map_name = "kashiwanoha_map";

  int64_t ego_goal_lanelet_id = -1;
  double ego_goal_s = 0.0;
  bool ego_goal_partial_randomization = false;
  double ego_goal_partial_randomization_distance = 30.0;

  int64_t npcs_count = 10;
  double npc_min_speed = 0.5;
  double npc_max_speed = 3.0;
  double npc_min_spawn_distance_from_ego = 10.0;
  double npc_max_spawn_distance_from_ego = 100.0;
};

struct TestCaseParameters
{
  int64_t seed = -1;
};

#define DEFINE_FMT_FORMATTER(type, format_str, ...)              \
  template <>                                                    \
  struct fmt::formatter<type>                                    \
  {                                                              \
    template <typename ParseContext>                             \
    constexpr auto parse(ParseContext & ctx)                     \
    {                                                            \
      return ctx.begin();                                        \
    }                                                            \
    template <typename FormatContext>                            \
    auto format(const type & v, FormatContext & ctx)             \
    {                                                            \
      return fmt::format_to(ctx.out(), format_str, __VA_ARGS__); \
    }                                                            \
  };

DEFINE_FMT_FORMATTER(geometry_msgs::msg::Vector3, "(x, y, z) : ({}, {}, {})", v.x, v.y, v.z)

DEFINE_FMT_FORMATTER(
  traffic_simulator_msgs::msg::LaneletPose, "lanelet_id: {}, s: {}, offset: {}, rpy: {}",
  v.lanelet_id, v.s, v.offset, v.rpy)

DEFINE_FMT_FORMATTER(geometry_msgs::msg::Twist, "linear: {}, angular: {}", v.linear, v.angular)

DEFINE_FMT_FORMATTER(geometry_msgs::msg::Accel, "linear: {}, angular: {}", v.linear, v.angular)

DEFINE_FMT_FORMATTER(geometry_msgs::msg::Point, "(x, y, z), ({}, {}, {})", v.x, v.y, v.z)

DEFINE_FMT_FORMATTER(
  geometry_msgs::msg::Quaternion, "(x, y, z, w), ({}, {}, {}, {})", v.x, v.y, v.z, v.w)

DEFINE_FMT_FORMATTER(
  geometry_msgs::msg::Pose, "position: {}, orientation {}", v.position, v.orientation)

DEFINE_FMT_FORMATTER(
  traffic_simulator_msgs::msg::ActionStatus, "current_action: {}, twist: {}, accel: {}",
  v.current_action, v.twist, v.accel)

DEFINE_FMT_FORMATTER(
  traffic_simulator_msgs::msg::EntityStatus,
  "name {}, lanelet_pose: {}, pose: {}, action_status:{}"
  "time {}: lanelet_pose_valid: {}, type: {}",
  v.name, v.lanelet_pose, v.pose, v.action_status, v.time, v.lanelet_pose_valid, v.type)

DEFINE_FMT_FORMATTER(
  TestControlParameters, "input dir: {} output dir: {} random test type: {} test count {}",
  v.input_dir, v.output_dir, v.random_test_type, v.test_count)

DEFINE_FMT_FORMATTER(
  TestSuiteParameters,
  "ego_goal_lanelet_id: {} ego_goal_s: {} ego_goal_partial_randomization: {} "
  "ego_goal_partial_randomization_distance: {} npcs_count: {} npc_min_speed: "
  "{} "
  "npc_max_speed: {} npc_min_spawn_distance_from_ego: {} "
  "npc_max_spawn_distance_from_ego: {} "
  "name: {} map_name: {}",
  v.ego_goal_lanelet_id, v.ego_goal_s, v.ego_goal_partial_randomization,
  v.ego_goal_partial_randomization_distance, v.npcs_count, v.npc_min_speed, v.npc_max_speed,
  v.npc_min_spawn_distance_from_ego, v.npc_max_spawn_distance_from_ego, v.name, v.map_name)

DEFINE_FMT_FORMATTER(TestCaseParameters, "seed: {}", v.seed)

DEFINE_FMT_FORMATTER(
  NPCDescription, "name: {}, start_position: {}, speed: {}", v.name, v.start_position, v.speed)

template <>
struct fmt::formatter<TestDescription>
{
  template <typename ParseContext>
  constexpr auto parse(ParseContext & ctx)
  {
    return ctx.begin();
  }

  template <typename FormatContext>
  auto format(const TestDescription & v, FormatContext & ctx)
  {
    fmt::format_to(
      ctx.out(),
      "ego_start_position: {} ego_goal_position: {} "
      "ego_goal_pose: {}\nnpc_descriptions:",
      v.ego_start_position, v.ego_goal_position, v.ego_goal_pose);
    for (size_t idx = 0; idx < v.npcs_descriptions.size(); idx++) {
      fmt::format_to(ctx.out(), "[{}]: {}\n", idx, v.npcs_descriptions[idx]);
    }
    return ctx.out();
  }
};

#endif  // RANDOM_TEST_RUNNER__DATA_TYPES_HPP<|MERGE_RESOLUTION|>--- conflicted
+++ resolved
@@ -57,11 +57,8 @@
   RandomTestType random_test_type = RandomTestType::RANDOM_RUN;
   int64_t test_count = 5;
   SimulatorType simulator_type = SimulatorType::SIMPLE_SENSOR_SIMULATOR;
-<<<<<<< HEAD
   ArchitectureType architecture_type = ArchitectureType::AWF_UNIVERSE;
-=======
   std::string simulator_host = "localhost";
->>>>>>> 8cf0ad05
 };
 
 struct TestSuiteParameters
