--- conflicted
+++ resolved
@@ -78,42 +78,6 @@
       RCLCPP_INFO_STREAM(logger_, message);
       scenario_completed_ = false;
 
-<<<<<<< HEAD
-      api_->updateFrame();
-
-      api_->spawn(
-        ego_name_, test_description_.ego_start_position, getVehicleParameters(),
-        traffic_simulator::VehicleBehavior::autoware(), "lexus_rx450h");
-
-      auto ego_entity = api_->getEgoEntity(ego_name_);
-      ego_entity->setStatus(
-        test_description_.ego_start_position, traffic_simulator::helper::constructActionStatus());
-
-      if (architecture_type_ == ArchitectureType::AWF_UNIVERSE) {
-        api_->attachLidarSensor(traffic_simulator::helper::constructLidarConfiguration(
-          traffic_simulator::helper::LidarType::VLP16, ego_name_,
-          stringFromArchitectureType(architecture_type_)));
-
-        double constexpr detection_update_duration = 0.1;
-        api_->attachDetectionSensor(
-          traffic_simulator::helper::constructDetectionSensorConfiguration(
-            ego_name_, stringFromArchitectureType(architecture_type_), detection_update_duration));
-
-        api_->attachOccupancyGridSensor([&]() {
-          simulation_api_schema::OccupancyGridSensorConfiguration configuration;
-          configuration.set_architecture_type(stringFromArchitectureType(architecture_type_));
-          configuration.set_entity(ego_name_);
-          configuration.set_filter_by_range(true);
-          configuration.set_height(200);
-          configuration.set_range(300);
-          configuration.set_resolution(0.5);
-          configuration.set_update_duration(0.1);
-          configuration.set_width(200);
-          return configuration;
-        }());
-
-        ego_entity->template setParameter<bool>("allow_goal_modification", true);
-=======
       if (const auto ego_start_canonicalized_lanelet_pose = traffic_simulator::pose::canonicalize(
             test_description_.ego_start_position, api_->getHdmapUtils());
           !ego_start_canonicalized_lanelet_pose) {
@@ -127,9 +91,11 @@
         api_->spawn(
           ego_name_, ego_start_canonicalized_lanelet_pose.value(), getVehicleParameters(),
           traffic_simulator::VehicleBehavior::autoware(), "lexus_rx450h");
-        api_->setEntityStatus(
-          ego_name_, ego_start_canonicalized_lanelet_pose.value(),
-          traffic_simulator::helper::constructActionStatus());
+
+        auto ego_entity = api_->getEgoEntity(ego_name_);
+
+        ego_entity->setStatus(
+          ego_start_canonicalized_lanelet_pose, traffic_simulator::helper::constructActionStatus());
 
         if (architecture_type_ == ArchitectureType::AWF_UNIVERSE) {
           api_->attachLidarSensor(traffic_simulator::helper::constructLidarConfiguration(
@@ -155,50 +121,42 @@
             return configuration;
           }());
 
-          api_->asFieldOperatorApplication(ego_name_).template declare_parameter<bool>(
-            "allow_goal_modification", true);
-        }
->>>>>>> bc2584af
-      }
-
-      // XXX dirty hack: wait for autoware system to launch
-      // ugly but helps for now
-      std::this_thread::sleep_for(std::chrono::milliseconds{5000});
-      ego_entity->requestAssignRoute(std::vector({test_description_.ego_goal_pose}));
-      ego_entity->engage();
-
-      goal_reached_metric_.setGoal(test_description_.ego_goal_pose);
-
-      for (size_t i = 0; i < test_description_.npcs_descriptions.size(); i++) {
-        const auto & npc_descr = test_description_.npcs_descriptions[i];
-<<<<<<< HEAD
-        api_->spawn(
-          npc_descr.name, npc_descr.start_position, getVehicleParameters(),
-          traffic_simulator::VehicleBehavior::defaultBehavior(), "taxi");
-        auto entity = api_->getEntity(npc_descr.name);
-        entity->setStatus(
-          npc_descr.start_position,
-          traffic_simulator::helper::constructActionStatus(npc_descr.speed));
-        entity->requestSpeedChange(npc_descr.speed, true);
-=======
-        if (const auto npc_start_canonicalized_lanelet_pose = traffic_simulator::pose::canonicalize(
-              npc_descr.start_position, api_->getHdmapUtils());
-            !npc_start_canonicalized_lanelet_pose) {
-          throw std::runtime_error(
-            "Can not canonicalize npc start lanelet pose: id: " +
-            std::to_string(npc_descr.start_position.lanelet_id) +
-            " s: " + std::to_string(npc_descr.start_position.s) +
-            " offset: " + std::to_string(npc_descr.start_position.offset));
-        } else {
-          api_->spawn(
-            npc_descr.name, npc_start_canonicalized_lanelet_pose.value(), getVehicleParameters(),
-            traffic_simulator::VehicleBehavior::defaultBehavior(), "taxi");
-          api_->setEntityStatus(
-            npc_descr.name, npc_start_canonicalized_lanelet_pose.value(),
-            traffic_simulator::helper::constructActionStatus(npc_descr.speed));
-          api_->requestSpeedChange(npc_descr.name, npc_descr.speed, true);
-        }
->>>>>>> bc2584af
+          ego_entity->template setParameter<bool>("allow_goal_modification", true);
+        }
+
+        // XXX dirty hack: wait for autoware system to launch
+        // ugly but helps for now
+        std::this_thread::sleep_for(std::chrono::milliseconds{5000});
+
+        ego_entity->requestAssignRoute(std::vector({test_description_.ego_goal_pose}));
+        ego_entity->engage();
+
+        goal_reached_metric_.setGoal(test_description_.ego_goal_pose);
+
+        for (const auto & npc_descr : test_description_.npcs_descriptions) {
+          if (const auto npc_start_canonicalized_lanelet_pose =
+                traffic_simulator::pose::canonicalize(
+                  npc_descr.start_position, api_->getHdmapUtils());
+              not npc_start_canonicalized_lanelet_pose.has_value()) {
+            throw std::runtime_error(
+              "Can not canonicalize npc start lanelet pose: id: " +
+              std::to_string(npc_descr.start_position.lanelet_id) +
+              " s: " + std::to_string(npc_descr.start_position.s) +
+              " offset: " + std::to_string(npc_descr.start_position.offset));
+          } else {
+            api_->spawn(
+              npc_descr.name, npc_start_canonicalized_lanelet_pose.value(), getVehicleParameters(),
+              traffic_simulator::VehicleBehavior::defaultBehavior(), "taxi");
+
+            auto entity = api_->getEntity(npc_descr.name);
+
+            entity->setStatus(
+              npc_start_canonicalized_lanelet_pose,
+              traffic_simulator::helper::constructActionStatus(npc_descr.speed));
+
+            entity->requestSpeedChange(npc_descr.speed, true);
+          }
+        }
       }
     });
   }
