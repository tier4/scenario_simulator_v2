// Copyright 2015 TIER IV, Inc. All rights reserved.
//
// Licensed under the Apache License, Version 2.0 (the "License");
// you may not use this file except in compliance with the License.
// You may obtain a copy of the License at
//
//     http://www.apache.org/licenses/LICENSE-2.0
//
// Unless required by applicable law or agreed to in writing, software
// distributed under the License is distributed on an "AS IS" BASIS,
// WITHOUT WARRANTIES OR CONDITIONS OF ANY KIND, either express or implied.
// See the License for the specific language governing permissions and
// limitations under the License.
//
// Co-developed by TIER IV, Inc. and Robotec.AI sp. z o.o.

#ifndef RANDOM_TEST_RUNNER__TEST_EXECUTOR_HPP
#define RANDOM_TEST_RUNNER__TEST_EXECUTOR_HPP

#include <memory>
#include <rclcpp/logger.hpp>

#include "random_test_runner/data_types.hpp"
#include "random_test_runner/file_interactions/junit_xml_reporter.hpp"
#include "random_test_runner/metrics/almost_standstill_metric.hpp"
#include "random_test_runner/metrics/ego_collision_metric.hpp"
#include "random_test_runner/metrics/goal_reached_metric.hpp"
#include "traffic_simulator/api/api.hpp"

traffic_simulator_msgs::msg::VehicleParameters getVehicleParameters()
{
  traffic_simulator_msgs::msg::VehicleParameters parameters;
  parameters.name = "vehicle.volkswagen.t";
  parameters.subtype.value = traffic_simulator_msgs::msg::EntitySubtype::CAR;
  parameters.performance.max_speed = 69.444;
  parameters.performance.max_acceleration = 200;
  parameters.performance.max_deceleration = 10.0;
  parameters.bounding_box.center.x = 1.5;
  parameters.bounding_box.center.y = 0.0;
  parameters.bounding_box.center.z = 0.9;
  parameters.bounding_box.dimensions.x = 4.5;
  parameters.bounding_box.dimensions.y = 2.1;
  parameters.bounding_box.dimensions.z = 1.8;
  parameters.axles.front_axle.max_steering = 0.5;
  parameters.axles.front_axle.wheel_diameter = 0.6;
  parameters.axles.front_axle.track_width = 1.8;
  parameters.axles.front_axle.position_x = 3.1;
  parameters.axles.front_axle.position_z = 0.3;
  parameters.axles.rear_axle.max_steering = 0.0;
  parameters.axles.rear_axle.wheel_diameter = 0.6;
  parameters.axles.rear_axle.track_width = 1.8;
  parameters.axles.rear_axle.position_x = 0.0;
  parameters.axles.rear_axle.position_z = 0.3;
  return parameters;
}

template <typename traffic_simulator_api_type>
class TestExecutor
{
public:
  TestExecutor(
    std::shared_ptr<traffic_simulator_api_type> api, TestDescription description,
    JunitXmlReporterTestCase test_case_reporter, double test_timeout,
    ArchitectureType architecture_type, rclcpp::Logger logger)
  : api_(std::move(api)),
    test_description_(std::move(description)),
    error_reporter_(std::move(test_case_reporter)),
    test_timeout_(test_timeout),
    architecture_type_(architecture_type),
    logger_(logger)
  {
  }

  void initialize()
  {
    executeWithErrorHandling([this]() {
      std::string message = fmt::format("Test description: {}", test_description_);
      RCLCPP_INFO_STREAM(logger_, message);
      scenario_completed_ = false;

      api_->updateFrame();
      api_->spawn(
        ego_name_, test_description_.ego_start_position, getVehicleParameters(),
        traffic_simulator::VehicleBehavior::autoware(), "lexus_rx450h");

      auto ego_entity = api_->getEgoEntity(ego_name_);
      ego_entity->setStatus(
        test_description_.ego_start_position, traffic_simulator::helper::constructActionStatus());

      if (architecture_type_ == ArchitectureType::AWF_UNIVERSE) {
        api_->attachLidarSensor(traffic_simulator::helper::constructLidarConfiguration(
          traffic_simulator::helper::LidarType::VLP16, ego_name_,
          stringFromArchitectureType(architecture_type_)));

        double constexpr detection_update_duration = 0.1;
        api_->attachDetectionSensor(
          traffic_simulator::helper::constructDetectionSensorConfiguration(
            ego_name_, stringFromArchitectureType(architecture_type_), detection_update_duration));

        api_->attachOccupancyGridSensor([&]() {
          simulation_api_schema::OccupancyGridSensorConfiguration configuration;
          configuration.set_architecture_type(stringFromArchitectureType(architecture_type_));
          configuration.set_entity(ego_name_);
          configuration.set_filter_by_range(true);
          configuration.set_height(200);
          configuration.set_range(300);
          configuration.set_resolution(0.5);
          configuration.set_update_duration(0.1);
          configuration.set_width(200);
          return configuration;
        }());

        ego_entity->template setParameter<bool>("allow_goal_modification", true);

        // XXX dirty hack: wait for autoware system to launch
        // ugly but helps for now
        std::this_thread::sleep_for(std::chrono::milliseconds{5000});

        ego_entity->requestAssignRoute(std::vector({test_description_.ego_goal_pose}));
        ego_entity->engage();

        goal_reached_metric_.setGoal(test_description_.ego_goal_pose);

        for (const auto & npc_descr : test_description_.npcs_descriptions) {
<<<<<<< HEAD
          api_->spawn(
            npc_descr.name, npc_descr.start_position, getVehicleParameters(),
            traffic_simulator::VehicleBehavior::defaultBehavior(), "taxi");

          auto entity = api_->getEntity(npc_descr.name);
          entity->setStatus(
            npc_descr.start_position,
            traffic_simulator::helper::constructActionStatus(npc_descr.speed));
          entity->requestSpeedChange(npc_descr.speed, true);
=======
          if (const auto npc_start_canonicalized_lanelet_pose =
                traffic_simulator::pose::canonicalize(
                  npc_descr.start_position, api_->getHdmapUtils());
              !npc_start_canonicalized_lanelet_pose.has_value()) {
            throw std::runtime_error(
              "Can not canonicalize npc start lanelet pose: id: " +
              std::to_string(npc_descr.start_position.lanelet_id) +
              " s: " + std::to_string(npc_descr.start_position.s) +
              " offset: " + std::to_string(npc_descr.start_position.offset));
          } else {
            api_->spawn(
              npc_descr.name, npc_start_canonicalized_lanelet_pose.value(), getVehicleParameters(),
              traffic_simulator::VehicleBehavior::defaultBehavior(), "taxi");

            auto entity = api_->getEntity(npc_descr.name);

            entity->setStatus(
              npc_start_canonicalized_lanelet_pose.value(),
              traffic_simulator::helper::constructActionStatus(npc_descr.speed));

            entity->requestSpeedChange(npc_descr.speed, true);
          }
>>>>>>> fa3e08ef
        }
      }
    });
  }

  auto update() -> void
  {
    executeWithErrorHandling([this]() {
      if (!api_->isNpcLogicStarted()) {
        if (api_->isAnyEgoSpawned()) {
          auto ego_entity = api_->getEgoEntity(ego_name_);
          if (ego_entity->isEngageable()) {
            api_->startNpcLogic();
          }
        } else {
          api_->startNpcLogic();
        }
      }

      auto current_time = api_->getCurrentTime();

      if (!std::isnan(current_time)) {
        if (goal_reached_metric_.isGoalReached(
              api_->getEntity(ego_name_)->getCanonicalizedStatus())) {
          scenario_completed_ = true;
        }

        bool timeout_reached = current_time >= test_timeout_;
        if (timeout_reached) {
          if (!goal_reached_metric_.isGoalReached(
                api_->getEntity(ego_name_)->getCanonicalizedStatus())) {
            RCLCPP_INFO(logger_, "Timeout reached");
            error_reporter_.reportTimeout();
          }
          scenario_completed_ = true;
          return;
        }
      }

      for (const auto & npc : test_description_.npcs_descriptions) {
        if (api_->isEntityExist(npc.name) && api_->checkCollision(ego_name_, npc.name)) {
          if (ego_collision_metric_.isThereEgosCollisionWith(npc.name, current_time)) {
            std::string message =
              fmt::format("New collision occurred between ego and {}", npc.name);
            RCLCPP_INFO_STREAM(logger_, message);
            error_reporter_.reportCollision(npc, current_time);
          }
        }
      }

      if (almost_standstill_metric_.isAlmostStandingStill(
            api_->getEntity(ego_name_)->getCanonicalizedStatus())) {
        RCLCPP_INFO(logger_, "Standstill duration exceeded");
        if (goal_reached_metric_.isGoalReached(
              api_->getEntity(ego_name_)->getCanonicalizedStatus())) {
          RCLCPP_INFO(logger_, "Goal reached, standstill expected");
        } else {
          error_reporter_.reportStandStill();
        }
        scenario_completed_ = true;
      }

      api_->updateFrame();
    });
  }

  void deinitialize()
  {
    executeWithErrorHandling([this]() {
      std::string message = fmt::format("Deinitialize: {}", test_description_);
      RCLCPP_INFO_STREAM(logger_, message);

      api_->despawn(ego_name_);

      for (const auto & npc : test_description_.npcs_descriptions) {
        api_->despawn(npc.name);
      }
    });
  }

  bool scenarioCompleted() { return scenario_completed_; }

private:
  void executeWithErrorHandling(std::function<void()> && func)
  {
    try {
      func();
    } catch (const common::AutowareError & error) {
      error_reporter_.reportException("autoware error", error.what());
      std::string message = fmt::format("common::AutowareError occurred: {}", error.what());
      RCLCPP_ERROR_STREAM(logger_, message);
      scenario_completed_ = true;
    } catch (const common::scenario_simulator_exception::Error & error) {
      error_reporter_.reportException("scenario simulator error", error.what());
      std::string message =
        fmt::format("common::scenario_simulator_exception::Error occurred: {}", error.what());
      RCLCPP_ERROR_STREAM(logger_, message);
      scenario_completed_ = true;
    } catch (const std::runtime_error & error) {
      std::string message = fmt::format("std::runtime_error occurred: {}", error.what());
      RCLCPP_ERROR_STREAM(logger_, message);
      scenario_completed_ = true;
    } catch (...) {
      RCLCPP_ERROR(logger_, "Unknown error occurred.");
      scenario_completed_ = true;
    }
  }

  std::shared_ptr<traffic_simulator_api_type> api_;
  TestDescription test_description_;
  const std::string ego_name_ = "ego";

  AlmostStandstillMetric almost_standstill_metric_;
  GoalReachedMetric goal_reached_metric_;
  EgoCollisionMetric ego_collision_metric_;
  JunitXmlReporterTestCase error_reporter_;

  double test_timeout_;
  ArchitectureType architecture_type_;

  bool scenario_completed_ = false;

  rclcpp::Logger logger_;
};

#endif  // RANDOM_TEST_RUNNER__TEST_EXECUTOR_HPP<|MERGE_RESOLUTION|>--- conflicted
+++ resolved
@@ -122,7 +122,6 @@
         goal_reached_metric_.setGoal(test_description_.ego_goal_pose);
 
         for (const auto & npc_descr : test_description_.npcs_descriptions) {
-<<<<<<< HEAD
           api_->spawn(
             npc_descr.name, npc_descr.start_position, getVehicleParameters(),
             traffic_simulator::VehicleBehavior::defaultBehavior(), "taxi");
@@ -132,30 +131,6 @@
             npc_descr.start_position,
             traffic_simulator::helper::constructActionStatus(npc_descr.speed));
           entity->requestSpeedChange(npc_descr.speed, true);
-=======
-          if (const auto npc_start_canonicalized_lanelet_pose =
-                traffic_simulator::pose::canonicalize(
-                  npc_descr.start_position, api_->getHdmapUtils());
-              !npc_start_canonicalized_lanelet_pose.has_value()) {
-            throw std::runtime_error(
-              "Can not canonicalize npc start lanelet pose: id: " +
-              std::to_string(npc_descr.start_position.lanelet_id) +
-              " s: " + std::to_string(npc_descr.start_position.s) +
-              " offset: " + std::to_string(npc_descr.start_position.offset));
-          } else {
-            api_->spawn(
-              npc_descr.name, npc_start_canonicalized_lanelet_pose.value(), getVehicleParameters(),
-              traffic_simulator::VehicleBehavior::defaultBehavior(), "taxi");
-
-            auto entity = api_->getEntity(npc_descr.name);
-
-            entity->setStatus(
-              npc_start_canonicalized_lanelet_pose.value(),
-              traffic_simulator::helper::constructActionStatus(npc_descr.speed));
-
-            entity->requestSpeedChange(npc_descr.speed, true);
-          }
->>>>>>> fa3e08ef
         }
       }
     });
