--- conflicted
+++ resolved
@@ -78,14 +78,13 @@
       RCLCPP_INFO_STREAM(logger_, message);
       scenario_completed_ = false;
 
-<<<<<<< HEAD
       api_->updateFrame();
       api_->spawn(
         ego_name_, test_description_.ego_start_position, getVehicleParameters(),
         traffic_simulator::VehicleBehavior::autoware(), "lexus_rx450h");
 
-      auto ego_entity = api_->getEgoEntity(ego_name_);
-      ego_entity->setStatus(
+      auto & ego_entity = api_->getEgoEntity(ego_name_);
+      ego_entity.setStatus(
         test_description_.ego_start_position, traffic_simulator::helper::constructActionStatus());
 
       if (architecture_type_ == ArchitectureType::AWF_UNIVERSE) {
@@ -111,56 +110,7 @@
           return configuration;
         }());
 
-        ego_entity->template setParameter<bool>("allow_goal_modification", true);
-=======
-      if (const auto ego_start_canonicalized_lanelet_pose =
-            traffic_simulator::pose::toCanonicalizedLaneletPose(
-              test_description_.ego_start_position);
-          !ego_start_canonicalized_lanelet_pose) {
-        throw std::runtime_error(
-          "Can not canonicalize ego start lanelet pose: id: " +
-          std::to_string(test_description_.ego_start_position.lanelet_id) +
-          " s: " + std::to_string(test_description_.ego_start_position.s) +
-          " offset: " + std::to_string(test_description_.ego_start_position.offset));
-      } else {
-        api_->updateFrame();
-        api_->spawn(
-          ego_name_, ego_start_canonicalized_lanelet_pose.value(), getVehicleParameters(),
-          traffic_simulator::VehicleBehavior::autoware(), "lexus_rx450h");
-
-        auto & ego_entity = api_->getEgoEntity(ego_name_);
-
-        ego_entity.setStatus(
-          ego_start_canonicalized_lanelet_pose.value(),
-          traffic_simulator::helper::constructActionStatus());
-
-        if (architecture_type_ == ArchitectureType::AWF_UNIVERSE) {
-          api_->attachLidarSensor(traffic_simulator::helper::constructLidarConfiguration(
-            traffic_simulator::helper::LidarType::VLP16, ego_name_,
-            stringFromArchitectureType(architecture_type_)));
-
-          double constexpr detection_update_duration = 0.1;
-          api_->attachDetectionSensor(
-            traffic_simulator::helper::constructDetectionSensorConfiguration(
-              ego_name_, stringFromArchitectureType(architecture_type_),
-              detection_update_duration));
-
-          api_->attachOccupancyGridSensor([&]() {
-            simulation_api_schema::OccupancyGridSensorConfiguration configuration;
-            configuration.set_architecture_type(stringFromArchitectureType(architecture_type_));
-            configuration.set_entity(ego_name_);
-            configuration.set_filter_by_range(true);
-            configuration.set_height(200);
-            configuration.set_range(300);
-            configuration.set_resolution(0.5);
-            configuration.set_update_duration(0.1);
-            configuration.set_width(200);
-            return configuration;
-          }());
-
-          ego_entity.template setParameter<bool>("allow_goal_modification", true);
-        }
->>>>>>> b3f72359
+        ego_entity.template setParameter<bool>("allow_goal_modification", true);
 
         // XXX dirty hack: wait for autoware system to launch
         // ugly but helps for now
@@ -172,39 +122,15 @@
         goal_reached_metric_.setGoal(test_description_.ego_goal_pose);
 
         for (const auto & npc_descr : test_description_.npcs_descriptions) {
-<<<<<<< HEAD
           api_->spawn(
             npc_descr.name, npc_descr.start_position, getVehicleParameters(),
             traffic_simulator::VehicleBehavior::defaultBehavior(), "taxi");
 
-          auto entity = api_->getEntity(npc_descr.name);
-          entity->setStatus(
+          auto & entity = api_->getEntity(npc_descr.name);
+          entity.setStatus(
             npc_descr.start_position,
             traffic_simulator::helper::constructActionStatus(npc_descr.speed));
-          entity->requestSpeedChange(npc_descr.speed, true);
-=======
-          if (const auto npc_start_canonicalized_lanelet_pose =
-                traffic_simulator::pose::toCanonicalizedLaneletPose(npc_descr.start_position);
-              not npc_start_canonicalized_lanelet_pose.has_value()) {
-            throw std::runtime_error(
-              "Can not canonicalize npc start lanelet pose: id: " +
-              std::to_string(npc_descr.start_position.lanelet_id) +
-              " s: " + std::to_string(npc_descr.start_position.s) +
-              " offset: " + std::to_string(npc_descr.start_position.offset));
-          } else {
-            api_->spawn(
-              npc_descr.name, npc_start_canonicalized_lanelet_pose.value(), getVehicleParameters(),
-              traffic_simulator::VehicleBehavior::defaultBehavior(), "taxi");
-
-            auto & entity = api_->getEntity(npc_descr.name);
-
-            entity.setStatus(
-              npc_start_canonicalized_lanelet_pose.value(),
-              traffic_simulator::helper::constructActionStatus(npc_descr.speed));
-
-            entity.requestSpeedChange(npc_descr.speed, true);
-          }
->>>>>>> b3f72359
+          entity.requestSpeedChange(npc_descr.speed, true);
         }
       }
     });
