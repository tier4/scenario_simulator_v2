#!/usr/bin/env python3
# -*- coding: utf-8 -*-

# Copyright 2020 TIER IV, Inc. All rights reserved.
#
# Licensed under the Apache License, Version 2.0 (the "License");
# you may not use this file except in compliance with the License.
# You may obtain a copy of the License at
#
#     http://www.apache.org/licenses/LICENSE-2.0
#
# Unless required by applicable law or agreed to in writing, software
# distributed under the License is distributed on an "AS IS" BASIS,
# WITHOUT WARRANTIES OR CONDITIONS OF ANY KIND, either express or implied.
# See the License for the specific language governing permissions and
# limitations under the License.

from ament_index_python.packages import get_package_share_directory

from launch import LaunchDescription

from launch.actions import DeclareLaunchArgument, OpaqueFunction

from launch.conditions import IfCondition

from launch.substitutions import LaunchConfiguration

from launch_ros.actions import Node, LifecycleNode

from pathlib import Path

from scenario_test_runner.shutdown_once import ShutdownOnce


def architecture_types():
    return ["awf/universe", "awf/universe/20230906"]


def default_autoware_launch_package_of(architecture_type):
    if architecture_type not in architecture_types():
        raise KeyError(
            f"architecture_type := {architecture_type} is not supported. Choose one of {architecture_types()}."
        )
    return {
        "awf/universe": "autoware_launch",
        "awf/universe/20230906": "autoware_launch",
    }[architecture_type]


def default_autoware_launch_file_of(architecture_type):
    if architecture_type not in architecture_types():
        raise KeyError(
            f"architecture_type := {architecture_type} is not supported. Choose one of {architecture_types()}."
        )
    return {
        "awf/universe": "planning_simulator.launch.xml",
        "awf/universe/20230906": "planning_simulator.launch.xml",
    }[architecture_type]


def launch_setup(context, *args, **kwargs):
    # fmt: off
    architecture_type               = LaunchConfiguration("architecture_type",              default="awf/universe")
    autoware_launch_file            = LaunchConfiguration("autoware_launch_file",           default=default_autoware_launch_file_of(architecture_type.perform(context)))
    autoware_launch_package         = LaunchConfiguration("autoware_launch_package",        default=default_autoware_launch_package_of(architecture_type.perform(context)))
    global_frame_rate               = LaunchConfiguration("global_frame_rate",              default=30.0)
    global_real_time_factor         = LaunchConfiguration("global_real_time_factor",        default=1.0)
    global_timeout                  = LaunchConfiguration("global_timeout",                 default=180)
    initialize_duration             = LaunchConfiguration("initialize_duration",            default=30)
    launch_autoware                 = LaunchConfiguration("launch_autoware",                default=True)
    launch_rviz                     = LaunchConfiguration("launch_rviz",                    default=False)
    launch_simple_sensor_simulator  = LaunchConfiguration("launch_simple_sensor_simulator", default=True)
    output_directory                = LaunchConfiguration("output_directory",               default=Path("/tmp"))
    port                            = LaunchConfiguration("port",                           default=5555)
    record                          = LaunchConfiguration("record",                         default=True)
    rviz_config                     = LaunchConfiguration("rviz_config",                    default="")
    scenario                        = LaunchConfiguration("scenario",                       default=Path("/dev/null"))
    sensor_model                    = LaunchConfiguration("sensor_model",                   default="")
    sigterm_timeout                 = LaunchConfiguration("sigterm_timeout",                default=8)
    use_sim_time                    = LaunchConfiguration("use_sim_time",                   default=False)
    vehicle_model                   = LaunchConfiguration("vehicle_model",                  default="")
    workflow                        = LaunchConfiguration("workflow",                       default=Path("/dev/null"))
    # fmt: on

    print(f"architecture_type       := {architecture_type.perform(context)}")
    print(f"autoware_launch_file    := {autoware_launch_file.perform(context)}")
    print(f"autoware_launch_package := {autoware_launch_package.perform(context)}")
    print(f"global_frame_rate       := {global_frame_rate.perform(context)}")
    print(f"global_real_time_factor := {global_real_time_factor.perform(context)}")
    print(f"global_timeout          := {global_timeout.perform(context)}")
    print(f"initialize_duration     := {initialize_duration.perform(context)}")
    print(f"launch_autoware         := {launch_autoware.perform(context)}")
    print(f"launch_rviz             := {launch_rviz.perform(context)}")
    print(f"output_directory        := {output_directory.perform(context)}")
    print(f"port                    := {port.perform(context)}")
    print(f"record                  := {record.perform(context)}")
    print(f"rviz_config             := {rviz_config.perform(context)}")
    print(f"scenario                := {scenario.perform(context)}")
    print(f"sensor_model            := {sensor_model.perform(context)}")
    print(f"sigterm_timeout         := {sigterm_timeout.perform(context)}")
    print(f"use_sim_time            := {use_sim_time.perform(context)}")
    print(f"vehicle_model           := {vehicle_model.perform(context)}")
    print(f"workflow                := {workflow.perform(context)}")

    def make_parameters():
        parameters = [
            {"architecture_type": architecture_type},
            {"autoware_launch_file": autoware_launch_file},
            {"autoware_launch_package": autoware_launch_package},
            {"initialize_duration": initialize_duration},
            {"launch_autoware": launch_autoware},
            {"port": port},
            {"record": record},
            {"rviz_config": rviz_config},
            {"sensor_model": sensor_model},
            {"sigterm_timeout": sigterm_timeout},
            {"vehicle_model": vehicle_model},
        ]
        parameters += make_vehicle_parameters()
        return parameters

    def make_vehicle_parameters():
        parameters = []

        def description():
            return get_package_share_directory(
                vehicle_model.perform(context) + "_description"
            )

        if vehicle_model.perform(context):
            parameters.append(description() + "/config/vehicle_info.param.yaml")
            parameters.append(description() + "/config/simulator_model.param.yaml")
        return parameters

    return [
        # fmt: off
        DeclareLaunchArgument("architecture_type",       default_value=architecture_type      ),
        DeclareLaunchArgument("autoware_launch_file",    default_value=autoware_launch_file   ),
        DeclareLaunchArgument("autoware_launch_package", default_value=autoware_launch_package),
        DeclareLaunchArgument("global_frame_rate",       default_value=global_frame_rate      ),
        DeclareLaunchArgument("global_real_time_factor", default_value=global_real_time_factor),
        DeclareLaunchArgument("global_timeout",          default_value=global_timeout         ),
        DeclareLaunchArgument("launch_autoware",         default_value=launch_autoware        ),
        DeclareLaunchArgument("launch_rviz",             default_value=launch_rviz            ),
        DeclareLaunchArgument("output_directory",        default_value=output_directory       ),
        DeclareLaunchArgument("rviz_config",             default_value=rviz_config            ),
        DeclareLaunchArgument("scenario",                default_value=scenario               ),
        DeclareLaunchArgument("sensor_model",            default_value=sensor_model           ),
        DeclareLaunchArgument("sigterm_timeout",         default_value=sigterm_timeout        ),
        DeclareLaunchArgument("use_sim_time",            default_value=use_sim_time           ),
        DeclareLaunchArgument("vehicle_model",           default_value=vehicle_model          ),
        DeclareLaunchArgument("workflow",                default_value=workflow               ),
        # fmt: on
        Node(
            package="scenario_test_runner",
            executable="scenario_test_runner.py",
            namespace="simulation",
            name="scenario_test_runner",
            output="screen",
            on_exit=ShutdownOnce(),
            arguments=[
                # fmt: off
                "--global-frame-rate",       global_frame_rate,
                "--global-real-time-factor", global_real_time_factor,
                "--global-timeout",          global_timeout,
                "--output-directory",        output_directory,
                "--scenario",                scenario,
                "--workflow",                workflow,
                # fmt: on
            ],
        ),
        Node(
            package="simple_sensor_simulator",
            executable="simple_sensor_simulator_node",
            namespace="simulation",
            output="screen",
            on_exit=ShutdownOnce(),
<<<<<<< HEAD
            parameters=make_parameters(),
=======
            parameters=[{"port": port}, {"use_sim_time": True}]+make_vehicle_parameters(),
>>>>>>> cd8d6860
            condition=IfCondition(launch_simple_sensor_simulator),
        ),
        # The `name` keyword overrides the name for all created nodes, so duplicated nodes appear.
        # For LifecycleNode the `name` parameter is required
        # For Node the `name` parameter is optional
        # The LifecycleNode class inherits from Node class with some additions not used in this launch file
        # In this case, `openscenario_interpreter_node` can be changed from Lifecycle to Node
        Node(
            package="openscenario_interpreter",
            executable="openscenario_interpreter_node",
            namespace="simulation",
            output="screen",
            parameters=[{"use_sim_time": use_sim_time}]+make_parameters(),
            on_exit=ShutdownOnce(),
        ),
        Node(
            package="openscenario_preprocessor",
            executable="openscenario_preprocessor_node",
            namespace="simulation",
            output="screen",
            on_exit=ShutdownOnce(),
        ),
        Node(
            package="openscenario_visualization",
            executable="openscenario_visualization_node",
            namespace="simulation",
            name="openscenario_visualizer",
            output="screen",
        ),
        Node(
            package="rviz2",
            executable="rviz2",
            name="rviz2",
            output={"stderr": "log", "stdout": "log"},
            condition=IfCondition(launch_rviz),
            arguments=[
                "-d",
                str(
                    Path(get_package_share_directory("traffic_simulator"))
                    / "config/scenario_simulator_v2.rviz"
                ),
            ],
        ),
    ]


def generate_launch_description():
    return LaunchDescription([OpaqueFunction(function=launch_setup)])<|MERGE_RESOLUTION|>--- conflicted
+++ resolved
@@ -175,11 +175,7 @@
             namespace="simulation",
             output="screen",
             on_exit=ShutdownOnce(),
-<<<<<<< HEAD
-            parameters=make_parameters(),
-=======
-            parameters=[{"port": port}, {"use_sim_time": True}]+make_vehicle_parameters(),
->>>>>>> cd8d6860
+            parameters=make_parameters() + [{"use_sim_time": True}],
             condition=IfCondition(launch_simple_sensor_simulator),
         ),
         # The `name` keyword overrides the name for all created nodes, so duplicated nodes appear.
