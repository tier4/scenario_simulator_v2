--- conflicted
+++ resolved
@@ -131,10 +131,6 @@
         while not self.load_preprocessor_client.wait_for_service(timeout_sec=1.0):
             self.get_logger().warn('/simulation/openscenario_preprocessor/load service not available, waiting again...')
 
-<<<<<<< HEAD
-=======
-        self.print_debug('connection established with preprocessor')
-
         if len(override_parameters) > 0:
             for parameter_name, parameter_value in json.loads(override_parameters).items():
                 request = SetParameter.Request()
@@ -147,7 +143,6 @@
                     exit(1)
 
 
->>>>>>> 337b5296
     def spin(self):
         """Run scenario."""
         time.sleep(self.SLEEP_RATE)
