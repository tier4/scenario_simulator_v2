#!/usr/bin/env python3
# -*- coding: utf-8 -*-

# Copyright 2020 Tier IV, Inc. All rights reserved.
#
# Licensed under the Apache License, Version 2.0 (the "License");
# you may not use this file except in compliance with the License.
# You may obtain a copy of the License at
#
#     http://www.apache.org/licenses/LICENSE-2.0
#
# Unless required by applicable law or agreed to in writing, software
# distributed under the License is distributed on an "AS IS" BASIS,
# WITHOUT WARRANTIES OR CONDITIONS OF ANY KIND, either express or implied.
# See the License for the specific language governing permissions and
# limitations under the License.


import rcl_interfaces
import rclpy

from lifecycle_msgs.msg import Transition
from lifecycle_msgs.srv import ChangeState, GetState
from pathlib import Path
from rcl_interfaces.msg import Parameter, ParameterValue, ParameterType
from rclpy.node import Node


class LifecycleController(Node):
    """
    Class to control lifecycle.

    Attributes
    ----------
    NODE_NAME : str
        Node name to control lifecycle.

    """

    NODE_NAME = "openscenario_interpreter"

    def __init__(self):
        super().__init__(node_name="lifecycle_controller", namespace="simulation")

        self.client_get_state = self.create_client(
            GetState, LifecycleController.NODE_NAME + "/get_state"
        )

        while not self.client_get_state.wait_for_service(timeout_sec=1.0):
            self.get_logger().warn(
                self.client_get_state.srv_name + " service unavailable"
            )

        self.client_change_state = self.create_client(
            ChangeState, LifecycleController.NODE_NAME + "/change_state"
        )

        while not self.client_change_state.wait_for_service(timeout_sec=1.0):
            self.get_logger().warn(
                self.client_change_state.srv_name + " service unavailable"
            )

        self.current_scenario = ""
        self.client_set_parameters = self.create_client(
            rcl_interfaces.srv.SetParameters,
            LifecycleController.NODE_NAME + "/set_parameters",
        )

    def send_request_to_change_parameters(
        self,  # Arguments are alphabetically sorted
        expect,
        frame_rate: float,
        output_directory: Path,
        real_time_factor: float,
        scenario: Path,
    ):
        """Send request to change scenario interpreter's parameters."""
        request = rcl_interfaces.srv.SetParameters.Request()

        request.parameters = [
            Parameter(
                name="intended_result",
                value=ParameterValue(
                    type=ParameterType.PARAMETER_STRING, string_value=str(expect.name)
                ),
            ),
            Parameter(
                name="osc_path",
                value=ParameterValue(
                    type=ParameterType.PARAMETER_STRING, string_value=str(scenario)
                ),
            ),
            Parameter(
                name="output_directory",
                value=ParameterValue(
                    type=ParameterType.PARAMETER_STRING,
                    string_value=str(output_directory),
                ),
            ),
            Parameter(
                name="local_real_time_factor",
                value=ParameterValue(
                    type=ParameterType.PARAMETER_DOUBLE, double_value=real_time_factor
                ),
            ),
            Parameter(
                name="local_frame_rate",
                value=ParameterValue(
                    type=ParameterType.PARAMETER_DOUBLE, double_value=frame_rate
                ),
            ),
        ]

        future = self.client_set_parameters.call_async(request)
        rclpy.spin_until_future_complete(self, future)
        return future

    def configure_node(
        self,  # Arguments are alphabetically sorted
        expect,
        frame_rate: float,
        output_directory: Path,
        real_time_factor: float,
        scenario: str,
    ):
        """Configure node to change state from unconfigure to inactive."""
        self.current_scenario = scenario

        while not self.send_request_to_change_parameters(
            expect=expect,
            frame_rate=frame_rate,
            output_directory=output_directory,
            real_time_factor=real_time_factor,
            scenario=self.current_scenario,
        ).done():
            self.get_logger().info("Failed to set parameters. Resending...")

        state_expects = "unconfigured"
        if self.get_lifecycle_state() == state_expects:
            success = self.set_lifecycle_state(Transition.TRANSITION_CONFIGURE)
            return success
        else:
            self.get_logger().error(
                "\x1b[1;31mInterpreter is "
                + self.get_lifecycle_state()
                + " now, but "
                + state_expects
                + " expected.\x1b[0m"
            )
            return False

    def activate_node(self):
        """Activate node to change state from inactive to activate."""
        state_expects = "inactive"
        if self.get_lifecycle_state() == state_expects:
            return self.set_lifecycle_state(Transition.TRANSITION_ACTIVATE)
        else:
            self.get_logger().error(
                "\x1b[1;31mInterpreter is "
                + self.get_lifecycle_state()
                + " now, but "
                + state_expects
                + " expected.\x1b[0m"
            )
            return False

    def deactivate_node(self):
        """Deactivate node to change state from active to inactive."""
        state_expects = "active"
        if self.get_lifecycle_state() == state_expects:
            return self.set_lifecycle_state(Transition.TRANSITION_DEACTIVATE)
        else:
            self.get_logger().error(
                "\x1b[1;31mInterpreter is "
                + self.get_lifecycle_state()
                + " now, but "
                + state_expects
                + " expected.\x1b[0m"
            )
            return False

    def cleanup_node(self):
        """Cleanup node to change state from inactive to unconfigure."""
        state_expects = "inactive"
        if self.get_lifecycle_state() == state_expects:
            return self.set_lifecycle_state(Transition.TRANSITION_CLEANUP)
        else:
            self.get_logger().error(
                "\x1b[1;31mInterpreter is "
                + self.get_lifecycle_state()
                + " now, but "
                + state_expects
                + " expected.\x1b[0m"
            )
            return False

    def shutdown(self):
        """Shutdown lifecycle controller."""
<<<<<<< HEAD
        self.get_logger().info("\x1b[33mShutdown interpreter.\x1b[0m")
        current_state = self.get_lifecycle_state()
        if current_state == "unconfigured":
=======
        state_expects = "unconfigured"
        if self.get_lifecycle_state() == state_expects:
>>>>>>> 0e5dd3ab
            return self.set_lifecycle_state(Transition.TRANSITION_UNCONFIGURED_SHUTDOWN)
        elif current_state == "inactive":
            return self.set_lifecycle_state(Transition.TRANSITION_INACTIVE_SHUTDOWN)
        elif current_state == "active":
            return self.set_lifecycle_state(Transition.TRANSITION_ACTIVE_SHUTDOWN)
        else:
            self.get_logger().error(
                "\x1b[1;31mInterpreter is "
                + self.get_lifecycle_state()
                + " now, and it cannot transition to shuting down.\x1b[0m"
            )
            return False

    def set_lifecycle_state(self, transition_id):
        """
        Set lifecycle state.

        Arguments
        ---------
        transition_id : int

        Returns
        -------
        success : bool

        """
        request = ChangeState.Request()
        request.transition.id = transition_id
        future = self.client_change_state.call_async(request)
        executor = rclpy.executors.SingleThreadedExecutor(context=self.context)
        rclpy.spin_until_future_complete(self, future, executor=executor)
        return future.result().success

    def get_lifecycle_state(self):
        """
        Get lifecycle state.

        Arguments
        ---------
        None

        Returns
        -------
        label : int

        """
        future = self.client_get_state.call_async(GetState.Request())
        executor = rclpy.executors.SingleThreadedExecutor(context=self.context)
        rclpy.spin_until_future_complete(self, future, executor=executor)
        return future.result().current_state.label


def main(args=None):
    lifecycle_controller = LifecycleController()
    lifecycle_controller.configure_node("scenario1")
    lifecycle_controller.activate_node()
    lifecycle_controller.deactivate_node()
    lifecycle_controller.cleanup_node()
    lifecycle_controller.destroy_node()
    rclpy.shutdown()


if __name__ == "__main__":
    """Entrypoint."""
    main()<|MERGE_RESOLUTION|>--- conflicted
+++ resolved
@@ -196,14 +196,9 @@
 
     def shutdown(self):
         """Shutdown lifecycle controller."""
-<<<<<<< HEAD
         self.get_logger().info("\x1b[33mShutdown interpreter.\x1b[0m")
         current_state = self.get_lifecycle_state()
         if current_state == "unconfigured":
-=======
-        state_expects = "unconfigured"
-        if self.get_lifecycle_state() == state_expects:
->>>>>>> 0e5dd3ab
             return self.set_lifecycle_state(Transition.TRANSITION_UNCONFIGURED_SHUTDOWN)
         elif current_state == "inactive":
             return self.set_lifecycle_state(Transition.TRANSITION_INACTIVE_SHUTDOWN)
