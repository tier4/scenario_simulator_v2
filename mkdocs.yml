repo_url: https://github.com/tier4/scenario_simulator.auto
site_name: Scenario testing framework for Autoware
theme:
  name: material
  feature:
    tabs: true
  favicon: image/icon.png
  icon:
    logo: material/car
    repo: fontawesome/brands/github
extra:
  font:
    text: "Noto Sans JP"
    code: "Consolas"
  search:
    language: en
  social:
    - icon: fontawesome/solid/bug
      link: https://github.com/tier4/scenario_simulator_v2/issues
    - icon: fontawesome/solid/code-pull-request
      link: https://github.com/tier4/scenario_simulator_v2/pulls
plugins:
  - awesome-pages
  - search
  - git-revision-date-localized
  - redirects:
      redirect_maps:

copyright: "Copyright &copy; 2024 TIER IV, Inc."

markdown_extensions:
  - admonition
  - attr_list
  - codehilite: { guess_lang: false }
  - fontawesome_markdown
  - mdx_math
  - plantuml_markdown: { server: http://www.plantuml.com/plantuml }
  - pymdownx.arithmatex
  - pymdownx.emoji: { emoji_generator: !!python/name:pymdownx.emoji.to_svg  }
  - pymdownx.highlight
  - pymdownx.superfences
  - toc: { permalink: "#" }
  - pymdownx.superfences:
      custom_fences:
        - name: mermaid
          class: mermaid
          format: !!python/name:pymdownx.superfences.fence_div_format

extra_css:
  - "https://maxcdn.bootstrapcdn.com/font-awesome/4.6.1/css/font-awesome.min.css"
  - stylesheet/tierivcolor.css
  - stylesheet/extra.css
  - https://unpkg.com/mermaid@8.0.0/dist/mermaid.css
extra_javascript:
  - http://cdn.mathjax.org/mathjax/latest/MathJax.js?config=TeX-AMS-MML_HTMLorMML
<<<<<<< HEAD
  - https://unpkg.com/mermaid/dist/mermaid.min.js

nav:
  - Home: README.md
  - Release Note:
    - Since version 1.0.0: https://github.com/tier4/scenario_simulator_v2/releases
    - Prior to version 1.0.0: ReleaseNotes.md
  - User Guide:
      - Quick Start: user_guide/QuickStart.md
      - Build Instructions: user_guide/BuildInstructions.md
      - Run on Docker: user_guide/RunWithDocker.md
      - Scenario Writing Tips: user_guide/ScenarioTips.md
      - Scenario Editor:
          - Overview: user_guide/scenario_editor/ScenarioEditorUserGuide.md
      - Scenario Test Runner:
          - Overview: user_guide/scenario_test_runner/ScenarioTestRunner.md
          - user_guide/scenario_test_runner/ScenarioFormatConversion.md
          - user_guide/scenario_test_runner/HowToWriteWorkflowFile.md
          - user_guide/scenario_test_runner/Tips.md
      - Random Test Runner:
          - Quick Start: user_guide/random_test_runner/QuickStart.md
          - Usage: user_guide/random_test_runner/Usage.md
          - Design: user_guide/random_test_runner/Design.md
  - Developer Guide:
      - About: developer_guide/About.md
      - developer_guide/AutowareAPI.md
      - developer_guide/DistanceCalculation.md
      - developer_guide/NPCBehavior.md
      - developer_guide/BehaviorPlugin.md
      - developer_guide/ConfiguringPerceptionTopics.md
      # - developer_guide/ErrorCategories.md
      - developer_guide/OpenSCENARIOSupport.md
      - developer_guide/SimpleSensorSimulator.md
      - developer_guide/SystemArchitecture.md
      - developer_guide/TrafficSimulator.md
      - developer_guide/ZeroMQ.md
      - developer_guide/VehicleDynamics.md
      - developer_guide/SimulationResultFormat.md
      - Lane Pose Calculation:
          Timing of lane pose calculation: developer_guide/lane_pose_calculation/LanePoseCalculation.md
          Process of lane pose calculation when spawning entity: developer_guide/lane_pose_calculation/Spawn.md
          Process of lane pose calculation when updating frame: developer_guide/lane_pose_calculation/UpdateFrame.md
          Process of lane pose calculation when getting longitudinal distance: developer_guide/lane_pose_calculation/GetLongitudinalDistance.md
      # cspell: ignore TIERIV
      - developer_guide/TIERIVScenarioFormatVersion2.md
      - developer_guide/CONTRIBUTING.md
      - developer_guide/Communication.md
      - developer_guide/ConfiguringPerceptionTopics.md
=======
  - https://unpkg.com/mermaid/dist/mermaid.min.js
>>>>>>> f87ed9ca
<|MERGE_RESOLUTION|>--- conflicted
+++ resolved
@@ -53,55 +53,4 @@
   - https://unpkg.com/mermaid@8.0.0/dist/mermaid.css
 extra_javascript:
   - http://cdn.mathjax.org/mathjax/latest/MathJax.js?config=TeX-AMS-MML_HTMLorMML
-<<<<<<< HEAD
-  - https://unpkg.com/mermaid/dist/mermaid.min.js
-
-nav:
-  - Home: README.md
-  - Release Note:
-    - Since version 1.0.0: https://github.com/tier4/scenario_simulator_v2/releases
-    - Prior to version 1.0.0: ReleaseNotes.md
-  - User Guide:
-      - Quick Start: user_guide/QuickStart.md
-      - Build Instructions: user_guide/BuildInstructions.md
-      - Run on Docker: user_guide/RunWithDocker.md
-      - Scenario Writing Tips: user_guide/ScenarioTips.md
-      - Scenario Editor:
-          - Overview: user_guide/scenario_editor/ScenarioEditorUserGuide.md
-      - Scenario Test Runner:
-          - Overview: user_guide/scenario_test_runner/ScenarioTestRunner.md
-          - user_guide/scenario_test_runner/ScenarioFormatConversion.md
-          - user_guide/scenario_test_runner/HowToWriteWorkflowFile.md
-          - user_guide/scenario_test_runner/Tips.md
-      - Random Test Runner:
-          - Quick Start: user_guide/random_test_runner/QuickStart.md
-          - Usage: user_guide/random_test_runner/Usage.md
-          - Design: user_guide/random_test_runner/Design.md
-  - Developer Guide:
-      - About: developer_guide/About.md
-      - developer_guide/AutowareAPI.md
-      - developer_guide/DistanceCalculation.md
-      - developer_guide/NPCBehavior.md
-      - developer_guide/BehaviorPlugin.md
-      - developer_guide/ConfiguringPerceptionTopics.md
-      # - developer_guide/ErrorCategories.md
-      - developer_guide/OpenSCENARIOSupport.md
-      - developer_guide/SimpleSensorSimulator.md
-      - developer_guide/SystemArchitecture.md
-      - developer_guide/TrafficSimulator.md
-      - developer_guide/ZeroMQ.md
-      - developer_guide/VehicleDynamics.md
-      - developer_guide/SimulationResultFormat.md
-      - Lane Pose Calculation:
-          Timing of lane pose calculation: developer_guide/lane_pose_calculation/LanePoseCalculation.md
-          Process of lane pose calculation when spawning entity: developer_guide/lane_pose_calculation/Spawn.md
-          Process of lane pose calculation when updating frame: developer_guide/lane_pose_calculation/UpdateFrame.md
-          Process of lane pose calculation when getting longitudinal distance: developer_guide/lane_pose_calculation/GetLongitudinalDistance.md
-      # cspell: ignore TIERIV
-      - developer_guide/TIERIVScenarioFormatVersion2.md
-      - developer_guide/CONTRIBUTING.md
-      - developer_guide/Communication.md
-      - developer_guide/ConfiguringPerceptionTopics.md
-=======
-  - https://unpkg.com/mermaid/dist/mermaid.min.js
->>>>>>> f87ed9ca
+  - https://unpkg.com/mermaid/dist/mermaid.min.js