# OpenSCENARIO Support

The ROS 2 package `openscenario_interpreter` provides scenario-based simulation on [ASAM OpenSCENARIO 1.2](https://www.asam.net/standards/detail/openscenario-xml/).
This section describes the differences between our OpenSCENARIO Interpreter and the OpenSCENARIO standard set by ASAM, and the OpenSCENARIO implementation by other companies and organizations.
If you want to know about OpenSCENARIO, refer to the link below.

- [ASAM OpenSCENARIO: User Guide](https://releases.asam.net/OpenSCENARIO/1.0.0/ASAM_OpenSCENARIO_BS-1-2_User-Guide_V1-0-0.html)
- [OpenSCENARIO 1.0.0 XSD documentation](https://releases.asam.net/OpenSCENARIO/1.0.0/Model-Documentation/index.html)

## Dialects and Extensions

### Substitution Syntax

The interpreter supports some substitution syntax of [the ROS 2 Launch system](https://design.ros2.org/articles/roslaunch_xml.html#dynamic-configuration) (a.k.a. string-interpolation). The substitution syntax works with any attribute string in OpenSCENARIO XML.

Substitution syntaxes can be nested and the substitution is performed from the innermost to the outermost in order.

> [!IMPORTANT]
> This substitution is performed only once during the reading of the attribute, so changes in parameters that occur during the simulation, such as those from `ParameterModifyAction`, do not affect the substitution.

#### Available Syntax

##### `$(find-pkg-prefix <package-name>)`

Substituted with the install prefix path of the given package. Forward and backwards slashes will be resolved to the local filesystem convention. Substitution will fail if the specified name is not ROS 2 package.

##### `$(var <parameter-name>)`

Substituted with an external representation of the value of the specified OpenSCENARIO parameter. The parameters you specify must be declared by `ParameterDeclarations` before `$ (var ...)` is written.

##### `$(dirname)`

Substituted with the path to the directory where the running scenario script is located.

#### Example

```yml
ParameterDeclarations:
  ParameterDeclaration:
    - name: map_name
      parameterType: string
      value: kashiwanoha
RoadNetwork:
  LogicFile:
    filepath: $(find-pkg-share $(var map_name)_map)/map/lanelet2_map.osm
```

### Scoping

The OpenSCENARIO XML standard [does not define](https://releases.asam.net/OpenSCENARIO/1.0.0/ASAM_OpenSCENARIO_BS-1-2_User-Guide_V1-0-0.html#:~:text=If%20a%20reference,lookup%20is%20undefined.) what to do if the name cannot be resolved. In the interpreter, the names of the Element and Parameter are lexically scoped.

- If you refer to an identifier that does not exist, the simulation will stop with an error.
- If multiple identifiers with the same name are defined, the identifier reference is chosen that is closest to the lexical position where the reference occurred.
- Defining a `StoryboardElement` with the same name at the same level is treated as a syntax error (In normal lexical scoping, this should be handled by shadowing, but in scenario languages it is likely a copy-and-paste mistake).

### Command

OpenSCENARIO XML standard states that `CustomCommandAction` can be used to either issue a command to the simulation environment or start an external script. 

For OpenSCENARIO interpreters implemented in scripting languages such as Python, this action is often implemented as a call to an external script file written in the same language as the host language. However, `scenario_simulator_v2` is implemented in C++ and we cannot simply implement such a feature. Therefore, `scenario_simulator_v2` treats the string given in `CustomCommandAction.type` as a command and executes it on a subprocess, as `sh` does.

> [!NOTE]
> To make scenarios portable, the usage of `CustomCommandAction` should be avoided.

#### Built-in Commands

##### `FaultInjectionAction(<EVENT-NAME>, ...)`

Same as `FaultInjectionAction@v1`.

##### `FaultInjectionAction@v1(<EVENT-NAME>, ...)`

Forward any number of event names to Autoware as ERROR level event. Events are forwarded by publishing to the `tier4_simulation_msgs::msg::SimulationEvents` type topic `/simulation/events`. In order to perform fault injection using this `CustomCommandAction`, Autoware must have a node that receives the above message types. Note that `scenario_simulator_v2` has no knowledge of the contents of the event name. In other words, what happens to Autoware by this `CustomCommandAction` depends on Autoware implementation.

##### `FaultInjectionAction@v2(<ERROR-LEVEL>, <EVENT-NAME>)`

Forwards a single event to Autoware with the specified error level. Same as `FaultInjectionAction@v1` except that instead of specifying an error level, only one event can be specified at a time. Available error levels are `OK`, `WARN`, `ERROR` and `STALE`.

##### `PseudoTrafficSignalDetectorConfidenceSetAction@v1(<LANELET-ID>, <CONFIDENCE>)`

Set a confidence value for traffic light topic. This action sets the confidence value to all traffic light bulbs of specified traffic light. If you specify the traffic light by a regulatory element ID, this action sets the confidence value to all traffic lights the regulatory element refers to.

##### `RequestToCooperateCommandAction@v1(<MODULE-NAME>, <COMMAND>)`

Send an `ACTIVATE` / `DEACTIVATE` command to the module publishing a valid request to cooperate. If the send fails, throw an exception to fail the scenario.

##### `V2ITrafficSignalStateAction(<LANELET-ID>, <STATE>, <PUBLISH-RATE(optional)>)`

`TrafficSignalStateAction` for V2I traffic signal. You can optionally specify the publish rate of the traffic signal topic, but otherwise the functionality is the same as `TrafficSignalStateAction`.

##### `WalkStraightAction(<ENTITY-REF>, ...)`

Make **pedestrian** entities walk straight without a target.

##### `exitFailure`

This command immediately terminates the simulation as a failure without transitioning the state of the `StoryboardElement`. See [Termination](#termination) for more details.

##### `exitSuccess`

This command immediately terminates the simulation as a success without transitioning the state of the `StoryboardElement`. See [Termination](#termination) for more details.

##### `:` (do nothing)

Actually `:` is not a built-in command but executed as a shell command, it is worth mentioning here as it achieves 'doing nothing'. `:` is known as the null command in shell scripts, and can be used as a command that does nothing in the simulator as well.

```yml
UserDefinedAction:
  CustomCommandAction:
    type: ':'
```

#### Example

In YAML format, `echo` command can be written as follows:

```yml
UserDefinedAction:
  CustomCommandAction:
    type: 'echo Hello, world!'
```

In XML format, the string given to attribute `type` of `CustomCommandAction` and the string given to its content are concatenated with whitespace and passed to the subprocess so following two examples have the same effect.

``` XML
<UserDefinedAction>
  <CustomCommandAction type="echo">Hello, world"</CustomCommandAction>
</UserDefinedAction>
```

``` XML
<UserDefinedAction>
  <CustomCommandAction type="echo Hello, world!" />
</UserDefinedAction>
```

The effect of calling a command with `CustomCommandAction` is outside the control of the interpreter.
Therefore, if you call a command that has a destructive effect on the system, there is no guarantee that the scenario execution can continue normally.

### Condition

`UserDefinedValueCondition` enables simulators to import external values and compare them with a specific value. The boolean value of the comparison result can be used as a condition to control the scenario.

#### Autoware-related Built-in Conditions

`scenario_simulator_v2` uses `UserDefinedValueCondition` to control the progress of the scenario by Autoware's state.

##### `<ENTITY-REF>.currentState`

Returns Autoware's [state](https://github.com/tier4/autoware_auto_msgs/blob/tier4/main/autoware_auto_system_msgs/msg/AutowareState.idl). `<ENTITY-REF>` must be the name of Vehicle with ObjectController's property `isEgo` set to true.

##### `<ENTITY-REF>.currentMinimumRiskManeuverState.behavior`

Returns Autoware's [MRM behavior](https://github.com/autowarefoundation/autoware_adapi_msgs/blob/main/autoware_adapi_v1_msgs/system/msg/MrmState.msg). `<ENTITY-REF>` must be the name of Vehicle with ObjectController's property `isEgo` set to true.

##### `<ENTITY-REF>.currentMinimumRiskManeuverState.state`

Returns Autoware's [MRM state](https://github.com/autowarefoundation/autoware_adapi_msgs/blob/main/autoware_adapi_v1_msgs/system/msg/MrmState.msg). `<ENTITY-REF>` must be the name of Vehicle with ObjectController's property `isEgo` set to true.

##### `<ENTITY-REF>.currentEmergencyState`

Returns Autoware's [emergency state](https://github.com/tier4/autoware_auto_msgs/blob/tier4/main/autoware_auto_system_msgs/msg/EmergencyState.idl). `<ENTITY-REF>` must be the name of Vehicle with ObjectController's property `isEgo` set to true.

##### `<ENTITY-REF>.currentTurnIndicatorsState`

Returns Autoware's [turn indicators state](https://github.com/tier4/autoware_auto_msgs/blob/tier4/main/autoware_auto_vehicle_msgs/msg/TurnIndicatorsCommand.idl). `<ENTITY-REF>` must be the name of Vehicle with ObjectController's property `isEgo` set to true.

#### Other Built-in Conditions

##### `RelativeHeadingCondition(<ENTITY-REF>)`

Calculates the relative angle between the orientation of `<ENTITY-REF>` and the orientation of the lane on which `<ENTITY-REF>` is positioned.

##### `RelativeHeadingCondition(<ENTITY-REF>, <LANE-ID>, <S>)`

<<<<<<< HEAD
| Name                       | Syntax                                                                                                   | Description                                                                                                                                                                                                                                                        |
|----------------------------|----------------------------------------------------------------------------------------------------------|--------------------------------------------------------------------------------------------------------------------------------------------------------------------------------------------------------------------------------------------------------------------|
| currentState               | `<ENTITY-REF>.currentState`                                                                              | Returns Autoware's [state](https://github.com/autowarefoundation/autoware_msgs/tree/main/autoware_system_msgs/msg/AutowareState.msg). `<ENTITY-REF>` must be the name of Vehicle with ObjectController's property `isEgo` set to true.                          |
| currentEmergencyState      | `<ENTITY-REF>.currentEmergencyState`                                                                     | Returns Autoware's [emergency state](https://github.com/tier4/tier4_autoware_msgs/blob/tier4/universe/tier4_external_api_msgs/msg/Emergency.msg). `<ENTITY-REF>` must be the name of Vehicle with ObjectController's property `isEgo` set to true.               |
| currentTurnIndicatorsState | `<ENTITY-REF>.currentTurnIndicatorsState`                                                                | Returns Autoware's [turn indicators state](https://github.com/autowarefoundation/autoware_msgs/tree/main/autoware_vehicle_msgs/msg/TurnIndicatorsReport.msg). `<ENTITY-REF>` must be the name of Vehicle with ObjectController's property `isEgo` set to true. |
| RelativeHeadingCondition   | `RelativeHeadingCondition(<ENTITY-REF>)` <br> `RelativeHeadingCondition(<ENTITY-REF>, <LANE-ID>, <S>)`   | Returns the relative angle to the lane heading.                                                                                                                                                                                                                    |
=======
Calculates the relative angle between the orientation of `<ENTITY-REF>` and the direction at the position specified by `<S>` on `<LANE-ID>`.
>>>>>>> 18af6776

#### ROS 2 Topic Condition

`scenario_simulator_v2` can read values from another ROS 2 node to a scenario through ROS 2 topics. `name` field should be filled with the name of the ROS 2 topic like below.

```yml
ByValueCondition:
  UserDefinedValueCondition:
    name: /count_up
    rule: equalTo
    value: '500'
```

The type of topic must be `tier4_simulation_msgs::msg::UserDefinedValue` type.
`scenario_simulator_v2` can handle the following through this function.

- Boolean
- DateTime
- Double
- Integer
- String
- UnsignedInt
- UnsignedShort

See [Message Definitions](https://github.com/tier4/tier4_autoware_msgs/tree/tier4/universe/tier4_simulation_msgs) for more information.

#### Example

```yml
ByValueCondition:
  UserDefinedValueCondition:
    name: ego.currentState
    rule: equalTo
    value: ARRIVED_GOAL
```

### Termination

`scenario_simulator_v2` is being developed to be integrated into the CI/CD pipeline of autonomous driving systems, and it concludes simulations with a status of either `success`, `failure`, or `error`. `failure` and `error` are each caused by different factors. Specifically, `failure` is used when issues arise from the autonomous driving system itself, such as a vehicle accident occurring during the simulation. On the other hand, `error` is specifically attributed to problems on the simulator's side, such as syntax errors in the scenario file or internal errors within the simulator itself.

Within the scenario, you can end the scenario simulation with a status of either `success` or `failure` by using `exitSuccess` and `exitFailure` from `CustomCommandAction`.

> [!IMPORTANT]
> `exitSuccess` and `exitFailure` terminate the simulation immediately without any state transitions in the lifecycle of a `StoryboardElement`. This means there is no way to detect simulations terminated by `exitSuccess` or `exitFailure` from within the scenario using conditions like `StoryboardElementStateCondition`.

Currently, the only way to know the result of the simulation is by viewing the status string printed to standard output. However, this method may change in the future.

## Standards Supported by `scenario_simulator_v2`

| Name                                         | Supported Version | Detail                                     |
|:---------------------------------------------|:-----------------:|:------------------------------------------:|
| AbsoluteSpeed                                | unimplemented     |                                            |
| AbsoluteTargetLane                           | 1.3               |                                            |
| AbsoluteTargetLaneOffset                     | unimplemented     |                                            |
| AbsoluteTargetSpeed                          | 1.3               |                                            |
| AccelerationCondition                        | 1.3               |                                            |
| AcquirePositionAction                        | 1.3 (partial)     | [detail](#AcquirePositionAction)           |
| Act                                          | 1.3               |                                            |
| Action                                       | 1.3               |                                            |
| ActivateControllerAction                     | unimplemented     |                                            |
| Actors                                       | 1.3 (partial)     |                                            |
| AddEntityAction                              | 1.3               |                                            |
| AngleCondition                               | unimplemented     |                                            |
| AngleType                                    | unimplemented     |                                            |
| AnimationAction                              | unimplemented     |                                            |
| AnimationFile                                | unimplemented     |                                            |
| AnimationState                               | unimplemented     |                                            |
| AnimationType                                | unimplemented     |                                            |
| AppearanceAction                             | unimplemented     |                                            |
| AssignControllerAction                       | 1.2 (partial)     | [detail](#AssignControllerAction)          |
| AssignRouteAction                            | 1.3               |                                            |
| AutomaticGear                                | unimplemented     |                                            |
| AutomaticGearType                            | unimplemented     |                                            |
| Axle                                         | 1.3               |                                            |
| Axles                                        | 1.3               | [detail](#Axles)                           |
| BoundingBox                                  | 1.3               |                                            |
| Brake                                        | unimplemented     |                                            |
| BrakeInput                                   | unimplemented     |                                            |
| ByEntityCondition                            | 1.3               |                                            |
| ByObjectType                                 | unimplemented     |                                            |
| ByType                                       | 1.3               |                                            |
| ByValueCondition                             | 1.3 (partial)     | [detail](#ByValueCondition)                |
| Catalog                                      | 1.3 (partial)     | [detail](#Catalog)                         |
| CatalogDefinition                            | 1.3               |                                            |
| CatalogLocations                             | 1.3               |                                            |
| CatalogReference                             | 1.3               |                                            |
| Center                                       | 1.3               |                                            |
| CentralSwarmObject                           | unimplemented     |                                            |
| Clothoid                                     | unimplemented     |                                            |
| ClothoidSpline                               | unimplemented     |                                            |
| ClothoidSplineSegment                        | unimplemented     |                                            |
| CloudState                                   | unimplemented     |                                            |
| CollisionCondition                           | 1.3 (partial)     | [detail](#CollisionCondition)              |
| Color                                        | unimplemented     |                                            |
| ColorCmyk                                    | unimplemented     |                                            |
| ColorRgb                                     | unimplemented     |                                            |
| ColorType                                    | unimplemented     |                                            |
| ComponentAnimation                           | unimplemented     |                                            |
| Condition                                    | 1.3               |                                            |
| ConditionEdge                                | 1.3 (modified)    | [detail](#ConditionEdge)                   |
| ConditionGroup                               | 1.3               |                                            |
| ConnectTrailerAction                         | unimplemented     |                                            |
| ControlPoint                                 | unimplemented     |                                            |
| Controller                                   | 1.1               | [detail](#Controller)                      |
| ControllerAction                             | 1.0               | [detail](#ControllerAction)                |
| ControllerCatalogLocation                    | 1.3               |                                            |
| ControllerDistribution                       | unimplemented     |                                            |
| ControllerDistributionEntry                  | unimplemented     |                                            |
| ControllerType                               | unimplemented     |                                            |
| CoordinateSystem                             | 1.2 (partial)     | [detail](#CoordinateSystem)                |
| CustomCommandAction                          | 1.3               |                                            |
| CustomContent                                | unimplemented     |                                            |
| DeleteEntityAction                           | 1.3               |                                            |
| Deterministic                                | 1.3               |                                            |
| DeterministicMultiParameterDistribution      | 1.3               |                                            |
| DeterministicMultiParameterDistributionType  | 1.3               |                                            |
| DeterministicParameterDistribution           | 1.3               |                                            |
| DeterministicSingleParameterDistribution     | 1.3               |                                            |
| DeterministicSingleParameterDistributionType | 1.3               |                                            |
| Dimensions                                   | 1.3               |                                            |
| DirectionOfTravelDistribution                | unimplemented     |                                            |
| DirectionalDimension                         | unimplemented     |                                            |
| Directory                                    | 1.3               |                                            |
| DisconnectTrailerAction                      | unimplemented     |                                            |
| DistanceCondition                            | 1.3 (partial)     | [detail](#DistanceCondition)               |
| DistributionDefinition                       | 1.3               |                                            |
| DistributionRange                            | 1.3 (partial)     | [detail](#DistributionRange)               |
| DistributionSet                              | 1.3               |                                            |
| DistributionSetElement                       | 1.3               |                                            |
| DomeImage                                    | 1.3               |                                            |
| DynamicConstraints                           | 1.3               |                                            |
| DynamicsDimension                            | 1.3               |                                            |
| DynamicsShape                                | 1.3 (partial)     | [detail](#DynamicsShape)                   |
| EndOfRoadCondition                           | unimplemented     |                                            |
| Entities                                     | 1.3 (partial)     | [detail](#Entities)                        |
| EntityAction                                 | 1.3               |                                            |
| EntityCondition                              | 1.1 (partial)     | [detail](#EntityCondition)                 |
| EntityDistribution                           | unimplemented     |                                            |
| EntityDistributionEntry                      | unimplemented     |                                            |
| EntityObject                                 | 1.3 (partial)     | [detail](#EntityObject)                    |
| EntityRef                                    | 1.3               |                                            |
| EntitySelection                              | 1.3               |                                            |
| Environment                                  | 1.3               |                                            |
| EnvironmentAction                            | 1.3               |                                            |
| EnvironmentCatalogLocation                   | 1.3               |                                            |
| Event                                        | 1.3               |                                            |
| ExternalObjectReference                      | unimplemented     |                                            |
| File                                         | 1.3               |                                            |
| FileHeader                                   | 1.3               |                                            |
| FinalSpeed                                   | unimplemented     |                                            |
| Fog                                          | 1.3               |                                            |
| FollowTrajectoryAction                       | 1.3               | [detail](#FollowTrajectoryAction)          |
| FollowingMode                                | 1.3               |                                            |
| FractionalCloudCover                         | 1.3               |                                            |
| Gear                                         | unimplemented     |                                            |
| GeoPosition                                  | unimplemented     |                                            |
| GlobalAction                                 | 1.1 (partial)     | [detail](#GlobalAction)                    |
| Histogram                                    | 1.3               |                                            |
| HistogramBin                                 | 1.3               |                                            |
| InRoutePosition                              | unimplemented     |                                            |
| InfrastructureAction                         | 1.3               |                                            |
| Init                                         | 1.3               |                                            |
| InitActions                                  | 1.3               |                                            |
| Knot                                         | unimplemented     |                                            |
| Lane                                         | unimplemented     |                                            |
| LaneChangeAction                             | 1.3 (partial)     | [detail](#LaneChangeAction)                |
| LaneChangeTarget                             | 1.3               |                                            |
| LaneOffsetAction                             | unimplemented     |                                            |
| LaneOffsetActionDynamics                     | unimplemented     |                                            |
| LaneOffsetTarget                             | unimplemented     |                                            |
| LanePosition                                 | 1.3               |                                            |
| LateralAction                                | 1.3 (partial)     | [detail](#LateralAction)                   |
| LateralDisplacement                          | unimplemented     |                                            |
| LateralDistanceAction                        | unimplemented     |                                            |
| License                                      | 1.3               |                                            |
| LightMode                                    | unimplemented     |                                            |
| LightState                                   | unimplemented     |                                            |
| LightStateAction                             | unimplemented     |                                            |
| LightType                                    | unimplemented     |                                            |
| LogNormalDistribution                        | unimplemented     |                                            |
| LongitudinalAction                           | 1.3               | [detail](#LongitudinalAction)              |
| LongitudinalDisplacement                     | unimplemented     |                                            |
| LongitudinalDistanceAction                   | unimplemented     |                                            |
| Maneuver                                     | 1.3               |                                            |
| ManeuverCatalogLocation                      | 1.3               |                                            |
| ManeuverGroup                                | 1.3               |                                            |
| ManualGear                                   | unimplemented     |                                            |
| MiscObject                                   | 1.3               |                                            |
| MiscObjectCatalogLocation                    | 1.3               |                                            |
| MiscObjectCategory                           | 1.3 (partial)     | [detail](#MiscObjectCategory)              |
| ModifyRule                                   | 1.1               | [detail](#ModifyRule)                      |
| MonitorDeclaration                           | unimplemented     |                                            |
| MonitorDeclarations                          | unimplemented     |                                            |
| None                                         | 1.3               |                                            |
| NormalDistribution                           | 1.3               |                                            |
| Nurbs                                        | unimplemented     |                                            |
| ObjectController                             | 1.3               | [detail](#ObjectController)                |
| ObjectType                                   | 1.3               |                                            |
| OffroadCondition                             | unimplemented     |                                            |
| OpenScenario                                 | 1.3               |                                            |
| OpenScenarioCategory                         | 1.3 (modified)    | [detail](#OpenScenarioCategory)            |
| Orientation                                  | 1.3               |                                            |
| OverrideBrakeAction                          | unimplemented     |                                            |
| OverrideClutchAction                         | unimplemented     |                                            |
| OverrideControllerValueAction                | unimplemented     |                                            |
| OverrideGearAction                           | unimplemented     |                                            |
| OverrideParkingBrakeAction                   | unimplemented     |                                            |
| OverrideSteeringWheelAction                  | unimplemented     |                                            |
| OverrideThrottleAction                       | unimplemented     |                                            |
| ParameterAction                              | 1.1               | [detail](#ParameterAction)                 |
| ParameterAddValueRule                        | 1.1               | [detail](#ParameterAddValueRule)           |
| ParameterAssignment                          | 1.3               |                                            |
| ParameterCondition                           | 1.3               |                                            |
| ParameterDeclaration                         | 1.3               |                                            |
| ParameterModifyAction                        | 1.1               | [detail](#ParameterModifyAction)           |
| ParameterMultiplyByValueRule                 | 1.1               | [detail](#ParameterMultiplyByValueRule)    |
| ParameterSetAction                           | 1.1               | [detail](#ParameterSetAction)              |
| ParameterType                                | 1.3               | [detail](#ParameterType)                   |
| ParameterValueDistribution                   | 1.3               |                                            |
| ParameterValueDistributionDefinition         | 1.3               |                                            |
| ParameterValueSet                            | 1.3               |                                            |
| Pedestrian                                   | 1.3 (partial)     | [detail](#Pedestrian)                      |
| PedestrianAnimation                          | unimplemented     |                                            |
| PedestrianCatalogLocation                    | 1.3               |                                            |
| PedestrianCategory                           | 1.3 (partial)     | [detail](#PedestrianCategory)              |
| PedestrianGesture                            | unimplemented     |                                            |
| PedestrianGestureType                        | unimplemented     |                                            |
| PedestrianMotionType                         | unimplemented     |                                            |
| Performance                                  | 1.3               |                                            |
| Phase                                        | 1.1               | [detail](#Phase)                           |
| PoissonDistribution                          | 1.3               |                                            |
| Polygon                                      | unimplemented     |                                            |
| Polyline                                     | 1.3               |                                            |
| Position                                     | 1.3 (partial)     | [detail](#Position)                        |
| PositionInLaneCoordinates                    | unimplemented     |                                            |
| PositionInRoadCoordinates                    | unimplemented     |                                            |
| PositionOfCurrentEntity                      | unimplemented     |                                            |
| Precipitation                                | 1.3               | [detail](#Precipitation)                   |
| PrecipitationType                            | 1.3               |                                            |
| Priority                                     | 1.1               | [detail](#Priority)                        |
| Private                                      | 1.3               |                                            |
| PrivateAction                                | 1.3               | [detail](#PrivateAction)                   |
| ProbabilityDistributionSet                   | 1.3               |                                            |
| ProbabilityDistributionSetElement            | 1.3               |                                            |
| Properties                                   | 1.3 (partial)     | [detail](#Properties)                      |
| Property                                     | 1.3               |                                            |
| RandomRouteAction                            | unimplemented     |                                            |
| Range                                        | 1.3               |                                            |
| ReachPositionCondition                       | 1.1               | [detail](#ReachPositionCondition)          |
| ReferenceContext                             | 1.3 (partial)     | [detail](#ReferenceContext)                |
| RelativeAngleCondition                       | unimplemented     |                                            |
| RelativeClearanceCondition                   | unimplemented     |                                            |
| RelativeDistanceCondition                    | 1.3 (partial)     | [detail](#RelativeDistanceCondition)       |
| RelativeDistanceType                         | 1.3               | [detail](#RelativeDistanceType)            |
| RelativeLanePosition                         | unimplemented     |                                            |
| RelativeLaneRange                            | unimplemented     |                                            |
| RelativeObjectPosition                       | 1.3               |                                            |
| RelativeRoadPosition                         | unimplemented     |                                            |
| RelativeSpeedCondition                       | unimplemented     |                                            |
| RelativeSpeedToMaster                        | unimplemented     |                                            |
| RelativeTargetLane                           | 1.3               |                                            |
| RelativeTargetLaneOffset                     | unimplemented     |                                            |
| RelativeTargetSpeed                          | 1.3               |                                            |
| RelativeWorldPosition                        | 1.3               |                                            |
| RoadCondition                                | 1.3               |                                            |
| RoadCursor                                   | unimplemented     |                                            |
| RoadNetwork                                  | 1.3 (partial)     | [detail](#RoadNetwork)                     |
| RoadPosition                                 | unimplemented     |                                            |
| RoadRange                                    | unimplemented     |                                            |
| Role                                         | unimplemented     |                                            |
| Route                                        | 1.3               |                                            |
| RouteCatalogLocation                         | 1.3               |                                            |
| RoutePosition                                | unimplemented     |                                            |
| RouteRef                                     | unimplemented     |                                            |
| RouteStrategy                                | 1.3 (partial)     | [detail](#RouteStrategy)                   |
| RoutingAction                                | 1.2               | [detail](#RoutingAction)                   |
| RoutingAlgorithm                             | 1.3               |                                            |
| Rule                                         | 1.3               |                                            |
| ScenarioDefinition                           | 1.1               | [detail](#ScenarioDefinition)              |
| ScenarioObject                               | 1.3               |                                            |
| ScenarioObjectTemplate                       | unimplemented     |                                            |
| SelectedEntities                             | 1.3               |                                            |
| SensorReference                              | unimplemented     |                                            |
| SensorReferenceSet                           | unimplemented     |                                            |
| SetMonitorAction                             | unimplemented     |                                            |
| Shape                                        | 1.2               | [detail](#Shape)                           |
| SimulationTimeCondition                      | 1.3               |                                            |
| SpeedAction                                  | 1.3 (partial)     | [detail](#SpeedAction)                     |
| SpeedActionTarget                            | 1.3               |                                            |
| SpeedCondition                               | 1.3 (partial)     | [detail](#SpeedCondition)                  |
| SpeedProfileAction                           | 1.3               |                                            |
| SpeedProfileEntry                            | 1.3               |                                            |
| SpeedTargetValueType                         | 1.3               |                                            |
| StandStillCondition                          | 1.3               |                                            |
| SteadyState                                  | unimplemented     |                                            |
| Stochastic                                   | 1.3               |                                            |
| StochasticDistribution                       | 1.3               |                                            |
| StochasticDistributionType                   | 1.2               | [detail](#StochasticDistributionType)      |
| Story                                        | 1.3               |                                            |
| Storyboard                                   | 1.3               |                                            |
| StoryboardElementState                       | 1.3               |                                            |
| StoryboardElementStateCondition              | 1.3 (modified)    | [detail](#StoryboardElementStateCondition) |
| StoryboardElementType                        | 1.3               |                                            |
| Sun                                          | 1.3               | [detail](#Sun)                             |
| SynchronizeAction                            | unimplemented     |                                            |
| TargetDistanceSteadyState                    | unimplemented     |                                            |
| TargetTimeSteadyState                        | unimplemented     |                                            |
| TeleportAction                               | 1.3               | [detail](#TeleportAction)                  |
| TimeHeadwayCondition                         | 1.0               | [detail](#TimeHeadwayCondition)            |
| TimeOfDay                                    | 1.3               |                                            |
| TimeOfDayCondition                           | unimplemented     |                                            |
| TimeReference                                | 1.3               |                                            |
| TimeToCollisionCondition                     | unimplemented     |                                            |
| TimeToCollisionConditionTarget               | unimplemented     |                                            |
| Timing                                       | 1.3               |                                            |
| TrafficAction                                | unimplemented     |                                            |
| TrafficArea                                  | unimplemented     |                                            |
| TrafficAreaAction                            | unimplemented     |                                            |
| TrafficDefinition                            | unimplemented     |                                            |
| TrafficDistribution                          | unimplemented     |                                            |
| TrafficDistributionEntry                     | unimplemented     |                                            |
| TrafficSignalAction                          | 1.3               |                                            |
| TrafficSignalCondition                       | 1.3               |                                            |
| TrafficSignalController                      | 1.3               |                                            |
| TrafficSignalControllerAction                | 1.3               |                                            |
| TrafficSignalControllerCondition             | 1.3               |                                            |
| TrafficSignalGroupState                      | unimplemented     |                                            |
| TrafficSignalState                           | 1.3               |                                            |
| TrafficSignalStateAction                     | 1.3               |                                            |
| TrafficSinkAction                            | unimplemented     |                                            |
| TrafficSourceAction                          | unimplemented     |                                            |
| TrafficStopAction                            | unimplemented     |                                            |
| TrafficSwarmAction                           | unimplemented     |                                            |
| Trailer                                      | unimplemented     |                                            |
| TrailerAction                                | unimplemented     |                                            |
| TrailerCoupler                               | unimplemented     |                                            |
| TrailerHitch                                 | unimplemented     |                                            |
| Trajectory                                   | 1.3               |                                            |
| TrajectoryCatalogLocation                    | 1.3               |                                            |
| TrajectoryFollowingMode                      | 1.3               |                                            |
| TrajectoryPosition                           | unimplemented     |                                            |
| TrajectoryRef                                | 1.3               |                                            |
| TransitionDynamics                           | 1.1               | [detail](#TransitionDynamics)              |
| TraveledDistanceCondition                    | unimplemented     |                                            |
| Trigger                                      | 1.3               |                                            |
| TriggeringEntities                           | 1.3               |                                            |
| TriggeringEntitiesRule                       | 1.3 (modified)    | [detail](#TriggeringEntitiesRule)          |
| UniformDistribution                          | 1.3               |                                            |
| UsedArea                                     | unimplemented     |                                            |
| UserDefinedAction                            | 1.3               |                                            |
| UserDefinedAnimation                         | unimplemented     |                                            |
| UserDefinedComponent                         | unimplemented     |                                            |
| UserDefinedDistribution                      | unimplemented     |                                            |
| UserDefinedLight                             | unimplemented     |                                            |
| UserDefinedValueCondition                    | 1.3               |                                            |
| ValueConstraint                              | 1.3               |                                            |
| ValueConstraintGroup                         | 1.3               |                                            |
| ValueSetDistribution                         | 1.3               |                                            |
| VariableAction                               | unimplemented     |                                            |
| VariableAddValueRule                         | unimplemented     |                                            |
| VariableCondition                            | unimplemented     |                                            |
| VariableDeclaration                          | unimplemented     |                                            |
| VariableDeclarations                         | unimplemented     |                                            |
| VariableModifyAction                         | unimplemented     |                                            |
| VariableModifyRule                           | unimplemented     |                                            |
| VariableMultiplyByValueRule                  | unimplemented     |                                            |
| VariableSetAction                            | unimplemented     |                                            |
| Vehicle                                      | 1.1 (partial)     | [detail](#Vehicle)                         |
| VehicleCatalogLocation                       | 1.3               |                                            |
| VehicleCategory                              | 1.3               |                                            |
| VehicleCategoryDistribution                  | unimplemented     |                                            |
| VehicleCategoryDistributionEntry             | unimplemented     |                                            |
| VehicleComponent                             | unimplemented     |                                            |
| VehicleComponentType                         | unimplemented     |                                            |
| VehicleLight                                 | unimplemented     |                                            |
| VehicleLightType                             | unimplemented     |                                            |
| VehicleRoleDistribution                      | unimplemented     |                                            |
| VehicleRoleDistributionEntry                 | unimplemented     |                                            |
| Vertex                                       | 1.3               |                                            |
| VisibilityAction                             | unimplemented     |                                            |
| Waypoint                                     | 1.3               |                                            |
| Weather                                      | 1.3               |                                            |
| Wetness                                      | 1.3               |                                            |
| Wind                                         | 1.3               |                                            |
| WorldPosition                                | 1.3               |                                            |

### Details

#### AcquirePositionAction

- Property `Position` of types `RoadPosition`, `RelativeRoadPosition`, `RelativeLanePosition`, `RoutePosition`, `GeoPosition`, and `TrajectoryPosition` are **not** supported.

#### AssignControllerAction

- Properties `activateAnimation`, `activateLateral`, `activateLighting`, and `activateLongitudinal` are ignored.
  - The simulator behaves as if these properties are `false`.
- Property `ObjectController` created in version 1.3 is **not** supported.
- Properties `Controller` and `CatalogReference` deprecated in version 1.3 are supported.

#### Axles

- Property `RearAxle` is made mandatory in version 1.3, but still can be omitted like specified in version 1.2.

#### ByValueCondition

- Properties `TimeOfDayCondition` and `VariableCondition` are **not** supported.

#### Catalog

- Property `Trajectory` is ignored.

#### CollisionCondition

- Property `ByType` is **not** supported.

#### ConditionEdge

- Enumeration literal `sticky` is added as TIER IV extension.

#### Controller

- Property `controllerType` created in version 1.2 is ignored.

#### ControllerAction

- Property `OverrideControllerValueAction` is ignored.
- Property `ActivateControllerAction` created in version 1.1 is ignored.

#### CoordinateSystem

- Enumeration literals `road` and `trajectory` are **not** supported.
- Enumeration literal `world` created in version 1.3 is **not** supported.

#### DistanceCondition

- Property `alongRoute` deprecated in version 1.1 is **not** supported.
- Property `Position` of types `RoadPosition`, `RelativeRoadPosition`, `RelativeLanePosition`, `RoutePosition`, `GeoPosition`, and `TrajectoryPosition` are **not** supported.
- Not all combinations of properties for distance calculation are supported. Supported combinations are listed below:
  | coordinateSystem | relativeDistanceType | routingAlgorithm | freespace |
  |:----------------:|:--------------------:|:----------------:|:---------:|
  | entity           | euclidianDistance    | undefined        | false     |
  | entity           | euclidianDistance    | undefined        | true      |
  | entity           | lateral              | undefined        | false     |
  | entity           | lateral              | undefined        | true      |
  | entity           | longitudinal         | undefined        | false     |
  | entity           | longitudinal         | undefined        | true      |
  | lane             | lateral              | undefined        | false     |
  | lane             | lateral              | undefined        | true      |
  | lane             | longitudinal         | undefined        | false     |
  | lane             | longitudinal         | undefined        | true      |
  | lane             | lateral              | shortest         | false     |
  | lane             | lateral              | shortest         | true      |
  | lane             | longitudinal         | shortest         | false     |
  | lane             | longitudinal         | shortest         | true      |

#### DistributionRange

- Property `stepWidth` is ignored.

#### DynamicsShape

- Enumeration literal `sinusoidal` is **not** supported.

#### Entities

- Property `EntitySelection` is **not** supported.

#### EntityCondition

- Properties `EndOfRoadCondition`, `OffroadCondition`, `TimeToCollisionCondition`, `RelativeDistanceCondition`, and `TraveledDistanceCondition` are **not** supported.
- Property `ReachPositionCondition` deprecated in version 1.2 is still supported.
- Properties `AngleCondition` and `RelativeAngleCondition` created in version 1.3 are **not** supported.

#### EntityObject

- Property `ExternalObjectReference` is **not** supported.

#### FollowTrajectoryAction

- Properties `Trajectory` and `CatalogReference` deprecated in version 1.1 are ignored.
- Property `TrajectoryRef` of type `Clothoid` and `Nurbs` are **not** supported.

#### GlobalAction

- Properties `TrafficAction` and `VariableAction` are not supported.
- Property `ParameterAction` deprecated in version 1.2 is still supported.
- Property `SetMonitorAction` created in version 1.3 is **not** supported.

#### LaneChangeAction

- Specifying `step` for `LaneChangeActionDynamics.dynamicsDimension` is **not** supported.
  - Simulator may lead to an undefined behavior if `step` is specified.

#### LateralAction

- Properties `LaneOffsetAction` and `LateralDistanceAction` are **not** supported.

#### LongitudinalAction

- Property `LongitudinalDistanceAction` is **not** supported.

#### MiscObjectCategory

- Enumeration literals `barrier`, `building`, `crosswalk`, `gantry`, `none`, `parkingSpace`, `patch`, `pole`, `roadMark`, `soundBarrier`, `streetLamp`, `trafficIsland`, `tree`, and `vegetation` are **not** supported.
- Enumeration literal `wind` deprecated in version 1.1 is **not** supported.

#### ModifyRule

- Class `ModifyRule` deprecated in version 1.3 is still supported.

#### ObjectController

- Property `name` is ignored.

#### OpenScenarioCategory

- The simulator reads `Storyboard` in XML as property `ScenarioDefinition`
- The simulator reads `Catalog` in XML as property `CatalogDefinition`
- The simulator reads `ParameterValueDistribution` in XML as property `ParameterValueDistributionDefinition`

#### ParameterAction

- Class `ParameterAction` deprecated in version 1.2 is still supported.

#### ParameterAddValueRule

- Class `ParameterAddValueRule` deprecated in version 1.2 is still supported.

#### ParameterModifyAction

- Class `ParameterModifyAction` deprecated in version 1.2 is still supported.

#### ParameterMultiplyByValueRule

- Class `ParameterMultiplyByValueRule` deprecated in version 1.2 is still supported.

#### ParameterSetAction

- Class `ParameterSetAction` deprecated in version 1.2 is still supported.
- Class `ParameterSetAction` cannot handle parameters of type `DataTime`.

#### ParameterType

- Enumeration literal `integer` deprecated in version 1.2 is **not** supported.

#### Pedestrian

- Property `role` is ignored.
  - The simulator does not take into account `role`.
- Property `model` deprecated version 1.1 is ignored but mandatory.
  - Maybe this is simulator bug and need to be fixed.

#### PedestrianCategory

- Enumeration literals `wheelchair` and `animal` are **not** supported.

#### Phase

- Property `TrafficSignalGroupState` created in version 1.2 is ignored.

#### Position

- Properties `RoadPosition`, `RelativeRoadPosition`, `RelativeLanePosition`, `RoutePosition`, `GeoPosition`, and `TrajectoryPosition` are **not** supported.

#### Precipitation

- Property `intensity` deprecated in version 1.1 is still supported.

#### Priority

- Enumeration literal `override` created in version 1.2 is **not** supported.
- Enumeration literal `overwrite` deprecated in version 1.2 is supported.

#### PrivateAction

- Property `VisibilityAction`, `SynchronizeAction` and `ActivateControllerAction` are **not** supported.

#### Properties

- Property `CustomContent` is ignored.
  - The simulator does not take into account `CustomContent`.

#### ReachPositionCondition

- Class `ReachPositionCondition` deprecated in version 1.2 is still supported.
- Property `Position` of types `RoadPosition`, `RelativeRoadPosition`, `RelativeLanePosition`, `RoutePosition`, `GeoPosition`, and `TrajectoryPosition` are **not** supported.

#### ReferenceContext

- Enumeration literal `absolute` is **not** supported.

#### RelativeDistanceCondition

- Property `Position` of types `RoadPosition`, `RelativeRoadPosition`, `RelativeLanePosition`, `RoutePosition`, `GeoPosition`, and `TrajectoryPosition` are **not** supported.
- Not all combinations of properties for distance calculation are supported. Supported combinations are listed below:
  | coordinateSystem | relativeDistanceType | routingAlgorithm | freespace |
  |:----------------:|:--------------------:|:----------------:|:---------:|
  | entity           | euclidianDistance    | undefined        | false     |
  | entity           | euclidianDistance    | undefined        | true      |
  | entity           | lateral              | undefined        | false     |
  | entity           | lateral              | undefined        | true      |
  | entity           | longitudinal         | undefined        | false     |
  | entity           | longitudinal         | undefined        | true      |
  | lane             | lateral              | undefined        | false     |
  | lane             | lateral              | undefined        | true      |
  | lane             | longitudinal         | undefined        | false     |
  | lane             | longitudinal         | undefined        | true      |
  | lane             | lateral              | shortest         | false     |
  | lane             | lateral              | shortest         | true      |
  | lane             | longitudinal         | shortest         | false     |
  | lane             | longitudinal         | shortest         | true      |

#### RelativeDistanceType

- Enumeration literal `cartesianDistance` deprecated in version 1.1 is **not** supported.

#### RoadNetwork

- Property `UsedArea` is ignored.

#### RouteStrategy

- Enumeration literals `fastest`, `leastIntersections` and `random` are **not** supported.

#### RoutingAction

- Property `RandomRouteAction` created in version 1.3 is **not** supported.

#### ScenarioDefinition

- Property `VariableDeclarations` created in version 1.2 is ignored.
- Property `MonitorDeclarations` created in version 1.3 is ignored.

#### Shape

- Properties `Clothoid` and `Nurbs` are **not** supported.
- Property `ClothoidSpline` created in version 1.3 is **not** supported.

#### SpeedAction

- Specifying `time` or `distance` for `SpeedActionDynamics.dynamicsDimension` is **not** supported.
  - Simulator may lead to an undefined behavior if `time` or `distance` is specified.
- Specifying `cubic` for `SpeedActionDynamics.dynamicsShape` is **not** supported.
  - Simulator may lead to an undefined behavior if `cubic` is specified.

#### SpeedCondition

- Property `direction` is ignored.
  - The simulator behaves as if `direction` is not given.

#### StochasticDistributionType

- Property `LogNormalDistribution` created in version 1.3 is **not** supported.

#### StoryboardElementStateCondition

- [name prefix](https://releases.asam.net/OpenSCENARIO/1.0.0/ASAM_OpenSCENARIO_BS-1-2_User-Guide_V1-0-0.html#:~:text=A%20name%20prefix%20,new%20name%20reference.) in OpenSCENARIO User Guide 3.1.2. is **not** supported.
  - The interpreter uses lexical scope instead. See [Scoping](#Scoping) for more details.

#### Sun

- Property `intensity` deprecated in version 1.2 is still supported.

#### TeleportAction

- Property `Position` of types `RoadPosition`, `RelativeRoadPosition`, `RelativeLanePosition`, `RoutePosition`, `GeoPosition`, and `TrajectoryPosition` are **not** supported.

#### TimeHeadwayCondition

- Properties `coordinateSystem` and `relativeDistanceType` created in version 1.1 is ignored.
- Property `alongRoute` deprecated in version 1.1 is ignored.
- Property `freespace` is ignored.
  - The simulator behaves as if `freespace` is `false`.

#### TransitionDynamics

- Property `followingMode` created in version 1.2 is ignored.

#### TriggeringEntitiesRule

- Enumeration literal `none` is added as TIER IV extension.

#### Vehicle

- Property `role` created in version 1.1 is ignored.
  - The simulator does not take into account `role`.
- Property `mass` is ignored.
  - The simulator behaves as if `mass` is not given.<|MERGE_RESOLUTION|>--- conflicted
+++ resolved
@@ -173,16 +173,7 @@
 
 ##### `RelativeHeadingCondition(<ENTITY-REF>, <LANE-ID>, <S>)`
 
-<<<<<<< HEAD
-| Name                       | Syntax                                                                                                   | Description                                                                                                                                                                                                                                                        |
-|----------------------------|----------------------------------------------------------------------------------------------------------|--------------------------------------------------------------------------------------------------------------------------------------------------------------------------------------------------------------------------------------------------------------------|
-| currentState               | `<ENTITY-REF>.currentState`                                                                              | Returns Autoware's [state](https://github.com/autowarefoundation/autoware_msgs/tree/main/autoware_system_msgs/msg/AutowareState.msg). `<ENTITY-REF>` must be the name of Vehicle with ObjectController's property `isEgo` set to true.                          |
-| currentEmergencyState      | `<ENTITY-REF>.currentEmergencyState`                                                                     | Returns Autoware's [emergency state](https://github.com/tier4/tier4_autoware_msgs/blob/tier4/universe/tier4_external_api_msgs/msg/Emergency.msg). `<ENTITY-REF>` must be the name of Vehicle with ObjectController's property `isEgo` set to true.               |
-| currentTurnIndicatorsState | `<ENTITY-REF>.currentTurnIndicatorsState`                                                                | Returns Autoware's [turn indicators state](https://github.com/autowarefoundation/autoware_msgs/tree/main/autoware_vehicle_msgs/msg/TurnIndicatorsReport.msg). `<ENTITY-REF>` must be the name of Vehicle with ObjectController's property `isEgo` set to true. |
-| RelativeHeadingCondition   | `RelativeHeadingCondition(<ENTITY-REF>)` <br> `RelativeHeadingCondition(<ENTITY-REF>, <LANE-ID>, <S>)`   | Returns the relative angle to the lane heading.                                                                                                                                                                                                                    |
-=======
 Calculates the relative angle between the orientation of `<ENTITY-REF>` and the direction at the position specified by `<S>` on `<LANE-ID>`.
->>>>>>> 18af6776
 
 #### ROS 2 Topic Condition
 
