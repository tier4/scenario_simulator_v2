--- conflicted
+++ resolved
@@ -22,7 +22,6 @@
 
 where `<NAME>` and `<VALUE>` can be set to:
 
-<<<<<<< HEAD
 | Name                                      | Value                                         | Default | Description                                                                                                                                                                                                          |
 | ----------------------------------------- | --------------------------------------------- | :-----: | -------------------------------------------------------------------------------------------------------------------------------------------------------------------------------------------------------------------- |
 | `detectedObjectMissingProbability`        | A `double` type value between `0.0` and `1.0` |  `0.0`  | Do not publish the perception topic with the given probability.                                                                                                                                                      |
@@ -31,15 +30,6 @@
 | `detectionSensorRange`                    | A positive `double` type value                | `300.0` | Specifies the sensor detection range for detected object.                                                                                                                                                            |
 | `isClairvoyant`                           | A `boolean` type value                        | `false` | Specifies whether the detected object is a Clairvoyant. If this parameter is not defined explicitly, the property of `detectionSensorRange` is not reflected and only detected object detected by lidar is published |
 | `randomSeed`                              | A positive `integer` type value               |   `0`   | Specifies the seed value for the random number generator.                                                                                                                                                            |
-=======
-| Name                                      | Value                                         | Default | Description                                                                                                           |
-|-------------------------------------------|-----------------------------------------------|:-------:|-----------------------------------------------------------------------------------------------------------------------|
-| `detectedObjectMissingProbability`        | A `double` type value between `0.0` and `1.0` |  `0.0`  | Do not publish the perception topic with the given probability.                                                       |
-| `detectedObjectPositionStandardDeviation` | A positive `double` type value                |  `0.0`  | Randomize the positions of other vehicles included in the perception topic according to the given standard deviation. |
-| `detectedObjectPublishingDelay`           | A positive `double` type value                |  `0.0`  | Delays the publication of the perception topic by the specified number of seconds.                                    |
-| `pointcloudPublishingDelay`               | A positive `double` type value                |  `0.0`  | Delays the publication of the no_ground pointcloud by the specified number of seconds.                                |
-| `randomSeed`                              | A positive `integer` type value               |   `0`   | Specifies the seed value for the random number generator.                                                             |
->>>>>>> 1ecd0302
 
 These properties are not exclusive. In other words, multiple properties can be
 specified at the same time. However, these properties only take effect for
