# Metrics

Metrics class allows you to check Autoware way of driving is valid or not.

## How it works

```mermaid
graph RL;
  subgraph metric
    inactive
    active
    failure
    success

    inactive --> |Start calculation| active
    active --> failure
    active --> success
  end
  your_application
  API
  your_application --> |Link| API
  API --> |Add metric| inactive
  failure --> |Throw Exception| API
  API --> |Handle Exception| your_application
```

You can add a metric by using the API below,

```C++
api_.addMetric<T>("name of metric", "arguments for metric you want to check" ...);
```

If a metric detects a specification violation, then the metric moves to the Failure lifecycle and throws errors.
Thrown exception should be handled by your application.

## Lifecycle

Each metric has a lifecycle.

```mermaid
stateDiagram
  [*] --> Inactive
  Inactive --> Active
  Active --> Success
  Active --> Failure
  Success --> [*]
  Failure --> [*]
```

### Inactive

In this state, metrics class does not start calculating metrics.
If the activateTrigger function in each metrics class returns true, then the metrics move to the Active state.

### Active

In this state, metrics class calculates metrics and checks the behavior of an entity is good or not.
update function in the metrics class is called in every simulation frame in this state.

### Success

In this state, metrics class does not calculate metrics anymore.

### Failure

In this state, metrics class throws a specification violation error.

## What types of metrics can we use?

If you want to use the metrics class with C++ APIs, all you have to do is call the `API::addMetric` function.

```C++
api_.addMetric<T>("name of metric", "arguments for metric you want to check" ...);
```

### Momentary Stop

Class documentation is [here](https://tier4.github.io/scenario_simulator_v2-docs/package/traffic_simulator/markdown/Classes/classmetrics_1_1MomentaryStopMetric/).
Momentary stop metric enables us to check the target entity can stop in front of the crosswalk and stop line.

### Reaction Time

Class documentation is [here](https://tier4.github.io/scenario_simulator_v2-docs/package/traffic_simulator/markdown/Classes/classmetrics_1_1ReactionTimeMetric/).
Reaction time metric enables us to check the target entity follows the front entity speed.

### Out of range

Class documentation is [here](https://tier4.github.io/scenario_simulator_v2-docs/package/traffic_simulator/markdown/Classes/classmetrics_1_1OutOfRangeMetric/).
<<<<<<< HEAD
Out of range metric enables us to check the velocity, acceleration, jerk of a target entity are in the valid range or not.

### Standstill

Class documentation is [here](https://tier4.github.io/scenario_simulator_v2-docs/package/traffic_simulator/markdown/Classes/classmetrics_1_1StandstillMetric/).
Standstill metric enables us to check an entity is stacked or not.
This metric checks the standstill duration of the target entity overs the allowed standstill duration.

### Collision

Class documentation is [here](https://tier4.github.io/scenario_simulator_v2-docs/package/traffic_simulator/markdown/Classes/classmetrics_1_1CollisionMetric/).
Collision metric checks the target entity is colliding with the other entity or not.
=======
Out of range metric enables us to check the velocity, acceleration, jerk of a target entity are in the valid range or not.
>>>>>>> a81b0038
<|MERGE_RESOLUTION|>--- conflicted
+++ resolved
@@ -86,19 +86,4 @@
 ### Out of range
 
 Class documentation is [here](https://tier4.github.io/scenario_simulator_v2-docs/package/traffic_simulator/markdown/Classes/classmetrics_1_1OutOfRangeMetric/).
-<<<<<<< HEAD
-Out of range metric enables us to check the velocity, acceleration, jerk of a target entity are in the valid range or not.
-
-### Standstill
-
-Class documentation is [here](https://tier4.github.io/scenario_simulator_v2-docs/package/traffic_simulator/markdown/Classes/classmetrics_1_1StandstillMetric/).
-Standstill metric enables us to check an entity is stacked or not.
-This metric checks the standstill duration of the target entity overs the allowed standstill duration.
-
-### Collision
-
-Class documentation is [here](https://tier4.github.io/scenario_simulator_v2-docs/package/traffic_simulator/markdown/Classes/classmetrics_1_1CollisionMetric/).
-Collision metric checks the target entity is colliding with the other entity or not.
-=======
-Out of range metric enables us to check the velocity, acceleration, jerk of a target entity are in the valid range or not.
->>>>>>> a81b0038
+Out of range metric enables us to check the velocity, acceleration, jerk of a target entity are in the valid range or not.