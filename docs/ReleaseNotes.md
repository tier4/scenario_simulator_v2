--- conflicted
+++ resolved
@@ -32,12 +32,8 @@
 | OpenSCENARIO `UserDefinedValueCondition` | Remove the message type package `openscenario_msgs` and moved its contents to an external repository `tier4_autoware_msgs`. | `openscenario_interpreter`              | [#874](https://github.com/tier4/scenario_simulator_v2/pull/874) | [yamacir-kit](https://github.com/yamacir-kit) |
 | Legacy parameter distribution            | Fix `openscenario_utility.convert` to not to generate too long filename.                                                    | `openscenario_utility`                  | [#972](https://github.com/tier4/scenario_simulator_v2/pull/972) | [yamacir-kit](https://github.com/yamacir-kit) |
 | OpenSCENARIO `UserDefinedValueCondition` | Support ADAPI interface for minimum-risk-maneuver state with backward compatibility for legacy emergency state              | `openscenario_interpreter`, `concealer` | [#975](https://github.com/tier4/scenario_simulator_v2/pull/975) | [HansRobo](https://github.com/HansRobo)       |
-<<<<<<< HEAD
+| Port management                          | Change communication between `traffic_simulator` and `simple_sensor_simulator` from multi-port to single-port.              | `simulation_interface`                  | [#981](https://github.com/tier4/scenario_simulator_v2/pull/981) | [dmoszynski](https://github.com/dmoszynski)   |
 | OpenSCENARIO `model3d` in entity object  | Add `model3d` attribute parsing in entity objects.                                                                          | `openscenario_interpreter`              | [#977](https://github.com/tier4/scenario_simulator_v2/pull/977) | [f0reachARR](https://github.com/f0reachARR)   |
-=======
-| Port management                          | Change communication between `traffic_simulator` and `simple_sensor_simulator` from multi-port to single-port.              | `simulation_interface`                  | [#981](https://github.com/tier4/scenario_simulator_v2/pull/981) | [dmoszynski](https://github.com/dmoszynski)   |
->>>>>>> a5c7f43a
-
 ## Version 0.6.7
 
 Major Changes :race_car: :red_car: :blue_car:
