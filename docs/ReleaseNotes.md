--- conflicted
+++ resolved
@@ -16,11 +16,8 @@
 | Feature                                         | Brief summary                                                                      | Category            | Pull request                                                    | Contributor                                   |
 | ----------------------------------------------- | ---------------------------------------------------------------------------------- | ------------------- | --------------------------------------------------------------- | --------------------------------------------- |
 | Change the stop position of the vehicle entity. | Change the stop position of the vehicle entity at the stop line and traffic light. | `traffic_simulator` | [#822](https://github.com/tier4/scenario_simulator_v2/pull/822) | [hakuturu583](https://github.com/hakuturu583) |
-<<<<<<< HEAD
 | Fix trajectory point.                           | Fix trajectory point at the end of the trajectory.                                 | `traffic_simulator` | [#836](https://github.com/tier4/scenario_simulator_v2/pull/836) | [hakuturu583](https://github.com/hakuturu583) |
-=======
 | Fix problems in getting right of way lane.      | Remove self lanelet id from right of way lanelet id.                               | `traffic_simulator` | [#834](https://github.com/tier4/scenario_simulator_v2/pull/834) | [hakuturu583](https://github.com/hakuturu583) |
->>>>>>> 26b491a6
 
 Minor Tweaks :oncoming_police_car:
 
