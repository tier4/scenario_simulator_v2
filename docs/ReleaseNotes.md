--- conflicted
+++ resolved
@@ -15,16 +15,10 @@
 
 Minor Tweaks :oncoming_police_car:
 
-<<<<<<< HEAD
 | Feature                                  | Brief summary                                                                                                                         | Category                   | Pull request                                                    | Contributor                                   |
 | ---------------------------------------- | ------------------------------------------------------------------------------------------------------------------------------------- | -------------------------- | --------------------------------------------------------------- | --------------------------------------------- |
+| Revert `topic_status_checker`            | Delete `topic_status_checker` package.                                                                                                | `common`                   | [#921](https://github.com/tier4/scenario_simulator_v2/pull/921) | [HansRobo](https://github.com/HansRobo)       |
 | OpenSCENARIO `UserDefinedValueCondition` | Remove the message type package `openscenario_msgs` and moved its contents to a new external repository `scenario_simulator_v2_msgs`. | `openscenario_interpreter` | [#874](https://github.com/tier4/scenario_simulator_v2/pull/874) | [yamacir-kit](https://github.com/yamacir-kit) |
-=======
-| Feature                       | Brief summary                         | Category | Pull request                                                    | Contributor                             |
-|-------------------------------|---------------------------------------|----------|-----------------------------------------------------------------|-----------------------------------------|
-| Revert `topic_status_checker` | Delete `topic_status_checker` package | `common` | [#921](https://github.com/tier4/scenario_simulator_v2/pull/921) | [HansRobo](https://github.com/HansRobo) |
-
->>>>>>> 7526069b
 
 ## Version 0.6.7
 
