# Release Notes

## Difference between the latest release and master

Major Changes :race_car: :red_car: :blue_car:

| Feature                                            | Brief summary                                                                                                                                                                                          | Category                   | Pull request                                                    | Contributor                                   |
|----------------------------------------------------|--------------------------------------------------------------------------------------------------------------------------------------------------------------------------------------------------------|----------------------------|-----------------------------------------------------------------|-----------------------------------------------|
| Jerk simulation and planning                       | Start supporting jerk simulation and enable limit jerk while effecting API::requestSpeedChange function.                                                                                               | `traffic_simulator`        | [#909](https://github.com/tier4/scenario_simulator_v2/pull/909) | [hakuturu583](https://github.com/hakuturu583) |
| OpenSCENARIO 1.2 `SpeedProfileAction`              | OpenSCENARIO 1.2 `SpeedProfileAction` is now officially supported.                                                                                                                                     | `openscenario_interpreter` | [#928](https://github.com/tier4/scenario_simulator_v2/pull/928) | [yamacir-kit](https://github.com/yamacir-kit) |
| Randomization of the positions of detected objects | By setting `detectedObjectPositionStandardDeviation` to `ObjectController.Controller.Properties.Property`, it is now possible to add noise to the position of other entities that Autoware recognizes. | `openscenario_interpreter` | [#937](https://github.com/tier4/scenario_simulator_v2/pull/937) | [yamacir-kit](https://github.com/yamacir-kit) |
| Add API::getLateralDistance function               | Enable getting lateral distance via API class.                                                                                                                                                         | `traffic_simulator`        | [#945](https://github.com/tier4/scenario_simulator_v2/pull/945) | [hakuturu583](https://github.com/hakuturu583) |


Bug Fixes:bug:

<<<<<<< HEAD
| Feature           | Brief summary                                                                          | Category            | Pull request                                                    | Contributor                             |
|-------------------|----------------------------------------------------------------------------------------|---------------------|-----------------------------------------------------------------|-----------------------------------------|
| Fix vehicle_model | Import bug fixes from simple_planning_simulator in autoware.universe for vehicle_model | `traffic_simulator` | [#936](https://github.com/tier4/scenario_simulator_v2/pull/936) | [HansRobo](https://github.com/HansRobo) |
=======
|      Feature      |             Brief summary              |                  Category                   |                          Pull request                           |                  Contributor                  |
| ----------------- | -------------------------------------- | ------------------------------------------- | --------------------------------------------------------------- | --------------------------------------------- |
| Fix stop behavior | Update NPC behavior and avoid overrun. | `traffic_simulator`, `behavior_tree_plugin` | [#946](https://github.com/tier4/scenario_simulator_v2/pull/946) | [hakuturu583](https://github.com/hakuturu583) |
>>>>>>> 1bbe6e1a

Minor Tweaks :oncoming_police_car:

| Feature                       | Brief summary                         | Category | Pull request                                                    | Contributor                             |
|-------------------------------|---------------------------------------|----------|-----------------------------------------------------------------|-----------------------------------------|
| Revert `topic_status_checker` | Delete `topic_status_checker` package | `common` | [#921](https://github.com/tier4/scenario_simulator_v2/pull/921) | [HansRobo](https://github.com/HansRobo) |


## Version 0.6.7

Major Changes :race_car: :red_car: :blue_car:

| Feature                                        | Brief summary                                                                                                                                                     | Category                                                     | Pull request                                                    | Contributor                                                                                  |
|------------------------------------------------|-------------------------------------------------------------------------------------------------------------------------------------------------------------------|--------------------------------------------------------------|-----------------------------------------------------------------|----------------------------------------------------------------------------------------------|
| Engagement                                     | Changed time management to send engage as soon as autoware state transitions to `WAITING_FOR_ENGAGE` and start simulation as soon as it transitions to `DRIVING`. | `traffic_simulator`, `concealer`, `openscenario_interpreter` | [#823](https://github.com/tier4/scenario_simulator_v2/pull/823) | [hakuturu583](https://github.com/hakuturu583), [yamacir-kit](https://github.com/yamacir-kit) |
| Publication of Acceleration                    | Updated concealer to publish acceleration information for Autoware.                                                                                               | `concealer`                                                  | [#875](https://github.com/tier4/scenario_simulator_v2/pull/875) | [yamacir-kit](https://github.com/yamacir-kit)                                                |
| OpenSCENARIO 1.2 `SpeedProfileAction`          | Added experimental support for some features of `SpeedProfileAction`.                                                                                             | `openscenario_interpreter`                                   | [#898](https://github.com/tier4/scenario_simulator_v2/pull/898) | [yamacir-kit](https://github.com/yamacir-kit)                                                |
| Enable requestSpeedChange with time constraint | Start supporting `API::requestSpeedChange` function with time constraint. this feature only supports `continuous = false`.                                        | `traffic_simulator`                                          | [#901](https://github.com/tier4/scenario_simulator_v2/pull/901) | [hakuturu583](https://github.com/hakuturu583)                                                |
| OpenSCENARIO 1.2 `DynamicConstraints`          | Added message type `DynamicConstraints` corresponding to OpenSCENARIO 1.2 `DynamicConstraints` to `traffic_simulator_msg`.                                        | `traffic_simulator`                                          | [#900](https://github.com/tier4/scenario_simulator_v2/pull/900) | [yamacir-kit](https://github.com/yamacir-kit)                                                |

Bug Fixes:bug:

| Feature                       | Brief summary                                                                                                          | Category                   | Pull request                                                    | Contributor                                   |
|-------------------------------|------------------------------------------------------------------------------------------------------------------------|----------------------------|-----------------------------------------------------------------|-----------------------------------------------|
| Interpreter state transition  | Fixed a problem with error handling and state transition when an error occurred in the activation phase of simulation. | `openscenario_interpreter` | [#881](https://github.com/tier4/scenario_simulator_v2/pull/881) | [yamacir-kit](https://github.com/yamacir-kit) |
| Correct bounding box position | Fixed bounding box shifting on Rviz                                                                                    | `simple_sensor_simulator`  | [#888](https://github.com/tier4/scenario_simulator_v2/pull/888) | [shouth](https://github.com/shouth)           |

Minor Tweaks :oncoming_police_car:

| Feature                                    | Brief summary                                                                                              | Category                  | Pull request                                                    | Contributor                                   |
|--------------------------------------------|------------------------------------------------------------------------------------------------------------|---------------------------|-----------------------------------------------------------------|-----------------------------------------------|
| `lanelet2_extension_psim`                  | Remove `external/lanelet2_extension_psim` and add dependency to `lanelet2_extension` in `autoware_common`. | `external`                | [#863](https://github.com/tier4/scenario_simulator_v2/pull/863) | [HansRobo](https://github.com/HansRobo)       |
| Improve `OccupancyGridSensor`              | Improve performance of occupancy grid generation by changing internal data structure.                      | `simple_sensor_simulator` | [#866](https://github.com/tier4/scenario_simulator_v2/pull/866) | [shouth](https://github.com/shouth)           |
| `traffic_simulator`'s API `spawn`          | Changed the `spawn` API to require the initial coordinates of the entity.                                  | `traffic_simulator`       | [#896](https://github.com/tier4/scenario_simulator_v2/pull/896) | [yamacir-kit](https://github.com/yamacir-kit) |
| `traffic_simulator`'s distance calculation | Update the `traffic_simulator` distance measurement API to remove the default range limit of 100m maximum. | `traffic_simulator`       | [#908](https://github.com/tier4/scenario_simulator_v2/pull/908) | [yamacir-kit](https://github.com/yamacir-kit) |
| `topic_status_checker`                     | Add `topic_status_checker` package to check node state from outside via topic status                       | `common`                  | [#912](https://github.com/tier4/scenario_simulator_v2/pull/912) | [HansRobo](https://github.com/HansRobo)       |

## Version 0.6.6

Major Changes :race_car: :red_car: :blue_car:

| Feature                                                           | Brief summary                                                                                        | Category                   | Pull request                                                    | Contributor                                   |
|-------------------------------------------------------------------|------------------------------------------------------------------------------------------------------|----------------------------|-----------------------------------------------------------------|-----------------------------------------------|
| Add `API::getRelativePose()` argument for function                | Add `API::getRelativePose()` argument for getting relative distance between lanelet pose and entity. | `traffic_simulator`        | [#809](https://github.com/tier4/scenario_simulator_v2/pull/809) | [hakuturu583](https://github.com/hakuturu583) |
| RTC (Request to Cooperate)                                        | Experimental support for automatic approval of requests to cooperate from Autoware.Universe.         | `concealer`                | [#818](https://github.com/tier4/scenario_simulator_v2/pull/818) | [yamacir-kit](https://github.com/yamacir-kit) |
| Experimental UserDefinedValueCondition `RelativeHeadingCondition` | Update `UserDefinedValueCondition` to support new experimental condition `RelativeHeadingCondition`. | `openscenario_interpreter` | [#830](https://github.com/tier4/scenario_simulator_v2/pull/830) | [yamacir-kit](https://github.com/yamacir-kit) |
| OpenSCENARIO `ValueConstraint`, `ValueConstraintGroup`            | Add support for `ValueConstraint` and `ValueConstraintGroup`.                                        | `openscenario_interpreter` | [#847](https://github.com/tier4/scenario_simulator_v2/pull/847) | [HansRobo](https://github.com/HansRobo)       |
| Add `API::getTraveledDistance()`                                  | Add `API::getTraveledDistance()` to obtain how far an entity traveled, and remove `TraveledDistanceMetric`.                                | `traffic_simulator`        | [#858](https://github.com/tier4/scenario_simulator_v2/pull/858) | [hakuturu583](https://github.com/hakuturu583), [shouth](https://github.com/shouth)       |

| Improve ego lane matching logic                                   | Retry matching to lanelet without using route information from Autoware.                             | `traffic_simulator`        | [#864](https://github.com/tier4/scenario_simulator_v2/pull/864) | [hakuturu583](https://github.com/hakuturu583) |

Bug Fixes:bug:

| Feature                                         | Brief summary                                                                                                                                                           | Category            | Pull request                                                    | Contributor                                   |
|-------------------------------------------------|-------------------------------------------------------------------------------------------------------------------------------------------------------------------------|---------------------|-----------------------------------------------------------------|-----------------------------------------------|
| Change the stop position of the vehicle entity. | Change the stop position of the vehicle entity at the stop line and traffic light.                                                                                      | `traffic_simulator` | [#822](https://github.com/tier4/scenario_simulator_v2/pull/822) | [hakuturu583](https://github.com/hakuturu583) |
| Fix trajectory point.                           | Fix trajectory point at the end of the trajectory.                                                                                                                      | `traffic_simulator` | [#836](https://github.com/tier4/scenario_simulator_v2/pull/836) | [hakuturu583](https://github.com/hakuturu583) |
| Fix problems in getting right of way lane.      | Remove self lanelet id from right of way lanelet id.                                                                                                                    | `traffic_simulator` | [#834](https://github.com/tier4/scenario_simulator_v2/pull/834) | [hakuturu583](https://github.com/hakuturu583) |
| RTC (Request to Cooperate)                      | Changed to execute the service call in an independent thread to fix the problem that the main thread is stopped for about 1 second due to the query to the RTC service. | `concealer`         | [#841](https://github.com/tier4/scenario_simulator_v2/pull/841) | [yamacir-kit](https://github.com/yamacir-kit) |

Minor Tweaks :oncoming_police_car:

| Feature                        | Brief summary                                                                                                                                           | Category                   | Pull request                                                                                                                     | Contributor                                                                                    |  |
|--------------------------------|---------------------------------------------------------------------------------------------------------------------------------------------------------|----------------------------|----------------------------------------------------------------------------------------------------------------------------------|------------------------------------------------------------------------------------------------|--|
| OpenSCENARIO simulator core    | Changed to treat `traffic_simulator` as "Simulator Core" based on OpenSCENARIO standard Basic architecture components.                                  | `openscenario_interpreter` | [#783](https://github.com/tier4/scenario_simulator_v2/pull/783)                                                                  | [yamacir-kit](https://github.com/yamacir-kit)                                                  |  |
| Option `--record`              | Exclude a too large topic `/planning/scenario_planning/lane_driving/behavior_planning/behavior_velocity_planner/debug/intersection` from bag recording. | `openscenario_interpreter` | [#829](https://github.com/tier4/scenario_simulator_v2/pull/829)                                                                  | [yamacir-kit](https://github.com/yamacir-kit)                                                  |  |
| Move to github docker registry | Move from dockerhub to github docker registry.                                                                                                          | `docker`                   | [#843](https://github.com/tier4/scenario_simulator_v2/pull/843), [#844](https://github.com/tier4/scenario_simulator_v2/pull/844) | [hakuturu583](https://github.com/hakuturu583), [kenji-miyake](https://github.com/kenji-miyake) |  |
| Update `lanelet2_extension`    | Copy `lanelet2_extension` of Autoware.Universe 0.3.7 as `lanelet2_extension_psim`.                                                                      | `lanelet2_extension`       | [#850](https://github.com/tier4/scenario_simulator_v2/pull/850)                                                                  | [yamacir-kit](https://github.com/yamacir-kit)                                                  |  |
| Remove trivial metrics         | Remove `StandstillMetric` and `CollisionMetric`.                                                                                                        | `traffic_simulator`        | [#854](https://github.com/tier4/scenario_simulator_v2/pull/854)                                                                  | [shouth](https://github.com/shouth)                                                            |  |

## Version 0.6.5

Major Changes :race_car: :red_car: :blue_car:

| Feature                                      | Brief summary                                                                                                | Category                   | Pull request                                                    | Contributor                                   |
|----------------------------------------------|--------------------------------------------------------------------------------------------------------------|----------------------------|-----------------------------------------------------------------|-----------------------------------------------|
| OpenSCENARIO `UserDefinedValueCondition`     | Add condition to determine the state of the turn indicators. (unique to Autoware.Universe)                   | `openscenario_interpreter` | [#777](https://github.com/tier4/scenario_simulator_v2/pull/777) | [HansRobo](https://github.com/HansRobo)       |
| OpenSCENARIO `UserDefinedValueCondition`     | Add condition to determine the emergency state of the Autoware.Universe.                                     | `openscenario_interpreter` | [#760](https://github.com/tier4/scenario_simulator_v2/pull/760) | [HansRobo](https://github.com/HansRobo)       |
| OpenSCENARIO `Storyboard`                    | The state transition of StoryboardElement no longer consumes simulation time.                                | `openscenario_interpreter` | [#758](https://github.com/tier4/scenario_simulator_v2/pull/740) | [yamacir-kit](https://github.com/yamacir-kit) |
| `EgoEntity`'s Simulation model               | Fixed EgoEntity's simulation model to properly set gear information.                                         | `traffic_simulator`        | [#792](https://github.com/tier4/scenario_simulator_v2/pull/792) | [yamacir-kit](https://github.com/yamacir-kit) |
| OpenSCENARIO `Event`                         | Allows the omission of Event.StartTrigger. if it is omitted, interpreter uses one which always returns True. | `openscenario_interpreter` | [#774](https://github.com/tier4/scenario_simulator_v2/pull/774) | [HansRobo](https://github.com/HansRobo)       |
| Add `OccupancyGridSensor`                    | Add `OccupancyGridSensor` for publishing nav_msgs/msg/OccupancyGrid to the Autoware.                         | `simple_sensor_simulator`  | [#795](https://github.com/tier4/scenario_simulator_v2/pull/797) | [hakuturu583](https://github.com/hakuturu583) |
| Add `API::getDistanceToLaneBound()` function | Add `API::getDistanceToLaneBound()` function for getting distance from entity polygon to lane boundary.      | `traffic_simulator`        | [#795](https://github.com/tier4/scenario_simulator_v2/pull/807) | [hakuturu583](https://github.com/hakuturu583) |
| Support Humble distribution                  | Support new ROS 2 LTS distribution, Humble Hawksbill.                                                        |                            | [#792](https://github.com/tier4/scenario_simulator_v2/pull/793) | [wep21](https://github.com/wep21)             |

Bug Fixes:bug:

| Feature                                    | Brief summary                                                                                         | Category                   | Pull request                                                    | Contributor                                   |
|--------------------------------------------|-------------------------------------------------------------------------------------------------------|----------------------------|-----------------------------------------------------------------|-----------------------------------------------|
| Fix termination processing                 | Properly terminate the interpreter when the Autoware process exits abnormally                         | `openscenario_interpreter` | [#750](https://github.com/tier4/scenario_simulator_v2/pull/750) | [kyabe2718](https://github.com/kyabe2718)     |
| Fix collision2D function in `HermiteCurve` | Previous algorithm was failed to check collision when the line is almost parallel to the x and y axis | `traffic_simulator`        | [#795](https://github.com/tier4/scenario_simulator_v2/pull/795) | [hakuturu583](https://github.com/hakuturu583) |

Minor Tweaks :oncoming_police_car:

| Feature                          | Brief summary                                                                                                                                                                   | Category            | Pull request                                                    | Contributor                                                                             |
|----------------------------------|---------------------------------------------------------------------------------------------------------------------------------------------------------------------------------|---------------------|-----------------------------------------------------------------|-----------------------------------------------------------------------------------------|
| Accessor to the class `Autoware` | A new member function `asAutoware` has been added to access the class `Autoware`, and instead the member functions specific to `EgoEntity` have been removed from `EntityBase`. | `traffic_simulator` | [#796](https://github.com/tier4/scenario_simulator_v2/pull/796) | [yamacir-kit](https://github.com/yamacir-kit)                                           |
| Autoware API                     | Changed the engagement service to Autoware from `/api/autoware/set/engage` to `/api/external/set/engage`.                                                                       | `concealer`         | [#804](https://github.com/tier4/scenario_simulator_v2/pull/804) | [yn-mrse](https://github.com/yn-mrse) and [yamacir-kit](https://github.com/yamacir-kit) |

## Version 0.6.4

Major Changes :race_car: :red_car: :blue_car:

| Feature                                       | Brief summary                                                                                                                                                            | Category                                                          | Pull request                                                    | Contributor                                   |
|-----------------------------------------------|--------------------------------------------------------------------------------------------------------------------------------------------------------------------------|-------------------------------------------------------------------|-----------------------------------------------------------------|-----------------------------------------------|
| Entity label publisher                        | Enable specify and publish NPC semantic information such as `MOTORCYCLE`, `TRUCK`, `BUS`.                                                                                | `traffic_simulator`                                               | [#726](https://github.com/tier4/scenario_simulator_v2/pull/726) | [hakuturu583](https://github.com/hakuturu583) |
| ROS2 Launch XML-like substitution syntax      | Add new substitution syntax `$(ros2 <argument>...)`.                                                                                                                     | `openscenario_interpreter`                                        | [#727](https://github.com/tier4/scenario_simulator_v2/pull/727) | [yamacir-kit](https://github.com/yamacir-kit) |
| `Filter by range` option                      | Add `filter by range` option for detection sensor. If false, simulate detection result by lidar detection. If true, simulate detection result by range.                  | `traffic_simulator`                                               | [#729](https://github.com/tier4/scenario_simulator_v2/pull/729) | [hakuturu583](https://github.com/hakuturu583) |
| Optimization of the trajectory calculation    | Hermite curve optimization, entities' trajectories calculated only when route changes                                                                                    | `traffic_simulator`, `behavior_tree_plugin`                       | [#708](https://github.com/tier4/scenario_simulator_v2/pull/708) | [danielm1405](https://github.com/danielm1405) |
| OpenSCENARIO `Controller.Properties.Property` | Support new controller property `isClairvoyant`.                                                                                                                         | `openscenario_interpreter`                                        | [#735](https://github.com/tier4/scenario_simulator_v2/pull/735) | [yamacir-kit](https://github.com/yamacir-kit) |
| Lane matching improvement for EgoEntity       | Subscribe route information from Autoware (topic : `/planning/scenario_planning/lane_driving/behavior_planning/path_with_lane_id`) and try matching to on route lanelet. | `traffic_simulator`                                               | [#733](https://github.com/tier4/scenario_simulator_v2/pull/733) | [hakuturu583](https://github.com/hakuturu583) |
| ZMQ client can connect through the network    | Add `"simulator_host"` argument to define the address of the simulator host that ZMQ tries to connect to                                                                 | `simulation_interface`, `traffic_simulator`, `random_test_runner` | [#690](https://github.com/tier4/scenario_simulator_v2/pull/690) | [danielm1405](https://github.com/danielm1405) |
| Traffic signals                               | Support for multiple simultaneous lights at traffic signals and addition of color information to arrow signals.                                                          | `openscenario_interpreter`, `traffic_simulator`                   | [#740](https://github.com/tier4/scenario_simulator_v2/pull/740) | [yamacir-kit](https://github.com/yamacir-kit) |
| Reset acceleration after speed was changed    | reset acceleration and deceleration only while speed change was enabled.                                                                                                 | `traffic_simulator`                                               | [#752](https://github.com/tier4/scenario_simulator_v2/pull/752) | [hakuturu583](https://github.com/hakuturu583) |
| Traffic signals                               | Thereafter, a Lanelet ID that can be interpreted as either a relation ID or a way ID is treated as a relation ID.                                                        | `traffic_simulator`                                               | [#759](https://github.com/tier4/scenario_simulator_v2/pull/740) | [yamacir-kit](https://github.com/yamacir-kit) |
| Optimization of the trajectory calculation    | Calculate a segment of trajectory spline instead of recalculating it from scratch                                                                                        | `traffic_simulator`, `behavior_tree_plugin`                       | [#710](https://github.com/tier4/scenario_simulator_v2/pull/710) | [danielm1405](https://github.com/danielm1405) |

Bug Fixes:bug:

| Feature                                | Brief summary                                                                       | Category                   | Pull request                                                    | Contributor                                   |
|----------------------------------------|-------------------------------------------------------------------------------------|----------------------------|-----------------------------------------------------------------|-----------------------------------------------|
| OpenSCENARIO `Storyboard.Init.Actions` | Fix `Init.Actions.GlobalAction` and `Init.Actions.UserDefinedAction` to work.       | `openscenario_interpreter` | [#734](https://github.com/tier4/scenario_simulator_v2/pull/734) | [yamacir-kit](https://github.com/yamacir-kit) |
| Fix waypoint height                    | Height of the NPC waypoint was 0. Get waypoint height from center point of lanelet. | `traffic_simulator`        | [#718](https://github.com/tier4/scenario_simulator_v2/pull/718) | [hakuturu583](https://github.com/hakuturu583) |
| Fix calculateStopDistance function     | While calculating stop distance, deceleration was always 5.                         | `behavior_tree_plugin`     | [#747](https://github.com/tier4/scenario_simulator_v2/pull/747) | [hakuturu583](https://github.com/hakuturu583) |

Minor Tweaks :oncoming_police_car:

| Feature                   | Brief summary                                                                     | Category                   | Pull request                                                    | Contributor                                   |
|---------------------------|-----------------------------------------------------------------------------------|----------------------------|-----------------------------------------------------------------|-----------------------------------------------|
| OpenSCENARIO `Storyboard` | Update interpreter's main loop to not to stop even if `Storyboard` was completed. | `openscenario_interpreter` | [#720](https://github.com/tier4/scenario_simulator_v2/pull/720) | [yamacir-kit](https://github.com/yamacir-kit) |

## Version 0.6.3
- Speed up metrics manger class in order to reduce frame-rate dropping problem. ([pull request](https://github.com/tier4/scenario_simulator_v2/pull/680))
- Fix problem in warping NPCs spawned in world coordinate. ([pull request](https://github.com/tier4/scenario_simulator_v2/pull/686))
- End of support for ROS2 Foxy and Autoware.Auto ([pull request](https://github.com/tier4/scenario_simulator_v2/pull/696)).
- Fix problem in ideal steer acc geared dynamics model. Vehicle was pulled back very slowly even if the vehicle is stopped. ([pull request](https://github.com/tier4/scenario_simulator_v2/pull/698))
- Fix problem in getFrontEntityName function, consider yaw difference while stopping at crossing entity. ([pull request](https://github.com/tier4/scenario_simulator_v2/pull/703))
- Fix problem in delay steer acc geared dynamics model. Vehicle was pulled back very slowly even if the vehicle is stopped. ([pull request](https://github.com/tier4/scenario_simulator_v2/pull/707))
- Start considering offset in collision detection in crossing entity. ([pull request](https://github.com/tier4/scenario_simulator_v2/pull/709))
- Fix waypoint height, the height of each waypoint was zero. ([pull request](https://github.com/tier4/scenario_simulator_v2/pull/718))

## Version 0.6.2
- Start supporting linear trajectory shape while changing lane. ([pull request](https://github.com/tier4/scenario_simulator_v2/pull/661))
- Fix context panel to display simulation time. (Contribution by [Utaro-M](https://github.com/Utaro-M)).
- Support new vehicle_model_type `DELAY_STEER_VEL` ([pull request](https://github.com/tier4/scenario_simulator_v2/pull/660)).
- Add lateral velocity and time constraint. ([pull request](https://github.com/tier4/scenario_simulator_v2/pull/664)).
- Update syntax `SpeedAction` to use `API::requestSpeedChange` ([pull request](https://github.com/tier4/scenario_simulator_v2/pull/665)).
- Enable control multiple traffic lights by relation ID from lanelet2 map. ([pull request](https://github.com/tier4/scenario_simulator_v2/pull/667)).
- Start supporting requestSpeedChange API in pedestrian. ([pull request](https://github.com/tier4/scenario_simulator_v2/pull/670)).
- Update syntax `LaneChangeAction` to use `API::requestLaneChange` ([pull request](https://github.com/tier4/scenario_simulator_v2/pull/668)).
- Fix logic in calculating lane change trajectory shape. ([pull request](https://github.com/tier4/scenario_simulator_v2/pull/671)).

## Version 0.6.1
- Add API::requestSpeedChange function. ([link](https://github.com/tier4/scenario_simulator_v2/pull/618))
- Fix syntax `Controller` to not to overwrite `traffic_simulator`'s `DriverModel` ([pull request](https://github.com/tier4/scenario_simulator_v2/pull/649)).
- Update simulation models ([pull request](https://github.com/tier4/scenario_simulator_v2/pull/652)).
- Enable request relative speed change. ([link](https://github.com/tier4/scenario_simulator_v2/pull/654))

## Version 0.6.0
- Start supporting Autoware.Universe. ([link](https://github.com/tier4/scenario_simulator_v2/pull/614))

## Version 0.5.8
- Remove newton methods in getSValue function. ([link](https://github.com/tier4/scenario_simulator_v2/pull/612))
- Set withLaneChange parameter as false. ([link](https://github.com/tier4/scenario_simulator_v2/pull/618))
- Change traffic light topic name to "/perception/traffic_light_recognition/traffic_light_states" ([link](https://github.com/tier4/scenario_simulator_v2/pull/621))
- Remove hard coded parameters in behavior tree plugin and use acceleration and deceleration value in traffic_simulator_msgs/msg/DriverModel. ([link](https://github.com/tier4/scenario_simulator_v2/pull/624))
- Enable build with foxy latest version of behavior_tree_cpp_v3. ([link](https://github.com/tier4/scenario_simulator_v2/pull/625))
- Add API::getDriverModel function. ([link](https://github.com/tier4/scenario_simulator_v2/pull/626))
- Add Random test runner. [Link](https://github.com/tier4/scenario_simulator_v2/pull/619) (Contribution by [Robotec.ai](https://robotec.ai/)).
- Support new Autoware architecture `Universe` ([pull request](https://github.com/tier4/scenario_simulator_v2/pull/614)).

## Version 0.5.7
- Fix problem in getNormalVector function. (Contribution by [Utaro-M](https://github.com/Utaro-M)).

## Version 0.5.6
- Fix context panel to display conditions' status. (Contribution by [Utaro-M](https://github.com/Utaro-M)).
- Add NPC Behavior Plugin and Behavior-Tree Plugin for Vehicle and Pedestrian. ([link](https://github.com/tier4/scenario_simulator_v2/pull/566))
- Rename package `openscenario_msgs` to `traffic_simulator_msgs`
- Start supporting galactic environment with Docker. ([link](https://github.com/tier4/scenario_simulator_v2/pull/576))
- Update `UserDefinedValueCondition` to subscribe ROS2 topic if path-like name given ([pull request](https://github.com/tier4/scenario_simulator_v2/pull/567)).
- Add new package `openscenario_msgs` ([pull request](https://github.com/tier4/scenario_simulator_v2/pull/567)).
- Add getNearbyLaneletIds and filterLaneletIds function in HdMapUtils class. ([pull request](https://github.com/tier4/scenario_simulator_v2/pull/585))
- Fix calculating way of longitudinal distance. If forward distance and backward distance was calculated, choose smaller one. ([pull request](https://github.com/tier4/scenario_simulator_v2/pull/586))

## Version 0.5.5
- Fix syntax `ReachPositionCondition` to not to use `API::reachPosition` ([pull request](https://github.com/tier4/scenario_simulator_v2/pull/561)).

## Version 0.5.4
- Revert [PR #544](https://github.com/tier4/scenario_simulator_v2/pull/544) ([link](https://github.com/tier4/scenario_simulator_v2/pull/557))
- Add context panel to display conditions' status. (Contribution by [Utaro-M](https://github.com/Utaro-M)).
- Add TIER IV extension `conditionEdge="sticky"` to `OpenSCENARIO-1.1.xsd` ([pull request](https://github.com/tier4/scenario_simulator_v2/pull/553)).
- Add new Controller's Property `maxSpeed` to set explicitly upper bound speed to Autoware ([pull request](https://github.com/tier4/scenario_simulator_v2/pull/554)).

## Version 0.5.3
- Fix setStatus function in EgoEntity class. ([link](https://github.com/tier4/scenario_simulator_v2/pull/549))

## Version 0.5.2
- Remove entity status which is empty. ([link](https://github.com/tier4/scenario_simulator_v2/pull/544)).
- Update syntaxes of `openscenario_interpreter` to be compiled separately ([link](https://github.com/tier4/scenario_simulator_v2/pull/532)).

## Version 0.5.1
- Support OpenSCENARIO 1.1 `AddEntityAction` ([link](https://github.com/tier4/scenario_simulator_v2/pull/506)).
- Add StandStillMetric. [Link](https://github.com/tier4/scenario_simulator_v2/pull/520)
- Add CollisionMetric. [Link](https://github.com/tier4/scenario_simulator_v2/pull/521)
- Support OpenSCENARIO 1.1 `RelativeDistanceCondition` ([link](https://github.com/tier4/scenario_simulator_v2/pull/519)).
- Fixed Action to not cause side effects during `startTransition` ([link](https://github.com/tier4/scenario_simulator_v2/pull/522)).
- Fixed log directory cleaning behavior, cleaning all files and directories under log directory without deleting itself. ([link](https://github.com/tier4/scenario_simulator_v2/pull/527)).
- Support new `CustomCommandAction` type `FaultInjectionAction` for ArchitectureProposal ([link](https://github.com/tier4/scenario_simulator_v2/pull/491))
- Enable run cpp_mock_test with colcon test (with -DWITH_INTEGRATION_TEST=ON) ([link](https://github.com/tier4/scenario_simulator_v2/pull/529))
- Support OpenSCENARIO 1.1 `DistanceCondition` ([link](https://github.com/tier4/scenario_simulator_v2/pull/533)).
- Fix problems in getLongitudinalDistance function when the target entity does not match to the lane. ([link](https://github.com/tier4/scenario_simulator_v2/pull/536)).

## Version 0.5.0
- Add arrow markers to visualize goal poses of entities. (Contribution by [Utaro-M](https://github.com/Utaro-M)).
- Fix problems in setting entity names in proto message. [Link](https://github.com/tier4/scenario_simulator_v2/pull/481) (Contribution by [Robotec.ai](https://robotec.ai/)).
- Fix problems in never hit line. [Link](https://github.com/tier4/scenario_simulator_v2/pull/480) (Contribution by [Robotec.ai](https://robotec.ai/)).
- Start support getting longitudinal distance to the behind entity in API::getLongitudinalDistance function. [Link](https://github.com/tier4/scenario_simulator_v2/pull/486)
- Fix problems in update/getPhaseDuration function in traffic light class. [Link](https://github.com/tier4/scenario_simulator_v2/pull/492)
- Update dependency for message types of Autoware to reference `AutowareArchitectureProposal_msgs` instead of `AutowareArchitectureProposal.iv`.
- Add to the AutowareArchitectureProposal_api_msgs to the .repos file. [Link](https://github.com/tier4/scenario_simulator_v2/pull/496)
- Fix rotation calculation in toMapPose function. [Link](https://github.com/tier4/scenario_simulator_v2/pull/500)
- Simplify logics in bool API::spawn(const bool is_ego, const std::string & name, const openscenario_msgs::msg::VehicleParameters & params) [Link](https://github.com/tier4/scenario_simulator_v2/pull/486) (Contribution by [Robotec.ai](https://robotec.ai/)).
- Fix lane coordinate calculation logic for pedestrian in walk straight action. [Link](https://github.com/tier4/scenario_simulator_v2/pull/507)

## Version 0.4.5
- [Release Page](https://github.com/tier4/scenario_simulator_v2/releases/0.4.5) on GitHub :fa-github:
- Add `move_backward` scenario. [Link](https://github.com/tier4/scenario_simulator_v2/pull/461)
- Fix problems in `CppScenarioNode::start()` function, `onInitialize()` function was called before starting simulation (Contribution by [Robotec.ai](https://robotec.ai/)).
- Fix problems in initializing `current_time` value in entity manager class (Contribution by [Robotec.ai](https://robotec.ai/)).
- Supports the option (--architecture-type) to select between AutowareArchitectureProposal and Autoware.Auto (Contribution by [Robotec.ai](https://robotec.ai/)).
- Fix problems in HdMap::toMapPose function, offset distance was calculated from tangent vector. [Link](https://github.com/tier4/scenario_simulator_v2/pull/476)
- Support new options `initialize_duration:=<int>`, `launch_autoware:=<boolean>` and `record:=<boolean>`.

## Version 0.4.4
- [Release Page](https://github.com/tier4/scenario_simulator_v2/releases/0.4.4) on GitHub :fa-github:
- Add a new metrics module which detects vel, acc and jerk out of range (Contribution by [kyabe2718](https://github.com/kyabe2718)).
- Fix phase control feature in traffic light manager class. [Link](https://github.com/tier4/scenario_simulator_v2/pull/450)
- Fix problems in crossing entity on crosswalk. [link](https://github.com/tier4/scenario_simulator_v2/pull/452)

## Version 0.4.3
- [Release Page](https://github.com/tier4/scenario_simulator_v2/releases/0.4.3) on GitHub :fa-github:
- Checking collision between crosswalk and waypoints in lane coordinate.
- Remove division in checking collision function in order to avoid zero-division.
- Enables vehicle entity yield to merging entity. See also [this video](https://user-images.githubusercontent.com/10348912/128287863-8a2db025-d1af-4e54-b5a3-08e5d2e168e4.mp4).
- Simplify the contents of the scenario test result file `result.junit.xml`.

## Version 0.4.2
- [Release Page](https://github.com/tier4/scenario_simulator_v2/releases/0.4.2) on GitHub :fa-github:
- Fix problems in coordinate conversion from world to lane in pedestrian entity.
- Adding `include_crosswalk` option to the HdMapUtils::getClosestLaneletId() and HdMapUtils::toLaneletPose()

## Version 0.4.1
- [Release Page](https://github.com/tier4/scenario_simulator_v2/releases/0.4.1) on GitHub :fa-github:
- Fix problem in follow front entity action, velocity planner was ignored requested target speed.

## Version 0.4.0
- [Release Page](https://github.com/tier4/scenario_simulator_v2/releases/0.4.0) on GitHub :fa-github:
- Support OpenSCENARIO 1.0 TrafficSignal features (RoadNetwork.TrafficSignalController, Action and Condition).
- Update AcquirePositionAction to support WorldPosition as destination.
- Update syntax 'RoadNetwork.LogicFile' to allow user to specify the directory that contains `lanelet2_map.osm`.
- Check boost::none in TargetSpeedPlanner class.
- Add ROS2 galactic support.
- Update EgoEntity to publish self-position as PoseWithCovarianceStamped.

## Version 0.3.0
- [Release Page](https://github.com/tier4/scenario_simulator_v2/releases/0.3.0) on GitHub :fa-github:
- Enable spawn MiscObjectEntity by using API class.
- Integrate with AutowareAuto (Autoware type is chosen at build time using `AUTOWARE_ARCHITECTURE_PROPOSAL` or `AUTOWARE_AUTO` flag). (Contribution by [Robotec.ai](https://robotec.ai/)).
- Update WorldPosition to be convertible with `openscenario_msgs::msg::LaneletPose`.
- Fix problems when the whole route is empty in route planner class.
- Support OpenSCENARIO 1.0 MiscObject.

## Version 0.2.0
- [Release Page](https://github.com/tier4/scenario_simulator_v2/releases/0.2.0) on GitHub :fa-github:
- Enhance `/simulation/context` topic information. (adding TriggeringEntitiesRule, TriggeringEntities, CollisionCondition, TimeHeadwayCondition, AccelerationCondition, StandStillCondition, SpeedCondition, ReachPositionCondition, DistanceCondition, RelativeDistanceCondition, ParameterCondition, StoryboardElementStateCondition).
- NPC becomes unable to change lanes behind of them.

## Version 0.1.1
- [Release Page](https://github.com/tier4/scenario_simulator_v2/releases/0.1.1) on GitHub :fa-github:
- Add support for RelativeTargetSpeed, the syntax of OpenSCENARIO.
- Add feature to publish context information during scenario execution to topic `/simulation/context` as a JSON string.
- Enable send warnings semantic error when you call setEntityStatus or setTargetSpeed function which targets to the ego vehicle after starting scenario.

## Version 0.1.0
- [Release Page](https://github.com/tier4/scenario_simulator_v2/releases/0.1.0) on GitHub :fa-github:
- Synchronize ROS time between `traffic_simulator` and `sensor_simulator`.
- `openscenario_interpreter` now stores recorded rosbags for each simulation in `output_directory` (argument of `scenario_test_runner`).
- Add AutowareError, SemanticError, SimulationError, SpecificationViolation, SyntaxError and use these errors in `traffic_simulator` and `openscenario_interpreter` package.
- Remove old errors in `traffic_simulator` packages.
- Change Header ID of the lidar/detection sensor. (before : name of the entity -> after : `base_link`)
- Fix problems in publishing detection result. Before this change, the value of the pose was always (x, y, z, roll, pitch, yaw) = (0, 0, 0, 0, 0, 0).
- Remove unused packages (`joy_to_vehicle_cmd`, `scenario_runner_mock`).
- Fix problems when simulator running in 30 FPS and with 10 FPS sensors.
- Enable caching routing result, and center points and it' spline, lanelet length in hdmap_utils class.
- Update interpreter to access TrafficSignals from Action / Condition.
- Update EgoEntity to use precise simulation model parameters.
- Add getVehicleCommand function to the API class.

## Version 0.0.1
- [Release Page](https://github.com/tier4/scenario_simulator_v2/releases/0.0.1) on GitHub :fa-github:
- Partially support OpenSCENARIO 1.0.0 format.
- Support TIER IV Scenario Format v2.<|MERGE_RESOLUTION|>--- conflicted
+++ resolved
@@ -14,15 +14,11 @@
 
 Bug Fixes:bug:
 
-<<<<<<< HEAD
-| Feature           | Brief summary                                                                          | Category            | Pull request                                                    | Contributor                             |
-|-------------------|----------------------------------------------------------------------------------------|---------------------|-----------------------------------------------------------------|-----------------------------------------|
-| Fix vehicle_model | Import bug fixes from simple_planning_simulator in autoware.universe for vehicle_model | `traffic_simulator` | [#936](https://github.com/tier4/scenario_simulator_v2/pull/936) | [HansRobo](https://github.com/HansRobo) |
-=======
-|      Feature      |             Brief summary              |                  Category                   |                          Pull request                           |                  Contributor                  |
-| ----------------- | -------------------------------------- | ------------------------------------------- | --------------------------------------------------------------- | --------------------------------------------- |
-| Fix stop behavior | Update NPC behavior and avoid overrun. | `traffic_simulator`, `behavior_tree_plugin` | [#946](https://github.com/tier4/scenario_simulator_v2/pull/946) | [hakuturu583](https://github.com/hakuturu583) |
->>>>>>> 1bbe6e1a
+| Feature           | Brief summary                                                                          | Category                                    | Pull request                                                    | Contributor                                   |
+|-------------------|----------------------------------------------------------------------------------------|---------------------------------------------|-----------------------------------------------------------------|-----------------------------------------------|
+| Fix stop behavior | Update NPC behavior and avoid overrun.                                                 | `traffic_simulator`, `behavior_tree_plugin` | [#946](https://github.com/tier4/scenario_simulator_v2/pull/946) | [hakuturu583](https://github.com/hakuturu583) |
+| Fix vehicle_model | Import bug fixes from simple_planning_simulator in autoware.universe for vehicle_model | `traffic_simulator`                         | [#936](https://github.com/tier4/scenario_simulator_v2/pull/936) | [HansRobo](https://github.com/HansRobo)       |
+
 
 Minor Tweaks :oncoming_police_car:
 
