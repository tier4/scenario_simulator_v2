--- conflicted
+++ resolved
@@ -4,16 +4,11 @@
 
 Major Changes :race_car: :red_car: :blue_car:
 
-<<<<<<< HEAD
-| Feature                   | Brief summary                                                                 | Category                   | Pull request                                                    | Contributor                                   |
-| ------------------------- | ----------------------------------------------------------------------------- | -------------------------- | --------------------------------------------------------------- | --------------------------------------------- |
-| OpenSCENARIO `Storyboard` | The state transition of StoryboardElement no longer consumes simulation time. | `openscenario_interpreter` | [#758](https://github.com/tier4/scenario_simulator_v2/pull/740) | [yamacir-kit](https://github.com/yamacir-kit) |
-=======
-| Feature                                  | Brief summary                                                                             | Category                    | Pull request                                                     | Contributor                      |
-|------------------------------------------|-------------------------------------------------------------------------------------------|-----------------------------|------------------------------------------------------------------|----------------------------------|
-| OpenSCENARIO `UserDefinedValueCondition`  | Add condition to determine the state of the turn indicators. (unique to Autoware.Universe) | `openscenario_interpreter`  | [#777](https://github.com/tier4/scenario_simulator_v2/pull/777)  | [HansRobo](https://github.com/HansRobo) |
-| OpenSCENARIO `UserDefinedValueCondition` | Add condition to determine the emergency state of the Autoware.Universe                     | `openscenario_interpreter` | [#760](https://github.com/tier4/scenario_simulator_v2/pull/760)  | [HansRobo](https://github.com/HansRobo) |
->>>>>>> 65336a7f
+| Feature                                  | Brief summary                                                                              | Category                   | Pull request                                                    | Contributor                                   |
+|------------------------------------------|--------------------------------------------------------------------------------------------|----------------------------|-----------------------------------------------------------------|-----------------------------------------------|
+| OpenSCENARIO `UserDefinedValueCondition` | Add condition to determine the state of the turn indicators. (unique to Autoware.Universe) | `openscenario_interpreter` | [#777](https://github.com/tier4/scenario_simulator_v2/pull/777) | [HansRobo](https://github.com/HansRobo)       |
+| OpenSCENARIO `UserDefinedValueCondition` | Add condition to determine the emergency state of the Autoware.Universe                    | `openscenario_interpreter` | [#760](https://github.com/tier4/scenario_simulator_v2/pull/760) | [HansRobo](https://github.com/HansRobo)       |
+| OpenSCENARIO `Storyboard`                | The state transition of StoryboardElement no longer consumes simulation time.              | `openscenario_interpreter` | [#758](https://github.com/tier4/scenario_simulator_v2/pull/740) | [yamacir-kit](https://github.com/yamacir-kit) |
 
 Bug Fixes:bug:
 
