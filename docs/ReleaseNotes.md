--- conflicted
+++ resolved
@@ -9,12 +9,9 @@
 | Jerk simulation and planning                       | Start supporting jerk simulation and enable limit jerk while effecting API::requestSpeedChange function.                                                                                               | `traffic_simulator`        | [#909](https://github.com/tier4/scenario_simulator_v2/pull/909) | [hakuturu583](https://github.com/hakuturu583) |
 | OpenSCENARIO 1.2 `SpeedProfileAction`              | OpenSCENARIO 1.2 `SpeedProfileAction` is now officially supported.                                                                                                                                     | `openscenario_interpreter` | [#928](https://github.com/tier4/scenario_simulator_v2/pull/928) | [yamacir-kit](https://github.com/yamacir-kit) |
 | Randomization of the positions of detected objects | By setting `detectedObjectPositionStandardDeviation` to `ObjectController.Controller.Properties.Property`, it is now possible to add noise to the position of other entities that Autoware recognizes. | `openscenario_interpreter` | [#937](https://github.com/tier4/scenario_simulator_v2/pull/937) | [yamacir-kit](https://github.com/yamacir-kit) |
-<<<<<<< HEAD
+| Add API::getLateralDistance function               | Enable getting lateral distance via API class.                                                                                                                                                         | `traffic_simulator`        | [#945](https://github.com/tier4/scenario_simulator_v2/pull/945) | [hakuturu583](https://github.com/hakuturu583) |
 | Implement new monitoring API                       | Replace metrics API with monitoring API to cope with entity deletions properly.                                                                                                                        | `traffic_simulator`        | [#942](https://github.com/tier4/scenario_simulator_v2/pull/942) | [shouth](https://github.com/shouth) |
-=======
-| Add API::getLateralDistance function               | Enable getting lateral distance via API class.                                                                                                                                                         | `traffic_simulator`        | [#945](https://github.com/tier4/scenario_simulator_v2/pull/945) | [hakuturu583](https://github.com/hakuturu583) |
-
->>>>>>> bda32c67
+
 
 Bug Fixes:bug:
 
