# Release Notes

## Difference between the latest release and master

Major Changes :race_car: :red_car: :blue_car:

<<<<<<< HEAD
| Feature                  | Brief summary                                                             | Category                                                                   | Pull request                                                      | Contributor                             |
|--------------------------|---------------------------------------------------------------------------|----------------------------------------------------------------------------|-------------------------------------------------------------------|-----------------------------------------|
| Traffic Light Simulation | Start supporting to traffic light messages in `autoware_perception_msgs`. | `openscenario_interpreter`, `traffic_simulator`, `simple_sensor_simulator` | [#1027](https://github.com/tier4/scenario_simulator_v2/pull/1027) | [HansRobo](https://github.com/HansRobo) |
=======
| Feature                                            | Brief summary                                                                                                                                                          | Category                                              | Pull request                                                      | Contributor                             |
|----------------------------------------------------|------------------------------------------------------------------------------------------------------------------------------------------------------------------------|-------------------------------------------------------|-------------------------------------------------------------------|-----------------------------------------|
| Ground truth topic for perception detected objects | Add ground truth topic for detected objects in `simple_sensor_simulator`. The delay of the topic can be set by `detectedObjectGroundTruthPublishingDelay` in scenario. | `simple_sensor_simulator`, `openscenario_interpreter` | [#1024](https://github.com/tier4/scenario_simulator_v2/pull/1024) | [HansRobo](https://github.com/HansRobo) |
>>>>>>> bfd3344a

Bug Fixes:bug:

| Feature | Brief summary | Category | Pull request | Contributor |
|---------|---------------|----------|--------------|-------------|
|         |               |          |              |             |

Minor Tweaks :oncoming_police_car:

| Feature | Brief summary | Category | Pull request | Contributor |
|---------|---------------|----------|--------------|-------------|
|         |               |          |              |             |

## Version 0.7.0

Major Changes :race_car: :red_car: :blue_car:

| Feature                                                  | Brief summary                                                                                                                                             | Category                                        | Pull request                                                      | Contributor                                   |
|----------------------------------------------------------|-----------------------------------------------------------------------------------------------------------------------------------------------------------|-------------------------------------------------|-------------------------------------------------------------------|-----------------------------------------------|
| OpenSCENARIO 1.2 `UserDefinedAction.CustomCommandAction` | Added `FaultInjectionAction@v2`, a CustomCommandAction for raising a fault injection event with specified error level.                                    | `openscenario_interpreter`                      | [#1002](https://github.com/tier4/scenario_simulator_v2/pull/1002) | [yamacir-kit](https://github.com/yamacir-kit) |
| OpenSCENARIO 1.2 `UserDefinedAction.CustomCommandAction` | Added `V2ITrafficSignalStateAction`, an implementation of `TrafficSignalState` for V2I traffic signals.                                                   | `openscenario_interpreter`, `traffic_simulator` | [#1004](https://github.com/tier4/scenario_simulator_v2/pull/1004) | [HansRobo](https://github.com/HansRobo)       |
| Add do noting behavior plugin                            | Add do nothing behavior for driving the simulator from Autoware rosbag data.                                                                              | `do_nothing_plugin`,`traffic_simulator`         | [#1001](https://github.com/tier4/scenario_simulator_v2/pull/1011) | [hakuturu583](https://github.com/hakuturu583) |
| OpenSCENARIO 1.2 `UserDefinedAction.CustomCommandAction` | Added `RequestToCooperateCommandAction@v1`, a CustomCommandAction to simulate an operation by humans or external applications for a request to cooperate. | `openscenario_interpreter`, `concealer`         | [#1013](https://github.com/tier4/scenario_simulator_v2/pull/1013) | [HansRobo](https://github.com/HansRobo)       |
|  OpenSCENARIO 1.2 `FollowTrajectoryAction`               | Support `FollowTrajectoryAction` only for vehicle entities directly controlled by the simulator.                                                          | `openscenario_interpreter`, `traffic_simulator` | [#906](https://github.com/tier4/scenario_simulator_v2/pull/906)   | [yamacir-kit](https://github.com/yamacir-kit) |

Bug Fixes:bug:

| Feature | Brief summary | Category | Pull request | Contributor |
|---------|---------------|----------|--------------|-------------|
|         |               |          |              |             |

Minor Tweaks :oncoming_police_car:

| Feature | Brief summary | Category | Pull request | Contributor |
|---------|---------------|----------|--------------|-------------|
|         |               |          |              |             |

## Version 0.6.8

Major Changes :race_car: :red_car: :blue_car:

| Feature                                                              | Brief summary                                                                                                                                                                                            | Category                   | Pull request                                                    | Contributor                                   |
|----------------------------------------------------------------------|----------------------------------------------------------------------------------------------------------------------------------------------------------------------------------------------------------|----------------------------|-----------------------------------------------------------------|-----------------------------------------------|
| Jerk simulation and planning                                         | Start supporting jerk simulation and enable limit jerk while effecting `API::requestSpeedChange` function.                                                                                               | `traffic_simulator`        | [#909](https://github.com/tier4/scenario_simulator_v2/pull/909) | [hakuturu583](https://github.com/hakuturu583) |
| OpenSCENARIO 1.2 `SpeedProfileAction`                                | OpenSCENARIO 1.2 `SpeedProfileAction` is now officially supported.                                                                                                                                       | `openscenario_interpreter` | [#928](https://github.com/tier4/scenario_simulator_v2/pull/928) | [yamacir-kit](https://github.com/yamacir-kit) |
| Randomization of the positions of detected objects                   | By setting `detectedObjectPositionStandardDeviation` to `Controller.Properties.Property`, it is now possible to add noise to the position of other entities that Autoware recognizes.                    | `openscenario_interpreter` | [#937](https://github.com/tier4/scenario_simulator_v2/pull/937) | [yamacir-kit](https://github.com/yamacir-kit) |
| `traffic_simulator`'s API `getLateralDistance`                       | Enable getting lateral distance via `API` class.                                                                                                                                                         | `traffic_simulator`        | [#945](https://github.com/tier4/scenario_simulator_v2/pull/945) | [hakuturu583](https://github.com/hakuturu583) |
| OpenSCENARIO 1.2 `DistanceCondition` and `RelativeDistanceCondition` | `DistanceCondition` and `RelativeDistanceCondition` now support distance measurement on the lateral axis of the lane coordinate system.                                                                  | `openscenario_interpreter` | [#962](https://github.com/tier4/scenario_simulator_v2/pull/962) | [yamacir-kit](https://github.com/yamacir-kit) |
| OpenSCENARIO 1.2 `Controller.Properties.Property`                    | By setting `detectedObjectMissingProbability` to `Controller.Properties.Property`, it is now possible to lost object recognition data with a specified probability.                                      | `openscenario_interpreter` | [#973](https://github.com/tier4/scenario_simulator_v2/pull/973) | [yamacir-kit](https://github.com/yamacir-kit) |
| UserDefinedValueCondition `RelativeHeadingCondition`                 | Added one-argument version to `RelativeHeadingCondition`. This version of `RelativeHeadingCondition` returns the lane coordinate system heading of the entity with the name given in the first argument. | `openscenario_interpreter` | [#978](https://github.com/tier4/scenario_simulator_v2/pull/978) | [yamacir-kit](https://github.com/yamacir-kit) |
| OpenSCENARIO 1.2 `Controller.Properties.Property`                    | Added support for delaying the publication of object detection data by setting the value `detectedObjectPublishingDelay` (in seconds) to `Controller.Properties.Property`.                               | `openscenario_interpreter` | [#986](https://github.com/tier4/scenario_simulator_v2/pull/986) | [yamacir-kit](https://github.com/yamacir-kit) |
| OpenSCENARIO 1.2 `EnvironmentAction`                                 | The parsing of `EnvironmentAction` is now supported                                                                                                                                                      | `openscenario_interpreter` | [#980](https://github.com/tier4/scenario_simulator_v2/pull/980) | [f0reachARR](https://github.com/f0reachARR)   |

Bug Fixes:bug:

| Feature               | Brief summary                                                                               | Category                                    | Pull request                                                    | Contributor                                   |
|-----------------------|---------------------------------------------------------------------------------------------|---------------------------------------------|-----------------------------------------------------------------|-----------------------------------------------|
| Behavior "stop"       | Update NPC behavior and avoid overrun.                                                      | `traffic_simulator`, `behavior_tree_plugin` | [#946](https://github.com/tier4/scenario_simulator_v2/pull/946) | [hakuturu583](https://github.com/hakuturu583) |
| `vehicle_model`       | Import bug fixes from `simple_planning_simulator` in Autoware.Universe for `vehicle_model`. | `traffic_simulator`                         | [#936](https://github.com/tier4/scenario_simulator_v2/pull/936) | [HansRobo](https://github.com/HansRobo)       |
| Next/previous lanelet | Enable get next/previous lanelet with `road_shoulder` subtype.                              | `traffic_simulator`                         | [#963](https://github.com/tier4/scenario_simulator_v2/pull/963) | [hakuturu583](https://github.com/hakuturu583) |

Minor Tweaks :oncoming_police_car:

| Feature                                  | Brief summary                                                                                                               | Category                                | Pull request                                                    | Contributor                                   |
|------------------------------------------|-----------------------------------------------------------------------------------------------------------------------------|-----------------------------------------|-----------------------------------------------------------------|-----------------------------------------------|
| `topic_status_checker`                   | Delete `topic_status_checker` package.                                                                                      | common                                  | [#921](https://github.com/tier4/scenario_simulator_v2/pull/921) | [HansRobo](https://github.com/HansRobo)       |
| Health check                             | Supported a function to monitor whether the running simulator has become unresponsive.                                      | common                                  | [#932](https://github.com/tier4/scenario_simulator_v2/pull/932) | [yamacir-kit](https://github.com/yamacir-kit) |
| OpenSCENARIO `UserDefinedValueCondition` | Remove the message type package `openscenario_msgs` and moved its contents to an external repository `tier4_autoware_msgs`. | `openscenario_interpreter`              | [#874](https://github.com/tier4/scenario_simulator_v2/pull/874) | [yamacir-kit](https://github.com/yamacir-kit) |
| Legacy parameter distribution            | Fix `openscenario_utility.convert` to not to generate too long filename.                                                    | `openscenario_utility`                  | [#972](https://github.com/tier4/scenario_simulator_v2/pull/972) | [yamacir-kit](https://github.com/yamacir-kit) |
| OpenSCENARIO `UserDefinedValueCondition` | Support ADAPI interface for minimum-risk-maneuver state with backward compatibility for legacy emergency state              | `openscenario_interpreter`, `concealer` | [#975](https://github.com/tier4/scenario_simulator_v2/pull/975) | [HansRobo](https://github.com/HansRobo)       |
| Port management                          | Change communication between `traffic_simulator` and `simple_sensor_simulator` from multi-port to single-port.              | `simulation_interface`                  | [#981](https://github.com/tier4/scenario_simulator_v2/pull/981) | [dmoszynski](https://github.com/dmoszynski)   |
| OpenSCENARIO `model3d` in entity object  | Add `model3d` attribute parsing in entity objects.                                                                          | `openscenario_interpreter`              | [#977](https://github.com/tier4/scenario_simulator_v2/pull/977) | [f0reachARR](https://github.com/f0reachARR)   |

## Version 0.6.7

Major Changes :race_car: :red_car: :blue_car:

| Feature                                   | Brief summary                                                                                                                                                     | Category                                                     | Pull request                                                    | Contributor                                                                                  |
|-------------------------------------------|-------------------------------------------------------------------------------------------------------------------------------------------------------------------|--------------------------------------------------------------|-----------------------------------------------------------------|----------------------------------------------------------------------------------------------|
| Engagement                                | Changed time management to send engage as soon as autoware state transitions to `WAITING_FOR_ENGAGE` and start simulation as soon as it transitions to `DRIVING`. | `traffic_simulator`, `concealer`, `openscenario_interpreter` | [#823](https://github.com/tier4/scenario_simulator_v2/pull/823) | [hakuturu583](https://github.com/hakuturu583), [yamacir-kit](https://github.com/yamacir-kit) |
| Publication of Acceleration               | Updated concealer to publish acceleration information for Autoware.                                                                                               | `concealer`                                                  | [#875](https://github.com/tier4/scenario_simulator_v2/pull/875) | [yamacir-kit](https://github.com/yamacir-kit)                                                |
| OpenSCENARIO 1.2 `SpeedProfileAction`     | Added experimental support for some features of `SpeedProfileAction`.                                                                                             | `openscenario_interpreter`                                   | [#898](https://github.com/tier4/scenario_simulator_v2/pull/898) | [yamacir-kit](https://github.com/yamacir-kit)                                                |
| `requestSpeedChange` with time constraint | Start supporting `API::requestSpeedChange` function with time constraint. this feature only supports `continuous = false`.                                        | `traffic_simulator`                                          | [#901](https://github.com/tier4/scenario_simulator_v2/pull/901) | [hakuturu583](https://github.com/hakuturu583)                                                |
| OpenSCENARIO 1.2 `DynamicConstraints`     | Added message type `DynamicConstraints` corresponding to OpenSCENARIO 1.2 `DynamicConstraints` to `traffic_simulator_msg`.                                        | `traffic_simulator`                                          | [#900](https://github.com/tier4/scenario_simulator_v2/pull/900) | [yamacir-kit](https://github.com/yamacir-kit)                                                |

Bug Fixes:bug:

| Feature                      | Brief summary                                                                                                          | Category                   | Pull request                                                    | Contributor                                   |
|------------------------------|------------------------------------------------------------------------------------------------------------------------|----------------------------|-----------------------------------------------------------------|-----------------------------------------------|
| Interpreter state transition | Fixed a problem with error handling and state transition when an error occurred in the activation phase of simulation. | `openscenario_interpreter` | [#881](https://github.com/tier4/scenario_simulator_v2/pull/881) | [yamacir-kit](https://github.com/yamacir-kit) |
| Bounding box position        | Fixed bounding box shifting on Rviz                                                                                    | `simple_sensor_simulator`  | [#888](https://github.com/tier4/scenario_simulator_v2/pull/888) | [shouth](https://github.com/shouth)           |

Minor Tweaks :oncoming_police_car:

| Feature                                    | Brief summary                                                                                              | Category                  | Pull request                                                    | Contributor                                   |
|--------------------------------------------|------------------------------------------------------------------------------------------------------------|---------------------------|-----------------------------------------------------------------|-----------------------------------------------|
| `lanelet2_extension_psim`                  | Remove `external/lanelet2_extension_psim` and add dependency to `lanelet2_extension` in `autoware_common`. | `external`                | [#863](https://github.com/tier4/scenario_simulator_v2/pull/863) | [HansRobo](https://github.com/HansRobo)       |
| `OccupancyGridSensor`                      | Improve performance of occupancy grid generation by changing internal data structure.                      | `simple_sensor_simulator` | [#866](https://github.com/tier4/scenario_simulator_v2/pull/866) | [shouth](https://github.com/shouth)           |
| `traffic_simulator`'s API `spawn`          | Changed the `spawn` API to require the initial coordinates of the entity.                                  | `traffic_simulator`       | [#896](https://github.com/tier4/scenario_simulator_v2/pull/896) | [yamacir-kit](https://github.com/yamacir-kit) |
| `traffic_simulator`'s distance calculation | Update the `traffic_simulator` distance measurement API to remove the default range limit of 100m maximum. | `traffic_simulator`       | [#908](https://github.com/tier4/scenario_simulator_v2/pull/908) | [yamacir-kit](https://github.com/yamacir-kit) |
| `topic_status_checker`                     | Add `topic_status_checker` package to check node state from outside via topic status                       | `common`                  | [#912](https://github.com/tier4/scenario_simulator_v2/pull/912) | [HansRobo](https://github.com/HansRobo)       |

## Version 0.6.6

Major Changes :race_car: :red_car: :blue_car:

| Feature                                                           | Brief summary                                                                                               | Category                   | Pull request                                                    | Contributor                                                                        |
|-------------------------------------------------------------------|-------------------------------------------------------------------------------------------------------------|----------------------------|-----------------------------------------------------------------|------------------------------------------------------------------------------------|
| Add `API::getRelativePose()` argument for function                | Add `API::getRelativePose()` argument for getting relative distance between lanelet pose and entity.        | `traffic_simulator`        | [#809](https://github.com/tier4/scenario_simulator_v2/pull/809) | [hakuturu583](https://github.com/hakuturu583)                                      |
| RTC (Request to Cooperate)                                        | Experimental support for automatic approval of requests to cooperate from Autoware.Universe.                | `concealer`                | [#818](https://github.com/tier4/scenario_simulator_v2/pull/818) | [yamacir-kit](https://github.com/yamacir-kit)                                      |
| Experimental UserDefinedValueCondition `RelativeHeadingCondition` | Update `UserDefinedValueCondition` to support new experimental condition `RelativeHeadingCondition`.        | `openscenario_interpreter` | [#830](https://github.com/tier4/scenario_simulator_v2/pull/830) | [yamacir-kit](https://github.com/yamacir-kit)                                      |
| OpenSCENARIO `ValueConstraint`, `ValueConstraintGroup`            | Add support for `ValueConstraint` and `ValueConstraintGroup`.                                               | `openscenario_interpreter` | [#847](https://github.com/tier4/scenario_simulator_v2/pull/847) | [HansRobo](https://github.com/HansRobo)                                            |
| Add `API::getTraveledDistance()`                                  | Add `API::getTraveledDistance()` to obtain how far an entity traveled, and remove `TraveledDistanceMetric`. | `traffic_simulator`        | [#858](https://github.com/tier4/scenario_simulator_v2/pull/858) | [hakuturu583](https://github.com/hakuturu583), [shouth](https://github.com/shouth) |
| Improve ego lane matching logic                                   | Retry matching to lanelet without using route information from Autoware.                                    | `traffic_simulator`        | [#864](https://github.com/tier4/scenario_simulator_v2/pull/864) | [hakuturu583](https://github.com/hakuturu583)                                      |

Bug Fixes:bug:

| Feature                                         | Brief summary                                                                                                                                                           | Category            | Pull request                                                    | Contributor                                   |
|-------------------------------------------------|-------------------------------------------------------------------------------------------------------------------------------------------------------------------------|---------------------|-----------------------------------------------------------------|-----------------------------------------------|
| Change the stop position of the vehicle entity. | Change the stop position of the vehicle entity at the stop line and traffic light.                                                                                      | `traffic_simulator` | [#822](https://github.com/tier4/scenario_simulator_v2/pull/822) | [hakuturu583](https://github.com/hakuturu583) |
| Fix trajectory point.                           | Fix trajectory point at the end of the trajectory.                                                                                                                      | `traffic_simulator` | [#836](https://github.com/tier4/scenario_simulator_v2/pull/836) | [hakuturu583](https://github.com/hakuturu583) |
| Fix problems in getting right of way lane.      | Remove self lanelet id from right of way lanelet id.                                                                                                                    | `traffic_simulator` | [#834](https://github.com/tier4/scenario_simulator_v2/pull/834) | [hakuturu583](https://github.com/hakuturu583) |
| RTC (Request to Cooperate)                      | Changed to execute the service call in an independent thread to fix the problem that the main thread is stopped for about 1 second due to the query to the RTC service. | `concealer`         | [#841](https://github.com/tier4/scenario_simulator_v2/pull/841) | [yamacir-kit](https://github.com/yamacir-kit) |

Minor Tweaks :oncoming_police_car:

| Feature                        | Brief summary                                                                                                                                           | Category                   | Pull request                                                                                                                     | Contributor                                                                                    |  |
|--------------------------------|---------------------------------------------------------------------------------------------------------------------------------------------------------|----------------------------|----------------------------------------------------------------------------------------------------------------------------------|------------------------------------------------------------------------------------------------|--|
| OpenSCENARIO simulator core    | Changed to treat `traffic_simulator` as "Simulator Core" based on OpenSCENARIO standard Basic architecture components.                                  | `openscenario_interpreter` | [#783](https://github.com/tier4/scenario_simulator_v2/pull/783)                                                                  | [yamacir-kit](https://github.com/yamacir-kit)                                                  |  |
| Option `--record`              | Exclude a too large topic `/planning/scenario_planning/lane_driving/behavior_planning/behavior_velocity_planner/debug/intersection` from bag recording. | `openscenario_interpreter` | [#829](https://github.com/tier4/scenario_simulator_v2/pull/829)                                                                  | [yamacir-kit](https://github.com/yamacir-kit)                                                  |  |
| Move to github docker registry | Move from dockerhub to github docker registry.                                                                                                          | `docker`                   | [#843](https://github.com/tier4/scenario_simulator_v2/pull/843), [#844](https://github.com/tier4/scenario_simulator_v2/pull/844) | [hakuturu583](https://github.com/hakuturu583), [kenji-miyake](https://github.com/kenji-miyake) |  |
| Update `lanelet2_extension`    | Copy `lanelet2_extension` of Autoware.Universe 0.3.7 as `lanelet2_extension_psim`.                                                                      | `lanelet2_extension`       | [#850](https://github.com/tier4/scenario_simulator_v2/pull/850)                                                                  | [yamacir-kit](https://github.com/yamacir-kit)                                                  |  |
| Remove trivial metrics         | Remove `StandstillMetric` and `CollisionMetric`.                                                                                                        | `traffic_simulator`        | [#854](https://github.com/tier4/scenario_simulator_v2/pull/854)                                                                  | [shouth](https://github.com/shouth)                                                            |  |

## Version 0.6.5

Major Changes :race_car: :red_car: :blue_car:

| Feature                                      | Brief summary                                                                                                | Category                   | Pull request                                                    | Contributor                                   |
|----------------------------------------------|--------------------------------------------------------------------------------------------------------------|----------------------------|-----------------------------------------------------------------|-----------------------------------------------|
| OpenSCENARIO `UserDefinedValueCondition`     | Add condition to determine the state of the turn indicators. (unique to Autoware.Universe)                   | `openscenario_interpreter` | [#777](https://github.com/tier4/scenario_simulator_v2/pull/777) | [HansRobo](https://github.com/HansRobo)       |
| OpenSCENARIO `UserDefinedValueCondition`     | Add condition to determine the emergency state of the Autoware.Universe.                                     | `openscenario_interpreter` | [#760](https://github.com/tier4/scenario_simulator_v2/pull/760) | [HansRobo](https://github.com/HansRobo)       |
| OpenSCENARIO `Storyboard`                    | The state transition of StoryboardElement no longer consumes simulation time.                                | `openscenario_interpreter` | [#758](https://github.com/tier4/scenario_simulator_v2/pull/740) | [yamacir-kit](https://github.com/yamacir-kit) |
| `EgoEntity`'s Simulation model               | Fixed EgoEntity's simulation model to properly set gear information.                                         | `traffic_simulator`        | [#792](https://github.com/tier4/scenario_simulator_v2/pull/792) | [yamacir-kit](https://github.com/yamacir-kit) |
| OpenSCENARIO `Event`                         | Allows the omission of Event.StartTrigger. if it is omitted, interpreter uses one which always returns True. | `openscenario_interpreter` | [#774](https://github.com/tier4/scenario_simulator_v2/pull/774) | [HansRobo](https://github.com/HansRobo)       |
| Add `OccupancyGridSensor`                    | Add `OccupancyGridSensor` for publishing nav_msgs/msg/OccupancyGrid to the Autoware.                         | `simple_sensor_simulator`  | [#795](https://github.com/tier4/scenario_simulator_v2/pull/797) | [hakuturu583](https://github.com/hakuturu583) |
| Add `API::getDistanceToLaneBound()` function | Add `API::getDistanceToLaneBound()` function for getting distance from entity polygon to lane boundary.      | `traffic_simulator`        | [#795](https://github.com/tier4/scenario_simulator_v2/pull/807) | [hakuturu583](https://github.com/hakuturu583) |
| Support Humble distribution                  | Support new ROS 2 LTS distribution, Humble Hawksbill.                                                        |                            | [#792](https://github.com/tier4/scenario_simulator_v2/pull/793) | [wep21](https://github.com/wep21)             |

Bug Fixes:bug:

| Feature                                    | Brief summary                                                                                         | Category                   | Pull request                                                    | Contributor                                   |
|--------------------------------------------|-------------------------------------------------------------------------------------------------------|----------------------------|-----------------------------------------------------------------|-----------------------------------------------|
| Fix termination processing                 | Properly terminate the interpreter when the Autoware process exits abnormally                         | `openscenario_interpreter` | [#750](https://github.com/tier4/scenario_simulator_v2/pull/750) | [kyabe2718](https://github.com/kyabe2718)     |
| Fix collision2D function in `HermiteCurve` | Previous algorithm was failed to check collision when the line is almost parallel to the x and y axis | `traffic_simulator`        | [#795](https://github.com/tier4/scenario_simulator_v2/pull/795) | [hakuturu583](https://github.com/hakuturu583) |

Minor Tweaks :oncoming_police_car:

| Feature                          | Brief summary                                                                                                                                                                   | Category            | Pull request                                                    | Contributor                                                                             |
|----------------------------------|---------------------------------------------------------------------------------------------------------------------------------------------------------------------------------|---------------------|-----------------------------------------------------------------|-----------------------------------------------------------------------------------------|
| Accessor to the class `Autoware` | A new member function `asAutoware` has been added to access the class `Autoware`, and instead the member functions specific to `EgoEntity` have been removed from `EntityBase`. | `traffic_simulator` | [#796](https://github.com/tier4/scenario_simulator_v2/pull/796) | [yamacir-kit](https://github.com/yamacir-kit)                                           |
| Autoware API                     | Changed the engagement service to Autoware from `/api/autoware/set/engage` to `/api/external/set/engage`.                                                                       | `concealer`         | [#804](https://github.com/tier4/scenario_simulator_v2/pull/804) | [yn-mrse](https://github.com/yn-mrse) and [yamacir-kit](https://github.com/yamacir-kit) |

## Version 0.6.4

Major Changes :race_car: :red_car: :blue_car:

| Feature                                       | Brief summary                                                                                                                                                            | Category                                                          | Pull request                                                    | Contributor                                   |
|-----------------------------------------------|--------------------------------------------------------------------------------------------------------------------------------------------------------------------------|-------------------------------------------------------------------|-----------------------------------------------------------------|-----------------------------------------------|
| Entity label publisher                        | Enable specify and publish NPC semantic information such as `MOTORCYCLE`, `TRUCK`, `BUS`.                                                                                | `traffic_simulator`                                               | [#726](https://github.com/tier4/scenario_simulator_v2/pull/726) | [hakuturu583](https://github.com/hakuturu583) |
| ROS 2 Launch XML-like substitution syntax     | Add new substitution syntax `$(ros2 <argument>...)`.                                                                                                                     | `openscenario_interpreter`                                        | [#727](https://github.com/tier4/scenario_simulator_v2/pull/727) | [yamacir-kit](https://github.com/yamacir-kit) |
| `Filter by range` option                      | Add `filter by range` option for detection sensor. If false, simulate detection result by lidar detection. If true, simulate detection result by range.                  | `traffic_simulator`                                               | [#729](https://github.com/tier4/scenario_simulator_v2/pull/729) | [hakuturu583](https://github.com/hakuturu583) |
| Optimization of the trajectory calculation    | Hermite curve optimization, entities' trajectories calculated only when route changes                                                                                    | `traffic_simulator`, `behavior_tree_plugin`                       | [#708](https://github.com/tier4/scenario_simulator_v2/pull/708) | [danielm1405](https://github.com/danielm1405) |
| OpenSCENARIO `Controller.Properties.Property` | Support new controller property `isClairvoyant`.                                                                                                                         | `openscenario_interpreter`                                        | [#735](https://github.com/tier4/scenario_simulator_v2/pull/735) | [yamacir-kit](https://github.com/yamacir-kit) |
| Lane matching improvement for EgoEntity       | Subscribe route information from Autoware (topic : `/planning/scenario_planning/lane_driving/behavior_planning/path_with_lane_id`) and try matching to on route lanelet. | `traffic_simulator`                                               | [#733](https://github.com/tier4/scenario_simulator_v2/pull/733) | [hakuturu583](https://github.com/hakuturu583) |
| ZMQ client can connect through the network    | Add `"simulator_host"` argument to define the address of the simulator host that ZMQ tries to connect to                                                                 | `simulation_interface`, `traffic_simulator`, `random_test_runner` | [#690](https://github.com/tier4/scenario_simulator_v2/pull/690) | [danielm1405](https://github.com/danielm1405) |
| Traffic signals                               | Support for multiple simultaneous lights at traffic signals and addition of color information to arrow signals.                                                          | `openscenario_interpreter`, `traffic_simulator`                   | [#740](https://github.com/tier4/scenario_simulator_v2/pull/740) | [yamacir-kit](https://github.com/yamacir-kit) |
| Reset acceleration after speed was changed    | reset acceleration and deceleration only while speed change was enabled.                                                                                                 | `traffic_simulator`                                               | [#752](https://github.com/tier4/scenario_simulator_v2/pull/752) | [hakuturu583](https://github.com/hakuturu583) |
| Traffic signals                               | Thereafter, a Lanelet ID that can be interpreted as either a relation ID or a way ID is treated as a relation ID.                                                        | `traffic_simulator`                                               | [#759](https://github.com/tier4/scenario_simulator_v2/pull/740) | [yamacir-kit](https://github.com/yamacir-kit) |
| Optimization of the trajectory calculation    | Calculate a segment of trajectory spline instead of recalculating it from scratch                                                                                        | `traffic_simulator`, `behavior_tree_plugin`                       | [#710](https://github.com/tier4/scenario_simulator_v2/pull/710) | [danielm1405](https://github.com/danielm1405) |

Bug Fixes:bug:

| Feature                                | Brief summary                                                                       | Category                   | Pull request                                                    | Contributor                                   |
|----------------------------------------|-------------------------------------------------------------------------------------|----------------------------|-----------------------------------------------------------------|-----------------------------------------------|
| OpenSCENARIO `Storyboard.Init.Actions` | Fix `Init.Actions.GlobalAction` and `Init.Actions.UserDefinedAction` to work.       | `openscenario_interpreter` | [#734](https://github.com/tier4/scenario_simulator_v2/pull/734) | [yamacir-kit](https://github.com/yamacir-kit) |
| Fix waypoint height                    | Height of the NPC waypoint was 0. Get waypoint height from center point of lanelet. | `traffic_simulator`        | [#718](https://github.com/tier4/scenario_simulator_v2/pull/718) | [hakuturu583](https://github.com/hakuturu583) |
| Fix calculateStopDistance function     | While calculating stop distance, deceleration was always 5.                         | `behavior_tree_plugin`     | [#747](https://github.com/tier4/scenario_simulator_v2/pull/747) | [hakuturu583](https://github.com/hakuturu583) |

Minor Tweaks :oncoming_police_car:

| Feature                   | Brief summary                                                                     | Category                   | Pull request                                                    | Contributor                                   |
|---------------------------|-----------------------------------------------------------------------------------|----------------------------|-----------------------------------------------------------------|-----------------------------------------------|
| OpenSCENARIO `Storyboard` | Update interpreter's main loop to not to stop even if `Storyboard` was completed. | `openscenario_interpreter` | [#720](https://github.com/tier4/scenario_simulator_v2/pull/720) | [yamacir-kit](https://github.com/yamacir-kit) |

## Version 0.6.3
- Speed up metrics manger class in order to reduce frame-rate dropping problem. ([pull request](https://github.com/tier4/scenario_simulator_v2/pull/680))
- Fix problem in warping NPCs spawned in world coordinate. ([pull request](https://github.com/tier4/scenario_simulator_v2/pull/686))
- End of support for ROS 2 Foxy and Autoware.Auto ([pull request](https://github.com/tier4/scenario_simulator_v2/pull/696)).
- Fix problem in ideal steer acc geared dynamics model. Vehicle was pulled back very slowly even if the vehicle is stopped. ([pull request](https://github.com/tier4/scenario_simulator_v2/pull/698))
- Fix problem in getFrontEntityName function, consider yaw difference while stopping at crossing entity. ([pull request](https://github.com/tier4/scenario_simulator_v2/pull/703))
- Fix problem in delay steer acc geared dynamics model. Vehicle was pulled back very slowly even if the vehicle is stopped. ([pull request](https://github.com/tier4/scenario_simulator_v2/pull/707))
- Start considering offset in collision detection in crossing entity. ([pull request](https://github.com/tier4/scenario_simulator_v2/pull/709))
- Fix waypoint height, the height of each waypoint was zero. ([pull request](https://github.com/tier4/scenario_simulator_v2/pull/718))

## Version 0.6.2
- Start supporting linear trajectory shape while changing lane. ([pull request](https://github.com/tier4/scenario_simulator_v2/pull/661))
- Fix context panel to display simulation time. (Contribution by [Utaro-M](https://github.com/Utaro-M)).
- Support new vehicle_model_type `DELAY_STEER_VEL` ([pull request](https://github.com/tier4/scenario_simulator_v2/pull/660)).
- Add lateral velocity and time constraint. ([pull request](https://github.com/tier4/scenario_simulator_v2/pull/664)).
- Update syntax `SpeedAction` to use `API::requestSpeedChange` ([pull request](https://github.com/tier4/scenario_simulator_v2/pull/665)).
- Enable control multiple traffic lights by relation ID from lanelet2 map. ([pull request](https://github.com/tier4/scenario_simulator_v2/pull/667)).
- Start supporting requestSpeedChange API in pedestrian. ([pull request](https://github.com/tier4/scenario_simulator_v2/pull/670)).
- Update syntax `LaneChangeAction` to use `API::requestLaneChange` ([pull request](https://github.com/tier4/scenario_simulator_v2/pull/668)).
- Fix logic in calculating lane change trajectory shape. ([pull request](https://github.com/tier4/scenario_simulator_v2/pull/671)).

## Version 0.6.1
- Add API::requestSpeedChange function. ([link](https://github.com/tier4/scenario_simulator_v2/pull/618))
- Fix syntax `Controller` to not to overwrite `traffic_simulator`'s `DriverModel` ([pull request](https://github.com/tier4/scenario_simulator_v2/pull/649)).
- Update simulation models ([pull request](https://github.com/tier4/scenario_simulator_v2/pull/652)).
- Enable request relative speed change. ([link](https://github.com/tier4/scenario_simulator_v2/pull/654))

## Version 0.6.0
- Start supporting Autoware.Universe. ([link](https://github.com/tier4/scenario_simulator_v2/pull/614))

## Version 0.5.8
- Remove newton methods in getSValue function. ([link](https://github.com/tier4/scenario_simulator_v2/pull/612))
- Set withLaneChange parameter as false. ([link](https://github.com/tier4/scenario_simulator_v2/pull/618))
- Change traffic light topic name to "/perception/traffic_light_recognition/traffic_light_states" ([link](https://github.com/tier4/scenario_simulator_v2/pull/621))
- Remove hard coded parameters in behavior tree plugin and use acceleration and deceleration value in traffic_simulator_msgs/msg/DriverModel. ([link](https://github.com/tier4/scenario_simulator_v2/pull/624))
- Enable build with foxy latest version of behavior_tree_cpp_v3. ([link](https://github.com/tier4/scenario_simulator_v2/pull/625))
- Add API::getDriverModel function. ([link](https://github.com/tier4/scenario_simulator_v2/pull/626))
- Add Random test runner. [Link](https://github.com/tier4/scenario_simulator_v2/pull/619) (Contribution by [Robotec.ai](https://robotec.ai/)).
- Support new Autoware architecture `Universe` ([pull request](https://github.com/tier4/scenario_simulator_v2/pull/614)).

## Version 0.5.7
- Fix problem in getNormalVector function. (Contribution by [Utaro-M](https://github.com/Utaro-M)).

## Version 0.5.6
- Fix context panel to display conditions' status. (Contribution by [Utaro-M](https://github.com/Utaro-M)).
- Add NPC Behavior Plugin and Behavior-Tree Plugin for Vehicle and Pedestrian. ([link](https://github.com/tier4/scenario_simulator_v2/pull/566))
- Rename package `openscenario_msgs` to `traffic_simulator_msgs`
- Start supporting galactic environment with Docker. ([link](https://github.com/tier4/scenario_simulator_v2/pull/576))
- Update `UserDefinedValueCondition` to subscribe ROS 2 topic if path-like name given ([pull request](https://github.com/tier4/scenario_simulator_v2/pull/567)).
- Add new package `openscenario_msgs` ([pull request](https://github.com/tier4/scenario_simulator_v2/pull/567)).
- Add getNearbyLaneletIds and filterLaneletIds function in HdMapUtils class. ([pull request](https://github.com/tier4/scenario_simulator_v2/pull/585))
- Fix calculating way of longitudinal distance. If forward distance and backward distance was calculated, choose smaller one. ([pull request](https://github.com/tier4/scenario_simulator_v2/pull/586))

## Version 0.5.5
- Fix syntax `ReachPositionCondition` to not to use `API::reachPosition` ([pull request](https://github.com/tier4/scenario_simulator_v2/pull/561)).

## Version 0.5.4
- Revert [PR #544](https://github.com/tier4/scenario_simulator_v2/pull/544) ([link](https://github.com/tier4/scenario_simulator_v2/pull/557))
- Add context panel to display conditions' status. (Contribution by [Utaro-M](https://github.com/Utaro-M)).
- Add TIER IV extension `conditionEdge="sticky"` to `OpenSCENARIO-1.1.xsd` ([pull request](https://github.com/tier4/scenario_simulator_v2/pull/553)).
- Add new Controller's Property `maxSpeed` to set explicitly upper bound speed to Autoware ([pull request](https://github.com/tier4/scenario_simulator_v2/pull/554)).

## Version 0.5.3
- Fix setStatus function in EgoEntity class. ([link](https://github.com/tier4/scenario_simulator_v2/pull/549))

## Version 0.5.2
- Remove entity status which is empty. ([link](https://github.com/tier4/scenario_simulator_v2/pull/544)).
- Update syntaxes of `openscenario_interpreter` to be compiled separately ([link](https://github.com/tier4/scenario_simulator_v2/pull/532)).

## Version 0.5.1
- Support OpenSCENARIO 1.1 `AddEntityAction` ([link](https://github.com/tier4/scenario_simulator_v2/pull/506)).
- Add StandStillMetric. [Link](https://github.com/tier4/scenario_simulator_v2/pull/520)
- Add CollisionMetric. [Link](https://github.com/tier4/scenario_simulator_v2/pull/521)
- Support OpenSCENARIO 1.1 `RelativeDistanceCondition` ([link](https://github.com/tier4/scenario_simulator_v2/pull/519)).
- Fixed Action to not cause side effects during `startTransition` ([link](https://github.com/tier4/scenario_simulator_v2/pull/522)).
- Fixed log directory cleaning behavior, cleaning all files and directories under log directory without deleting itself. ([link](https://github.com/tier4/scenario_simulator_v2/pull/527)).
- Support new `CustomCommandAction` type `FaultInjectionAction` for ArchitectureProposal ([link](https://github.com/tier4/scenario_simulator_v2/pull/491))
- Enable run cpp_mock_test with colcon test (with -DWITH_INTEGRATION_TEST=ON) ([link](https://github.com/tier4/scenario_simulator_v2/pull/529))
- Support OpenSCENARIO 1.1 `DistanceCondition` ([link](https://github.com/tier4/scenario_simulator_v2/pull/533)).
- Fix problems in getLongitudinalDistance function when the target entity does not match to the lane. ([link](https://github.com/tier4/scenario_simulator_v2/pull/536)).

## Version 0.5.0
- Add arrow markers to visualize goal poses of entities. (Contribution by [Utaro-M](https://github.com/Utaro-M)).
- Fix problems in setting entity names in proto message. [Link](https://github.com/tier4/scenario_simulator_v2/pull/481) (Contribution by [Robotec.ai](https://robotec.ai/)).
- Fix problems in never hit line. [Link](https://github.com/tier4/scenario_simulator_v2/pull/480) (Contribution by [Robotec.ai](https://robotec.ai/)).
- Start support getting longitudinal distance to the behind entity in API::getLongitudinalDistance function. [Link](https://github.com/tier4/scenario_simulator_v2/pull/486)
- Fix problems in update/getPhaseDuration function in traffic light class. [Link](https://github.com/tier4/scenario_simulator_v2/pull/492)
- Update dependency for message types of Autoware to reference `AutowareArchitectureProposal_msgs` instead of `AutowareArchitectureProposal.iv`.
- Add to the AutowareArchitectureProposal_api_msgs to the .repos file. [Link](https://github.com/tier4/scenario_simulator_v2/pull/496)
- Fix rotation calculation in toMapPose function. [Link](https://github.com/tier4/scenario_simulator_v2/pull/500)
- Simplify logics in bool API::spawn(const bool is_ego, const std::string & name, const openscenario_msgs::msg::VehicleParameters & params) [Link](https://github.com/tier4/scenario_simulator_v2/pull/486) (Contribution by [Robotec.ai](https://robotec.ai/)).
- Fix lane coordinate calculation logic for pedestrian in walk straight action. [Link](https://github.com/tier4/scenario_simulator_v2/pull/507)

## Version 0.4.5
- [Release Page](https://github.com/tier4/scenario_simulator_v2/releases/0.4.5) on GitHub :fa-github:
- Add `move_backward` scenario. [Link](https://github.com/tier4/scenario_simulator_v2/pull/461)
- Fix problems in `CppScenarioNode::start()` function, `onInitialize()` function was called before starting simulation (Contribution by [Robotec.ai](https://robotec.ai/)).
- Fix problems in initializing `current_time` value in entity manager class (Contribution by [Robotec.ai](https://robotec.ai/)).
- Supports the option (--architecture-type) to select between AutowareArchitectureProposal and Autoware.Auto (Contribution by [Robotec.ai](https://robotec.ai/)).
- Fix problems in HdMap::toMapPose function, offset distance was calculated from tangent vector. [Link](https://github.com/tier4/scenario_simulator_v2/pull/476)
- Support new options `initialize_duration:=<int>`, `launch_autoware:=<boolean>` and `record:=<boolean>`.

## Version 0.4.4
- [Release Page](https://github.com/tier4/scenario_simulator_v2/releases/0.4.4) on GitHub :fa-github:
- Add a new metrics module which detects vel, acc and jerk out of range (Contribution by [kyabe2718](https://github.com/kyabe2718)).
- Fix phase control feature in traffic light manager class. [Link](https://github.com/tier4/scenario_simulator_v2/pull/450)
- Fix problems in crossing entity on crosswalk. [link](https://github.com/tier4/scenario_simulator_v2/pull/452)

## Version 0.4.3
- [Release Page](https://github.com/tier4/scenario_simulator_v2/releases/0.4.3) on GitHub :fa-github:
- Checking collision between crosswalk and waypoints in lane coordinate.
- Remove division in checking collision function in order to avoid zero-division.
- Enables vehicle entity yield to merging entity. See also [this video](https://user-images.githubusercontent.com/10348912/128287863-8a2db025-d1af-4e54-b5a3-08e5d2e168e4.mp4).
- Simplify the contents of the scenario test result file `result.junit.xml`.

## Version 0.4.2
- [Release Page](https://github.com/tier4/scenario_simulator_v2/releases/0.4.2) on GitHub :fa-github:
- Fix problems in coordinate conversion from world to lane in pedestrian entity.
- Adding `include_crosswalk` option to the HdMapUtils::getClosestLaneletId() and HdMapUtils::toLaneletPose()

## Version 0.4.1
- [Release Page](https://github.com/tier4/scenario_simulator_v2/releases/0.4.1) on GitHub :fa-github:
- Fix problem in follow front entity action, velocity planner was ignored requested target speed.

## Version 0.4.0
- [Release Page](https://github.com/tier4/scenario_simulator_v2/releases/0.4.0) on GitHub :fa-github:
- Support OpenSCENARIO 1.0 TrafficSignal features (RoadNetwork.TrafficSignalController, Action and Condition).
- Update AcquirePositionAction to support WorldPosition as destination.
- Update syntax 'RoadNetwork.LogicFile' to allow user to specify the directory that contains `lanelet2_map.osm`.
- Check boost::none in TargetSpeedPlanner class.
- Add ROS 2 galactic support.
- Update EgoEntity to publish self-position as PoseWithCovarianceStamped.

## Version 0.3.0
- [Release Page](https://github.com/tier4/scenario_simulator_v2/releases/0.3.0) on GitHub :fa-github:
- Enable spawn MiscObjectEntity by using API class.
- Integrate with AutowareAuto (Autoware type is chosen at build time using `AUTOWARE_ARCHITECTURE_PROPOSAL` or `AUTOWARE_AUTO` flag). (Contribution by [Robotec.ai](https://robotec.ai/)).
- Update WorldPosition to be convertible with `openscenario_msgs::msg::LaneletPose`.
- Fix problems when the whole route is empty in route planner class.
- Support OpenSCENARIO 1.0 MiscObject.

## Version 0.2.0
- [Release Page](https://github.com/tier4/scenario_simulator_v2/releases/0.2.0) on GitHub :fa-github:
- Enhance `/simulation/context` topic information. (adding TriggeringEntitiesRule, TriggeringEntities, CollisionCondition, TimeHeadwayCondition, AccelerationCondition, StandStillCondition, SpeedCondition, ReachPositionCondition, DistanceCondition, RelativeDistanceCondition, ParameterCondition, StoryboardElementStateCondition).
- NPC becomes unable to change lanes behind of them.

## Version 0.1.1
- [Release Page](https://github.com/tier4/scenario_simulator_v2/releases/0.1.1) on GitHub :fa-github:
- Add support for RelativeTargetSpeed, the syntax of OpenSCENARIO.
- Add feature to publish context information during scenario execution to topic `/simulation/context` as a JSON string.
- Enable send warnings semantic error when you call setEntityStatus or setTargetSpeed function which targets to the ego vehicle after starting scenario.

## Version 0.1.0
- [Release Page](https://github.com/tier4/scenario_simulator_v2/releases/0.1.0) on GitHub :fa-github:
- Synchronize ROS time between `traffic_simulator` and `sensor_simulator`.
- `openscenario_interpreter` now stores recorded rosbags for each simulation in `output_directory` (argument of `scenario_test_runner`).
- Add AutowareError, SemanticError, SimulationError, SpecificationViolation, SyntaxError and use these errors in `traffic_simulator` and `openscenario_interpreter` package.
- Remove old errors in `traffic_simulator` packages.
- Change Header ID of the lidar/detection sensor. (before : name of the entity -> after : `base_link`)
- Fix problems in publishing detection result. Before this change, the value of the pose was always (x, y, z, roll, pitch, yaw) = (0, 0, 0, 0, 0, 0).
- Remove unused packages (`joy_to_vehicle_cmd`, `scenario_runner_mock`).
- Fix problems when simulator running in 30 FPS and with 10 FPS sensors.
- Enable caching routing result, and center points and it' spline, lanelet length in hdmap_utils class.
- Update interpreter to access TrafficSignals from Action / Condition.
- Update EgoEntity to use precise simulation model parameters.
- Add getVehicleCommand function to the API class.

## Version 0.0.1
- [Release Page](https://github.com/tier4/scenario_simulator_v2/releases/0.0.1) on GitHub :fa-github:
- Partially support OpenSCENARIO 1.0.0 format.
- Support TIER IV Scenario Format v2.<|MERGE_RESOLUTION|>--- conflicted
+++ resolved
@@ -4,26 +4,21 @@
 
 Major Changes :race_car: :red_car: :blue_car:
 
-<<<<<<< HEAD
-| Feature                  | Brief summary                                                             | Category                                                                   | Pull request                                                      | Contributor                             |
-|--------------------------|---------------------------------------------------------------------------|----------------------------------------------------------------------------|-------------------------------------------------------------------|-----------------------------------------|
-| Traffic Light Simulation | Start supporting to traffic light messages in `autoware_perception_msgs`. | `openscenario_interpreter`, `traffic_simulator`, `simple_sensor_simulator` | [#1027](https://github.com/tier4/scenario_simulator_v2/pull/1027) | [HansRobo](https://github.com/HansRobo) |
-=======
-| Feature                                            | Brief summary                                                                                                                                                          | Category                                              | Pull request                                                      | Contributor                             |
-|----------------------------------------------------|------------------------------------------------------------------------------------------------------------------------------------------------------------------------|-------------------------------------------------------|-------------------------------------------------------------------|-----------------------------------------|
-| Ground truth topic for perception detected objects | Add ground truth topic for detected objects in `simple_sensor_simulator`. The delay of the topic can be set by `detectedObjectGroundTruthPublishingDelay` in scenario. | `simple_sensor_simulator`, `openscenario_interpreter` | [#1024](https://github.com/tier4/scenario_simulator_v2/pull/1024) | [HansRobo](https://github.com/HansRobo) |
->>>>>>> bfd3344a
+| Feature                                            | Brief summary                                                                                                                                                          | Category                                                                   | Pull request                                                      | Contributor                             |
+| -------------------------------------------------- | ---------------------------------------------------------------------------------------------------------------------------------------------------------------------- | -------------------------------------------------------------------------- | ----------------------------------------------------------------- | --------------------------------------- |
+| Traffic Light Simulation                           | Start supporting to traffic light messages in `autoware_perception_msgs`.                                                                                              | `openscenario_interpreter`, `traffic_simulator`, `simple_sensor_simulator` | [#1027](https://github.com/tier4/scenario_simulator_v2/pull/1027) | [HansRobo](https://github.com/HansRobo) |
+| Ground truth topic for perception detected objects | Add ground truth topic for detected objects in `simple_sensor_simulator`. The delay of the topic can be set by `detectedObjectGroundTruthPublishingDelay` in scenario. | `simple_sensor_simulator`, `openscenario_interpreter`                      | [#1024](https://github.com/tier4/scenario_simulator_v2/pull/1024) | [HansRobo](https://github.com/HansRobo) |
 
 Bug Fixes:bug:
 
 | Feature | Brief summary | Category | Pull request | Contributor |
-|---------|---------------|----------|--------------|-------------|
+| ------- | ------------- | -------- | ------------ | ----------- |
 |         |               |          |              |             |
 
 Minor Tweaks :oncoming_police_car:
 
 | Feature | Brief summary | Category | Pull request | Contributor |
-|---------|---------------|----------|--------------|-------------|
+| ------- | ------------- | -------- | ------------ | ----------- |
 |         |               |          |              |             |
 
 ## Version 0.7.0
@@ -31,23 +26,23 @@
 Major Changes :race_car: :red_car: :blue_car:
 
 | Feature                                                  | Brief summary                                                                                                                                             | Category                                        | Pull request                                                      | Contributor                                   |
-|----------------------------------------------------------|-----------------------------------------------------------------------------------------------------------------------------------------------------------|-------------------------------------------------|-------------------------------------------------------------------|-----------------------------------------------|
+| -------------------------------------------------------- | --------------------------------------------------------------------------------------------------------------------------------------------------------- | ----------------------------------------------- | ----------------------------------------------------------------- | --------------------------------------------- |
 | OpenSCENARIO 1.2 `UserDefinedAction.CustomCommandAction` | Added `FaultInjectionAction@v2`, a CustomCommandAction for raising a fault injection event with specified error level.                                    | `openscenario_interpreter`                      | [#1002](https://github.com/tier4/scenario_simulator_v2/pull/1002) | [yamacir-kit](https://github.com/yamacir-kit) |
 | OpenSCENARIO 1.2 `UserDefinedAction.CustomCommandAction` | Added `V2ITrafficSignalStateAction`, an implementation of `TrafficSignalState` for V2I traffic signals.                                                   | `openscenario_interpreter`, `traffic_simulator` | [#1004](https://github.com/tier4/scenario_simulator_v2/pull/1004) | [HansRobo](https://github.com/HansRobo)       |
 | Add do noting behavior plugin                            | Add do nothing behavior for driving the simulator from Autoware rosbag data.                                                                              | `do_nothing_plugin`,`traffic_simulator`         | [#1001](https://github.com/tier4/scenario_simulator_v2/pull/1011) | [hakuturu583](https://github.com/hakuturu583) |
 | OpenSCENARIO 1.2 `UserDefinedAction.CustomCommandAction` | Added `RequestToCooperateCommandAction@v1`, a CustomCommandAction to simulate an operation by humans or external applications for a request to cooperate. | `openscenario_interpreter`, `concealer`         | [#1013](https://github.com/tier4/scenario_simulator_v2/pull/1013) | [HansRobo](https://github.com/HansRobo)       |
-|  OpenSCENARIO 1.2 `FollowTrajectoryAction`               | Support `FollowTrajectoryAction` only for vehicle entities directly controlled by the simulator.                                                          | `openscenario_interpreter`, `traffic_simulator` | [#906](https://github.com/tier4/scenario_simulator_v2/pull/906)   | [yamacir-kit](https://github.com/yamacir-kit) |
+| OpenSCENARIO 1.2 `FollowTrajectoryAction`                | Support `FollowTrajectoryAction` only for vehicle entities directly controlled by the simulator.                                                          | `openscenario_interpreter`, `traffic_simulator` | [#906](https://github.com/tier4/scenario_simulator_v2/pull/906)   | [yamacir-kit](https://github.com/yamacir-kit) |
 
 Bug Fixes:bug:
 
 | Feature | Brief summary | Category | Pull request | Contributor |
-|---------|---------------|----------|--------------|-------------|
+| ------- | ------------- | -------- | ------------ | ----------- |
 |         |               |          |              |             |
 
 Minor Tweaks :oncoming_police_car:
 
 | Feature | Brief summary | Category | Pull request | Contributor |
-|---------|---------------|----------|--------------|-------------|
+| ------- | ------------- | -------- | ------------ | ----------- |
 |         |               |          |              |             |
 
 ## Version 0.6.8
@@ -55,7 +50,7 @@
 Major Changes :race_car: :red_car: :blue_car:
 
 | Feature                                                              | Brief summary                                                                                                                                                                                            | Category                   | Pull request                                                    | Contributor                                   |
-|----------------------------------------------------------------------|----------------------------------------------------------------------------------------------------------------------------------------------------------------------------------------------------------|----------------------------|-----------------------------------------------------------------|-----------------------------------------------|
+| -------------------------------------------------------------------- | -------------------------------------------------------------------------------------------------------------------------------------------------------------------------------------------------------- | -------------------------- | --------------------------------------------------------------- | --------------------------------------------- |
 | Jerk simulation and planning                                         | Start supporting jerk simulation and enable limit jerk while effecting `API::requestSpeedChange` function.                                                                                               | `traffic_simulator`        | [#909](https://github.com/tier4/scenario_simulator_v2/pull/909) | [hakuturu583](https://github.com/hakuturu583) |
 | OpenSCENARIO 1.2 `SpeedProfileAction`                                | OpenSCENARIO 1.2 `SpeedProfileAction` is now officially supported.                                                                                                                                       | `openscenario_interpreter` | [#928](https://github.com/tier4/scenario_simulator_v2/pull/928) | [yamacir-kit](https://github.com/yamacir-kit) |
 | Randomization of the positions of detected objects                   | By setting `detectedObjectPositionStandardDeviation` to `Controller.Properties.Property`, it is now possible to add noise to the position of other entities that Autoware recognizes.                    | `openscenario_interpreter` | [#937](https://github.com/tier4/scenario_simulator_v2/pull/937) | [yamacir-kit](https://github.com/yamacir-kit) |
@@ -69,7 +64,7 @@
 Bug Fixes:bug:
 
 | Feature               | Brief summary                                                                               | Category                                    | Pull request                                                    | Contributor                                   |
-|-----------------------|---------------------------------------------------------------------------------------------|---------------------------------------------|-----------------------------------------------------------------|-----------------------------------------------|
+| --------------------- | ------------------------------------------------------------------------------------------- | ------------------------------------------- | --------------------------------------------------------------- | --------------------------------------------- |
 | Behavior "stop"       | Update NPC behavior and avoid overrun.                                                      | `traffic_simulator`, `behavior_tree_plugin` | [#946](https://github.com/tier4/scenario_simulator_v2/pull/946) | [hakuturu583](https://github.com/hakuturu583) |
 | `vehicle_model`       | Import bug fixes from `simple_planning_simulator` in Autoware.Universe for `vehicle_model`. | `traffic_simulator`                         | [#936](https://github.com/tier4/scenario_simulator_v2/pull/936) | [HansRobo](https://github.com/HansRobo)       |
 | Next/previous lanelet | Enable get next/previous lanelet with `road_shoulder` subtype.                              | `traffic_simulator`                         | [#963](https://github.com/tier4/scenario_simulator_v2/pull/963) | [hakuturu583](https://github.com/hakuturu583) |
@@ -77,7 +72,7 @@
 Minor Tweaks :oncoming_police_car:
 
 | Feature                                  | Brief summary                                                                                                               | Category                                | Pull request                                                    | Contributor                                   |
-|------------------------------------------|-----------------------------------------------------------------------------------------------------------------------------|-----------------------------------------|-----------------------------------------------------------------|-----------------------------------------------|
+| ---------------------------------------- | --------------------------------------------------------------------------------------------------------------------------- | --------------------------------------- | --------------------------------------------------------------- | --------------------------------------------- |
 | `topic_status_checker`                   | Delete `topic_status_checker` package.                                                                                      | common                                  | [#921](https://github.com/tier4/scenario_simulator_v2/pull/921) | [HansRobo](https://github.com/HansRobo)       |
 | Health check                             | Supported a function to monitor whether the running simulator has become unresponsive.                                      | common                                  | [#932](https://github.com/tier4/scenario_simulator_v2/pull/932) | [yamacir-kit](https://github.com/yamacir-kit) |
 | OpenSCENARIO `UserDefinedValueCondition` | Remove the message type package `openscenario_msgs` and moved its contents to an external repository `tier4_autoware_msgs`. | `openscenario_interpreter`              | [#874](https://github.com/tier4/scenario_simulator_v2/pull/874) | [yamacir-kit](https://github.com/yamacir-kit) |
@@ -91,7 +86,7 @@
 Major Changes :race_car: :red_car: :blue_car:
 
 | Feature                                   | Brief summary                                                                                                                                                     | Category                                                     | Pull request                                                    | Contributor                                                                                  |
-|-------------------------------------------|-------------------------------------------------------------------------------------------------------------------------------------------------------------------|--------------------------------------------------------------|-----------------------------------------------------------------|----------------------------------------------------------------------------------------------|
+| ----------------------------------------- | ----------------------------------------------------------------------------------------------------------------------------------------------------------------- | ------------------------------------------------------------ | --------------------------------------------------------------- | -------------------------------------------------------------------------------------------- |
 | Engagement                                | Changed time management to send engage as soon as autoware state transitions to `WAITING_FOR_ENGAGE` and start simulation as soon as it transitions to `DRIVING`. | `traffic_simulator`, `concealer`, `openscenario_interpreter` | [#823](https://github.com/tier4/scenario_simulator_v2/pull/823) | [hakuturu583](https://github.com/hakuturu583), [yamacir-kit](https://github.com/yamacir-kit) |
 | Publication of Acceleration               | Updated concealer to publish acceleration information for Autoware.                                                                                               | `concealer`                                                  | [#875](https://github.com/tier4/scenario_simulator_v2/pull/875) | [yamacir-kit](https://github.com/yamacir-kit)                                                |
 | OpenSCENARIO 1.2 `SpeedProfileAction`     | Added experimental support for some features of `SpeedProfileAction`.                                                                                             | `openscenario_interpreter`                                   | [#898](https://github.com/tier4/scenario_simulator_v2/pull/898) | [yamacir-kit](https://github.com/yamacir-kit)                                                |
@@ -101,14 +96,14 @@
 Bug Fixes:bug:
 
 | Feature                      | Brief summary                                                                                                          | Category                   | Pull request                                                    | Contributor                                   |
-|------------------------------|------------------------------------------------------------------------------------------------------------------------|----------------------------|-----------------------------------------------------------------|-----------------------------------------------|
+| ---------------------------- | ---------------------------------------------------------------------------------------------------------------------- | -------------------------- | --------------------------------------------------------------- | --------------------------------------------- |
 | Interpreter state transition | Fixed a problem with error handling and state transition when an error occurred in the activation phase of simulation. | `openscenario_interpreter` | [#881](https://github.com/tier4/scenario_simulator_v2/pull/881) | [yamacir-kit](https://github.com/yamacir-kit) |
 | Bounding box position        | Fixed bounding box shifting on Rviz                                                                                    | `simple_sensor_simulator`  | [#888](https://github.com/tier4/scenario_simulator_v2/pull/888) | [shouth](https://github.com/shouth)           |
 
 Minor Tweaks :oncoming_police_car:
 
 | Feature                                    | Brief summary                                                                                              | Category                  | Pull request                                                    | Contributor                                   |
-|--------------------------------------------|------------------------------------------------------------------------------------------------------------|---------------------------|-----------------------------------------------------------------|-----------------------------------------------|
+| ------------------------------------------ | ---------------------------------------------------------------------------------------------------------- | ------------------------- | --------------------------------------------------------------- | --------------------------------------------- |
 | `lanelet2_extension_psim`                  | Remove `external/lanelet2_extension_psim` and add dependency to `lanelet2_extension` in `autoware_common`. | `external`                | [#863](https://github.com/tier4/scenario_simulator_v2/pull/863) | [HansRobo](https://github.com/HansRobo)       |
 | `OccupancyGridSensor`                      | Improve performance of occupancy grid generation by changing internal data structure.                      | `simple_sensor_simulator` | [#866](https://github.com/tier4/scenario_simulator_v2/pull/866) | [shouth](https://github.com/shouth)           |
 | `traffic_simulator`'s API `spawn`          | Changed the `spawn` API to require the initial coordinates of the entity.                                  | `traffic_simulator`       | [#896](https://github.com/tier4/scenario_simulator_v2/pull/896) | [yamacir-kit](https://github.com/yamacir-kit) |
@@ -120,7 +115,7 @@
 Major Changes :race_car: :red_car: :blue_car:
 
 | Feature                                                           | Brief summary                                                                                               | Category                   | Pull request                                                    | Contributor                                                                        |
-|-------------------------------------------------------------------|-------------------------------------------------------------------------------------------------------------|----------------------------|-----------------------------------------------------------------|------------------------------------------------------------------------------------|
+| ----------------------------------------------------------------- | ----------------------------------------------------------------------------------------------------------- | -------------------------- | --------------------------------------------------------------- | ---------------------------------------------------------------------------------- |
 | Add `API::getRelativePose()` argument for function                | Add `API::getRelativePose()` argument for getting relative distance between lanelet pose and entity.        | `traffic_simulator`        | [#809](https://github.com/tier4/scenario_simulator_v2/pull/809) | [hakuturu583](https://github.com/hakuturu583)                                      |
 | RTC (Request to Cooperate)                                        | Experimental support for automatic approval of requests to cooperate from Autoware.Universe.                | `concealer`                | [#818](https://github.com/tier4/scenario_simulator_v2/pull/818) | [yamacir-kit](https://github.com/yamacir-kit)                                      |
 | Experimental UserDefinedValueCondition `RelativeHeadingCondition` | Update `UserDefinedValueCondition` to support new experimental condition `RelativeHeadingCondition`.        | `openscenario_interpreter` | [#830](https://github.com/tier4/scenario_simulator_v2/pull/830) | [yamacir-kit](https://github.com/yamacir-kit)                                      |
@@ -131,7 +126,7 @@
 Bug Fixes:bug:
 
 | Feature                                         | Brief summary                                                                                                                                                           | Category            | Pull request                                                    | Contributor                                   |
-|-------------------------------------------------|-------------------------------------------------------------------------------------------------------------------------------------------------------------------------|---------------------|-----------------------------------------------------------------|-----------------------------------------------|
+| ----------------------------------------------- | ----------------------------------------------------------------------------------------------------------------------------------------------------------------------- | ------------------- | --------------------------------------------------------------- | --------------------------------------------- |
 | Change the stop position of the vehicle entity. | Change the stop position of the vehicle entity at the stop line and traffic light.                                                                                      | `traffic_simulator` | [#822](https://github.com/tier4/scenario_simulator_v2/pull/822) | [hakuturu583](https://github.com/hakuturu583) |
 | Fix trajectory point.                           | Fix trajectory point at the end of the trajectory.                                                                                                                      | `traffic_simulator` | [#836](https://github.com/tier4/scenario_simulator_v2/pull/836) | [hakuturu583](https://github.com/hakuturu583) |
 | Fix problems in getting right of way lane.      | Remove self lanelet id from right of way lanelet id.                                                                                                                    | `traffic_simulator` | [#834](https://github.com/tier4/scenario_simulator_v2/pull/834) | [hakuturu583](https://github.com/hakuturu583) |
@@ -139,20 +134,20 @@
 
 Minor Tweaks :oncoming_police_car:
 
-| Feature                        | Brief summary                                                                                                                                           | Category                   | Pull request                                                                                                                     | Contributor                                                                                    |  |
-|--------------------------------|---------------------------------------------------------------------------------------------------------------------------------------------------------|----------------------------|----------------------------------------------------------------------------------------------------------------------------------|------------------------------------------------------------------------------------------------|--|
-| OpenSCENARIO simulator core    | Changed to treat `traffic_simulator` as "Simulator Core" based on OpenSCENARIO standard Basic architecture components.                                  | `openscenario_interpreter` | [#783](https://github.com/tier4/scenario_simulator_v2/pull/783)                                                                  | [yamacir-kit](https://github.com/yamacir-kit)                                                  |  |
-| Option `--record`              | Exclude a too large topic `/planning/scenario_planning/lane_driving/behavior_planning/behavior_velocity_planner/debug/intersection` from bag recording. | `openscenario_interpreter` | [#829](https://github.com/tier4/scenario_simulator_v2/pull/829)                                                                  | [yamacir-kit](https://github.com/yamacir-kit)                                                  |  |
-| Move to github docker registry | Move from dockerhub to github docker registry.                                                                                                          | `docker`                   | [#843](https://github.com/tier4/scenario_simulator_v2/pull/843), [#844](https://github.com/tier4/scenario_simulator_v2/pull/844) | [hakuturu583](https://github.com/hakuturu583), [kenji-miyake](https://github.com/kenji-miyake) |  |
-| Update `lanelet2_extension`    | Copy `lanelet2_extension` of Autoware.Universe 0.3.7 as `lanelet2_extension_psim`.                                                                      | `lanelet2_extension`       | [#850](https://github.com/tier4/scenario_simulator_v2/pull/850)                                                                  | [yamacir-kit](https://github.com/yamacir-kit)                                                  |  |
-| Remove trivial metrics         | Remove `StandstillMetric` and `CollisionMetric`.                                                                                                        | `traffic_simulator`        | [#854](https://github.com/tier4/scenario_simulator_v2/pull/854)                                                                  | [shouth](https://github.com/shouth)                                                            |  |
+| Feature                        | Brief summary                                                                                                                                           | Category                   | Pull request                                                                                                                     | Contributor                                                                                    |     |
+| ------------------------------ | ------------------------------------------------------------------------------------------------------------------------------------------------------- | -------------------------- | -------------------------------------------------------------------------------------------------------------------------------- | ---------------------------------------------------------------------------------------------- | --- |
+| OpenSCENARIO simulator core    | Changed to treat `traffic_simulator` as "Simulator Core" based on OpenSCENARIO standard Basic architecture components.                                  | `openscenario_interpreter` | [#783](https://github.com/tier4/scenario_simulator_v2/pull/783)                                                                  | [yamacir-kit](https://github.com/yamacir-kit)                                                  |     |
+| Option `--record`              | Exclude a too large topic `/planning/scenario_planning/lane_driving/behavior_planning/behavior_velocity_planner/debug/intersection` from bag recording. | `openscenario_interpreter` | [#829](https://github.com/tier4/scenario_simulator_v2/pull/829)                                                                  | [yamacir-kit](https://github.com/yamacir-kit)                                                  |     |
+| Move to github docker registry | Move from dockerhub to github docker registry.                                                                                                          | `docker`                   | [#843](https://github.com/tier4/scenario_simulator_v2/pull/843), [#844](https://github.com/tier4/scenario_simulator_v2/pull/844) | [hakuturu583](https://github.com/hakuturu583), [kenji-miyake](https://github.com/kenji-miyake) |     |
+| Update `lanelet2_extension`    | Copy `lanelet2_extension` of Autoware.Universe 0.3.7 as `lanelet2_extension_psim`.                                                                      | `lanelet2_extension`       | [#850](https://github.com/tier4/scenario_simulator_v2/pull/850)                                                                  | [yamacir-kit](https://github.com/yamacir-kit)                                                  |     |
+| Remove trivial metrics         | Remove `StandstillMetric` and `CollisionMetric`.                                                                                                        | `traffic_simulator`        | [#854](https://github.com/tier4/scenario_simulator_v2/pull/854)                                                                  | [shouth](https://github.com/shouth)                                                            |     |
 
 ## Version 0.6.5
 
 Major Changes :race_car: :red_car: :blue_car:
 
 | Feature                                      | Brief summary                                                                                                | Category                   | Pull request                                                    | Contributor                                   |
-|----------------------------------------------|--------------------------------------------------------------------------------------------------------------|----------------------------|-----------------------------------------------------------------|-----------------------------------------------|
+| -------------------------------------------- | ------------------------------------------------------------------------------------------------------------ | -------------------------- | --------------------------------------------------------------- | --------------------------------------------- |
 | OpenSCENARIO `UserDefinedValueCondition`     | Add condition to determine the state of the turn indicators. (unique to Autoware.Universe)                   | `openscenario_interpreter` | [#777](https://github.com/tier4/scenario_simulator_v2/pull/777) | [HansRobo](https://github.com/HansRobo)       |
 | OpenSCENARIO `UserDefinedValueCondition`     | Add condition to determine the emergency state of the Autoware.Universe.                                     | `openscenario_interpreter` | [#760](https://github.com/tier4/scenario_simulator_v2/pull/760) | [HansRobo](https://github.com/HansRobo)       |
 | OpenSCENARIO `Storyboard`                    | The state transition of StoryboardElement no longer consumes simulation time.                                | `openscenario_interpreter` | [#758](https://github.com/tier4/scenario_simulator_v2/pull/740) | [yamacir-kit](https://github.com/yamacir-kit) |
@@ -165,14 +160,14 @@
 Bug Fixes:bug:
 
 | Feature                                    | Brief summary                                                                                         | Category                   | Pull request                                                    | Contributor                                   |
-|--------------------------------------------|-------------------------------------------------------------------------------------------------------|----------------------------|-----------------------------------------------------------------|-----------------------------------------------|
+| ------------------------------------------ | ----------------------------------------------------------------------------------------------------- | -------------------------- | --------------------------------------------------------------- | --------------------------------------------- |
 | Fix termination processing                 | Properly terminate the interpreter when the Autoware process exits abnormally                         | `openscenario_interpreter` | [#750](https://github.com/tier4/scenario_simulator_v2/pull/750) | [kyabe2718](https://github.com/kyabe2718)     |
 | Fix collision2D function in `HermiteCurve` | Previous algorithm was failed to check collision when the line is almost parallel to the x and y axis | `traffic_simulator`        | [#795](https://github.com/tier4/scenario_simulator_v2/pull/795) | [hakuturu583](https://github.com/hakuturu583) |
 
 Minor Tweaks :oncoming_police_car:
 
 | Feature                          | Brief summary                                                                                                                                                                   | Category            | Pull request                                                    | Contributor                                                                             |
-|----------------------------------|---------------------------------------------------------------------------------------------------------------------------------------------------------------------------------|---------------------|-----------------------------------------------------------------|-----------------------------------------------------------------------------------------|
+| -------------------------------- | ------------------------------------------------------------------------------------------------------------------------------------------------------------------------------- | ------------------- | --------------------------------------------------------------- | --------------------------------------------------------------------------------------- |
 | Accessor to the class `Autoware` | A new member function `asAutoware` has been added to access the class `Autoware`, and instead the member functions specific to `EgoEntity` have been removed from `EntityBase`. | `traffic_simulator` | [#796](https://github.com/tier4/scenario_simulator_v2/pull/796) | [yamacir-kit](https://github.com/yamacir-kit)                                           |
 | Autoware API                     | Changed the engagement service to Autoware from `/api/autoware/set/engage` to `/api/external/set/engage`.                                                                       | `concealer`         | [#804](https://github.com/tier4/scenario_simulator_v2/pull/804) | [yn-mrse](https://github.com/yn-mrse) and [yamacir-kit](https://github.com/yamacir-kit) |
 
@@ -181,7 +176,7 @@
 Major Changes :race_car: :red_car: :blue_car:
 
 | Feature                                       | Brief summary                                                                                                                                                            | Category                                                          | Pull request                                                    | Contributor                                   |
-|-----------------------------------------------|--------------------------------------------------------------------------------------------------------------------------------------------------------------------------|-------------------------------------------------------------------|-----------------------------------------------------------------|-----------------------------------------------|
+| --------------------------------------------- | ------------------------------------------------------------------------------------------------------------------------------------------------------------------------ | ----------------------------------------------------------------- | --------------------------------------------------------------- | --------------------------------------------- |
 | Entity label publisher                        | Enable specify and publish NPC semantic information such as `MOTORCYCLE`, `TRUCK`, `BUS`.                                                                                | `traffic_simulator`                                               | [#726](https://github.com/tier4/scenario_simulator_v2/pull/726) | [hakuturu583](https://github.com/hakuturu583) |
 | ROS 2 Launch XML-like substitution syntax     | Add new substitution syntax `$(ros2 <argument>...)`.                                                                                                                     | `openscenario_interpreter`                                        | [#727](https://github.com/tier4/scenario_simulator_v2/pull/727) | [yamacir-kit](https://github.com/yamacir-kit) |
 | `Filter by range` option                      | Add `filter by range` option for detection sensor. If false, simulate detection result by lidar detection. If true, simulate detection result by range.                  | `traffic_simulator`                                               | [#729](https://github.com/tier4/scenario_simulator_v2/pull/729) | [hakuturu583](https://github.com/hakuturu583) |
@@ -197,7 +192,7 @@
 Bug Fixes:bug:
 
 | Feature                                | Brief summary                                                                       | Category                   | Pull request                                                    | Contributor                                   |
-|----------------------------------------|-------------------------------------------------------------------------------------|----------------------------|-----------------------------------------------------------------|-----------------------------------------------|
+| -------------------------------------- | ----------------------------------------------------------------------------------- | -------------------------- | --------------------------------------------------------------- | --------------------------------------------- |
 | OpenSCENARIO `Storyboard.Init.Actions` | Fix `Init.Actions.GlobalAction` and `Init.Actions.UserDefinedAction` to work.       | `openscenario_interpreter` | [#734](https://github.com/tier4/scenario_simulator_v2/pull/734) | [yamacir-kit](https://github.com/yamacir-kit) |
 | Fix waypoint height                    | Height of the NPC waypoint was 0. Get waypoint height from center point of lanelet. | `traffic_simulator`        | [#718](https://github.com/tier4/scenario_simulator_v2/pull/718) | [hakuturu583](https://github.com/hakuturu583) |
 | Fix calculateStopDistance function     | While calculating stop distance, deceleration was always 5.                         | `behavior_tree_plugin`     | [#747](https://github.com/tier4/scenario_simulator_v2/pull/747) | [hakuturu583](https://github.com/hakuturu583) |
@@ -205,10 +200,11 @@
 Minor Tweaks :oncoming_police_car:
 
 | Feature                   | Brief summary                                                                     | Category                   | Pull request                                                    | Contributor                                   |
-|---------------------------|-----------------------------------------------------------------------------------|----------------------------|-----------------------------------------------------------------|-----------------------------------------------|
+| ------------------------- | --------------------------------------------------------------------------------- | -------------------------- | --------------------------------------------------------------- | --------------------------------------------- |
 | OpenSCENARIO `Storyboard` | Update interpreter's main loop to not to stop even if `Storyboard` was completed. | `openscenario_interpreter` | [#720](https://github.com/tier4/scenario_simulator_v2/pull/720) | [yamacir-kit](https://github.com/yamacir-kit) |
 
 ## Version 0.6.3
+
 - Speed up metrics manger class in order to reduce frame-rate dropping problem. ([pull request](https://github.com/tier4/scenario_simulator_v2/pull/680))
 - Fix problem in warping NPCs spawned in world coordinate. ([pull request](https://github.com/tier4/scenario_simulator_v2/pull/686))
 - End of support for ROS 2 Foxy and Autoware.Auto ([pull request](https://github.com/tier4/scenario_simulator_v2/pull/696)).
@@ -219,6 +215,7 @@
 - Fix waypoint height, the height of each waypoint was zero. ([pull request](https://github.com/tier4/scenario_simulator_v2/pull/718))
 
 ## Version 0.6.2
+
 - Start supporting linear trajectory shape while changing lane. ([pull request](https://github.com/tier4/scenario_simulator_v2/pull/661))
 - Fix context panel to display simulation time. (Contribution by [Utaro-M](https://github.com/Utaro-M)).
 - Support new vehicle_model_type `DELAY_STEER_VEL` ([pull request](https://github.com/tier4/scenario_simulator_v2/pull/660)).
@@ -230,15 +227,18 @@
 - Fix logic in calculating lane change trajectory shape. ([pull request](https://github.com/tier4/scenario_simulator_v2/pull/671)).
 
 ## Version 0.6.1
+
 - Add API::requestSpeedChange function. ([link](https://github.com/tier4/scenario_simulator_v2/pull/618))
 - Fix syntax `Controller` to not to overwrite `traffic_simulator`'s `DriverModel` ([pull request](https://github.com/tier4/scenario_simulator_v2/pull/649)).
 - Update simulation models ([pull request](https://github.com/tier4/scenario_simulator_v2/pull/652)).
 - Enable request relative speed change. ([link](https://github.com/tier4/scenario_simulator_v2/pull/654))
 
 ## Version 0.6.0
+
 - Start supporting Autoware.Universe. ([link](https://github.com/tier4/scenario_simulator_v2/pull/614))
 
 ## Version 0.5.8
+
 - Remove newton methods in getSValue function. ([link](https://github.com/tier4/scenario_simulator_v2/pull/612))
 - Set withLaneChange parameter as false. ([link](https://github.com/tier4/scenario_simulator_v2/pull/618))
 - Change traffic light topic name to "/perception/traffic_light_recognition/traffic_light_states" ([link](https://github.com/tier4/scenario_simulator_v2/pull/621))
@@ -249,9 +249,11 @@
 - Support new Autoware architecture `Universe` ([pull request](https://github.com/tier4/scenario_simulator_v2/pull/614)).
 
 ## Version 0.5.7
+
 - Fix problem in getNormalVector function. (Contribution by [Utaro-M](https://github.com/Utaro-M)).
 
 ## Version 0.5.6
+
 - Fix context panel to display conditions' status. (Contribution by [Utaro-M](https://github.com/Utaro-M)).
 - Add NPC Behavior Plugin and Behavior-Tree Plugin for Vehicle and Pedestrian. ([link](https://github.com/tier4/scenario_simulator_v2/pull/566))
 - Rename package `openscenario_msgs` to `traffic_simulator_msgs`
@@ -262,22 +264,27 @@
 - Fix calculating way of longitudinal distance. If forward distance and backward distance was calculated, choose smaller one. ([pull request](https://github.com/tier4/scenario_simulator_v2/pull/586))
 
 ## Version 0.5.5
+
 - Fix syntax `ReachPositionCondition` to not to use `API::reachPosition` ([pull request](https://github.com/tier4/scenario_simulator_v2/pull/561)).
 
 ## Version 0.5.4
+
 - Revert [PR #544](https://github.com/tier4/scenario_simulator_v2/pull/544) ([link](https://github.com/tier4/scenario_simulator_v2/pull/557))
 - Add context panel to display conditions' status. (Contribution by [Utaro-M](https://github.com/Utaro-M)).
 - Add TIER IV extension `conditionEdge="sticky"` to `OpenSCENARIO-1.1.xsd` ([pull request](https://github.com/tier4/scenario_simulator_v2/pull/553)).
 - Add new Controller's Property `maxSpeed` to set explicitly upper bound speed to Autoware ([pull request](https://github.com/tier4/scenario_simulator_v2/pull/554)).
 
 ## Version 0.5.3
+
 - Fix setStatus function in EgoEntity class. ([link](https://github.com/tier4/scenario_simulator_v2/pull/549))
 
 ## Version 0.5.2
+
 - Remove entity status which is empty. ([link](https://github.com/tier4/scenario_simulator_v2/pull/544)).
 - Update syntaxes of `openscenario_interpreter` to be compiled separately ([link](https://github.com/tier4/scenario_simulator_v2/pull/532)).
 
 ## Version 0.5.1
+
 - Support OpenSCENARIO 1.1 `AddEntityAction` ([link](https://github.com/tier4/scenario_simulator_v2/pull/506)).
 - Add StandStillMetric. [Link](https://github.com/tier4/scenario_simulator_v2/pull/520)
 - Add CollisionMetric. [Link](https://github.com/tier4/scenario_simulator_v2/pull/521)
@@ -290,6 +297,7 @@
 - Fix problems in getLongitudinalDistance function when the target entity does not match to the lane. ([link](https://github.com/tier4/scenario_simulator_v2/pull/536)).
 
 ## Version 0.5.0
+
 - Add arrow markers to visualize goal poses of entities. (Contribution by [Utaro-M](https://github.com/Utaro-M)).
 - Fix problems in setting entity names in proto message. [Link](https://github.com/tier4/scenario_simulator_v2/pull/481) (Contribution by [Robotec.ai](https://robotec.ai/)).
 - Fix problems in never hit line. [Link](https://github.com/tier4/scenario_simulator_v2/pull/480) (Contribution by [Robotec.ai](https://robotec.ai/)).
@@ -302,6 +310,7 @@
 - Fix lane coordinate calculation logic for pedestrian in walk straight action. [Link](https://github.com/tier4/scenario_simulator_v2/pull/507)
 
 ## Version 0.4.5
+
 - [Release Page](https://github.com/tier4/scenario_simulator_v2/releases/0.4.5) on GitHub :fa-github:
 - Add `move_backward` scenario. [Link](https://github.com/tier4/scenario_simulator_v2/pull/461)
 - Fix problems in `CppScenarioNode::start()` function, `onInitialize()` function was called before starting simulation (Contribution by [Robotec.ai](https://robotec.ai/)).
@@ -311,12 +320,14 @@
 - Support new options `initialize_duration:=<int>`, `launch_autoware:=<boolean>` and `record:=<boolean>`.
 
 ## Version 0.4.4
+
 - [Release Page](https://github.com/tier4/scenario_simulator_v2/releases/0.4.4) on GitHub :fa-github:
 - Add a new metrics module which detects vel, acc and jerk out of range (Contribution by [kyabe2718](https://github.com/kyabe2718)).
 - Fix phase control feature in traffic light manager class. [Link](https://github.com/tier4/scenario_simulator_v2/pull/450)
 - Fix problems in crossing entity on crosswalk. [link](https://github.com/tier4/scenario_simulator_v2/pull/452)
 
 ## Version 0.4.3
+
 - [Release Page](https://github.com/tier4/scenario_simulator_v2/releases/0.4.3) on GitHub :fa-github:
 - Checking collision between crosswalk and waypoints in lane coordinate.
 - Remove division in checking collision function in order to avoid zero-division.
@@ -324,15 +335,18 @@
 - Simplify the contents of the scenario test result file `result.junit.xml`.
 
 ## Version 0.4.2
+
 - [Release Page](https://github.com/tier4/scenario_simulator_v2/releases/0.4.2) on GitHub :fa-github:
 - Fix problems in coordinate conversion from world to lane in pedestrian entity.
 - Adding `include_crosswalk` option to the HdMapUtils::getClosestLaneletId() and HdMapUtils::toLaneletPose()
 
 ## Version 0.4.1
+
 - [Release Page](https://github.com/tier4/scenario_simulator_v2/releases/0.4.1) on GitHub :fa-github:
 - Fix problem in follow front entity action, velocity planner was ignored requested target speed.
 
 ## Version 0.4.0
+
 - [Release Page](https://github.com/tier4/scenario_simulator_v2/releases/0.4.0) on GitHub :fa-github:
 - Support OpenSCENARIO 1.0 TrafficSignal features (RoadNetwork.TrafficSignalController, Action and Condition).
 - Update AcquirePositionAction to support WorldPosition as destination.
@@ -342,6 +356,7 @@
 - Update EgoEntity to publish self-position as PoseWithCovarianceStamped.
 
 ## Version 0.3.0
+
 - [Release Page](https://github.com/tier4/scenario_simulator_v2/releases/0.3.0) on GitHub :fa-github:
 - Enable spawn MiscObjectEntity by using API class.
 - Integrate with AutowareAuto (Autoware type is chosen at build time using `AUTOWARE_ARCHITECTURE_PROPOSAL` or `AUTOWARE_AUTO` flag). (Contribution by [Robotec.ai](https://robotec.ai/)).
@@ -350,17 +365,20 @@
 - Support OpenSCENARIO 1.0 MiscObject.
 
 ## Version 0.2.0
+
 - [Release Page](https://github.com/tier4/scenario_simulator_v2/releases/0.2.0) on GitHub :fa-github:
 - Enhance `/simulation/context` topic information. (adding TriggeringEntitiesRule, TriggeringEntities, CollisionCondition, TimeHeadwayCondition, AccelerationCondition, StandStillCondition, SpeedCondition, ReachPositionCondition, DistanceCondition, RelativeDistanceCondition, ParameterCondition, StoryboardElementStateCondition).
 - NPC becomes unable to change lanes behind of them.
 
 ## Version 0.1.1
+
 - [Release Page](https://github.com/tier4/scenario_simulator_v2/releases/0.1.1) on GitHub :fa-github:
 - Add support for RelativeTargetSpeed, the syntax of OpenSCENARIO.
 - Add feature to publish context information during scenario execution to topic `/simulation/context` as a JSON string.
 - Enable send warnings semantic error when you call setEntityStatus or setTargetSpeed function which targets to the ego vehicle after starting scenario.
 
 ## Version 0.1.0
+
 - [Release Page](https://github.com/tier4/scenario_simulator_v2/releases/0.1.0) on GitHub :fa-github:
 - Synchronize ROS time between `traffic_simulator` and `sensor_simulator`.
 - `openscenario_interpreter` now stores recorded rosbags for each simulation in `output_directory` (argument of `scenario_test_runner`).
@@ -376,6 +394,7 @@
 - Add getVehicleCommand function to the API class.
 
 ## Version 0.0.1
+
 - [Release Page](https://github.com/tier4/scenario_simulator_v2/releases/0.0.1) on GitHub :fa-github:
 - Partially support OpenSCENARIO 1.0.0 format.
 - Support TIER IV Scenario Format v2.