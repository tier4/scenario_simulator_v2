# Release Notes

## Difference between the latest release and master
<<<<<<< HEAD
- Enables vehicle entity yield to merging entity. See also [this video.](https://user-images.githubusercontent.com/10348912/128287863-8a2db025-d1af-4e54-b5a3-08e5d2e168e4.mp4)
- Checking collision between crosswalk and waypoints in lane coordinate
- Remove division in checking collision function in order to avoid zero-division.
=======
- Enables vehicle entity yield to merging entity. See also [this video](https://user-images.githubusercontent.com/10348912/128287863-8a2db025-d1af-4e54-b5a3-08e5d2e168e4.mp4).
- Simplify the contents of the scenario test result file `result.junit.xml`.
>>>>>>> d6106853

## Version 0.4.2
- [Release Page](https://github.com/tier4/scenario_simulator_v2/releases/0.4.2) on Github :fa-github:
- Fix problems in coordinate conversion from world to lane in pedestrian entity.
- Adding `include_crosswalk` option to the HdMapUtils::getClosetLaneletId() and HdMapUtils::toLaneletPose()

## Version 0.4.1
- [Release Page](https://github.com/tier4/scenario_simulator_v2/releases/0.4.1) on Github :fa-github:
- Fix problem in follow front entity action, velocity planner was ignored requested target speed.

## Version 0.4.0
- [Release Page](https://github.com/tier4/scenario_simulator_v2/releases/0.4.0) on Github :fa-github:
- Support OpenSCENARIO 1.0 TrafficSignal features (RoadNetwork.TrafficSignalController, Action and Condition).
- Update AcquirePositionAction to support WorldPosition as destination.
- Update syntax 'RoadNetwork.LogicFile' to allow user to specify the directory that contains `lanelet2_map.osm`.
- Check boost::none in TargetSpeedPlanner class.
- Add ROS2 galactic support.
- Update EgoEntity to publish self-position as PoseWithCovarianceStamped.

## Version 0.3.0
- [Release Page](https://github.com/tier4/scenario_simulator_v2/releases/0.3.0) on Github :fa-github:
- Enable spawn MiscObjectEntity by using API class.
- Integrate with AutowareAuto (Autoware type is chosen at build time using `AUTOWARE_ARCHITECTURE_PROPOSAL` or `AUTOWARE_AUTO` flag). (Contribution by [Robotec.ai](https://robotec.ai/)).
- Update WorldPosition to be convertible with `openscenario_msgs::msg::LaneletPose`.
- Fix problems when the whole route is empty in route planner class.
- Support OpenSCENARIO 1.0 MiscObject.

## Version 0.2.0
- [Release Page](https://github.com/tier4/scenario_simulator_v2/releases/0.2.0) on Github :fa-github:
- Enhance `/simulation/context` topic information. (adding TriggeringEntitiesRule, TriggeringEntities, CollisionCondition, TimeHeadwayCondition, AccelerationCondition, StandStillCondition, SpeedCondition, ReachPositionCondition, DistanceCondition, RelativeDistanceCondition, ParameterCondition, StoryboardElementStateCondition).
- NPC becomes unable to change lanes behind of them.

## Version 0.1.1
- [Release Page](https://github.com/tier4/scenario_simulator_v2/releases/0.1.1) on Github :fa-github:
- Add support for RelativeTargetSpeed, the syntax of OpenSCENARIO.
- Add feature to publish context information during scenario execution to topic `/simulation/context` as a JSON string.
- Enable send warnings semantic error when you call setEntityStatus or setTargetSpeed function which targets to the ego vehicle after starting scenario.

## Version 0.1.0
- [Release Page](https://github.com/tier4/scenario_simulator_v2/releases/0.1.0) on Github :fa-github:
- Synchronize ROS time between `traffic_simulator` and `sensor_simulator`.
- `openscenario_interpreter` now stores recorded rosbags for each simulation in `output_directory` (argument of `scenario_test_runner`).
- Add AutowareError, SemanticError, SimulationError, SpecificationViolation, SyntaxError and use these errors in `traffic_simulator` and `openscenario_interpreter` package.
- Remove old errors in `traffic_simulator` packages.
- Change Header ID of the lidar/detection sensor. (before : name of the entity -> after : `base_link`)
- Fix problems in publishing detection result. Before this change, the value of the pose was always (x, y, z, roll, pitch, yaw) = (0, 0, 0, 0, 0, 0).
- Remove unused packages (`joy_to_vehicle_cmd`, `scenario_runner_mock`).
- Fix problems when simulator running in 30 FPS and with 10 FPS sensors.
- Enable caching routing result, and center points and it' spline, lanelet length in hdmap_utils class.
- Update interpreter to access TrafficSignals from Action / Condition.
- Update EgoEntity to use precise simulation model parameters.
- Add getVehicleCommand function to the API class.

## Version 0.0.1
- [Release Page](https://github.com/tier4/scenario_simulator_v2/releases/0.0.1) on Github :fa-github:
- Partially support OpenSCENARIO 1.0.0 format.
- Support Tier IV Scenario Format v2.<|MERGE_RESOLUTION|>--- conflicted
+++ resolved
@@ -1,14 +1,10 @@
 # Release Notes
 
 ## Difference between the latest release and master
-<<<<<<< HEAD
-- Enables vehicle entity yield to merging entity. See also [this video.](https://user-images.githubusercontent.com/10348912/128287863-8a2db025-d1af-4e54-b5a3-08e5d2e168e4.mp4)
 - Checking collision between crosswalk and waypoints in lane coordinate
 - Remove division in checking collision function in order to avoid zero-division.
-=======
 - Enables vehicle entity yield to merging entity. See also [this video](https://user-images.githubusercontent.com/10348912/128287863-8a2db025-d1af-4e54-b5a3-08e5d2e168e4.mp4).
 - Simplify the contents of the scenario test result file `result.junit.xml`.
->>>>>>> d6106853
 
 ## Version 0.4.2
 - [Release Page](https://github.com/tier4/scenario_simulator_v2/releases/0.4.2) on Github :fa-github:
