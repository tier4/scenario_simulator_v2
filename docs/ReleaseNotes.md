--- conflicted
+++ resolved
@@ -20,19 +20,12 @@
 
 Minor Tweaks :oncoming_police_car:
 
-<<<<<<< HEAD
 | Feature                                  | Brief summary                                                                                                                         | Category                   | Pull request                                                    | Contributor                                   |
 | ---------------------------------------- | ------------------------------------------------------------------------------------------------------------------------------------- | -------------------------- | --------------------------------------------------------------- | --------------------------------------------- |
 | `lanelet2_extension_psim`                | Remove `external/lanelet2_extension_psim` and add dependency to `lanelet2_extension` in `autoware_common`.                            | `external`                 | [#863](https://github.com/tier4/scenario_simulator_v2/pull/863) | [HansRobo](https://github.com/HansRobo)       |
 | Improve `OccupancyGridSensor`            | Improve performance of occupancy grid generation by changing internal data structure.                                                 | `simple_sensor_simulator`  | [#866](https://github.com/tier4/scenario_simulator_v2/pull/866) | [shouth](https://github.com/shouth)           |
+| `traffic_simulator`'s API `spawn`        | Changed the `spawn` API to require the initial coordinates of the entity.                                                             | `traffic_simulator`        | [#896](https://github.com/tier4/scenario_simulator_v2/pull/896) | [yamacir-kit](https://github.com/yamacir-kit) |
 | OpenSCENARIO `UserDefinedValueCondition` | Remove the message type package `openscenario_msgs` and moved its contents to a new external repository `scenario_simulator_v2_msgs`. | `openscenario_interpreter` | [#874](https://github.com/tier4/scenario_simulator_v2/pull/874) | [yamacir-kit](https://github.com/yamacir-kit) |
-=======
-| Feature                           | Brief summary                                                                                              | Category                  | Pull request                                                    | Contributor                                   |
-| --------------------------------- | ---------------------------------------------------------------------------------------------------------- | ------------------------- | --------------------------------------------------------------- | --------------------------------------------- |
-| `lanelet2_extension_psim`         | Remove `external/lanelet2_extension_psim` and add dependency to `lanelet2_extension` in `autoware_common`. | `external`                | [#863](https://github.com/tier4/scenario_simulator_v2/pull/863) | [HansRobo](https://github.com/HansRobo)       |
-| Improve `OccupancyGridSensor`     | Improve performance of occupancy grid generation by changing internal data structure.                      | `simple_sensor_simulator` | [#866](https://github.com/tier4/scenario_simulator_v2/pull/866) | [shouth](https://github.com/shouth)           |
-| `traffic_simulator`'s API `spawn` | Changed the `spawn` API to require the initial coordinates of the entity.                                  | `traffic_simulator`       | [#896](https://github.com/tier4/scenario_simulator_v2/pull/896) | [yamacir-kit](https://github.com/yamacir-kit) |
->>>>>>> 09e4c428
 
 ## Version 0.6.6
 
