# Random test runner

Random test runner allows running randomly generated scenarios to test Autoware autonomy implementation. For more information regarding Random test runner features and limitations please see [Usage](Usage.md#features).

## How to build

1. Clone the Autoware Core/Universe repository:
   ```bash
   git clone git@github.com:autowarefoundation/autoware.git
   ```
2. Navigate to the source directory:
   ```bash
   cd autoware 
   mkdir src 
   ```
3. Import Autoware and Simulator dependencies:
   ```bash
   vcs import src < autoware.repos  
   vcs import src < simulator.repos
   ```
4. Install dependencies for Autoware Core/Universe
   ```bash
   ./setup-dev-env.sh
   ``` 

5. Install dependent ROS packages.
   ```bash
   source /opt/ros/humble/setup.bash
   rosdep install -iry --from-paths src --rosdistro $ROS_DISTRO
   ```
6. Build the workspace.
   ```bash
   colcon build --symlink-install --cmake-args -DCMAKE_BUILD_TYPE=Release
   ```

## How to run

First complete build described in [How to build](#how-to-build) section.


Being in the main project directory run:

```shell
source install/setup.bash
ros2 launch random_test_runner random_test.launch.py
```

Which will run random tests with default parameters. Similarly to the image below you should see several npcs spawned in random locations around the ego vehicle, which will move on random path following the goal.

![Random test runner launched](img/random-test-runner-launched.png)

Detailed description of the possible parameters can be found under [Parameters](Usage.md#launch-arguments).

## 

After test is completed see `/tmp` directory. Among others, there will be two files:
1. `result.junit.xml` - test result file with information about encountered errors.
2. `result.yaml` - yaml file that can be used to replay tests.

For the more specified information about output files please see [Results](Usage.md#results).

##

It might happen that the random test runner will behave unexpectedly and the test will not launch correctly. For further details regarding known issues please see [Troubleshooting](Usage.md#troubleshooting).

## How to replay

Prerequisites:
1. Build as instructed in [How to build](#how-to-build)
2. Acquire `result.yaml` file:
   1. Either by running test as stated in [How to run](#how-to-run) part of instruction.
   2. Receiving it from someone who already ran it.
3. Place `result.yaml` in `<some_directory>` IMPORTANT: Do not change filename.
4. Execute:
 
```shell
ros2 launch random_test_runner random_test.launch.py input_dir:=<some_directory>
```

Random test runner will load `result.yaml` file and rerun test.

## Running with unity

### Autoware build update

1. Follow the [How to build](#how-to-build) steps
2. Download and extract [shinjuku_map.zip](https://github.com/tier4/AWSIM/releases/download/v1.2.0/shinjuku_map.zip) archive

   ```bash
   unzip <Download directory>/shinjuku_map.zip -d src/simulator
   ```

3. Build the solution
 
   ```bash
   colcon build --symlink-install --cmake-args -DCMAKE_BUILD_TYPE=Release
   ```
   
### Preparing Unity project

 Follow [Setup Unity Project tutorial](https://tier4.github.io/AWSIM/GettingStarted/SetupUnityProject/)

### Running the demo

1. Open AutowareSimulationScenarioSimulator.unity scene placed under `Assets/AWSIM/Scenes/Main` directory
2. Run the simulation by clicking `Play` button placed at the top section of Editor.
3. Launch `random_test_runner`.

```bash
ros2 launch random_test_runner random_test.launch.py map_name:=shinjuku_map symulator_type:=awsim \
initialize_duration:=260 sensor_model:=awsim_sensor_kit  vehicle_model:=sample_vehicle  \
autoware_launch_file:=e2e_simulator.launch.xml autoware_architecture:="awf/universe/20230906"
```

![Random test runner launched](img/random_test_runner_awsim.png)

### Known issues
- Due to misalignment of lanelet and some parts of the AWSIM environment, Ego entity is being spawned below the terrain.
The misalignment will be fixed in a future version of the package.

<<<<<<< HEAD
- when the `npc_count` is too big the NPCs start to slide sideways and the localization does not work properly.
Reasons are yet unknown and more investigation should be conducted. It was determined that the working number of
NPCs is 5
=======
[//]: # (|--------------------------------------------------------------------------------------------------------------------------------------------------------------------------|)
>>>>>>> d4678320
<|MERGE_RESOLUTION|>--- conflicted
+++ resolved
@@ -118,10 +118,6 @@
 - Due to misalignment of lanelet and some parts of the AWSIM environment, Ego entity is being spawned below the terrain.
 The misalignment will be fixed in a future version of the package.
 
-<<<<<<< HEAD
 - when the `npc_count` is too big the NPCs start to slide sideways and the localization does not work properly.
 Reasons are yet unknown and more investigation should be conducted. It was determined that the working number of
-NPCs is 5
-=======
-[//]: # (|--------------------------------------------------------------------------------------------------------------------------------------------------------------------------|)
->>>>>>> d4678320
+NPCs is 5