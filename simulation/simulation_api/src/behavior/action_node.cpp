--- conflicted
+++ resolved
@@ -76,16 +76,10 @@
   for (const auto & status : other_entity_status) {
     for (const auto & following_lanelet : following_lanelets) {
       for (const std::int64_t & lanelet_id : lanelet_ids_list.at(following_lanelet)) {
-<<<<<<< HEAD
-        if (lanelet_id == status.second.lanelet_id) {
-          auto distance = hdmap_utils->getLongitudinalDistance(entity_status.lanelet_id,
-              entity_status.s, following_lanelet, 0);
-=======
         if (lanelet_id == status.second.lanelet_pose.lanelet_id) {
           auto distance = hdmap_utils->getLongitudinalDistance(
             entity_status.lanelet_pose.lanelet_id,
             entity_status.lanelet_pose.s, following_lanelet, 0);
->>>>>>> 79fb9e98
           if (distance) {
             dists.insert(distance.get());
           }
@@ -107,11 +101,7 @@
   for (const auto & status : other_entity_status) {
     for (const auto & following_lanelet : following_lanelets) {
       for (const std::int64_t & lanelet_id : lanelet_ids_list.at(following_lanelet)) {
-<<<<<<< HEAD
-        if (lanelet_id == status.second.lanelet_id) {
-=======
         if (lanelet_id == status.second.lanelet_pose.lanelet_id) {
->>>>>>> 79fb9e98
           ret.emplace_back(status.second);
         }
       }
@@ -123,22 +113,14 @@
 std::vector<openscenario_msgs::msg::EntityStatus> ActionNode::getRightOfWayEntities()
 {
   std::vector<openscenario_msgs::msg::EntityStatus> ret;
-<<<<<<< HEAD
-  const auto lanelet_ids = hdmap_utils->getRightOfWayLaneletIds(entity_status.lanelet_id);
-=======
   const auto lanelet_ids = hdmap_utils->getRightOfWayLaneletIds(
     entity_status.lanelet_pose.lanelet_id);
->>>>>>> 79fb9e98
   if (lanelet_ids.size() == 0) {
     return ret;
   }
   for (const auto & status : other_entity_status) {
     for (const std::int64_t & lanelet_id : lanelet_ids) {
-<<<<<<< HEAD
-      if (lanelet_id == status.second.lanelet_id) {
-=======
       if (lanelet_id == status.second.lanelet_pose.lanelet_id) {
->>>>>>> 79fb9e98
         ret.emplace_back(status.second);
       }
     }
@@ -158,12 +140,7 @@
   if (!status) {
     return boost::none;
   }
-<<<<<<< HEAD
-  return hdmap_utils->getLongitudinalDistance(entity_status.lanelet_id, entity_status.s,
-           status->lanelet_id, status->s);
-=======
   return hdmap_utils->getLongitudinalDistance(entity_status.lanelet_pose, status->lanelet_pose);
->>>>>>> 79fb9e98
 }
 
 boost::optional<openscenario_msgs::msg::EntityStatus> ActionNode::getFrontEntityStatus()
@@ -171,16 +148,6 @@
   boost::optional<double> front_entity_distance, front_entity_speed;
   std::string front_entity_name = "";
   for (const auto & each : other_entity_status) {
-<<<<<<< HEAD
-    auto distance = hdmap_utils->getLongitudinalDistance(entity_status.lanelet_id,
-        entity_status.s,
-        each.second.lanelet_id,
-        each.second.s);
-    if (distance) {
-      if (distance.get() < 40) {
-        if (!front_entity_distance && !front_entity_speed) {
-          front_entity_speed = each.second.twist.linear.x;
-=======
     auto distance = hdmap_utils->getLongitudinalDistance(
       entity_status.lanelet_pose,
       each.second.lanelet_pose);
@@ -188,16 +155,11 @@
       if (distance.get() < 40) {
         if (!front_entity_distance && !front_entity_speed) {
           front_entity_speed = each.second.action_status.twist.linear.x;
->>>>>>> 79fb9e98
           front_entity_distance = distance.get();
           front_entity_name = each.first;
         } else {
           if (front_entity_distance.get() > distance.get()) {
-<<<<<<< HEAD
-            front_entity_speed = each.second.twist.linear.x;
-=======
             front_entity_speed = each.second.action_status.twist.linear.x;
->>>>>>> 79fb9e98
             front_entity_distance = distance.get();
             front_entity_name = each.first;
           }
@@ -241,17 +203,12 @@
     geometry_msgs::msg::Vector3 rpy;
     geometry_msgs::msg::Twist twist;
     geometry_msgs::msg::Accel accel;
-<<<<<<< HEAD
-    openscenario_msgs::msg::EntityStatus stop_target_status(0.0, stop_lanelet_id,
-      stop_s, 0, rpy, twist, accel);
-=======
     openscenario_msgs::msg::EntityStatus stop_target_status;
     stop_target_status.lanelet_pose.lanelet_id = stop_lanelet_id;
     stop_target_status.lanelet_pose.s = stop_s;
     stop_target_status.lanelet_pose.rpy = rpy;
     stop_target_status.action_status.twist = twist;
     stop_target_status.action_status.accel = accel;
->>>>>>> 79fb9e98
     auto dist_to_stop_target = hdmap_utils->getLongitudinalDistance(
       entity_status.lanelet_pose.lanelet_id, entity_status.lanelet_pose.s,
       stop_target_status.lanelet_pose.lanelet_id, stop_target_status.lanelet_pose.s);
@@ -267,11 +224,7 @@
   std::vector<openscenario_msgs::msg::EntityStatus> conflicting_entity_status;
   for (const auto & status : other_entity_status) {
     if (std::count(conflicting_crosswalks.begin(), conflicting_crosswalks.end(),
-<<<<<<< HEAD
-      status.second.lanelet_id) >= 1)
-=======
       status.second.lanelet_pose.lanelet_id) >= 1)
->>>>>>> 79fb9e98
     {
       conflicting_entity_status.push_back(status.second);
     }
@@ -301,10 +254,6 @@
     geometry_msgs::msg::Vector3 rpy;
     geometry_msgs::msg::Twist twist;
     geometry_msgs::msg::Accel accel;
-<<<<<<< HEAD
-    openscenario_msgs::msg::EntityStatus conflicting_entity_status(0.0, stop_lanelet_id,
-      stop_s, 0, rpy, twist, accel);
-=======
     openscenario_msgs::msg::EntityStatus conflicting_entity_status;
     conflicting_entity_status.lanelet_pose.lanelet_id = stop_lanelet_id;
     conflicting_entity_status.lanelet_pose.s = stop_s;
@@ -314,7 +263,6 @@
     conflicting_entity_status.action_status.accel = accel;
     conflicting_entity_status.pose =
       hdmap_utils->toMapPose(conflicting_entity_status.lanelet_pose).pose;
->>>>>>> 79fb9e98
     return conflicting_entity_status;
   }
   return boost::none;
@@ -325,11 +273,7 @@
   auto conflicting_crosswalks = hdmap_utils->getConflictingCrosswalkIds(following_lanelets);
   for (const auto & status : other_entity_status) {
     if (std::count(conflicting_crosswalks.begin(), conflicting_crosswalks.end(),
-<<<<<<< HEAD
-      status.second.lanelet_id) >= 1)
-=======
       status.second.lanelet_pose.lanelet_id) >= 1)
->>>>>>> 79fb9e98
     {
       return true;
     }
