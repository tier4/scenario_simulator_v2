// Copyright 2015 TIER IV, Inc. All rights reserved.
//
// Licensed under the Apache License, Version 2.0 (the "License");
// you may not use this file except in compliance with the License.
// You may obtain a copy of the License at
//
//     http://www.apache.org/licenses/LICENSE-2.0
//
// Unless required by applicable law or agreed to in writing, software
// distributed under the License is distributed on an "AS IS" BASIS,
// WITHOUT WARRANTIES OR CONDITIONS OF ANY KIND, either express or implied.
// See the License for the specific language governing permissions and
// limitations under the License.

#ifndef TRAFFIC_SIMULATOR__VEHICLE_SIMULATION__EGO_ENTITY_SIMULATION_HPP_
#define TRAFFIC_SIMULATOR__VEHICLE_SIMULATION__EGO_ENTITY_SIMULATION_HPP_

#include <concealer/autoware.hpp>
#include <memory>
#include <simple_sensor_simulator/vehicle_simulation/vehicle_model/sim_model.hpp>
#include <traffic_simulator/hdmap_utils/hdmap_utils.hpp>
#include <traffic_simulator_msgs/msg/entity_status.hpp>
#include <traffic_simulator_msgs/msg/polyline_trajectory.hpp>
#include <traffic_simulator_msgs/msg/vehicle_parameters.hpp>

namespace vehicle_simulation
{
enum class VehicleModelType {
  DELAY_STEER_ACC,
  DELAY_STEER_ACC_GEARED,
  DELAY_STEER_MAP_ACC_GEARED,
  DELAY_STEER_VEL,
  IDEAL_STEER_ACC,
  IDEAL_STEER_ACC_GEARED,
  IDEAL_STEER_VEL,
};

class EgoEntitySimulation
{
public:
  const std::unique_ptr<concealer::Autoware> autoware;

  traffic_simulator_msgs::msg::PolylineTrajectory polyline_trajectory;

private:
  const VehicleModelType vehicle_model_type_;
  const std::shared_ptr<SimModelInterface> vehicle_model_ptr_;

  std::optional<double> previous_linear_velocity_, previous_angular_velocity_;

  geometry_msgs::msg::Pose initial_pose_;

  static auto getVehicleModelType() -> VehicleModelType;

  static auto makeSimulationModel(
    const VehicleModelType, const double step_time,
    const traffic_simulator_msgs::msg::VehicleParameters &)
    -> const std::shared_ptr<SimModelInterface>;

  traffic_simulator_msgs::msg::EntityStatus status_;

public:
  const std::shared_ptr<hdmap_utils::HdMapUtils> hdmap_utils_ptr_;
  const bool consider_pose_by_road_slope;

private:
  auto getCurrentPose() const -> geometry_msgs::msg::Pose;

  auto getCurrentTwist() const -> geometry_msgs::msg::Twist;

  auto getCurrentAccel(const double step_time) const -> geometry_msgs::msg::Accel;

  auto getLinearJerk(double step_time) -> double;

  auto updatePreviousValues() -> void;

public:
  auto setAutowareStatus() -> void;

  explicit EgoEntitySimulation(
    const traffic_simulator_msgs::msg::VehicleParameters &, double,
<<<<<<< HEAD
    const std::shared_ptr<hdmap_utils::HdMapUtils> &, const bool consider_pose_by_road_slope);
=======
    const std::shared_ptr<hdmap_utils::HdMapUtils> &, const rclcpp::Parameter & use_sim_time);
>>>>>>> cd8d6860

  auto update(double time, double step_time, bool npc_logic_started) -> void;

  auto requestSpeedChange(double value) -> void;

  auto getStatus() const -> const traffic_simulator_msgs::msg::EntityStatus &;

  auto setInitialStatus(const traffic_simulator_msgs::msg::EntityStatus & status) -> void;

  auto setStatus(const traffic_simulator_msgs::msg::EntityStatus & status) -> void;

  auto updateStatus(double time, double step_time) -> void;

  auto fillLaneletDataAndSnapZToLanelet(traffic_simulator_msgs::msg::EntityStatus & status) -> void;
};
}  // namespace vehicle_simulation

#endif  // TRAFFIC_SIMULATOR__VEHICLE_SIMULATION__EGO_ENTITY_SIMULATION_HPP_<|MERGE_RESOLUTION|>--- conflicted
+++ resolved
@@ -44,6 +44,7 @@
 
 private:
   const VehicleModelType vehicle_model_type_;
+
   const std::shared_ptr<SimModelInterface> vehicle_model_ptr_;
 
   std::optional<double> previous_linear_velocity_, previous_angular_velocity_;
@@ -61,6 +62,7 @@
 
 public:
   const std::shared_ptr<hdmap_utils::HdMapUtils> hdmap_utils_ptr_;
+
   const bool consider_pose_by_road_slope;
 
 private:
@@ -79,11 +81,7 @@
 
   explicit EgoEntitySimulation(
     const traffic_simulator_msgs::msg::VehicleParameters &, double,
-<<<<<<< HEAD
-    const std::shared_ptr<hdmap_utils::HdMapUtils> &, const bool consider_pose_by_road_slope);
-=======
-    const std::shared_ptr<hdmap_utils::HdMapUtils> &, const rclcpp::Parameter & use_sim_time);
->>>>>>> cd8d6860
+    const std::shared_ptr<hdmap_utils::HdMapUtils> &, const rclcpp::Parameter & use_sim_time, , const bool consider_pose_by_road_slope);
 
   auto update(double time, double step_time, bool npc_logic_started) -> void;
 
