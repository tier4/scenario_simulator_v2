--- conflicted
+++ resolved
@@ -89,44 +89,6 @@
 
 private:
   SensorSimulation sensor_sim_;
-<<<<<<< HEAD
-  void initialize(
-    const simulation_api_schema::InitializeRequest & req,
-    simulation_api_schema::InitializeResponse & res);
-  void updateFrame(
-    const simulation_api_schema::UpdateFrameRequest & req,
-    simulation_api_schema::UpdateFrameResponse & res);
-  void updateEntityStatus(
-    const simulation_api_schema::UpdateEntityStatusRequest & req,
-    simulation_api_schema::UpdateEntityStatusResponse & res);
-  void spawnVehicleEntity(
-    const simulation_api_schema::SpawnVehicleEntityRequest & req,
-    simulation_api_schema::SpawnVehicleEntityResponse & res);
-  void spawnPedestrianEntity(
-    const simulation_api_schema::SpawnPedestrianEntityRequest & req,
-    simulation_api_schema::SpawnPedestrianEntityResponse & res);
-  void spawnMiscObjectEntity(
-    const simulation_api_schema::SpawnMiscObjectEntityRequest &,
-    simulation_api_schema::SpawnMiscObjectEntityResponse &);
-  void despawnEntity(
-    const simulation_api_schema::DespawnEntityRequest & req,
-    simulation_api_schema::DespawnEntityResponse & res);
-  void attachDetectionSensor(
-    const simulation_api_schema::AttachDetectionSensorRequest & req,
-    simulation_api_schema::AttachDetectionSensorResponse & res);
-  void attachLidarSensor(
-    const simulation_api_schema::AttachLidarSensorRequest & req,
-    simulation_api_schema::AttachLidarSensorResponse & res);
-  void attachOccupancyGridSensor(
-    const simulation_api_schema::AttachOccupancyGridSensorRequest & req,
-    simulation_api_schema::AttachOccupancyGridSensorResponse & res);
-  void updateTrafficLights(
-    const simulation_api_schema::UpdateTrafficLightsRequest & req,
-    simulation_api_schema::UpdateTrafficLightsResponse & res);
-  void attachTrafficLightDetectorEmulator(
-    const simulation_api_schema::AttachTrafficLightDetectorEmulatorRequest & req,
-    simulation_api_schema::AttachTrafficLightDetectorEmulatorResponse & res);
-=======
 
   auto initialize(const simulation_api_schema::InitializeRequest &)
     -> simulation_api_schema::InitializeResponse;
@@ -164,7 +126,10 @@
   auto followPolylineTrajectory(const simulation_api_schema::FollowPolylineTrajectoryRequest &)
     -> simulation_api_schema::FollowPolylineTrajectoryResponse;
 
->>>>>>> 36ac54e6
+  auto attachTrafficLightDetectorEmulator(
+    const simulation_api_schema::AttachTrafficLightDetectorEmulatorRequest &)
+    -> simulation_api_schema::AttachTrafficLightDetectorEmulatorResponse;
+
   int getSocketPort();
   std::vector<traffic_simulator_msgs::VehicleParameters> ego_vehicles_;
   std::vector<traffic_simulator_msgs::VehicleParameters> vehicles_;
