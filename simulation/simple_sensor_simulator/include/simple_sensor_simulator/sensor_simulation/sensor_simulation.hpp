--- conflicted
+++ resolved
@@ -17,13 +17,10 @@
 
 #include <simulation_api_schema.pb.h>
 
-<<<<<<< HEAD
 #include <autoware_auto_perception_msgs/msg/traffic_signal_array.hpp>
 #include <autoware_perception_msgs/msg/traffic_signal_array.hpp>
-=======
 #include <autoware_auto_perception_msgs/msg/detected_objects.hpp>
 #include <autoware_auto_perception_msgs/msg/tracked_objects.hpp>
->>>>>>> bfd3344a
 #include <iomanip>
 #include <memory>
 #include <rclcpp/rclcpp.hpp>
@@ -96,7 +93,6 @@
     }
   }
 
-<<<<<<< HEAD
   auto attachTrafficLightsDetectorEmulator(
     const double current_simulation_time,
     const simulation_api_schema::TrafficLightDetectorEmulatorConfiguration & configuration,
@@ -120,16 +116,10 @@
     }
   }
 
-  void updateSensorFrame(
-    double current_time, const rclcpp::Time & current_ros_time,
-    const std::vector<traffic_simulator_msgs::EntityStatus> & status,
-    const simulation_api_schema::UpdateTrafficLightsRequest & update_traffic_lights_request);
-=======
   auto updateSensorFrame(
     double current_simulation_time, const rclcpp::Time & current_ros_time,
     const std::vector<traffic_simulator_msgs::EntityStatus> &,
     const std::vector<autoware_auto_perception_msgs::msg::TrafficSignal> & traffic_signals) -> void;
->>>>>>> bfd3344a
 
 private:
   std::vector<std::unique_ptr<LidarSensorBase>> lidar_sensors_;
