--- conflicted
+++ resolved
@@ -102,34 +102,8 @@
     const simulation_api_schema::PseudoTrafficLightDetectorConfiguration & configuration,
     rclcpp::Node & node) -> void
   {
-<<<<<<< HEAD
-    if (configuration.architecture_type() == "awf/universe") {
-      using Message = autoware_auto_perception_msgs::msg::TrafficSignalArray;
-      traffic_lights_detectors_.push_back(std::make_unique<traffic_lights::TrafficLightsDetector>(
-        std::make_shared<traffic_simulator::TrafficLightPublisher<Message>>(
-          "/perception/traffic_light_recognition/traffic_signals", &node, hdmap_utils)));
-    } else if (configuration.architecture_type() >= "awf/universe/20230906") {
-      using Message = autoware_perception_msgs::msg::TrafficSignalArray;
-      traffic_lights_detectors_.push_back(std::make_unique<traffic_lights::TrafficLightsDetector>(
-        std::make_shared<traffic_simulator::TrafficLightPublisher<Message>>(
-          "/perception/traffic_light_recognition/internal/traffic_signals", &node, hdmap_utils)));
-#if __has_include(<autoware_perception_msgs/msg/traffic_light_group_array.hpp>)
-    } else if (configuration.architecture_type() == "awf/universe/20240605") {
-      using Message = autoware_perception_msgs::msg::TrafficLightGroupArray;
-      traffic_lights_detectors_.push_back(std::make_unique<traffic_lights::TrafficLightsDetector>(
-        std::make_shared<traffic_simulator::TrafficLightPublisher<Message>>(
-          "/perception/traffic_light_recognition/internal/traffic_signals", &node, hdmap_utils)));
-#endif
-    } else {
-      std::stringstream ss;
-      ss << "Unexpected architecture_type " << std::quoted(configuration.architecture_type())
-         << " given for traffic light.";
-      throw std::runtime_error(ss.str());
-    }
-=======
     traffic_lights_detectors_.push_back(std::make_unique<traffic_lights::TrafficLightsDetector>(
       node, configuration.architecture_type()));
->>>>>>> 1e75dfc1
   }
 
   auto attachImuSensor(
