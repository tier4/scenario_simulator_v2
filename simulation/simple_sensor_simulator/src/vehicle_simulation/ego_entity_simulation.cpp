--- conflicted
+++ resolved
@@ -219,13 +219,8 @@
   const traffic_simulator_msgs::msg::EntityStatus & status, double current_scenario_time,
   double step_time, bool npc_logic_started)
 {
-<<<<<<< HEAD
-  using quaternion_operation::convertQuaternionToEulerAngle;
-  using quaternion_operation::getRotationMatrix;
-=======
   using math::geometry::convertQuaternionToEulerAngle;
   using math::geometry::getRotationMatrix;
->>>>>>> bf6a962e
 
   autoware->rethrow();
 
@@ -289,11 +284,7 @@
 void EgoEntitySimulation::update(
   double current_scenario_time, double step_time, bool npc_logic_started)
 {
-<<<<<<< HEAD
-  using quaternion_operation::getRotationMatrix;
-=======
   using math::geometry::getRotationMatrix;
->>>>>>> bf6a962e
 
   autoware->rethrow();
 
@@ -453,16 +444,10 @@
 auto EgoEntitySimulation::getCurrentPose(const double pitch_angle = 0.) const
   -> geometry_msgs::msg::Pose
 {
-<<<<<<< HEAD
-  const auto relative_position =
-    quaternion_operation::getRotationMatrix(initial_pose_.orientation) * world_relative_position_;
-  const auto relative_orientation = quaternion_operation::convertEulerAngleToQuaternion(
-=======
   using math::geometry::operator*;
   const auto relative_position =
     math::geometry::getRotationMatrix(initial_pose_.orientation) * world_relative_position_;
   const auto relative_orientation = math::geometry::convertEulerAngleToQuaternion(
->>>>>>> bf6a962e
     geometry_msgs::build<geometry_msgs::msg::Vector3>()
       .x(0)
       .y(pitch_angle)
