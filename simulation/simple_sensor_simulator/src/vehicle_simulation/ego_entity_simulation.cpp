// Copyright 2015 TIER IV, Inc. All rights reserved.
//
// Licensed under the Apache License, Version 2.0 (the "License");
// you may not use this file except in compliance with the License.
// You may obtain a copy of the License at
//
//     http://www.apache.org/licenses/LICENSE-2.0
//
// Unless required by applicable law or agreed to in writing, software
// distributed under the License is distributed on an "AS IS" BASIS,
// WITHOUT WARRANTIES OR CONDITIONS OF ANY KIND, either express or implied.
// See the License for the specific language governing permissions and
// limitations under the License.

#include <quaternion_operation/quaternion_operation.h>

#include <concealer/autoware_universe.hpp>
#include <filesystem>
#include <simple_sensor_simulator/vehicle_simulation/ego_entity_simulation.hpp>
#include <traffic_simulator/helper/helper.hpp>
#include <traffic_simulator/utils/lanelet_map.hpp>
#include <traffic_simulator/utils/pose.hpp>

namespace vehicle_simulation
{
/// @todo find some shared space for this function
template <typename T>
static auto getParameter(const std::string & name, T value = {})
{
  rclcpp::Node node{"get_parameter", "simulation"};

  node.declare_parameter<T>(name, value);
  node.get_parameter<T>(name, value);

  return value;
}

EgoEntitySimulation::EgoEntitySimulation(
  const traffic_simulator_msgs::msg::EntityStatus & initial_status,
  const traffic_simulator_msgs::msg::VehicleParameters & parameters, double step_time,

  const rclcpp::Parameter & use_sim_time, const bool consider_acceleration_by_road_slope)
: autoware(std::make_unique<concealer::AutowareUniverse>()),
  vehicle_model_type_(getVehicleModelType()),
  vehicle_model_ptr_(makeSimulationModel(vehicle_model_type_, step_time, parameters)),
  status_(initial_status, std::nullopt),
  consider_acceleration_by_road_slope_(consider_acceleration_by_road_slope),
  vehicle_parameters(parameters)
{
  setStatus(initial_status);
  initial_pose_ = status_.getMapPose();
  autoware->set_parameter(use_sim_time);
}

auto toString(const VehicleModelType datum) -> std::string
{
#define BOILERPLATE(IDENTIFIER)      \
  case VehicleModelType::IDENTIFIER: \
    return #IDENTIFIER

  switch (datum) {
    BOILERPLATE(DELAY_STEER_ACC);
    BOILERPLATE(DELAY_STEER_ACC_GEARED);
    BOILERPLATE(DELAY_STEER_MAP_ACC_GEARED);
    BOILERPLATE(DELAY_STEER_VEL);
    BOILERPLATE(IDEAL_STEER_ACC);
    BOILERPLATE(IDEAL_STEER_ACC_GEARED);
    BOILERPLATE(IDEAL_STEER_VEL);
  }

#undef BOILERPLATE

  THROW_SIMULATION_ERROR("Unsupported vehicle model type, failed to convert to string");
}

auto EgoEntitySimulation::getVehicleModelType() -> VehicleModelType
{
  const auto vehicle_model_type =
    getParameter<std::string>("vehicle_model_type", "IDEAL_STEER_VEL");

  static const std::unordered_map<std::string, VehicleModelType> table{
    {"DELAY_STEER_ACC", VehicleModelType::DELAY_STEER_ACC},
    {"DELAY_STEER_ACC_GEARED", VehicleModelType::DELAY_STEER_ACC_GEARED},
    {"DELAY_STEER_MAP_ACC_GEARED", VehicleModelType::DELAY_STEER_MAP_ACC_GEARED},
    {"DELAY_STEER_VEL", VehicleModelType::DELAY_STEER_VEL},
    {"IDEAL_STEER_ACC", VehicleModelType::IDEAL_STEER_ACC},
    {"IDEAL_STEER_ACC_GEARED", VehicleModelType::IDEAL_STEER_ACC_GEARED},
    {"IDEAL_STEER_VEL", VehicleModelType::IDEAL_STEER_VEL},
  };

  const auto iter = table.find(vehicle_model_type);

  if (iter != std::end(table)) {
    return iter->second;
  } else {
    THROW_SEMANTIC_ERROR("Unsupported vehicle_model_type ", vehicle_model_type, " specified");
  }
}

auto EgoEntitySimulation::makeSimulationModel(
  const VehicleModelType vehicle_model_type, const double step_time,
  const traffic_simulator_msgs::msg::VehicleParameters & parameters)
  -> const std::shared_ptr<SimModelInterface>
{
  auto node = rclcpp::Node("get_parameter", "simulation");

  auto get_parameter = [&](const std::string & name, auto value = {}) {
    node.declare_parameter<decltype(value)>(name, value);
    node.get_parameter<decltype(value)>(name, value);
    return value;
  };
  // clang-format off
  const auto acc_time_constant          = get_parameter("acc_time_constant",           0.1);
  const auto acc_time_delay             = get_parameter("acc_time_delay",              0.1);
  const auto acceleration_map_path      = get_parameter("acceleration_map_path",       std::string(""));
  const auto debug_acc_scaling_factor   = get_parameter("debug_acc_scaling_factor",    1.0);
  const auto debug_steer_scaling_factor = get_parameter("debug_steer_scaling_factor",  1.0);
  const auto steer_lim                  = get_parameter("steer_lim",                   parameters.axles.front_axle.max_steering);  // 1.0
  const auto steer_dead_band            = get_parameter("steer_dead_band",             0.0);
  const auto steer_rate_lim             = get_parameter("steer_rate_lim",              5.0);
  const auto steer_time_constant        = get_parameter("steer_time_constant",         0.27);
  const auto steer_time_delay           = get_parameter("steer_time_delay",            0.24);
  const auto vel_lim                    = get_parameter("vel_lim",                     parameters.performance.max_speed);  // 50.0
  const auto vel_rate_lim               = get_parameter("vel_rate_lim",                parameters.performance.max_acceleration);  // 7.0
  const auto vel_time_constant          = get_parameter("vel_time_constant",           0.1);  /// @note 0.5 is default value on simple_planning_simulator
  const auto vel_time_delay             = get_parameter("vel_time_delay",              0.1);  /// @note 0.25 is default value on simple_planning_simulator
  const auto wheel_base                 = get_parameter("wheel_base",                  parameters.axles.front_axle.position_x - parameters.axles.rear_axle.position_x);
  // clang-format on

  switch (vehicle_model_type) {
    case VehicleModelType::DELAY_STEER_ACC:
      return std::make_shared<SimModelDelaySteerAcc>(
        vel_lim, steer_lim, vel_rate_lim, steer_rate_lim, wheel_base, step_time, acc_time_delay,
        acc_time_constant, steer_time_delay, steer_time_constant, steer_dead_band,
        debug_acc_scaling_factor, debug_steer_scaling_factor);

    case VehicleModelType::DELAY_STEER_ACC_GEARED:
      return std::make_shared<SimModelDelaySteerAccGeared>(
        vel_lim, steer_lim, vel_rate_lim, steer_rate_lim, wheel_base, step_time, acc_time_delay,
        acc_time_constant, steer_time_delay, steer_time_constant, steer_dead_band,
        debug_acc_scaling_factor, debug_steer_scaling_factor);

    case VehicleModelType::DELAY_STEER_MAP_ACC_GEARED:
      if (!std::filesystem::exists(acceleration_map_path)) {
        throw std::runtime_error(
          "`acceleration_map_path` parameter is necessary for `DELAY_STEER_MAP_ACC_GEARED` "
          "simulator model, but " +
          acceleration_map_path +
          " does not exist. Please confirm that the parameter is set correctly.");
      }
      return std::make_shared<SimModelDelaySteerMapAccGeared>(
        vel_lim, steer_lim, vel_rate_lim, steer_rate_lim, wheel_base, step_time, acc_time_delay,
        acc_time_constant, steer_time_delay, steer_time_constant, acceleration_map_path);
    case VehicleModelType::DELAY_STEER_VEL:
      return std::make_shared<SimModelDelaySteerVel>(
        vel_lim, steer_lim, vel_rate_lim, steer_rate_lim, wheel_base, step_time, vel_time_delay,
        vel_time_constant, steer_time_delay, steer_time_constant, steer_dead_band);

    case VehicleModelType::IDEAL_STEER_ACC:
      return std::make_shared<SimModelIdealSteerAcc>(wheel_base);

    case VehicleModelType::IDEAL_STEER_ACC_GEARED:
      return std::make_shared<SimModelIdealSteerAccGeared>(wheel_base);

    case VehicleModelType::IDEAL_STEER_VEL:
      return std::make_shared<SimModelIdealSteerVel>(wheel_base);

    default:
      THROW_SEMANTIC_ERROR(
        "Unsupported vehicle_model_type ", toString(vehicle_model_type), " specified");
  }
}

auto EgoEntitySimulation::setAutowareStatus() -> void
{
  autoware->set([this]() {
    geometry_msgs::msg::Accel message;
    message.linear.x = vehicle_model_ptr_->getAx();
    return message;
  }());

  autoware->set(status_.getMapPose());

  autoware->set(getCurrentTwist());
}

void EgoEntitySimulation::requestSpeedChange(double value)
{
  Eigen::VectorXd v(vehicle_model_ptr_->getDimX());

  switch (vehicle_model_type_) {
    case VehicleModelType::DELAY_STEER_ACC:
    case VehicleModelType::DELAY_STEER_ACC_GEARED:
    case VehicleModelType::DELAY_STEER_MAP_ACC_GEARED:
      v << 0, 0, 0, value, 0, 0;
      break;

    case VehicleModelType::IDEAL_STEER_ACC:
    case VehicleModelType::IDEAL_STEER_ACC_GEARED:
      v << 0, 0, 0, value;
      break;

    case VehicleModelType::IDEAL_STEER_VEL:
      v << 0, 0, 0;
      break;

    case VehicleModelType::DELAY_STEER_VEL:
      v << 0, 0, 0, value, 0;
      break;

    default:
      THROW_SEMANTIC_ERROR(
        "Unsupported simulation model ", toString(vehicle_model_type_), " specified");
  }

  vehicle_model_ptr_->setState(v);
}

void EgoEntitySimulation::overwrite(
  const traffic_simulator_msgs::msg::EntityStatus & status, double current_scenario_time,
  double step_time, bool npc_logic_started)
{
  using quaternion_operation::convertQuaternionToEulerAngle;
  using quaternion_operation::getRotationMatrix;

  autoware->rethrow();

  /*
     SimModelInterface only supports 2D, therefore the position in Oz is
     considered unchangeable and stored in an additional variable
     world_relative_position_ that is used in calculations.
  */
  world_relative_position_ = getRotationMatrix(initial_pose_.orientation).transpose() *
                             Eigen::Vector3d(
                               status.pose.position.x - initial_pose_.position.x,
                               status.pose.position.y - initial_pose_.position.y,
                               status.pose.position.z - initial_pose_.position.z);

  if (npc_logic_started) {
    const auto yaw = [&]() {
      const auto q = Eigen::Quaterniond(
        getRotationMatrix(initial_pose_.orientation).transpose() *
        getRotationMatrix(status.pose.orientation));
      geometry_msgs::msg::Quaternion relative_orientation;
      relative_orientation.x = q.x();
      relative_orientation.y = q.y();
      relative_orientation.z = q.z();
      relative_orientation.w = q.w();
      return convertQuaternionToEulerAngle(relative_orientation).z -
             (previous_linear_velocity_ ? *previous_angular_velocity_ : 0) * step_time;
    }();

    switch (auto state = Eigen::VectorXd(vehicle_model_ptr_->getDimX()); vehicle_model_type_) {
      case VehicleModelType::DELAY_STEER_ACC:
      case VehicleModelType::DELAY_STEER_ACC_GEARED:
      case VehicleModelType::DELAY_STEER_MAP_ACC_GEARED:
        state(5) = status.action_status.accel.linear.x;
        [[fallthrough]];

      case VehicleModelType::DELAY_STEER_VEL:
        state(4) = 0;
        [[fallthrough]];

      case VehicleModelType::IDEAL_STEER_ACC:
      case VehicleModelType::IDEAL_STEER_ACC_GEARED:
        state(3) = status.action_status.twist.linear.x;
        [[fallthrough]];

      case VehicleModelType::IDEAL_STEER_VEL:
        state(0) = world_relative_position_.x();
        state(1) = world_relative_position_.y();
        state(2) = yaw;
        vehicle_model_ptr_->setState(state);
        break;

      default:
        THROW_SEMANTIC_ERROR(
          "Unsupported simulation model ", toString(vehicle_model_type_), " specified");
    }
  }
  updateStatus(current_scenario_time, step_time);
  updatePreviousValues();
}

void EgoEntitySimulation::update(
  double current_scenario_time, double step_time, bool npc_logic_started)
{
  using quaternion_operation::getRotationMatrix;

  autoware->rethrow();

  /*
     SimModelInterface only supports 2D, therefore the position in Oz is
     considered unchangeable and stored in an additional variable
     world_relative_position_ that is used in calculations.
  */
  world_relative_position_ = getRotationMatrix(initial_pose_.orientation).transpose() *
                             Eigen::Vector3d(
                               status_.getMapPose().position.x - initial_pose_.position.x,
                               status_.getMapPose().position.y - initial_pose_.position.y,
                               status_.getMapPose().position.z - initial_pose_.position.z);

  if (npc_logic_started) {
    auto input = Eigen::VectorXd(vehicle_model_ptr_->getDimU());

    auto acceleration_by_slope = [this]() {
      if (consider_acceleration_by_road_slope_) {
        // calculate longitudinal acceleration by slope
        constexpr double gravity_acceleration = -9.81;
        const double ego_pitch_angle = calculateEgoPitch();
        const double slope_angle = -ego_pitch_angle;
        return gravity_acceleration * std::sin(slope_angle);
      } else {
        return 0.0;
      }
    }();

    switch (vehicle_model_type_) {
      case VehicleModelType::DELAY_STEER_ACC:
      case VehicleModelType::DELAY_STEER_ACC_GEARED:
      case VehicleModelType::DELAY_STEER_MAP_ACC_GEARED:
      case VehicleModelType::IDEAL_STEER_ACC:
      case VehicleModelType::IDEAL_STEER_ACC_GEARED:
        input(0) = autoware->getGearSign() * (autoware->getAcceleration() + acceleration_by_slope);
        input(1) = autoware->getSteeringAngle();
        break;

      case VehicleModelType::DELAY_STEER_VEL:
      case VehicleModelType::IDEAL_STEER_VEL:
        input(0) = autoware->getVelocity();
        input(1) = autoware->getSteeringAngle();
        break;

      default:
        THROW_SEMANTIC_ERROR(
          "Unsupported vehicle_model_type ", toString(vehicle_model_type_), "specified");
    }

    vehicle_model_ptr_->setGear(autoware->getGearCommand().command);
    vehicle_model_ptr_->setInput(input);
    vehicle_model_ptr_->update(step_time);
  }
  // only the position in the Oz axis is left unchanged, the rest is taken from SimModelInterface
  world_relative_position_.x() = vehicle_model_ptr_->getX();
  world_relative_position_.y() = vehicle_model_ptr_->getY();
  updateStatus(current_scenario_time, step_time);
  updatePreviousValues();
}

auto EgoEntitySimulation::calculateEgoPitch() const -> double
{
  // calculate prev/next point of lanelet centerline nearest to ego pose.
  if (!status_.laneMatchingSucceed()) {
    return 0.0;
  }
<<<<<<< HEAD
  geometry_msgs::msg::Point ego_point;
  ego_point.x = vehicle_model_ptr_->getX();
  ego_point.y = vehicle_model_ptr_->getY();
  auto [lanelet_yaw, prev_point, next_point] =
    traffic_simulator::lanelet_map::laneletYaw(ego_point, status_.getLaneletId());
=======

  /// @note Copied from motion_util::findNearestSegmentIndex
  auto centerline_points = hdmap_utils_ptr_->getCenterPoints(status_.getLaneletId());
  auto find_nearest_segment_index =
    [](const std::vector<geometry_msgs::msg::Point> & points, const Eigen::Vector3d & point) {
      assert(not points.empty());

      double min_dist = std::numeric_limits<double>::max();
      size_t min_idx = 0;

      for (size_t i = 0; i < points.size(); ++i) {
        const auto dist =
          [](const geometry_msgs::msg::Point & point1, const Eigen::Vector3d & point2) {
            const auto dx = point1.x - point2.x();
            const auto dy = point1.y - point2.y();
            return dx * dx + dy * dy;
          }(points.at(i), point);

        if (dist < min_dist) {
          min_dist = dist;
          min_idx = i;
        }
      }
      return min_idx;
    };

  const size_t ego_seg_idx =
    find_nearest_segment_index(centerline_points, world_relative_position_);

  const auto & prev_point = centerline_points.at(ego_seg_idx);
  const auto & next_point = centerline_points.at(ego_seg_idx + 1);

  /// @note Calculate ego yaw angle on lanelet coordinates
  const double lanelet_yaw = std::atan2(next_point.y - prev_point.y, next_point.x - prev_point.x);
>>>>>>> 7a9961f9
  const double ego_yaw_against_lanelet = vehicle_model_ptr_->getYaw() - lanelet_yaw;

  /// @note calculate ego pitch angle considering ego yaw.
  const double diff_z = next_point.z - prev_point.z;
  const double diff_xy = std::hypot(next_point.x - prev_point.x, next_point.y - prev_point.y) /
                         std::cos(ego_yaw_against_lanelet);
  const bool reverse_sign = std::cos(ego_yaw_against_lanelet) < 0.0;
  const double ego_pitch_angle =
    reverse_sign ? -std::atan2(-diff_z, -diff_xy) : -std::atan2(diff_z, diff_xy);
  return ego_pitch_angle;
}

auto EgoEntitySimulation::getCurrentTwist() const -> geometry_msgs::msg::Twist
{
  geometry_msgs::msg::Twist current_twist;
  current_twist.linear.x = vehicle_model_ptr_->getVx();
  current_twist.angular.z = vehicle_model_ptr_->getWz();
  return current_twist;
}

auto EgoEntitySimulation::getCurrentPose(const double pitch_angle = 0.) const
  -> geometry_msgs::msg::Pose
{
  const auto relative_position =
    quaternion_operation::getRotationMatrix(initial_pose_.orientation) * world_relative_position_;
  const auto relative_orientation = quaternion_operation::convertEulerAngleToQuaternion(
    geometry_msgs::build<geometry_msgs::msg::Vector3>()
      .x(0)
      .y(pitch_angle)
      .z(vehicle_model_ptr_->getYaw()));

  return geometry_msgs::build<geometry_msgs::msg::Pose>()
    .position(geometry_msgs::build<geometry_msgs::msg::Point>()
                .x(initial_pose_.position.x + relative_position(0))
                .y(initial_pose_.position.y + relative_position(1))
                .z(initial_pose_.position.z + relative_position(2)))
    .orientation(initial_pose_.orientation * relative_orientation);
}

auto EgoEntitySimulation::getCurrentAccel(const double step_time) const -> geometry_msgs::msg::Accel
{
  geometry_msgs::msg::Accel accel;
  if (previous_angular_velocity_) {
    accel.linear.x = vehicle_model_ptr_->getAx();
    accel.angular.z =
      (vehicle_model_ptr_->getWz() - previous_angular_velocity_.value()) / step_time;
  }
  return accel;
}

auto EgoEntitySimulation::getLinearJerk(double step_time) -> double
{
  // FIXME: This seems to be an acceleration, not jerk
  if (previous_linear_velocity_) {
    return (vehicle_model_ptr_->getVx() - previous_linear_velocity_.value()) / step_time;
  } else {
    return 0;
  }
}

auto EgoEntitySimulation::updatePreviousValues() -> void
{
  previous_linear_velocity_ = vehicle_model_ptr_->getVx();
  previous_angular_velocity_ = vehicle_model_ptr_->getWz();
}

auto EgoEntitySimulation::getStatus() const -> const traffic_simulator_msgs::msg::EntityStatus
{
  return static_cast<traffic_simulator_msgs::msg::EntityStatus>(status_);
}

auto EgoEntitySimulation::setStatus(const traffic_simulator_msgs::msg::EntityStatus & status)
  -> void
{
  /// @note The lanelet matching algorithm should be equivalent to the one used in
  /// EgoEntity::setStatus
  const auto unique_route_lanelets =
    traffic_simulator::helper::getUniqueValues(autoware->getRouteLanelets());
  const auto matching_distance = std::max(
                                   vehicle_parameters.axles.front_axle.track_width,
                                   vehicle_parameters.axles.rear_axle.track_width) *
                                   0.5 +
                                 1.0;
  const auto canonicalized_lanelet_pose = traffic_simulator::pose::toCanonicalizedLaneletPose(
    status.pose, status.bounding_box, unique_route_lanelets, false, matching_distance);
  status_.set(traffic_simulator::CanonicalizedEntityStatus(status, canonicalized_lanelet_pose));
  setAutowareStatus();
}

auto EgoEntitySimulation::updateStatus(double current_scenario_time, double step_time) -> void
{
  auto status = static_cast<traffic_simulator_msgs::msg::EntityStatus>(status_);
  status.time = std::isnan(current_scenario_time) ? 0 : current_scenario_time;
  status.pose = getCurrentPose();
  status.action_status.twist = getCurrentTwist();
  status.action_status.accel = getCurrentAccel(step_time);
  status.action_status.linear_jerk = getLinearJerk(step_time);
  setStatus(status);
}
}  // namespace vehicle_simulation<|MERGE_RESOLUTION|>--- conflicted
+++ resolved
@@ -353,48 +353,12 @@
   if (!status_.laneMatchingSucceed()) {
     return 0.0;
   }
-<<<<<<< HEAD
   geometry_msgs::msg::Point ego_point;
-  ego_point.x = vehicle_model_ptr_->getX();
-  ego_point.y = vehicle_model_ptr_->getY();
+  ego_point.x = world_relative_position_.x();
+  ego_point.y = world_relative_position_.y();
+  ego_point.z = world_relative_position_.z();
   auto [lanelet_yaw, prev_point, next_point] =
     traffic_simulator::lanelet_map::laneletYaw(ego_point, status_.getLaneletId());
-=======
-
-  /// @note Copied from motion_util::findNearestSegmentIndex
-  auto centerline_points = hdmap_utils_ptr_->getCenterPoints(status_.getLaneletId());
-  auto find_nearest_segment_index =
-    [](const std::vector<geometry_msgs::msg::Point> & points, const Eigen::Vector3d & point) {
-      assert(not points.empty());
-
-      double min_dist = std::numeric_limits<double>::max();
-      size_t min_idx = 0;
-
-      for (size_t i = 0; i < points.size(); ++i) {
-        const auto dist =
-          [](const geometry_msgs::msg::Point & point1, const Eigen::Vector3d & point2) {
-            const auto dx = point1.x - point2.x();
-            const auto dy = point1.y - point2.y();
-            return dx * dx + dy * dy;
-          }(points.at(i), point);
-
-        if (dist < min_dist) {
-          min_dist = dist;
-          min_idx = i;
-        }
-      }
-      return min_idx;
-    };
-
-  const size_t ego_seg_idx =
-    find_nearest_segment_index(centerline_points, world_relative_position_);
-
-  const auto & prev_point = centerline_points.at(ego_seg_idx);
-  const auto & next_point = centerline_points.at(ego_seg_idx + 1);
-
-  /// @note Calculate ego yaw angle on lanelet coordinates
-  const double lanelet_yaw = std::atan2(next_point.y - prev_point.y, next_point.x - prev_point.x);
->>>>>>> 7a9961f9
   const double ego_yaw_against_lanelet = vehicle_model_ptr_->getYaw() - lanelet_yaw;
 
   /// @note calculate ego pitch angle considering ego yaw.
