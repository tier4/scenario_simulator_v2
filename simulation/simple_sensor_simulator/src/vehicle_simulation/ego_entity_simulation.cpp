// Copyright 2015 TIER IV, Inc. All rights reserved.
//
// Licensed under the Apache License, Version 2.0 (the "License");
// you may not use this file except in compliance with the License.
// You may obtain a copy of the License at
//
//     http://www.apache.org/licenses/LICENSE-2.0
//
// Unless required by applicable law or agreed to in writing, software
// distributed under the License is distributed on an "AS IS" BASIS,
// WITHOUT WARRANTIES OR CONDITIONS OF ANY KIND, either express or implied.
// See the License for the specific language governing permissions and
// limitations under the License.

#include <concealer/autoware_universe.hpp>
#include <filesystem>
#include <simple_sensor_simulator/vehicle_simulation/ego_entity_simulation.hpp>
#include <traffic_simulator/behavior/follow_trajectory.hpp>
#include <traffic_simulator/helper/helper.hpp>

namespace vehicle_simulation
{
/// @todo find some shared space for this function
template <typename T>
static auto getParameter(const std::string & name, T value = {})
{
  rclcpp::Node node{"get_parameter", "simulation"};

  node.declare_parameter<T>(name, value);
  node.get_parameter<T>(name, value);

  return value;
}

EgoEntitySimulation::EgoEntitySimulation(
  const traffic_simulator_msgs::msg::VehicleParameters & parameters, double step_time,
  const std::shared_ptr<hdmap_utils::HdMapUtils> & hdmap_utils,
<<<<<<< HEAD
  const rclcpp::Parameter & use_sim_time, const bool consider_pose_by_road_slope)
=======
  const rclcpp::Parameter & use_sim_time, const bool consider_acceleration_by_road_slope)
>>>>>>> 84775bb1
: autoware(std::make_unique<concealer::AutowareUniverse>()),
  vehicle_model_type_(getVehicleModelType()),
  vehicle_model_ptr_(makeSimulationModel(vehicle_model_type_, step_time, parameters)),
  hdmap_utils_ptr_(hdmap_utils),
  vehicle_parameters(parameters),
<<<<<<< HEAD
  consider_pose_by_road_slope(consider_pose_by_road_slope)
=======
  consider_acceleration_by_road_slope_(consider_acceleration_by_road_slope)
>>>>>>> 84775bb1
{
  autoware->set_parameter(use_sim_time);
}

auto toString(const VehicleModelType datum) -> std::string
{
#define BOILERPLATE(IDENTIFIER)      \
  case VehicleModelType::IDENTIFIER: \
    return #IDENTIFIER

  switch (datum) {
    BOILERPLATE(DELAY_STEER_ACC);
    BOILERPLATE(DELAY_STEER_ACC_GEARED);
    BOILERPLATE(DELAY_STEER_MAP_ACC_GEARED);
    BOILERPLATE(DELAY_STEER_VEL);
    BOILERPLATE(IDEAL_STEER_ACC);
    BOILERPLATE(IDEAL_STEER_ACC_GEARED);
    BOILERPLATE(IDEAL_STEER_VEL);
  }

#undef BOILERPLATE

  THROW_SIMULATION_ERROR("Unsupported vehicle model type, failed to convert to string");
}

auto EgoEntitySimulation::getVehicleModelType() -> VehicleModelType
{
  const auto vehicle_model_type =
    getParameter<std::string>("vehicle_model_type", "IDEAL_STEER_VEL");

  static const std::unordered_map<std::string, VehicleModelType> table{
    {"DELAY_STEER_ACC", VehicleModelType::DELAY_STEER_ACC},
    {"DELAY_STEER_ACC_GEARED", VehicleModelType::DELAY_STEER_ACC_GEARED},
    {"DELAY_STEER_MAP_ACC_GEARED", VehicleModelType::DELAY_STEER_MAP_ACC_GEARED},
    {"DELAY_STEER_VEL", VehicleModelType::DELAY_STEER_VEL},
    {"IDEAL_STEER_ACC", VehicleModelType::IDEAL_STEER_ACC},
    {"IDEAL_STEER_ACC_GEARED", VehicleModelType::IDEAL_STEER_ACC_GEARED},
    {"IDEAL_STEER_VEL", VehicleModelType::IDEAL_STEER_VEL},
  };

  const auto iter = table.find(vehicle_model_type);

  if (iter != std::end(table)) {
    return iter->second;
  } else {
    THROW_SEMANTIC_ERROR("Unsupported vehicle_model_type ", vehicle_model_type, " specified");
  }
}

auto EgoEntitySimulation::makeSimulationModel(
  const VehicleModelType vehicle_model_type, const double step_time,
  const traffic_simulator_msgs::msg::VehicleParameters & parameters)
  -> const std::shared_ptr<SimModelInterface>
{
  // clang-format off
  const auto acc_time_constant          = getParameter<double>("acc_time_constant",           0.1);
  const auto acc_time_delay             = getParameter<double>("acc_time_delay",              0.1);
  const auto acceleration_map_path      = getParameter<std::string>("acceleration_map_path",  "");
  const auto debug_acc_scaling_factor   = getParameter<double>("debug_acc_scaling_factor",    1.0);
  const auto debug_steer_scaling_factor = getParameter<double>("debug_steer_scaling_factor",  1.0);
  const auto steer_lim                  = getParameter<double>("steer_lim",                   parameters.axles.front_axle.max_steering);  // 1.0
  const auto steer_dead_band            = getParameter<double>("steer_dead_band",             0.0);
  const auto steer_rate_lim             = getParameter<double>("steer_rate_lim",              5.0);
  const auto steer_time_constant        = getParameter<double>("steer_time_constant",         0.27);
  const auto steer_time_delay           = getParameter<double>("steer_time_delay",            0.24);
  const auto vel_lim                    = getParameter<double>("vel_lim",                     parameters.performance.max_speed);  // 50.0
  const auto vel_rate_lim               = getParameter<double>("vel_rate_lim",                parameters.performance.max_acceleration);  // 7.0
  const auto vel_time_constant          = getParameter<double>("vel_time_constant",           0.1);  // @note 0.5 is default value on simple_planning_simulator
  const auto vel_time_delay             = getParameter<double>("vel_time_delay",              0.1);  // @note 0.25 is default value on simple_planning_simulator
  const auto wheel_base                 = getParameter<double>("wheel_base",                  parameters.axles.front_axle.position_x - parameters.axles.rear_axle.position_x);
  // clang-format on

  switch (vehicle_model_type) {
    case VehicleModelType::DELAY_STEER_ACC:
      return std::make_shared<SimModelDelaySteerAcc>(
        vel_lim, steer_lim, vel_rate_lim, steer_rate_lim, wheel_base, step_time, acc_time_delay,
        acc_time_constant, steer_time_delay, steer_time_constant, steer_dead_band,
        debug_acc_scaling_factor, debug_steer_scaling_factor);

    case VehicleModelType::DELAY_STEER_ACC_GEARED:
      return std::make_shared<SimModelDelaySteerAccGeared>(
        vel_lim, steer_lim, vel_rate_lim, steer_rate_lim, wheel_base, step_time, acc_time_delay,
        acc_time_constant, steer_time_delay, steer_time_constant, steer_dead_band,
        debug_acc_scaling_factor, debug_steer_scaling_factor);

    case VehicleModelType::DELAY_STEER_MAP_ACC_GEARED:
      if (!std::filesystem::exists(acceleration_map_path)) {
        throw std::runtime_error(
          "`acceleration_map_path` parameter is necessary for `DELAY_STEER_MAP_ACC_GEARED` "
          "simulator model, but " +
          acceleration_map_path +
          " does not exist. Please confirm that the parameter is set correctly.");
      }
      return std::make_shared<SimModelDelaySteerMapAccGeared>(
        vel_lim, steer_lim, vel_rate_lim, steer_rate_lim, wheel_base, step_time, acc_time_delay,
        acc_time_constant, steer_time_delay, steer_time_constant, acceleration_map_path);
    case VehicleModelType::DELAY_STEER_VEL:
      return std::make_shared<SimModelDelaySteerVel>(
        vel_lim, steer_lim, vel_rate_lim, steer_rate_lim, wheel_base, step_time, vel_time_delay,
        vel_time_constant, steer_time_delay, steer_time_constant, steer_dead_band);

    case VehicleModelType::IDEAL_STEER_ACC:
      return std::make_shared<SimModelIdealSteerAcc>(wheel_base);

    case VehicleModelType::IDEAL_STEER_ACC_GEARED:
      return std::make_shared<SimModelIdealSteerAccGeared>(wheel_base);

    case VehicleModelType::IDEAL_STEER_VEL:
      return std::make_shared<SimModelIdealSteerVel>(wheel_base);

    default:
      THROW_SEMANTIC_ERROR(
        "Unsupported vehicle_model_type ", toString(vehicle_model_type), " specified");
  }
}

auto EgoEntitySimulation::setAutowareStatus() -> void
{
  autoware->set([this]() {
    geometry_msgs::msg::Accel message;
    message.linear.x = vehicle_model_ptr_->getAx();
    return message;
  }());

  autoware->set(status_.pose);

  autoware->set(getCurrentTwist());
}

void EgoEntitySimulation::requestSpeedChange(double value)
{
  Eigen::VectorXd v(vehicle_model_ptr_->getDimX());

  switch (vehicle_model_type_) {
    case VehicleModelType::DELAY_STEER_ACC:
    case VehicleModelType::DELAY_STEER_ACC_GEARED:
    case VehicleModelType::DELAY_STEER_MAP_ACC_GEARED:
      v << 0, 0, 0, value, 0, 0;
      break;

    case VehicleModelType::IDEAL_STEER_ACC:
    case VehicleModelType::IDEAL_STEER_ACC_GEARED:
      v << 0, 0, 0, value;
      break;

    case VehicleModelType::IDEAL_STEER_VEL:
      v << 0, 0, 0;
      break;

    case VehicleModelType::DELAY_STEER_VEL:
      v << 0, 0, 0, value, 0;
      break;

    default:
      THROW_SEMANTIC_ERROR(
        "Unsupported simulation model ", toString(vehicle_model_type_), " specified");
  }

  vehicle_model_ptr_->setState(v);
}

void EgoEntitySimulation::update(
  double current_scenario_time, double step_time, bool npc_logic_started)
{
  autoware->rethrow();

  if (npc_logic_started) {
    if (auto status = traffic_simulator::follow_trajectory::makeUpdatedStatus(
          status_, polyline_trajectory, traffic_simulator_msgs::msg::BehaviorParameter(),
          step_time);
        status) {
      using quaternion_operation::convertQuaternionToEulerAngle;
      using quaternion_operation::getRotationMatrix;

      auto world_relative_position = [&]() -> Eigen::VectorXd {
        auto v = Eigen::VectorXd(3);
        v(0) = status->pose.position.x - initial_pose_.position.x;
        v(1) = status->pose.position.y - initial_pose_.position.y;
        v(2) = status->pose.position.z - initial_pose_.position.z;
        return getRotationMatrix(initial_pose_.orientation).transpose() * v;
      }();

      const auto yaw = [&]() {
        const auto q = Eigen::Quaterniond(
          getRotationMatrix(initial_pose_.orientation).transpose() *
          getRotationMatrix(status->pose.orientation));
        geometry_msgs::msg::Quaternion relative_orientation;
        relative_orientation.x = q.x();
        relative_orientation.y = q.y();
        relative_orientation.z = q.z();
        relative_orientation.w = q.w();
        return convertQuaternionToEulerAngle(relative_orientation).z -
               (previous_linear_velocity_ ? *previous_angular_velocity_ : 0) * step_time;
      }();

      switch (auto state = Eigen::VectorXd(vehicle_model_ptr_->getDimX()); vehicle_model_type_) {
        case VehicleModelType::DELAY_STEER_ACC:
        case VehicleModelType::DELAY_STEER_ACC_GEARED:
        case VehicleModelType::DELAY_STEER_MAP_ACC_GEARED:
          state(5) = status->action_status.accel.linear.x;
          [[fallthrough]];

        case VehicleModelType::DELAY_STEER_VEL:
          state(4) = 0;
          [[fallthrough]];

        case VehicleModelType::IDEAL_STEER_ACC:
        case VehicleModelType::IDEAL_STEER_ACC_GEARED:
          state(3) = status->action_status.twist.linear.x;
          [[fallthrough]];

        case VehicleModelType::IDEAL_STEER_VEL:
          state(0) = world_relative_position(0);
          state(1) = world_relative_position(1);
          state(2) = yaw;
          vehicle_model_ptr_->setState(state);
          break;

        default:
          THROW_SEMANTIC_ERROR(
            "Unsupported simulation model ", toString(vehicle_model_type_), " specified");
      }
    } else {
      auto input = Eigen::VectorXd(vehicle_model_ptr_->getDimU());

      auto acceleration_by_slope = [this]() {
        if (consider_acceleration_by_road_slope_) {
          // calculate longitudinal acceleration by slope
          constexpr double gravity_acceleration = -9.81;
          const double ego_pitch_angle = calculateEgoPitch();
          const double slope_angle = -ego_pitch_angle;
          return gravity_acceleration * std::sin(slope_angle);
        } else {
          return 0.0;
        }
      }();

      switch (vehicle_model_type_) {
        case VehicleModelType::DELAY_STEER_ACC:
        case VehicleModelType::DELAY_STEER_ACC_GEARED:
        case VehicleModelType::DELAY_STEER_MAP_ACC_GEARED:
        case VehicleModelType::IDEAL_STEER_ACC:
        case VehicleModelType::IDEAL_STEER_ACC_GEARED:
          input(0) =
            autoware->getGearSign() * (autoware->getAcceleration() + acceleration_by_slope);
          input(1) = autoware->getSteeringAngle();
          break;

        case VehicleModelType::DELAY_STEER_VEL:
        case VehicleModelType::IDEAL_STEER_VEL:
          input(0) = autoware->getVelocity();
          input(1) = autoware->getSteeringAngle();
          break;

        default:
          THROW_SEMANTIC_ERROR(
            "Unsupported vehicle_model_type ", toString(vehicle_model_type_), "specified");
      }

      vehicle_model_ptr_->setGear(autoware->getGearCommand().command);
      vehicle_model_ptr_->setInput(input);
      vehicle_model_ptr_->update(step_time);
    }
  }

  updateStatus(current_scenario_time, step_time);
  updatePreviousValues();
}

auto EgoEntitySimulation::getMatchedLaneletPoseFromEntityStatus(
  const traffic_simulator_msgs::msg::EntityStatus & status, const double entity_width) const
  -> std::optional<traffic_simulator_msgs::msg::LaneletPose>
{
  // @note The lanelet matching algorithm should be equivalent to the one used in EgoEntity::setMapPose
  const auto unique_route_lanelets =
    traffic_simulator::helper::getUniqueValues(autoware->getRouteLanelets());
  const auto matching_length = [entity_width] { return entity_width * 0.5 + 1.0; }();

  std::optional<traffic_simulator_msgs::msg::LaneletPose> lanelet_pose;

  if (unique_route_lanelets.empty()) {
    lanelet_pose =
      hdmap_utils_ptr_->toLaneletPose(status.pose, status.bounding_box, false, matching_length);
  } else {
    lanelet_pose =
      hdmap_utils_ptr_->toLaneletPose(status.pose, unique_route_lanelets, matching_length);
    if (!lanelet_pose) {
      lanelet_pose =
        hdmap_utils_ptr_->toLaneletPose(status.pose, status.bounding_box, false, matching_length);
    }
  }
  return lanelet_pose;
}

auto EgoEntitySimulation::calculateEgoPitch() const -> double
{
  // calculate prev/next point of lanelet centerline nearest to ego pose.
  auto ego_lanelet = getMatchedLaneletPoseFromEntityStatus(
    status_, std::max(
               vehicle_parameters.axles.front_axle.track_width,
               vehicle_parameters.axles.rear_axle.track_width));
  if (not ego_lanelet) {
    return 0.0;
  }

  auto centerline_points = hdmap_utils_ptr_->getCenterPoints(ego_lanelet.value().lanelet_id);

  // @note Copied from motion_util::findNearestSegmentIndex
  auto find_nearest_segment_index = [](
                                      const std::vector<geometry_msgs::msg::Point> & points,
                                      const geometry_msgs::msg::Point & point) {
    assert(not points.empty());

    double min_dist = std::numeric_limits<double>::max();
    size_t min_idx = 0;

    for (size_t i = 0; i < points.size(); ++i) {
      const auto dist = [](const auto point1, const auto point2) {
        const auto dx = point1.x - point2.x;
        const auto dy = point1.y - point2.y;
        return dx * dx + dy * dy;
      }(points.at(i), point);

      if (dist < min_dist) {
        min_dist = dist;
        min_idx = i;
      }
    }
    return min_idx;
  };

  geometry_msgs::msg::Point ego_point;
  ego_point.x = vehicle_model_ptr_->getX();
  ego_point.y = vehicle_model_ptr_->getY();
  const size_t ego_seg_idx = find_nearest_segment_index(centerline_points, ego_point);

  const auto & prev_point = centerline_points.at(ego_seg_idx);
  const auto & next_point = centerline_points.at(ego_seg_idx + 1);

  // @note Calculate ego yaw angle on lanelet coordinates
  const double lanelet_yaw = std::atan2(next_point.y - prev_point.y, next_point.x - prev_point.x);
  const double ego_yaw_against_lanelet = vehicle_model_ptr_->getYaw() - lanelet_yaw;

  // @note calculate ego pitch angle considering ego yaw.
  const double diff_z = next_point.z - prev_point.z;
  const double diff_xy = std::hypot(next_point.x - prev_point.x, next_point.y - prev_point.y) /
                         std::cos(ego_yaw_against_lanelet);
  const bool reverse_sign = std::cos(ego_yaw_against_lanelet) < 0.0;
  const double ego_pitch_angle =
    reverse_sign ? -std::atan2(-diff_z, -diff_xy) : -std::atan2(diff_z, diff_xy);
  return ego_pitch_angle;
}

auto EgoEntitySimulation::getCurrentTwist() const -> geometry_msgs::msg::Twist
{
  geometry_msgs::msg::Twist current_twist;
  current_twist.linear.x = vehicle_model_ptr_->getVx();
  current_twist.angular.z = vehicle_model_ptr_->getWz();
  return current_twist;
}

auto EgoEntitySimulation::getCurrentPose(const double pitch_angle = 0.) const
  -> geometry_msgs::msg::Pose
{
  Eigen::VectorXd relative_position(3);
  relative_position(0) = vehicle_model_ptr_->getX();
  relative_position(1) = vehicle_model_ptr_->getY();
  relative_position(2) = 0.0;
  relative_position =
    quaternion_operation::getRotationMatrix(initial_pose_.orientation) * relative_position;

  geometry_msgs::msg::Pose current_pose;
  current_pose.position.x = initial_pose_.position.x + relative_position(0);
  current_pose.position.y = initial_pose_.position.y + relative_position(1);
  current_pose.position.z = initial_pose_.position.z + relative_position(2);
  current_pose.orientation = [&]() {
    geometry_msgs::msg::Vector3 rpy;
    rpy.x = 0;
    rpy.y = pitch_angle;
    rpy.z = vehicle_model_ptr_->getYaw();
    return initial_pose_.orientation * quaternion_operation::convertEulerAngleToQuaternion(rpy);
  }();

  return current_pose;
}

auto EgoEntitySimulation::getCurrentAccel(const double step_time) const -> geometry_msgs::msg::Accel
{
  geometry_msgs::msg::Accel accel;
  if (previous_angular_velocity_) {
    accel.linear.x = vehicle_model_ptr_->getAx();
    accel.angular.z =
      (vehicle_model_ptr_->getWz() - previous_angular_velocity_.value()) / step_time;
  }
  return accel;
}

auto EgoEntitySimulation::getLinearJerk(double step_time) -> double
{
  // FIXME: This seems to be an acceleration, not jerk
  if (previous_linear_velocity_) {
    return (vehicle_model_ptr_->getVx() - previous_linear_velocity_.value()) / step_time;
  } else {
    return 0;
  }
}

auto EgoEntitySimulation::updatePreviousValues() -> void
{
  previous_linear_velocity_ = vehicle_model_ptr_->getVx();
  previous_angular_velocity_ = vehicle_model_ptr_->getWz();
}

auto EgoEntitySimulation::getStatus() const -> const traffic_simulator_msgs::msg::EntityStatus &
{
  return status_;
}

auto EgoEntitySimulation::setStatus(const traffic_simulator_msgs::msg::EntityStatus & status)
  -> void
{
  status_ = status;
  setAutowareStatus();
}

auto EgoEntitySimulation::setInitialStatus(const traffic_simulator_msgs::msg::EntityStatus & status)
  -> void
{
  setStatus(status);
  initial_pose_ = status_.pose;
}

auto EgoEntitySimulation::updateStatus(double current_scenario_time, double step_time) -> void
{
  traffic_simulator_msgs::msg::EntityStatus status;
  status.name = status_.name;
  status.time = std::isnan(current_scenario_time) ? 0 : current_scenario_time;
  status.type = status_.type;
  status.bounding_box = status_.bounding_box;
  status.pose = getCurrentPose();
  status.action_status.twist = getCurrentTwist();
  status.action_status.accel = getCurrentAccel(step_time);
  status.action_status.linear_jerk = getLinearJerk(step_time);

  fillLaneletDataAndSnapZToLanelet(status);
  setStatus(status);
}

auto EgoEntitySimulation::fillLaneletDataAndSnapZToLanelet(
  traffic_simulator_msgs::msg::EntityStatus & status) -> void
{
  if (
    auto lanelet_pose = getMatchedLaneletPoseFromEntityStatus(
      status, std::max(
                vehicle_parameters.axles.front_axle.track_width,
                vehicle_parameters.axles.rear_axle.track_width))) {
    math::geometry::CatmullRomSpline spline(
      hdmap_utils_ptr_->getCenterPoints(lanelet_pose->lanelet_id));
    if (const auto s_value = spline.getSValue(status.pose)) {
      status.pose.position.z = spline.getPoint(s_value.value()).z;
      if (consider_pose_by_road_slope) {
        const auto rpy = quaternion_operation::convertQuaternionToEulerAngle(
          spline.getPose(s_value.value()).orientation);
        const auto original_rpy =
          quaternion_operation::convertQuaternionToEulerAngle(status.pose.orientation);
        status.pose.orientation = quaternion_operation::convertEulerAngleToQuaternion(
          geometry_msgs::build<geometry_msgs::msg::Vector3>()
            .x(original_rpy.x)
            .y(rpy.y)
            .z(original_rpy.z));
        lanelet_pose->rpy =
          quaternion_operation::convertQuaternionToEulerAngle(quaternion_operation::getRotation(
            spline.getPose(s_value.value()).orientation, status.pose.orientation));
      }
    }
    status.lanelet_pose_valid = true;
    status.lanelet_pose = lanelet_pose.value();
  } else {
    status.lanelet_pose_valid = false;
  }
}
}  // namespace vehicle_simulation<|MERGE_RESOLUTION|>--- conflicted
+++ resolved
@@ -35,21 +35,15 @@
 EgoEntitySimulation::EgoEntitySimulation(
   const traffic_simulator_msgs::msg::VehicleParameters & parameters, double step_time,
   const std::shared_ptr<hdmap_utils::HdMapUtils> & hdmap_utils,
-<<<<<<< HEAD
-  const rclcpp::Parameter & use_sim_time, const bool consider_pose_by_road_slope)
-=======
-  const rclcpp::Parameter & use_sim_time, const bool consider_acceleration_by_road_slope)
->>>>>>> 84775bb1
+  const rclcpp::Parameter & use_sim_time, const bool consider_acceleration_by_road_slope,
+  const bool consider_pose_by_road_slope)
 : autoware(std::make_unique<concealer::AutowareUniverse>()),
   vehicle_model_type_(getVehicleModelType()),
   vehicle_model_ptr_(makeSimulationModel(vehicle_model_type_, step_time, parameters)),
   hdmap_utils_ptr_(hdmap_utils),
   vehicle_parameters(parameters),
-<<<<<<< HEAD
-  consider_pose_by_road_slope(consider_pose_by_road_slope)
-=======
-  consider_acceleration_by_road_slope_(consider_acceleration_by_road_slope)
->>>>>>> 84775bb1
+  consider_acceleration_by_road_slope_(consider_acceleration_by_road_slope),
+  consider_pose_by_road_slope_(consider_pose_by_road_slope)
 {
   autoware->set_parameter(use_sim_time);
 }
@@ -510,7 +504,7 @@
       hdmap_utils_ptr_->getCenterPoints(lanelet_pose->lanelet_id));
     if (const auto s_value = spline.getSValue(status.pose)) {
       status.pose.position.z = spline.getPoint(s_value.value()).z;
-      if (consider_pose_by_road_slope) {
+      if (consider_pose_by_road_slope_) {
         const auto rpy = quaternion_operation::convertQuaternionToEulerAngle(
           spline.getPose(s_value.value()).orientation);
         const auto original_rpy =
