// Copyright 2015 TIER IV, Inc. All rights reserved.
//
// Licensed under the Apache License, Version 2.0 (the "License");
// you may not use this file except in compliance with the License.
// You may obtain a copy of the License at
//
//     http://www.apache.org/licenses/LICENSE-2.0
//
// Unless required by applicable law or agreed to in writing, software
// distributed under the License is distributed on an "AS IS" BASIS,
// WITHOUT WARRANTIES OR CONDITIONS OF ANY KIND, either express or implied.
// See the License for the specific language governing permissions and
// limitations under the License.

#include <concealer/autoware_universe.hpp>
#include <filesystem>
#include <geometry/quaternion/euler_to_quaternion.hpp>
#include <geometry/quaternion/get_rotation.hpp>
#include <geometry/quaternion/get_rotation_matrix.hpp>
#include <geometry/quaternion/quaternion_to_euler.hpp>
#include <simple_sensor_simulator/vehicle_simulation/ego_entity_simulation.hpp>
#include <traffic_simulator/helper/helper.hpp>
#include <traffic_simulator/utils/pose.hpp>

namespace vehicle_simulation
{
/// @todo find some shared space for this function
template <typename T>
static auto getParameter(const std::string & name, T value = {})
{
  rclcpp::Node node{"get_parameter", "simulation"};

  node.declare_parameter<T>(name, value);
  node.get_parameter<T>(name, value);

  return value;
}

EgoEntitySimulation::EgoEntitySimulation(
  const traffic_simulator_msgs::msg::EntityStatus & initial_status,
  const traffic_simulator_msgs::msg::VehicleParameters & parameters, double step_time,
  const std::shared_ptr<hdmap_utils::HdMapUtils> & hdmap_utils,
  const rclcpp::Parameter & use_sim_time, const bool consider_acceleration_by_road_slope)
: autoware(std::make_unique<concealer::AutowareUniverse>()),
  vehicle_model_type_(getVehicleModelType()),
  vehicle_model_ptr_(makeSimulationModel(vehicle_model_type_, step_time, parameters)),
  status_(initial_status, std::nullopt),
  consider_acceleration_by_road_slope_(consider_acceleration_by_road_slope),
  hdmap_utils_ptr_(hdmap_utils),
  vehicle_parameters(parameters)
{
  setStatus(initial_status);
  initial_pose_ = status_.getMapPose();
  autoware->set_parameter(use_sim_time);
}

auto toString(const VehicleModelType datum) -> std::string
{
#define BOILERPLATE(IDENTIFIER)      \
  case VehicleModelType::IDENTIFIER: \
    return #IDENTIFIER

  switch (datum) {
    BOILERPLATE(DELAY_STEER_ACC);
    BOILERPLATE(DELAY_STEER_ACC_GEARED);
    BOILERPLATE(DELAY_STEER_MAP_ACC_GEARED);
    BOILERPLATE(DELAY_STEER_VEL);
    BOILERPLATE(IDEAL_STEER_ACC);
    BOILERPLATE(IDEAL_STEER_ACC_GEARED);
    BOILERPLATE(IDEAL_STEER_VEL);
  }

#undef BOILERPLATE

  THROW_SIMULATION_ERROR("Unsupported vehicle model type, failed to convert to string");
}

auto EgoEntitySimulation::getVehicleModelType() -> VehicleModelType
{
  const auto vehicle_model_type =
    getParameter<std::string>("vehicle_model_type", "IDEAL_STEER_VEL");

  static const std::unordered_map<std::string, VehicleModelType> table{
    {"DELAY_STEER_ACC", VehicleModelType::DELAY_STEER_ACC},
    {"DELAY_STEER_ACC_GEARED", VehicleModelType::DELAY_STEER_ACC_GEARED},
    {"DELAY_STEER_MAP_ACC_GEARED", VehicleModelType::DELAY_STEER_MAP_ACC_GEARED},
    {"DELAY_STEER_VEL", VehicleModelType::DELAY_STEER_VEL},
    {"IDEAL_STEER_ACC", VehicleModelType::IDEAL_STEER_ACC},
    {"IDEAL_STEER_ACC_GEARED", VehicleModelType::IDEAL_STEER_ACC_GEARED},
    {"IDEAL_STEER_VEL", VehicleModelType::IDEAL_STEER_VEL},
  };

  const auto iter = table.find(vehicle_model_type);

  if (iter != std::end(table)) {
    return iter->second;
  } else {
    THROW_SEMANTIC_ERROR("Unsupported vehicle_model_type ", vehicle_model_type, " specified");
  }
}

auto EgoEntitySimulation::makeSimulationModel(
  const VehicleModelType vehicle_model_type, const double step_time,
  const traffic_simulator_msgs::msg::VehicleParameters & parameters)
  -> const std::shared_ptr<SimModelInterface>
{
  auto node = rclcpp::Node("get_parameter", "simulation");

  auto get_parameter = [&](const std::string & name, auto value = {}) {
    node.declare_parameter<decltype(value)>(name, value);
    node.get_parameter<decltype(value)>(name, value);
    return value;
  };
  // clang-format off
  const auto acc_time_constant          = get_parameter("acc_time_constant",           0.1);
  const auto acc_time_delay             = get_parameter("acc_time_delay",              0.1);
  const auto acceleration_map_path      = get_parameter("acceleration_map_path",       std::string(""));
  const auto debug_acc_scaling_factor   = get_parameter("debug_acc_scaling_factor",    1.0);
  const auto debug_steer_scaling_factor = get_parameter("debug_steer_scaling_factor",  1.0);
  const auto steer_lim                  = get_parameter("steer_lim",                   parameters.axles.front_axle.max_steering);  // 1.0
  const auto steer_dead_band            = get_parameter("steer_dead_band",             0.0);
  const auto steer_rate_lim             = get_parameter("steer_rate_lim",              5.0);
  const auto steer_time_constant        = get_parameter("steer_time_constant",         0.27);
  const auto steer_time_delay           = get_parameter("steer_time_delay",            0.24);
  const auto vel_lim                    = get_parameter("vel_lim",                     parameters.performance.max_speed);  // 50.0
  const auto vel_rate_lim               = get_parameter("vel_rate_lim",                parameters.performance.max_acceleration);  // 7.0
  const auto vel_time_constant          = get_parameter("vel_time_constant",           0.1);  /// @note 0.5 is default value on simple_planning_simulator
  const auto vel_time_delay             = get_parameter("vel_time_delay",              0.1);  /// @note 0.25 is default value on simple_planning_simulator
  const auto wheel_base                 = get_parameter("wheel_base",                  parameters.axles.front_axle.position_x - parameters.axles.rear_axle.position_x);
  // clang-format on

  switch (vehicle_model_type) {
    case VehicleModelType::DELAY_STEER_ACC:
      return std::make_shared<SimModelDelaySteerAcc>(
        vel_lim, steer_lim, vel_rate_lim, steer_rate_lim, wheel_base, step_time, acc_time_delay,
        acc_time_constant, steer_time_delay, steer_time_constant, steer_dead_band,
        debug_acc_scaling_factor, debug_steer_scaling_factor);

    case VehicleModelType::DELAY_STEER_ACC_GEARED:
      return std::make_shared<SimModelDelaySteerAccGeared>(
        vel_lim, steer_lim, vel_rate_lim, steer_rate_lim, wheel_base, step_time, acc_time_delay,
        acc_time_constant, steer_time_delay, steer_time_constant, steer_dead_band,
        debug_acc_scaling_factor, debug_steer_scaling_factor);

    case VehicleModelType::DELAY_STEER_MAP_ACC_GEARED:
      if (!std::filesystem::exists(acceleration_map_path)) {
        throw std::runtime_error(
          "`acceleration_map_path` parameter is necessary for `DELAY_STEER_MAP_ACC_GEARED` "
          "simulator model, but " +
          acceleration_map_path +
          " does not exist. Please confirm that the parameter is set correctly.");
      }
      return std::make_shared<SimModelDelaySteerMapAccGeared>(
        vel_lim, steer_lim, vel_rate_lim, steer_rate_lim, wheel_base, step_time, acc_time_delay,
        acc_time_constant, steer_time_delay, steer_time_constant, acceleration_map_path);
    case VehicleModelType::DELAY_STEER_VEL:
      return std::make_shared<SimModelDelaySteerVel>(
        vel_lim, steer_lim, vel_rate_lim, steer_rate_lim, wheel_base, step_time, vel_time_delay,
        vel_time_constant, steer_time_delay, steer_time_constant, steer_dead_band);

    case VehicleModelType::IDEAL_STEER_ACC:
      return std::make_shared<SimModelIdealSteerAcc>(wheel_base);

    case VehicleModelType::IDEAL_STEER_ACC_GEARED:
      return std::make_shared<SimModelIdealSteerAccGeared>(wheel_base);

    case VehicleModelType::IDEAL_STEER_VEL:
      return std::make_shared<SimModelIdealSteerVel>(wheel_base);

    default:
      THROW_SEMANTIC_ERROR(
        "Unsupported vehicle_model_type ", toString(vehicle_model_type), " specified");
  }
}

auto EgoEntitySimulation::setAutowareStatus() -> void
{
  autoware->set([this]() {
    geometry_msgs::msg::Accel message;
    message.linear.x = vehicle_model_ptr_->getAx();
    return message;
  }());

  autoware->set(status_.getMapPose());

  autoware->set(getCurrentTwist());
}

void EgoEntitySimulation::requestSpeedChange(double value)
{
  Eigen::VectorXd v(vehicle_model_ptr_->getDimX());

  switch (vehicle_model_type_) {
    case VehicleModelType::DELAY_STEER_ACC:
    case VehicleModelType::DELAY_STEER_ACC_GEARED:
    case VehicleModelType::DELAY_STEER_MAP_ACC_GEARED:
      v << 0, 0, 0, value, 0, 0;
      break;

    case VehicleModelType::IDEAL_STEER_ACC:
    case VehicleModelType::IDEAL_STEER_ACC_GEARED:
      v << 0, 0, 0, value;
      break;

    case VehicleModelType::IDEAL_STEER_VEL:
      v << 0, 0, 0;
      break;

    case VehicleModelType::DELAY_STEER_VEL:
      v << 0, 0, 0, value, 0;
      break;

    default:
      THROW_SEMANTIC_ERROR(
        "Unsupported simulation model ", toString(vehicle_model_type_), " specified");
  }

  vehicle_model_ptr_->setState(v);
}

void EgoEntitySimulation::overwrite(
  const traffic_simulator_msgs::msg::EntityStatus & status, double current_scenario_time,
  double step_time, bool npc_logic_started)
{
  using math::geometry::convertQuaternionToEulerAngle;
  using math::geometry::getRotationMatrix;

  autoware->rethrow();

  /*
     SimModelInterface only supports 2D, therefore the position in Oz is
     considered unchangeable and stored in an additional variable
     world_relative_position_ that is used in calculations.
  */
  world_relative_position_ = getRotationMatrix(initial_pose_.orientation).transpose() *
                             Eigen::Vector3d(
                               status.pose.position.x - initial_pose_.position.x,
                               status.pose.position.y - initial_pose_.position.y,
                               status.pose.position.z - initial_pose_.position.z);

  if (npc_logic_started) {
    const auto yaw = [&]() {
      const auto q = Eigen::Quaterniond(
        getRotationMatrix(initial_pose_.orientation).transpose() *
        getRotationMatrix(status.pose.orientation));
      geometry_msgs::msg::Quaternion relative_orientation;
      relative_orientation.x = q.x();
      relative_orientation.y = q.y();
      relative_orientation.z = q.z();
      relative_orientation.w = q.w();
      return convertQuaternionToEulerAngle(relative_orientation).z -
             (previous_linear_velocity_ ? *previous_angular_velocity_ : 0) * step_time;
    }();

    switch (auto state = Eigen::VectorXd(vehicle_model_ptr_->getDimX()); vehicle_model_type_) {
      case VehicleModelType::DELAY_STEER_ACC:
      case VehicleModelType::DELAY_STEER_ACC_GEARED:
      case VehicleModelType::DELAY_STEER_MAP_ACC_GEARED:
        state(5) = status.action_status.accel.linear.x;
        [[fallthrough]];

      case VehicleModelType::DELAY_STEER_VEL:
        state(4) = 0;
        [[fallthrough]];

      case VehicleModelType::IDEAL_STEER_ACC:
      case VehicleModelType::IDEAL_STEER_ACC_GEARED:
        state(3) = status.action_status.twist.linear.x;
        [[fallthrough]];

      case VehicleModelType::IDEAL_STEER_VEL:
        state(0) = world_relative_position_.x();
        state(1) = world_relative_position_.y();
        state(2) = yaw;
        vehicle_model_ptr_->setState(state);
        break;

      default:
        THROW_SEMANTIC_ERROR(
          "Unsupported simulation model ", toString(vehicle_model_type_), " specified");
    }
  }
  updateStatus(current_scenario_time, step_time);
  updatePreviousValues();
}

void EgoEntitySimulation::update(
  double current_scenario_time, double step_time, bool npc_logic_started)
{
  using math::geometry::getRotationMatrix;

  autoware->rethrow();

  /*
     SimModelInterface only supports 2D, therefore the position in Oz is
     considered unchangeable and stored in an additional variable
     world_relative_position_ that is used in calculations.
  */
  world_relative_position_ = getRotationMatrix(initial_pose_.orientation).transpose() *
                             Eigen::Vector3d(
                               status_.getMapPose().position.x - initial_pose_.position.x,
                               status_.getMapPose().position.y - initial_pose_.position.y,
                               status_.getMapPose().position.z - initial_pose_.position.z);

  if (npc_logic_started) {
    auto input = Eigen::VectorXd(vehicle_model_ptr_->getDimU());

    auto acceleration_by_slope = [this]() {
      if (consider_acceleration_by_road_slope_) {
        // calculate longitudinal acceleration by slope
        constexpr double gravity_acceleration = -9.81;
        const double ego_pitch_angle = calculateEgoPitch();
        const double slope_angle = -ego_pitch_angle;
        return gravity_acceleration * std::sin(slope_angle);
      } else {
        return 0.0;
      }
    }();

    switch (vehicle_model_type_) {
      case VehicleModelType::DELAY_STEER_ACC:
      case VehicleModelType::DELAY_STEER_ACC_GEARED:
      case VehicleModelType::DELAY_STEER_MAP_ACC_GEARED:
      case VehicleModelType::IDEAL_STEER_ACC:
      case VehicleModelType::IDEAL_STEER_ACC_GEARED:
        input(0) = autoware->getGearSign() * (autoware->getAcceleration() + acceleration_by_slope);
        input(1) = autoware->getSteeringAngle();
        break;

      case VehicleModelType::DELAY_STEER_VEL:
      case VehicleModelType::IDEAL_STEER_VEL:
        input(0) = autoware->getVelocity();
        input(1) = autoware->getSteeringAngle();
        break;

      default:
        THROW_SEMANTIC_ERROR(
          "Unsupported vehicle_model_type ", toString(vehicle_model_type_), "specified");
    }

    vehicle_model_ptr_->setGear(autoware->getGearCommand().command);
    vehicle_model_ptr_->setInput(input);
    vehicle_model_ptr_->update(step_time);
  }
  // only the position in the Oz axis is left unchanged, the rest is taken from SimModelInterface
  world_relative_position_.x() = vehicle_model_ptr_->getX();
  world_relative_position_.y() = vehicle_model_ptr_->getY();
  updateStatus(current_scenario_time, step_time);
  updatePreviousValues();
}

auto EgoEntitySimulation::calculateEgoPitch() const -> double
{
  // calculate prev/next point of lanelet centerline nearest to ego pose.
  if (!status_.laneMatchingSucceed()) {
    return 0.0;
  }

  /// @note Copied from motion_util::findNearestSegmentIndex
  auto centerline_points = hdmap_utils_ptr_->getCenterPoints(status_.getLaneletId());
  auto find_nearest_segment_index =
    [](const std::vector<geometry_msgs::msg::Point> & points, const Eigen::Vector3d & point) {
      assert(not points.empty());

      double min_dist = std::numeric_limits<double>::max();
      size_t min_idx = 0;

      for (size_t i = 0; i < points.size(); ++i) {
        const auto dist =
          [](const geometry_msgs::msg::Point & point1, const Eigen::Vector3d & point2) {
            const auto dx = point1.x - point2.x();
            const auto dy = point1.y - point2.y();
            return dx * dx + dy * dy;
          }(points.at(i), point);

        if (dist < min_dist) {
          min_dist = dist;
          min_idx = i;
        }
      }
      return min_idx;
    };

  const size_t ego_seg_idx =
    find_nearest_segment_index(centerline_points, world_relative_position_);

  const auto & prev_point = centerline_points.at(ego_seg_idx);
  const auto & next_point = centerline_points.at(ego_seg_idx + 1);

  /// @note Calculate ego yaw angle on lanelet coordinates
  const double lanelet_yaw = std::atan2(next_point.y - prev_point.y, next_point.x - prev_point.x);
  const double ego_yaw_against_lanelet = vehicle_model_ptr_->getYaw() - lanelet_yaw;

  /// @note calculate ego pitch angle considering ego yaw.
  const double diff_z = next_point.z - prev_point.z;
  const double diff_xy = std::hypot(next_point.x - prev_point.x, next_point.y - prev_point.y) /
                         std::cos(ego_yaw_against_lanelet);
  const bool reverse_sign = std::cos(ego_yaw_against_lanelet) < 0.0;
  const double ego_pitch_angle =
    reverse_sign ? -std::atan2(-diff_z, -diff_xy) : -std::atan2(diff_z, diff_xy);
  return ego_pitch_angle;
}

auto EgoEntitySimulation::getCurrentTwist() const -> geometry_msgs::msg::Twist
{
  geometry_msgs::msg::Twist current_twist;
  current_twist.linear.x = vehicle_model_ptr_->getVx();
  current_twist.angular.z = vehicle_model_ptr_->getWz();
  return current_twist;
}

auto EgoEntitySimulation::getCurrentPose(const double pitch_angle = 0.) const
  -> geometry_msgs::msg::Pose
{
  using math::geometry::operator*;
  const auto relative_position =
    math::geometry::getRotationMatrix(initial_pose_.orientation) * world_relative_position_;
  const auto relative_orientation = math::geometry::convertEulerAngleToQuaternion(
    geometry_msgs::build<geometry_msgs::msg::Vector3>()
      .x(0)
      .y(pitch_angle)
      .z(vehicle_model_ptr_->getYaw()));

  return geometry_msgs::build<geometry_msgs::msg::Pose>()
    .position(geometry_msgs::build<geometry_msgs::msg::Point>()
                .x(initial_pose_.position.x + relative_position(0))
                .y(initial_pose_.position.y + relative_position(1))
                .z(initial_pose_.position.z + relative_position(2)))
    .orientation(initial_pose_.orientation * relative_orientation);
}

auto EgoEntitySimulation::getCurrentAccel(const double step_time) const -> geometry_msgs::msg::Accel
{
  geometry_msgs::msg::Accel accel;
  if (previous_angular_velocity_) {
    accel.linear.x = vehicle_model_ptr_->getAx();
    accel.angular.z =
      (vehicle_model_ptr_->getWz() - previous_angular_velocity_.value()) / step_time;
  }
  return accel;
}

auto EgoEntitySimulation::getLinearJerk(double step_time) -> double
{
  // FIXME: This seems to be an acceleration, not jerk
  if (previous_linear_velocity_) {
    return (vehicle_model_ptr_->getVx() - previous_linear_velocity_.value()) / step_time;
  } else {
    return 0;
  }
}

auto EgoEntitySimulation::updatePreviousValues() -> void
{
  previous_linear_velocity_ = vehicle_model_ptr_->getVx();
  previous_angular_velocity_ = vehicle_model_ptr_->getWz();
}

auto EgoEntitySimulation::getStatus() const -> const traffic_simulator_msgs::msg::EntityStatus
{
  return static_cast<traffic_simulator_msgs::msg::EntityStatus>(status_);
}

auto EgoEntitySimulation::setStatus(const traffic_simulator_msgs::msg::EntityStatus & status)
  -> void
{
  const auto unique_route_lanelets =
    traffic_simulator::helper::getUniqueValues(autoware->getRouteLanelets());
  const auto matching_distance = std::max(
                                   vehicle_parameters.axles.front_axle.track_width,
                                   vehicle_parameters.axles.rear_axle.track_width) *
                                   0.5 +
                                 1.0;
  const auto canonicalized_lanelet_pose = traffic_simulator::pose::toCanonicalizedLaneletPose(
    status.pose, status.bounding_box, unique_route_lanelets, false, matching_distance,
    hdmap_utils_ptr_);
  status_ = traffic_simulator::CanonicalizedEntityStatus(status, canonicalized_lanelet_pose);
  setAutowareStatus();
}

auto EgoEntitySimulation::updateStatus(double current_scenario_time, double step_time) -> void
{
  auto status = static_cast<traffic_simulator_msgs::msg::EntityStatus>(status_);
  status.time = std::isnan(current_scenario_time) ? 0 : current_scenario_time;
  status.pose = getCurrentPose();
  status.action_status.twist = getCurrentTwist();
  status.action_status.accel = getCurrentAccel(step_time);
  status.action_status.linear_jerk = getLinearJerk(step_time);
  setStatus(status);
}
<<<<<<< HEAD
=======

auto EgoEntitySimulation::fillLaneletDataAndSnapZToLanelet(
  traffic_simulator_msgs::msg::EntityStatus & status) -> void
{
  if (
    auto lanelet_pose = getMatchedLaneletPoseFromEntityStatus(
      status, std::max(
                vehicle_parameters.axles.front_axle.track_width,
                vehicle_parameters.axles.rear_axle.track_width))) {
    math::geometry::CatmullRomSpline spline(
      hdmap_utils_ptr_->getCenterPoints(lanelet_pose->lanelet_id));
    if (const auto s_value = spline.getSValue(status.pose)) {
      status.pose.position.z = spline.getPoint(s_value.value()).z;
      if (consider_pose_by_road_slope_) {
        const auto rpy = math::geometry::convertQuaternionToEulerAngle(
          spline.getPose(s_value.value(), true).orientation);
        const auto original_rpy =
          math::geometry::convertQuaternionToEulerAngle(status.pose.orientation);
        status.pose.orientation = math::geometry::convertEulerAngleToQuaternion(
          geometry_msgs::build<geometry_msgs::msg::Vector3>()
            .x(original_rpy.x)
            .y(rpy.y)
            .z(original_rpy.z));
        lanelet_pose->rpy =
          math::geometry::convertQuaternionToEulerAngle(math::geometry::getRotation(
            spline.getPose(s_value.value(), true).orientation, status.pose.orientation));
      }
    }
    status.lanelet_pose_valid = true;
    status.lanelet_pose = lanelet_pose.value();
  } else {
    status.lanelet_pose_valid = false;
  }
}
>>>>>>> 08935944
}  // namespace vehicle_simulation<|MERGE_RESOLUTION|>--- conflicted
+++ resolved
@@ -488,41 +488,4 @@
   status.action_status.linear_jerk = getLinearJerk(step_time);
   setStatus(status);
 }
-<<<<<<< HEAD
-=======
-
-auto EgoEntitySimulation::fillLaneletDataAndSnapZToLanelet(
-  traffic_simulator_msgs::msg::EntityStatus & status) -> void
-{
-  if (
-    auto lanelet_pose = getMatchedLaneletPoseFromEntityStatus(
-      status, std::max(
-                vehicle_parameters.axles.front_axle.track_width,
-                vehicle_parameters.axles.rear_axle.track_width))) {
-    math::geometry::CatmullRomSpline spline(
-      hdmap_utils_ptr_->getCenterPoints(lanelet_pose->lanelet_id));
-    if (const auto s_value = spline.getSValue(status.pose)) {
-      status.pose.position.z = spline.getPoint(s_value.value()).z;
-      if (consider_pose_by_road_slope_) {
-        const auto rpy = math::geometry::convertQuaternionToEulerAngle(
-          spline.getPose(s_value.value(), true).orientation);
-        const auto original_rpy =
-          math::geometry::convertQuaternionToEulerAngle(status.pose.orientation);
-        status.pose.orientation = math::geometry::convertEulerAngleToQuaternion(
-          geometry_msgs::build<geometry_msgs::msg::Vector3>()
-            .x(original_rpy.x)
-            .y(rpy.y)
-            .z(original_rpy.z));
-        lanelet_pose->rpy =
-          math::geometry::convertQuaternionToEulerAngle(math::geometry::getRotation(
-            spline.getPose(s_value.value(), true).orientation, status.pose.orientation));
-      }
-    }
-    status.lanelet_pose_valid = true;
-    status.lanelet_pose = lanelet_pose.value();
-  } else {
-    status.lanelet_pose_valid = false;
-  }
-}
->>>>>>> 08935944
 }  // namespace vehicle_simulation