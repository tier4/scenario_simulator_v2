// Copyright 2015 TIER IV, Inc. All rights reserved.
//
// Licensed under the Apache License, Version 2.0 (the "License");
// you may not use this file except in compliance with the License.
// You may obtain a copy of the License at
//
//     http://www.apache.org/licenses/LICENSE-2.0
//
// Unless required by applicable law or agreed to in writing, software
// distributed under the License is distributed on an "AS IS" BASIS,
// WITHOUT WARRANTIES OR CONDITIONS OF ANY KIND, either express or implied.
// See the License for the specific language governing permissions and
// limitations under the License.

#include <concealer/autoware_universe.hpp>
#include <filesystem>
#include <geometry/quaternion/euler_to_quaternion.hpp>
#include <geometry/quaternion/get_rotation.hpp>
#include <geometry/quaternion/get_rotation_matrix.hpp>
#include <geometry/quaternion/quaternion_to_euler.hpp>
#include <simple_sensor_simulator/vehicle_simulation/ego_entity_simulation.hpp>
#include <traffic_simulator/helper/helper.hpp>
#include <traffic_simulator/utils/pose.hpp>

namespace vehicle_simulation
{
/// @todo find some shared space for this function
template <typename T>
static auto getParameter(const std::string & name, T value = {})
{
  rclcpp::Node node{"get_parameter", "simulation"};

  node.declare_parameter<T>(name, value);
  node.get_parameter<T>(name, value);

  return value;
}

EgoEntitySimulation::EgoEntitySimulation(
  const traffic_simulator_msgs::msg::EntityStatus & initial_status,
  const traffic_simulator_msgs::msg::VehicleParameters & parameters, double step_time,
  const std::shared_ptr<hdmap_utils::HdMapUtils> & hdmap_utils,
  const rclcpp::Parameter & use_sim_time, const bool consider_acceleration_by_road_slope)
: autoware(std::make_unique<concealer::AutowareUniverse>()),
  vehicle_model_type_(getVehicleModelType()),
  vehicle_model_ptr_(makeSimulationModel(vehicle_model_type_, step_time, parameters)),
  status_(initial_status, std::nullopt),
  initial_pose_(status_.getMapPose()),
  initial_rotation_matrix_(math::geometry::getRotationMatrix(initial_pose_.orientation)),
  consider_acceleration_by_road_slope_(consider_acceleration_by_road_slope),
  hdmap_utils_ptr_(hdmap_utils),
  vehicle_parameters(parameters)
{
  setStatus(initial_status);
  autoware->set_parameter(use_sim_time);
}

auto toString(const VehicleModelType datum) -> std::string
{
#define BOILERPLATE(IDENTIFIER)      \
  case VehicleModelType::IDENTIFIER: \
    return #IDENTIFIER

  switch (datum) {
    BOILERPLATE(DELAY_STEER_ACC);
    BOILERPLATE(DELAY_STEER_ACC_GEARED);
    BOILERPLATE(DELAY_STEER_MAP_ACC_GEARED);
    BOILERPLATE(DELAY_STEER_VEL);
    BOILERPLATE(IDEAL_STEER_ACC);
    BOILERPLATE(IDEAL_STEER_ACC_GEARED);
    BOILERPLATE(IDEAL_STEER_VEL);
  }

#undef BOILERPLATE

  THROW_SIMULATION_ERROR("Unsupported vehicle model type, failed to convert to string");
}

auto EgoEntitySimulation::getVehicleModelType() -> VehicleModelType
{
  const auto vehicle_model_type =
    getParameter<std::string>("vehicle_model_type", "IDEAL_STEER_VEL");

  static const std::unordered_map<std::string, VehicleModelType> table{
    {"DELAY_STEER_ACC", VehicleModelType::DELAY_STEER_ACC},
    {"DELAY_STEER_ACC_GEARED", VehicleModelType::DELAY_STEER_ACC_GEARED},
    {"DELAY_STEER_MAP_ACC_GEARED", VehicleModelType::DELAY_STEER_MAP_ACC_GEARED},
    {"DELAY_STEER_VEL", VehicleModelType::DELAY_STEER_VEL},
    {"IDEAL_STEER_ACC", VehicleModelType::IDEAL_STEER_ACC},
    {"IDEAL_STEER_ACC_GEARED", VehicleModelType::IDEAL_STEER_ACC_GEARED},
    {"IDEAL_STEER_VEL", VehicleModelType::IDEAL_STEER_VEL},
  };

  const auto iter = table.find(vehicle_model_type);

  if (iter != std::end(table)) {
    return iter->second;
  } else {
    THROW_SEMANTIC_ERROR("Unsupported vehicle_model_type ", vehicle_model_type, " specified");
  }
}

auto EgoEntitySimulation::makeSimulationModel(
  const VehicleModelType vehicle_model_type, const double step_time,
  const traffic_simulator_msgs::msg::VehicleParameters & parameters)
  -> const std::shared_ptr<SimModelInterface>
{
  auto node = rclcpp::Node("get_parameter", "simulation");

  auto get_parameter = [&](const std::string & name, auto value = {}) {
    node.declare_parameter<decltype(value)>(name, value);
    node.get_parameter<decltype(value)>(name, value);
    return value;
  };
  // clang-format off
  const auto acc_time_constant          = get_parameter("acc_time_constant",           0.1);
  const auto acc_time_delay             = get_parameter("acc_time_delay",              0.1);
  const auto acceleration_map_path      = get_parameter("acceleration_map_path",       std::string(""));
  const auto debug_acc_scaling_factor   = get_parameter("debug_acc_scaling_factor",    1.0);
  const auto debug_steer_scaling_factor = get_parameter("debug_steer_scaling_factor",  1.0);
  const auto steer_lim                  = get_parameter("steer_lim",                   parameters.axles.front_axle.max_steering);  // 1.0
  const auto steer_dead_band            = get_parameter("steer_dead_band",             0.0);
  const auto steer_rate_lim             = get_parameter("steer_rate_lim",              5.0);
  const auto steer_time_constant        = get_parameter("steer_time_constant",         0.27);
  const auto steer_time_delay           = get_parameter("steer_time_delay",            0.24);
  const auto vel_lim                    = get_parameter("vel_lim",                     parameters.performance.max_speed);  // 50.0
  const auto vel_rate_lim               = get_parameter("vel_rate_lim",                parameters.performance.max_acceleration);  // 7.0
  const auto vel_time_constant          = get_parameter("vel_time_constant",           0.1);  /// @note 0.5 is default value on simple_planning_simulator
  const auto vel_time_delay             = get_parameter("vel_time_delay",              0.1);  /// @note 0.25 is default value on simple_planning_simulator
  const auto wheel_base                 = get_parameter("wheel_base",                  parameters.axles.front_axle.position_x - parameters.axles.rear_axle.position_x);
  // clang-format on

  switch (vehicle_model_type) {
    case VehicleModelType::DELAY_STEER_ACC:
      return std::make_shared<SimModelDelaySteerAcc>(
        vel_lim, steer_lim, vel_rate_lim, steer_rate_lim, wheel_base, step_time, acc_time_delay,
        acc_time_constant, steer_time_delay, steer_time_constant, steer_dead_band,
        debug_acc_scaling_factor, debug_steer_scaling_factor);

    case VehicleModelType::DELAY_STEER_ACC_GEARED:
      return std::make_shared<SimModelDelaySteerAccGeared>(
        vel_lim, steer_lim, vel_rate_lim, steer_rate_lim, wheel_base, step_time, acc_time_delay,
        acc_time_constant, steer_time_delay, steer_time_constant, steer_dead_band,
        debug_acc_scaling_factor, debug_steer_scaling_factor);

    case VehicleModelType::DELAY_STEER_MAP_ACC_GEARED:
      if (!std::filesystem::exists(acceleration_map_path)) {
        throw std::runtime_error(
          "`acceleration_map_path` parameter is necessary for `DELAY_STEER_MAP_ACC_GEARED` "
          "simulator model, but " +
          acceleration_map_path +
          " does not exist. Please confirm that the parameter is set correctly.");
      }
      return std::make_shared<SimModelDelaySteerMapAccGeared>(
        vel_lim, steer_lim, vel_rate_lim, steer_rate_lim, wheel_base, step_time, acc_time_delay,
        acc_time_constant, steer_time_delay, steer_time_constant, acceleration_map_path);
    case VehicleModelType::DELAY_STEER_VEL:
      return std::make_shared<SimModelDelaySteerVel>(
        vel_lim, steer_lim, vel_rate_lim, steer_rate_lim, wheel_base, step_time, vel_time_delay,
        vel_time_constant, steer_time_delay, steer_time_constant, steer_dead_band);

    case VehicleModelType::IDEAL_STEER_ACC:
      return std::make_shared<SimModelIdealSteerAcc>(wheel_base);

    case VehicleModelType::IDEAL_STEER_ACC_GEARED:
      return std::make_shared<SimModelIdealSteerAccGeared>(wheel_base);

    case VehicleModelType::IDEAL_STEER_VEL:
      return std::make_shared<SimModelIdealSteerVel>(wheel_base);

    default:
      THROW_SEMANTIC_ERROR(
        "Unsupported vehicle_model_type ", toString(vehicle_model_type), " specified");
  }
}

auto EgoEntitySimulation::setAutowareStatus() -> void
{
  autoware->set([this]() {
    geometry_msgs::msg::Accel message;
    message.linear.x = vehicle_model_ptr_->getAx();
    return message;
  }());

  autoware->set(status_.getMapPose());

  autoware->set(getCurrentTwist());
}

void EgoEntitySimulation::requestSpeedChange(double value)
{
  Eigen::VectorXd v(vehicle_model_ptr_->getDimX());

  switch (vehicle_model_type_) {
    case VehicleModelType::DELAY_STEER_ACC:
    case VehicleModelType::DELAY_STEER_ACC_GEARED:
    case VehicleModelType::DELAY_STEER_MAP_ACC_GEARED:
      v << 0, 0, 0, value, 0, 0;
      break;

    case VehicleModelType::IDEAL_STEER_ACC:
    case VehicleModelType::IDEAL_STEER_ACC_GEARED:
      v << 0, 0, 0, value;
      break;

    case VehicleModelType::IDEAL_STEER_VEL:
      v << 0, 0, 0;
      break;

    case VehicleModelType::DELAY_STEER_VEL:
      v << 0, 0, 0, value, 0;
      break;

    default:
      THROW_SEMANTIC_ERROR(
        "Unsupported simulation model ", toString(vehicle_model_type_), " specified");
  }

  vehicle_model_ptr_->setState(v);
}

auto EgoEntitySimulation::overwrite(
  const traffic_simulator_msgs::msg::EntityStatus & status, const double current_time,
  const double step_time, const bool is_npc_logic_started) -> void
{
  using math::geometry::convertQuaternionToEulerAngle;
  using math::geometry::getRotationMatrix;

  autoware->rethrow();

  /*
     SimModelInterface only supports 2D, therefore the position in Oz is
     considered unchangeable and stored in an additional variable
     world_relative_position_ that is used in calculations.
  */
  world_relative_position_ =
    initial_rotation_matrix_.transpose() * Eigen::Vector3d(
                                             status.pose.position.x - initial_pose_.position.x,
                                             status.pose.position.y - initial_pose_.position.y,
                                             status.pose.position.z - initial_pose_.position.z);

  if (is_npc_logic_started) {
    const auto yaw = [&]() {
      const auto q = Eigen::Quaterniond(
        initial_rotation_matrix_.transpose() * getRotationMatrix(status.pose.orientation));
      geometry_msgs::msg::Quaternion relative_orientation;
      relative_orientation.x = q.x();
      relative_orientation.y = q.y();
      relative_orientation.z = q.z();
      relative_orientation.w = q.w();
      return convertQuaternionToEulerAngle(relative_orientation).z -
             (previous_linear_velocity_ ? *previous_angular_velocity_ : 0) * step_time;
    }();

    switch (auto state = Eigen::VectorXd(vehicle_model_ptr_->getDimX()); vehicle_model_type_) {
      case VehicleModelType::DELAY_STEER_ACC:
      case VehicleModelType::DELAY_STEER_ACC_GEARED:
      case VehicleModelType::DELAY_STEER_MAP_ACC_GEARED:
        state(5) = status.action_status.accel.linear.x;
        [[fallthrough]];

      case VehicleModelType::DELAY_STEER_VEL:
        state(4) = 0;
        [[fallthrough]];

      case VehicleModelType::IDEAL_STEER_ACC:
      case VehicleModelType::IDEAL_STEER_ACC_GEARED:
        state(3) = status.action_status.twist.linear.x;
        [[fallthrough]];

      case VehicleModelType::IDEAL_STEER_VEL:
        state(0) = world_relative_position_.x();
        state(1) = world_relative_position_.y();
        state(2) = yaw;
        vehicle_model_ptr_->setState(state);
        break;

      default:
        THROW_SEMANTIC_ERROR(
          "Unsupported simulation model ", toString(vehicle_model_type_), " specified");
    }
  }
  updateStatus(current_time, step_time);
  updatePreviousValues();
}

void EgoEntitySimulation::update(
  const double current_time, const double step_time, const bool is_npc_logic_started)
{
  using math::geometry::getRotationMatrix;

  autoware->rethrow();

  /*
     SimModelInterface only supports 2D, therefore the position in Oz is
     considered unchangeable and stored in an additional variable
     world_relative_position_ that is used in calculations.
  */
  world_relative_position_ = initial_rotation_matrix_.transpose() *
                             Eigen::Vector3d(
                               status_.getMapPose().position.x - initial_pose_.position.x,
                               status_.getMapPose().position.y - initial_pose_.position.y,
                               status_.getMapPose().position.z - initial_pose_.position.z);

  if (is_npc_logic_started) {
    auto input = Eigen::VectorXd(vehicle_model_ptr_->getDimU());

    auto acceleration_by_slope = [this]() {
      if (consider_acceleration_by_road_slope_) {
        // calculate longitudinal acceleration by slope
        constexpr double gravity_acceleration = -9.81;
        const double ego_pitch_angle = calculateEgoPitch();
        const double slope_angle = -ego_pitch_angle;
        return gravity_acceleration * std::sin(slope_angle);
      } else {
        return 0.0;
      }
    }();

    switch (vehicle_model_type_) {
      case VehicleModelType::DELAY_STEER_ACC:
      case VehicleModelType::DELAY_STEER_ACC_GEARED:
      case VehicleModelType::DELAY_STEER_MAP_ACC_GEARED:
      case VehicleModelType::IDEAL_STEER_ACC:
      case VehicleModelType::IDEAL_STEER_ACC_GEARED:
        input(0) = autoware->getGearSign() * (autoware->getAcceleration() + acceleration_by_slope);
        input(1) = autoware->getSteeringAngle();
        break;

      case VehicleModelType::DELAY_STEER_VEL:
      case VehicleModelType::IDEAL_STEER_VEL:
        input(0) = autoware->getVelocity();
        input(1) = autoware->getSteeringAngle();
        break;

      default:
        THROW_SEMANTIC_ERROR(
          "Unsupported vehicle_model_type ", toString(vehicle_model_type_), "specified");
    }

    vehicle_model_ptr_->setGear(autoware->getGearCommand().command);
    vehicle_model_ptr_->setInput(input);
    vehicle_model_ptr_->update(step_time);
  }
  // only the position in the Oz axis is left unchanged, the rest is taken from SimModelInterface
  world_relative_position_.x() = vehicle_model_ptr_->getX();
  world_relative_position_.y() = vehicle_model_ptr_->getY();
  updateStatus(current_time, step_time);
  updatePreviousValues();
}

auto EgoEntitySimulation::calculateEgoPitch() const -> double
{
  // calculate prev/next point of lanelet centerline nearest to ego pose.
  if (!status_.laneMatchingSucceed()) {
    return 0.0;
  }

  /// @note Copied from motion_util::findNearestSegmentIndex
  auto centerline_points = hdmap_utils_ptr_->getCenterPoints(status_.getLaneletId());
  auto find_nearest_segment_index =
    [](const std::vector<geometry_msgs::msg::Point> & points, const Eigen::Vector3d & point) {
      assert(not points.empty());

      double min_dist = std::numeric_limits<double>::max();
      size_t min_idx = 0;

      for (size_t i = 0; i < points.size(); ++i) {
        const auto dist =
          [](const geometry_msgs::msg::Point & point1, const Eigen::Vector3d & point2) {
            const auto dx = point1.x - point2.x();
            const auto dy = point1.y - point2.y();
            return dx * dx + dy * dy;
          }(points.at(i), point);

        if (dist < min_dist) {
          min_dist = dist;
          min_idx = i;
        }
      }
      return min_idx;
    };

  const size_t ego_seg_idx =
    find_nearest_segment_index(centerline_points, world_relative_position_);

  const auto & prev_point = centerline_points.at(ego_seg_idx);
  const auto & next_point = centerline_points.at(ego_seg_idx + 1);

  /// @note Calculate ego yaw angle on lanelet coordinates
  const double lanelet_yaw = std::atan2(next_point.y - prev_point.y, next_point.x - prev_point.x);
  const double ego_yaw_against_lanelet = vehicle_model_ptr_->getYaw() - lanelet_yaw;

  /// @note calculate ego pitch angle considering ego yaw.
  const double diff_z = next_point.z - prev_point.z;
  const double diff_xy = std::hypot(next_point.x - prev_point.x, next_point.y - prev_point.y) /
                         std::cos(ego_yaw_against_lanelet);
  const bool reverse_sign = std::cos(ego_yaw_against_lanelet) < 0.0;
  const double ego_pitch_angle =
    reverse_sign ? -std::atan2(-diff_z, -diff_xy) : -std::atan2(diff_z, diff_xy);
  return ego_pitch_angle;
}

auto EgoEntitySimulation::getCurrentTwist() const -> geometry_msgs::msg::Twist
{
  geometry_msgs::msg::Twist current_twist;
  current_twist.linear.x = vehicle_model_ptr_->getVx();
  current_twist.angular.z = vehicle_model_ptr_->getWz();
  return current_twist;
}

auto EgoEntitySimulation::getCurrentPose(const double pitch_angle = 0.) const
  -> geometry_msgs::msg::Pose
{
  using math::geometry::operator*;
<<<<<<< HEAD
  const auto relative_position =
    Eigen::Vector3d(initial_rotation_matrix_ * world_relative_position_);

=======
  const Eigen::Vector3d relative_position =
    math::geometry::getRotationMatrix(initial_pose_.orientation) * world_relative_position_;
>>>>>>> bc1484a4
  const auto relative_orientation = math::geometry::convertEulerAngleToQuaternion(
    geometry_msgs::build<geometry_msgs::msg::Vector3>()
      .x(0)
      .y(pitch_angle)
      .z(vehicle_model_ptr_->getYaw()));

  return geometry_msgs::build<geometry_msgs::msg::Pose>()
    .position(geometry_msgs::build<geometry_msgs::msg::Point>()
                .x(initial_pose_.position.x + relative_position(0))
                .y(initial_pose_.position.y + relative_position(1))
                .z(initial_pose_.position.z + relative_position(2)))
    .orientation(initial_pose_.orientation * relative_orientation);
}

auto EgoEntitySimulation::getCurrentAccel(const double step_time) const -> geometry_msgs::msg::Accel
{
  geometry_msgs::msg::Accel accel;
  if (previous_angular_velocity_) {
    accel.linear.x = vehicle_model_ptr_->getAx();
    accel.angular.z =
      (vehicle_model_ptr_->getWz() - previous_angular_velocity_.value()) / step_time;
  }
  return accel;
}

auto EgoEntitySimulation::getLinearJerk(double step_time) -> double
{
  // FIXME: This seems to be an acceleration, not jerk
  if (previous_linear_velocity_) {
    return (vehicle_model_ptr_->getVx() - previous_linear_velocity_.value()) / step_time;
  } else {
    return 0;
  }
}

auto EgoEntitySimulation::updatePreviousValues() -> void
{
  previous_linear_velocity_ = vehicle_model_ptr_->getVx();
  previous_angular_velocity_ = vehicle_model_ptr_->getWz();
}

auto EgoEntitySimulation::getStatus() const -> const traffic_simulator_msgs::msg::EntityStatus
{
  return static_cast<traffic_simulator_msgs::msg::EntityStatus>(status_);
}

auto EgoEntitySimulation::setStatus(const traffic_simulator_msgs::msg::EntityStatus & status)
  -> void
{
  /// @note The lanelet matching algorithm should be equivalent to the one used in
  /// EgoEntity::setStatus
  const auto unique_route_lanelets =
    traffic_simulator::helper::getUniqueValues(autoware->getRouteLanelets());
  const auto matching_distance = std::max(
                                   vehicle_parameters.axles.front_axle.track_width,
                                   vehicle_parameters.axles.rear_axle.track_width) *
                                   0.5 +
                                 1.0;
  /// @note Ego uses the unique_route_lanelets get from Autoware, instead of the current lanelet_id
  /// value from EntityStatus, therefore canonicalization has to be done in advance,
  /// not inside CanonicalizedEntityStatus
  const auto canonicalized_lanelet_pose = traffic_simulator::pose::toCanonicalizedLaneletPose(
    status.pose, status.bounding_box, unique_route_lanelets, false, matching_distance,
    hdmap_utils_ptr_);
  status_.set(traffic_simulator::CanonicalizedEntityStatus(status, canonicalized_lanelet_pose));
  setAutowareStatus();
}

auto EgoEntitySimulation::updateStatus(const double current_time, const double step_time) -> void
{
  auto status = static_cast<traffic_simulator_msgs::msg::EntityStatus>(status_);
  status.time = std::isnan(current_time) ? 0 : current_time;
  status.pose = getCurrentPose();
  status.action_status.twist = getCurrentTwist();
  status.action_status.accel = getCurrentAccel(step_time);
  status.action_status.linear_jerk = getLinearJerk(step_time);
  setStatus(status);
}
}  // namespace vehicle_simulation<|MERGE_RESOLUTION|>--- conflicted
+++ resolved
@@ -413,14 +413,8 @@
   -> geometry_msgs::msg::Pose
 {
   using math::geometry::operator*;
-<<<<<<< HEAD
   const auto relative_position =
     Eigen::Vector3d(initial_rotation_matrix_ * world_relative_position_);
-
-=======
-  const Eigen::Vector3d relative_position =
-    math::geometry::getRotationMatrix(initial_pose_.orientation) * world_relative_position_;
->>>>>>> bc1484a4
   const auto relative_orientation = math::geometry::convertEulerAngleToQuaternion(
     geometry_msgs::build<geometry_msgs::msg::Vector3>()
       .x(0)
