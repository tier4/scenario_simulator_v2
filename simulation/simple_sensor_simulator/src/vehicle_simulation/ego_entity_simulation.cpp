// Copyright 2015 TIER IV, Inc. All rights reserved.
//
// Licensed under the Apache License, Version 2.0 (the "License");
// you may not use this file except in compliance with the License.
// You may obtain a copy of the License at
//
//     http://www.apache.org/licenses/LICENSE-2.0
//
// Unless required by applicable law or agreed to in writing, software
// distributed under the License is distributed on an "AS IS" BASIS,
// WITHOUT WARRANTIES OR CONDITIONS OF ANY KIND, either express or implied.
// See the License for the specific language governing permissions and
// limitations under the License.

#include <concealer/autoware_universe.hpp>
#include <filesystem>
#include <simple_sensor_simulator/vehicle_simulation/ego_entity_simulation.hpp>
#include <traffic_simulator/helper/helper.hpp>

namespace vehicle_simulation
{
/// @todo find some shared space for this function
template <typename T>
static auto getParameter(const std::string & name, T value = {})
{
  rclcpp::Node node{"get_parameter", "simulation"};

  node.declare_parameter<T>(name, value);
  node.get_parameter<T>(name, value);

  return value;
}

template <typename T>
static auto getParameterFromExistingNode(
  rclcpp::Node & node, const std::string & name, T value = {})
{
  node.declare_parameter<T>(name, value);
  node.get_parameter<T>(name, value);

  return value;
}

EgoEntitySimulation::EgoEntitySimulation(
  const traffic_simulator_msgs::msg::VehicleParameters & parameters, double step_time,
  const std::shared_ptr<hdmap_utils::HdMapUtils> & hdmap_utils,
  const rclcpp::Parameter & use_sim_time, const bool consider_acceleration_by_road_slope,
  const bool consider_pose_by_road_slope)
: autoware(std::make_unique<concealer::AutowareUniverse>()),
  vehicle_model_type_(getVehicleModelType()),
  vehicle_model_ptr_(makeSimulationModel(vehicle_model_type_, step_time, parameters)),
  hdmap_utils_ptr_(hdmap_utils),
  vehicle_parameters(parameters),
  consider_acceleration_by_road_slope_(consider_acceleration_by_road_slope),
  consider_pose_by_road_slope_(consider_pose_by_road_slope)
{
  autoware->set_parameter(use_sim_time);
}

auto toString(const VehicleModelType datum) -> std::string
{
#define BOILERPLATE(IDENTIFIER)      \
  case VehicleModelType::IDENTIFIER: \
    return #IDENTIFIER

  switch (datum) {
    BOILERPLATE(DELAY_STEER_ACC);
    BOILERPLATE(DELAY_STEER_ACC_GEARED);
    BOILERPLATE(DELAY_STEER_MAP_ACC_GEARED);
    BOILERPLATE(DELAY_STEER_VEL);
    BOILERPLATE(IDEAL_STEER_ACC);
    BOILERPLATE(IDEAL_STEER_ACC_GEARED);
    BOILERPLATE(IDEAL_STEER_VEL);
  }

#undef BOILERPLATE

  THROW_SIMULATION_ERROR("Unsupported vehicle model type, failed to convert to string");
}

auto EgoEntitySimulation::getVehicleModelType() -> VehicleModelType
{
  const auto vehicle_model_type =
    getParameter<std::string>("vehicle_model_type", "IDEAL_STEER_VEL");

  static const std::unordered_map<std::string, VehicleModelType> table{
    {"DELAY_STEER_ACC", VehicleModelType::DELAY_STEER_ACC},
    {"DELAY_STEER_ACC_GEARED", VehicleModelType::DELAY_STEER_ACC_GEARED},
    {"DELAY_STEER_MAP_ACC_GEARED", VehicleModelType::DELAY_STEER_MAP_ACC_GEARED},
    {"DELAY_STEER_VEL", VehicleModelType::DELAY_STEER_VEL},
    {"IDEAL_STEER_ACC", VehicleModelType::IDEAL_STEER_ACC},
    {"IDEAL_STEER_ACC_GEARED", VehicleModelType::IDEAL_STEER_ACC_GEARED},
    {"IDEAL_STEER_VEL", VehicleModelType::IDEAL_STEER_VEL},
  };

  const auto iter = table.find(vehicle_model_type);

  if (iter != std::end(table)) {
    return iter->second;
  } else {
    THROW_SEMANTIC_ERROR("Unsupported vehicle_model_type ", vehicle_model_type, " specified");
  }
}

auto EgoEntitySimulation::makeSimulationModel(
  const VehicleModelType vehicle_model_type, const double step_time,
  const traffic_simulator_msgs::msg::VehicleParameters & parameters)
  -> const std::shared_ptr<SimModelInterface>
{
  rclcpp::Node node{"get_parameter", "simulation"};
  // clang-format off
<<<<<<< HEAD
  const auto acc_time_constant          = getParameterFromExistingNode<double>(node, "acc_time_constant",           0.1);
  const auto acc_time_delay             = getParameterFromExistingNode<double>(node, "acc_time_delay",              0.1);
  const auto acceleration_map_path      = getParameterFromExistingNode<std::string>(node, "acceleration_map_path",  "");
  const auto debug_acc_scaling_factor   = getParameterFromExistingNode<double>(node, "debug_acc_scaling_factor",    1.0);
  const auto debug_steer_scaling_factor = getParameterFromExistingNode<double>(node, "debug_steer_scaling_factor",  1.0);
  const auto steer_lim                  = getParameterFromExistingNode<double>(node, "steer_lim",                   parameters.axles.front_axle.max_steering);  // 1.0
  const auto steer_dead_band            = getParameterFromExistingNode<double>(node, "steer_dead_band",             0.0);
  const auto steer_rate_lim             = getParameterFromExistingNode<double>(node, "steer_rate_lim",              5.0);
  const auto steer_time_constant        = getParameterFromExistingNode<double>(node, "steer_time_constant",         0.27);
  const auto steer_time_delay           = getParameterFromExistingNode<double>(node, "steer_time_delay",            0.24);
  const auto vel_lim                    = getParameterFromExistingNode<double>(node, "vel_lim",                     parameters.performance.max_speed);  // 50.0
  const auto vel_rate_lim               = getParameterFromExistingNode<double>(node, "vel_rate_lim",                parameters.performance.max_acceleration);  // 7.0
  const auto vel_time_constant          = getParameterFromExistingNode<double>(node, "vel_time_constant",           0.1);  // @note 0.5 is default value on simple_planning_simulator
  const auto vel_time_delay             = getParameterFromExistingNode<double>(node, "vel_time_delay",              0.1);  // @note 0.25 is default value on simple_planning_simulator
  const auto wheel_base                 = getParameterFromExistingNode<double>(node, "wheel_base",                  parameters.axles.front_axle.position_x - parameters.axles.rear_axle.position_x);
=======
  const auto acc_time_constant          = getParameter<double>("acc_time_constant",           0.1);
  const auto acc_time_delay             = getParameter<double>("acc_time_delay",              0.1);
  const auto acceleration_map_path      = getParameter<std::string>("acceleration_map_path",  "");
  const auto debug_acc_scaling_factor   = getParameter<double>("debug_acc_scaling_factor",    1.0);
  const auto debug_steer_scaling_factor = getParameter<double>("debug_steer_scaling_factor",  1.0);
  const auto steer_lim                  = getParameter<double>("steer_lim",                   parameters.axles.front_axle.max_steering);  // 1.0
  const auto steer_dead_band            = getParameter<double>("steer_dead_band",             0.0);
  const auto steer_rate_lim             = getParameter<double>("steer_rate_lim",              5.0);
  const auto steer_time_constant        = getParameter<double>("steer_time_constant",         0.27);
  const auto steer_time_delay           = getParameter<double>("steer_time_delay",            0.24);
  const auto vel_lim                    = getParameter<double>("vel_lim",                     parameters.performance.max_speed);  // 50.0
  const auto vel_rate_lim               = getParameter<double>("vel_rate_lim",                parameters.performance.max_acceleration);  // 7.0
  const auto vel_time_constant          = getParameter<double>("vel_time_constant",           0.1);  /// @note 0.5 is default value on simple_planning_simulator
  const auto vel_time_delay             = getParameter<double>("vel_time_delay",              0.1);  /// @note 0.25 is default value on simple_planning_simulator
  const auto wheel_base                 = getParameter<double>("wheel_base",                  parameters.axles.front_axle.position_x - parameters.axles.rear_axle.position_x);
>>>>>>> 579cee87
  // clang-format on

  switch (vehicle_model_type) {
    case VehicleModelType::DELAY_STEER_ACC:
      return std::make_shared<SimModelDelaySteerAcc>(
        vel_lim, steer_lim, vel_rate_lim, steer_rate_lim, wheel_base, step_time, acc_time_delay,
        acc_time_constant, steer_time_delay, steer_time_constant, steer_dead_band,
        debug_acc_scaling_factor, debug_steer_scaling_factor);

    case VehicleModelType::DELAY_STEER_ACC_GEARED:
      return std::make_shared<SimModelDelaySteerAccGeared>(
        vel_lim, steer_lim, vel_rate_lim, steer_rate_lim, wheel_base, step_time, acc_time_delay,
        acc_time_constant, steer_time_delay, steer_time_constant, steer_dead_band,
        debug_acc_scaling_factor, debug_steer_scaling_factor);

    case VehicleModelType::DELAY_STEER_MAP_ACC_GEARED:
      if (!std::filesystem::exists(acceleration_map_path)) {
        throw std::runtime_error(
          "`acceleration_map_path` parameter is necessary for `DELAY_STEER_MAP_ACC_GEARED` "
          "simulator model, but " +
          acceleration_map_path +
          " does not exist. Please confirm that the parameter is set correctly.");
      }
      return std::make_shared<SimModelDelaySteerMapAccGeared>(
        vel_lim, steer_lim, vel_rate_lim, steer_rate_lim, wheel_base, step_time, acc_time_delay,
        acc_time_constant, steer_time_delay, steer_time_constant, acceleration_map_path);
    case VehicleModelType::DELAY_STEER_VEL:
      return std::make_shared<SimModelDelaySteerVel>(
        vel_lim, steer_lim, vel_rate_lim, steer_rate_lim, wheel_base, step_time, vel_time_delay,
        vel_time_constant, steer_time_delay, steer_time_constant, steer_dead_band);

    case VehicleModelType::IDEAL_STEER_ACC:
      return std::make_shared<SimModelIdealSteerAcc>(wheel_base);

    case VehicleModelType::IDEAL_STEER_ACC_GEARED:
      return std::make_shared<SimModelIdealSteerAccGeared>(wheel_base);

    case VehicleModelType::IDEAL_STEER_VEL:
      return std::make_shared<SimModelIdealSteerVel>(wheel_base);

    default:
      THROW_SEMANTIC_ERROR(
        "Unsupported vehicle_model_type ", toString(vehicle_model_type), " specified");
  }
}

auto EgoEntitySimulation::setAutowareStatus() -> void
{
  autoware->set([this]() {
    geometry_msgs::msg::Accel message;
    message.linear.x = vehicle_model_ptr_->getAx();
    return message;
  }());

  autoware->set(status_.pose);

  autoware->set(getCurrentTwist());
}

void EgoEntitySimulation::requestSpeedChange(double value)
{
  Eigen::VectorXd v(vehicle_model_ptr_->getDimX());

  switch (vehicle_model_type_) {
    case VehicleModelType::DELAY_STEER_ACC:
    case VehicleModelType::DELAY_STEER_ACC_GEARED:
    case VehicleModelType::DELAY_STEER_MAP_ACC_GEARED:
      v << 0, 0, 0, value, 0, 0;
      break;

    case VehicleModelType::IDEAL_STEER_ACC:
    case VehicleModelType::IDEAL_STEER_ACC_GEARED:
      v << 0, 0, 0, value;
      break;

    case VehicleModelType::IDEAL_STEER_VEL:
      v << 0, 0, 0;
      break;

    case VehicleModelType::DELAY_STEER_VEL:
      v << 0, 0, 0, value, 0;
      break;

    default:
      THROW_SEMANTIC_ERROR(
        "Unsupported simulation model ", toString(vehicle_model_type_), " specified");
  }

  vehicle_model_ptr_->setState(v);
}

void EgoEntitySimulation::overwrite(
  const traffic_simulator_msgs::msg::EntityStatus & status, double current_scenario_time,
  double step_time, bool npc_logic_started)
{
  autoware->rethrow();

  if (npc_logic_started) {
    using quaternion_operation::convertQuaternionToEulerAngle;
    using quaternion_operation::getRotationMatrix;

    auto world_relative_position = [&]() -> Eigen::VectorXd {
      auto v = Eigen::VectorXd(3);
      v(0) = status.pose.position.x - initial_pose_.position.x;
      v(1) = status.pose.position.y - initial_pose_.position.y;
      v(2) = status.pose.position.z - initial_pose_.position.z;
      return getRotationMatrix(initial_pose_.orientation).transpose() * v;
    }();

    const auto yaw = [&]() {
      const auto q = Eigen::Quaterniond(
        getRotationMatrix(initial_pose_.orientation).transpose() *
        getRotationMatrix(status.pose.orientation));
      geometry_msgs::msg::Quaternion relative_orientation;
      relative_orientation.x = q.x();
      relative_orientation.y = q.y();
      relative_orientation.z = q.z();
      relative_orientation.w = q.w();
      return convertQuaternionToEulerAngle(relative_orientation).z -
             (previous_linear_velocity_ ? *previous_angular_velocity_ : 0) * step_time;
    }();

    switch (auto state = Eigen::VectorXd(vehicle_model_ptr_->getDimX()); vehicle_model_type_) {
      case VehicleModelType::DELAY_STEER_ACC:
      case VehicleModelType::DELAY_STEER_ACC_GEARED:
      case VehicleModelType::DELAY_STEER_MAP_ACC_GEARED:
        state(5) = status.action_status.accel.linear.x;
        [[fallthrough]];

      case VehicleModelType::DELAY_STEER_VEL:
        state(4) = 0;
        [[fallthrough]];

      case VehicleModelType::IDEAL_STEER_ACC:
      case VehicleModelType::IDEAL_STEER_ACC_GEARED:
        state(3) = status.action_status.twist.linear.x;
        [[fallthrough]];

      case VehicleModelType::IDEAL_STEER_VEL:
        state(0) = world_relative_position(0);
        state(1) = world_relative_position(1);
        state(2) = yaw;
        vehicle_model_ptr_->setState(state);
        break;

      default:
        THROW_SEMANTIC_ERROR(
          "Unsupported simulation model ", toString(vehicle_model_type_), " specified");
    }
  }
  updateStatus(current_scenario_time, step_time);
  updatePreviousValues();
}

void EgoEntitySimulation::update(
  double current_scenario_time, double step_time, bool npc_logic_started)
{
  autoware->rethrow();

  if (npc_logic_started) {
    auto input = Eigen::VectorXd(vehicle_model_ptr_->getDimU());

    auto acceleration_by_slope = [this]() {
      if (consider_acceleration_by_road_slope_) {
        // calculate longitudinal acceleration by slope
        constexpr double gravity_acceleration = -9.81;
        const double ego_pitch_angle = calculateEgoPitch();
        const double slope_angle = -ego_pitch_angle;
        return gravity_acceleration * std::sin(slope_angle);
      } else {
        return 0.0;
      }
    }();

    switch (vehicle_model_type_) {
      case VehicleModelType::DELAY_STEER_ACC:
      case VehicleModelType::DELAY_STEER_ACC_GEARED:
      case VehicleModelType::DELAY_STEER_MAP_ACC_GEARED:
      case VehicleModelType::IDEAL_STEER_ACC:
      case VehicleModelType::IDEAL_STEER_ACC_GEARED:
        input(0) = autoware->getGearSign() * (autoware->getAcceleration() + acceleration_by_slope);
        input(1) = autoware->getSteeringAngle();
        break;

      case VehicleModelType::DELAY_STEER_VEL:
      case VehicleModelType::IDEAL_STEER_VEL:
        input(0) = autoware->getVelocity();
        input(1) = autoware->getSteeringAngle();
        break;

      default:
        THROW_SEMANTIC_ERROR(
          "Unsupported vehicle_model_type ", toString(vehicle_model_type_), "specified");
    }

    vehicle_model_ptr_->setGear(autoware->getGearCommand().command);
    vehicle_model_ptr_->setInput(input);
    vehicle_model_ptr_->update(step_time);
  }
  updateStatus(current_scenario_time, step_time);
  updatePreviousValues();
}

auto EgoEntitySimulation::getMatchedLaneletPoseFromEntityStatus(
  const traffic_simulator_msgs::msg::EntityStatus & status, const double entity_width) const
  -> std::optional<traffic_simulator_msgs::msg::LaneletPose>
{
  /// @note The lanelet matching algorithm should be equivalent to the one used in
  /// EgoEntity::setMapPose
  const auto unique_route_lanelets =
    traffic_simulator::helper::getUniqueValues(autoware->getRouteLanelets());
  const auto matching_length = [entity_width] { return entity_width * 0.5 + 1.0; }();

  std::optional<traffic_simulator_msgs::msg::LaneletPose> lanelet_pose;

  if (unique_route_lanelets.empty()) {
    lanelet_pose =
      hdmap_utils_ptr_->toLaneletPose(status.pose, status.bounding_box, false, matching_length);
  } else {
    lanelet_pose =
      hdmap_utils_ptr_->toLaneletPose(status.pose, unique_route_lanelets, matching_length);
    if (!lanelet_pose) {
      lanelet_pose =
        hdmap_utils_ptr_->toLaneletPose(status.pose, status.bounding_box, false, matching_length);
    }
  }
  return lanelet_pose;
}

auto EgoEntitySimulation::calculateEgoPitch() const -> double
{
  // calculate prev/next point of lanelet centerline nearest to ego pose.
  auto ego_lanelet = getMatchedLaneletPoseFromEntityStatus(
    status_, std::max(
               vehicle_parameters.axles.front_axle.track_width,
               vehicle_parameters.axles.rear_axle.track_width));
  if (not ego_lanelet) {
    return 0.0;
  }

  auto centerline_points = hdmap_utils_ptr_->getCenterPoints(ego_lanelet.value().lanelet_id);

  /// @note Copied from motion_util::findNearestSegmentIndex
  auto find_nearest_segment_index = [](
                                      const std::vector<geometry_msgs::msg::Point> & points,
                                      const geometry_msgs::msg::Point & point) {
    assert(not points.empty());

    double min_dist = std::numeric_limits<double>::max();
    size_t min_idx = 0;

    for (size_t i = 0; i < points.size(); ++i) {
      const auto dist = [](const auto point1, const auto point2) {
        const auto dx = point1.x - point2.x;
        const auto dy = point1.y - point2.y;
        return dx * dx + dy * dy;
      }(points.at(i), point);

      if (dist < min_dist) {
        min_dist = dist;
        min_idx = i;
      }
    }
    return min_idx;
  };

  geometry_msgs::msg::Point ego_point;
  ego_point.x = vehicle_model_ptr_->getX();
  ego_point.y = vehicle_model_ptr_->getY();
  const size_t ego_seg_idx = find_nearest_segment_index(centerline_points, ego_point);

  const auto & prev_point = centerline_points.at(ego_seg_idx);
  const auto & next_point = centerline_points.at(ego_seg_idx + 1);

  /// @note Calculate ego yaw angle on lanelet coordinates
  const double lanelet_yaw = std::atan2(next_point.y - prev_point.y, next_point.x - prev_point.x);
  const double ego_yaw_against_lanelet = vehicle_model_ptr_->getYaw() - lanelet_yaw;

  /// @note calculate ego pitch angle considering ego yaw.
  const double diff_z = next_point.z - prev_point.z;
  const double diff_xy = std::hypot(next_point.x - prev_point.x, next_point.y - prev_point.y) /
                         std::cos(ego_yaw_against_lanelet);
  const bool reverse_sign = std::cos(ego_yaw_against_lanelet) < 0.0;
  const double ego_pitch_angle =
    reverse_sign ? -std::atan2(-diff_z, -diff_xy) : -std::atan2(diff_z, diff_xy);
  return ego_pitch_angle;
}

auto EgoEntitySimulation::getCurrentTwist() const -> geometry_msgs::msg::Twist
{
  geometry_msgs::msg::Twist current_twist;
  current_twist.linear.x = vehicle_model_ptr_->getVx();
  current_twist.angular.z = vehicle_model_ptr_->getWz();
  return current_twist;
}

auto EgoEntitySimulation::getCurrentPose(const double pitch_angle = 0.) const
  -> geometry_msgs::msg::Pose
{
  Eigen::VectorXd relative_position(3);
  relative_position(0) = vehicle_model_ptr_->getX();
  relative_position(1) = vehicle_model_ptr_->getY();
  relative_position(2) = 0.0;
  relative_position =
    quaternion_operation::getRotationMatrix(initial_pose_.orientation) * relative_position;

  geometry_msgs::msg::Pose current_pose;
  current_pose.position.x = initial_pose_.position.x + relative_position(0);
  current_pose.position.y = initial_pose_.position.y + relative_position(1);
  current_pose.position.z = initial_pose_.position.z + relative_position(2);
  current_pose.orientation = [&]() {
    geometry_msgs::msg::Vector3 rpy;
    rpy.x = 0;
    rpy.y = pitch_angle;
    rpy.z = vehicle_model_ptr_->getYaw();
    return initial_pose_.orientation * quaternion_operation::convertEulerAngleToQuaternion(rpy);
  }();

  return current_pose;
}

auto EgoEntitySimulation::getCurrentAccel(const double step_time) const -> geometry_msgs::msg::Accel
{
  geometry_msgs::msg::Accel accel;
  if (previous_angular_velocity_) {
    accel.linear.x = vehicle_model_ptr_->getAx();
    accel.angular.z =
      (vehicle_model_ptr_->getWz() - previous_angular_velocity_.value()) / step_time;
  }
  return accel;
}

auto EgoEntitySimulation::getLinearJerk(double step_time) -> double
{
  // FIXME: This seems to be an acceleration, not jerk
  if (previous_linear_velocity_) {
    return (vehicle_model_ptr_->getVx() - previous_linear_velocity_.value()) / step_time;
  } else {
    return 0;
  }
}

auto EgoEntitySimulation::updatePreviousValues() -> void
{
  previous_linear_velocity_ = vehicle_model_ptr_->getVx();
  previous_angular_velocity_ = vehicle_model_ptr_->getWz();
}

auto EgoEntitySimulation::getStatus() const -> const traffic_simulator_msgs::msg::EntityStatus &
{
  return status_;
}

auto EgoEntitySimulation::setStatus(const traffic_simulator_msgs::msg::EntityStatus & status)
  -> void
{
  status_ = status;
  setAutowareStatus();
}

auto EgoEntitySimulation::setInitialStatus(const traffic_simulator_msgs::msg::EntityStatus & status)
  -> void
{
  setStatus(status);
  initial_pose_ = status_.pose;
}

auto EgoEntitySimulation::updateStatus(double current_scenario_time, double step_time) -> void
{
  traffic_simulator_msgs::msg::EntityStatus status;
  status.name = status_.name;
  status.time = std::isnan(current_scenario_time) ? 0 : current_scenario_time;
  status.type = status_.type;
  status.bounding_box = status_.bounding_box;
  status.pose = getCurrentPose();
  status.action_status.twist = getCurrentTwist();
  status.action_status.accel = getCurrentAccel(step_time);
  status.action_status.linear_jerk = getLinearJerk(step_time);

  fillLaneletDataAndSnapZToLanelet(status);
  setStatus(status);
}

auto EgoEntitySimulation::fillLaneletDataAndSnapZToLanelet(
  traffic_simulator_msgs::msg::EntityStatus & status) -> void
{
  if (
    auto lanelet_pose = getMatchedLaneletPoseFromEntityStatus(
      status, std::max(
                vehicle_parameters.axles.front_axle.track_width,
                vehicle_parameters.axles.rear_axle.track_width))) {
    math::geometry::CatmullRomSpline spline(
      hdmap_utils_ptr_->getCenterPoints(lanelet_pose->lanelet_id));
    if (const auto s_value = spline.getSValue(status.pose)) {
      status.pose.position.z = spline.getPoint(s_value.value()).z;
      if (consider_pose_by_road_slope_) {
        const auto rpy = quaternion_operation::convertQuaternionToEulerAngle(
          spline.getPose(s_value.value(), true).orientation);
        const auto original_rpy =
          quaternion_operation::convertQuaternionToEulerAngle(status.pose.orientation);
        status.pose.orientation = quaternion_operation::convertEulerAngleToQuaternion(
          geometry_msgs::build<geometry_msgs::msg::Vector3>()
            .x(original_rpy.x)
            .y(rpy.y)
            .z(original_rpy.z));
        lanelet_pose->rpy =
          quaternion_operation::convertQuaternionToEulerAngle(quaternion_operation::getRotation(
            spline.getPose(s_value.value(), true).orientation, status.pose.orientation));
      }
    }
    status.lanelet_pose_valid = true;
    status.lanelet_pose = lanelet_pose.value();
  } else {
    status.lanelet_pose_valid = false;
  }
}
}  // namespace vehicle_simulation<|MERGE_RESOLUTION|>--- conflicted
+++ resolved
@@ -109,7 +109,6 @@
 {
   rclcpp::Node node{"get_parameter", "simulation"};
   // clang-format off
-<<<<<<< HEAD
   const auto acc_time_constant          = getParameterFromExistingNode<double>(node, "acc_time_constant",           0.1);
   const auto acc_time_delay             = getParameterFromExistingNode<double>(node, "acc_time_delay",              0.1);
   const auto acceleration_map_path      = getParameterFromExistingNode<std::string>(node, "acceleration_map_path",  "");
@@ -122,26 +121,9 @@
   const auto steer_time_delay           = getParameterFromExistingNode<double>(node, "steer_time_delay",            0.24);
   const auto vel_lim                    = getParameterFromExistingNode<double>(node, "vel_lim",                     parameters.performance.max_speed);  // 50.0
   const auto vel_rate_lim               = getParameterFromExistingNode<double>(node, "vel_rate_lim",                parameters.performance.max_acceleration);  // 7.0
-  const auto vel_time_constant          = getParameterFromExistingNode<double>(node, "vel_time_constant",           0.1);  // @note 0.5 is default value on simple_planning_simulator
-  const auto vel_time_delay             = getParameterFromExistingNode<double>(node, "vel_time_delay",              0.1);  // @note 0.25 is default value on simple_planning_simulator
+  const auto vel_time_constant          = getParameterFromExistingNode<double>(node, "vel_time_constant",           0.1);  /// @note 0.5 is default value on simple_planning_simulator
+  const auto vel_time_delay             = getParameterFromExistingNode<double>(node, "vel_time_delay",              0.1);  /// @note 0.25 is default value on simple_planning_simulator
   const auto wheel_base                 = getParameterFromExistingNode<double>(node, "wheel_base",                  parameters.axles.front_axle.position_x - parameters.axles.rear_axle.position_x);
-=======
-  const auto acc_time_constant          = getParameter<double>("acc_time_constant",           0.1);
-  const auto acc_time_delay             = getParameter<double>("acc_time_delay",              0.1);
-  const auto acceleration_map_path      = getParameter<std::string>("acceleration_map_path",  "");
-  const auto debug_acc_scaling_factor   = getParameter<double>("debug_acc_scaling_factor",    1.0);
-  const auto debug_steer_scaling_factor = getParameter<double>("debug_steer_scaling_factor",  1.0);
-  const auto steer_lim                  = getParameter<double>("steer_lim",                   parameters.axles.front_axle.max_steering);  // 1.0
-  const auto steer_dead_band            = getParameter<double>("steer_dead_band",             0.0);
-  const auto steer_rate_lim             = getParameter<double>("steer_rate_lim",              5.0);
-  const auto steer_time_constant        = getParameter<double>("steer_time_constant",         0.27);
-  const auto steer_time_delay           = getParameter<double>("steer_time_delay",            0.24);
-  const auto vel_lim                    = getParameter<double>("vel_lim",                     parameters.performance.max_speed);  // 50.0
-  const auto vel_rate_lim               = getParameter<double>("vel_rate_lim",                parameters.performance.max_acceleration);  // 7.0
-  const auto vel_time_constant          = getParameter<double>("vel_time_constant",           0.1);  /// @note 0.5 is default value on simple_planning_simulator
-  const auto vel_time_delay             = getParameter<double>("vel_time_delay",              0.1);  /// @note 0.25 is default value on simple_planning_simulator
-  const auto wheel_base                 = getParameter<double>("wheel_base",                  parameters.axles.front_axle.position_x - parameters.axles.rear_axle.position_x);
->>>>>>> 579cee87
   // clang-format on
 
   switch (vehicle_model_type) {
