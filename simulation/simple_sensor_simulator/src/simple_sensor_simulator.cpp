// Copyright 2015 TIER IV, Inc. All rights reserved.
//
// Licensed under the Apache License, Version 2.0 (the "License");
// you may not use this file except in compliance with the License.
// You may obtain a copy of the License at
//
//     http://www.apache.org/licenses/LICENSE-2.0
//
// Unless required by applicable law or agreed to in writing, software
// distributed under the License is distributed on an "AS IS" BASIS,
// WITHOUT WARRANTIES OR CONDITIONS OF ANY KIND, either express or implied.
// See the License for the specific language governing permissions and
// limitations under the License.

#include <quaternion_operation/quaternion_operation.h>

#include <algorithm>
#include <geometry_msgs/msg/pose_stamped.hpp>
#include <limits>
#include <memory>
#include <rclcpp/rclcpp.hpp>
#include <rclcpp_components/register_node_macro.hpp>
#include <simple_sensor_simulator/exception.hpp>
#include <simple_sensor_simulator/simple_sensor_simulator.hpp>
#include <simulation_interface/conversions.hpp>
#include <string>
#include <utility>
#include <vector>

namespace simple_sensor_simulator
{
ScenarioSimulator::ScenarioSimulator(const rclcpp::NodeOptions & options)
: Node("simple_sensor_simulator", options),
  sensor_sim_(*this),
  server_(
    simulation_interface::protocol, simulation_interface::HostName::ANY, getSocketPort(),
    [this](auto &&... xs) { return initialize(std::forward<decltype(xs)>(xs)...); },
    [this](auto &&... xs) { return updateFrame(std::forward<decltype(xs)>(xs)...); },
    [this](auto &&... xs) { return spawnVehicleEntity(std::forward<decltype(xs)>(xs)...); },
    [this](auto &&... xs) { return spawnPedestrianEntity(std::forward<decltype(xs)>(xs)...); },
    [this](auto &&... xs) { return spawnMiscObjectEntity(std::forward<decltype(xs)>(xs)...); },
    [this](auto &&... xs) { return despawnEntity(std::forward<decltype(xs)>(xs)...); },
    [this](auto &&... xs) { return updateEntityStatus(std::forward<decltype(xs)>(xs)...); },
    [this](auto &&... xs) { return attachLidarSensor(std::forward<decltype(xs)>(xs)...); },
    [this](auto &&... xs) { return attachDetectionSensor(std::forward<decltype(xs)>(xs)...); },
    [this](auto &&... xs) { return attachOccupancyGridSensor(std::forward<decltype(xs)>(xs)...); },
    [this](auto &&... xs) { return updateTrafficLights(std::forward<decltype(xs)>(xs)...); },
    [this](auto &&... xs) { return followPolylineTrajectory(std::forward<decltype(xs)>(xs)...); })
{
}

geographic_msgs::msg::GeoPoint ScenarioSimulator::getOrigin()
{
  geographic_msgs::msg::GeoPoint origin;
  {
    if (!has_parameter("origin_latitude")) {
      declare_parameter("origin_latitude", 0.0);
    }
    if (!has_parameter("origin_longitude")) {
      declare_parameter("origin_longitude", 0.0);
    }
    get_parameter("origin_latitude", origin.latitude);
    get_parameter("origin_longitude", origin.longitude);
  }

  return origin;
}

ScenarioSimulator::~ScenarioSimulator() {}

int ScenarioSimulator::getSocketPort()
{
  if (!has_parameter("port")) declare_parameter("port", 5555);
  return get_parameter("port").as_int();
}

auto ScenarioSimulator::initialize(const simulation_api_schema::InitializeRequest & req)
  -> simulation_api_schema::InitializeResponse
{
  initialized_ = true;
  realtime_factor_ = req.realtime_factor();
  step_time_ = req.step_time();
  current_simulation_time_ = req.initialize_time();
  current_scenario_time_ = std::numeric_limits<double>::quiet_NaN();
  builtin_interfaces::msg::Time t;
  simulation_interface::toMsg(req.initialize_ros_time(), t);
  current_ros_time_ = t;
  hdmap_utils_ = std::make_shared<hdmap_utils::HdMapUtils>(req.lanelet2_map_path(), getOrigin());
  auto res = simulation_api_schema::InitializeResponse();
  res.mutable_result()->set_success(true);
  res.mutable_result()->set_description("succeed to initialize simulation");
  ego_vehicles_.clear();
  vehicles_.clear();
  pedestrians_.clear();
  misc_objects_.clear();
  entity_status_.clear();
  return res;
}

auto ScenarioSimulator::updateFrame(const simulation_api_schema::UpdateFrameRequest & req)
  -> simulation_api_schema::UpdateFrameResponse
{
  auto res = simulation_api_schema::UpdateFrameResponse();
  if (!initialized_) {
    res.mutable_result()->set_description("simulator have not initialized yet.");
    res.mutable_result()->set_success(false);
    return res;
  }
  current_simulation_time_ = req.current_simulation_time();
  current_scenario_time_ = req.current_scenario_time();
  builtin_interfaces::msg::Time t;
  simulation_interface::toMsg(req.current_ros_time(), t);
  current_ros_time_ = t;
  std::vector<traffic_simulator_msgs::EntityStatus> entity_status;
  std::transform(
    entity_status_.begin(), entity_status_.end(), std::back_inserter(entity_status),
    [this](const auto & map_element) {
      traffic_simulator_msgs::EntityStatus status;
      *status.mutable_pose() = map_element.second.pose();
      *status.mutable_action_status() = map_element.second.action_status();
      *status.mutable_name() = map_element.second.name();
      *status.mutable_type() = map_element.second.type();
      *status.mutable_subtype() = map_element.second.subtype();
      *status.mutable_bounding_box() = getBoundingBox(status.name());
      return status;
    });
  sensor_sim_.updateSensorFrame(
    current_simulation_time_, current_ros_time_, entity_status, traffic_signals_states_);
  res.mutable_result()->set_success(true);
  res.mutable_result()->set_description("succeed to update frame");
  return res;
}

auto ScenarioSimulator::updateEntityStatus(
  const simulation_api_schema::UpdateEntityStatusRequest & req)
  -> simulation_api_schema::UpdateEntityStatusResponse
{
  auto res = simulation_api_schema::UpdateEntityStatusResponse();
  auto copyStatusToResponse = [&](const simulation_api_schema::EntityStatus & status) {
    auto updated_status = res.add_status();
    updated_status->set_name(status.name());
    updated_status->mutable_action_status()->CopyFrom(status.action_status());
    updated_status->mutable_pose()->CopyFrom(status.pose());
  };

  for (const auto & status : req.status()) {
    try {
      if (isEgo(status.name())) {
        assert(ego_entity_simulation_ && "Ego is spawned but ego_entity_simulation_ is nullptr!");
        ego_entity_simulation_->update(
          current_scenario_time_ + step_time_, step_time_, req.npc_logic_started());
        simulation_api_schema::EntityStatus ego_status;
        simulation_interface::toProto(ego_entity_simulation_->getStatus(), ego_status);
        entity_status_.at(status.name()) = ego_status;
        copyStatusToResponse(ego_status);
      } else {
        entity_status_.at(status.name()) = status;
        copyStatusToResponse(status);
      }
    } catch (const std::out_of_range & e) {
      THROW_SEMANTIC_ERROR("Entity ", std::quoted(status.name()), " does not exist");
    }
  }

  res.mutable_result()->set_success(true);
  res.mutable_result()->set_description("");
  return res;
}

template <typename SpawnRequestType>
auto ScenarioSimulator::insertEntitySpawnedStatus(
  const SpawnRequestType & spawn_request, const traffic_simulator_msgs::EntityType::Enum & type,
  const traffic_simulator_msgs::EntitySubtype::Enum & subtype) -> void
{
  simulation_api_schema::EntityStatus init_status;
  init_status.mutable_type()->set_type(type);
  init_status.mutable_subtype()->set_value(subtype);
  init_status.set_time(current_scenario_time_);
  init_status.set_name(spawn_request.parameters().name());
  init_status.mutable_action_status()->set_current_action("initializing");
  init_status.mutable_pose()->CopyFrom(spawn_request.pose());
  entity_status_.insert({spawn_request.parameters().name(), init_status});
}

auto ScenarioSimulator::spawnVehicleEntity(
  const simulation_api_schema::SpawnVehicleEntityRequest & req)
  -> simulation_api_schema::SpawnVehicleEntityResponse
{
  if (ego_vehicles_.size() != 0 && req.is_ego()) {
    throw SimulationRuntimeError("multi ego does not support");
  }
  auto entity_type = traffic_simulator_msgs::EntityType::VEHICLE;
  if (req.is_ego()) {
    entity_type = traffic_simulator_msgs::EntityType::EGO;
    ego_vehicles_.emplace_back(req.parameters());
    traffic_simulator_msgs::msg::VehicleParameters parameters;
    simulation_interface::toMsg(req.parameters(), parameters);
    ego_entity_simulation_ = std::make_shared<vehicle_simulation::EgoEntitySimulation>(
      parameters, step_time_, hdmap_utils_);
    traffic_simulator_msgs::msg::EntityStatus initial_status;
    initial_status.name = parameters.name;
    simulation_interface::toMsg(req.pose(), initial_status.pose);
    initial_status.bounding_box = parameters.bounding_box;
    ego_entity_simulation_->fillLaneletDataAndSnapZToLanelet(initial_status);
    ego_entity_simulation_->setInitialStatus(initial_status);
  } else {
    vehicles_.emplace_back(req.parameters());
  }
  insertEntitySpawnedStatus(req, entity_type, traffic_simulator_msgs::EntitySubtype::UNKNOWN);
  auto res = simulation_api_schema::SpawnVehicleEntityResponse();
  res.mutable_result()->set_success(true);
  res.mutable_result()->set_description("");
  return res;
}

auto ScenarioSimulator::spawnPedestrianEntity(
  const simulation_api_schema::SpawnPedestrianEntityRequest & req)
  -> simulation_api_schema::SpawnPedestrianEntityResponse
{
  pedestrians_.emplace_back(req.parameters());
  insertEntitySpawnedStatus(
    req, traffic_simulator_msgs::EntityType::PEDESTRIAN,
    traffic_simulator_msgs::EntitySubtype::UNKNOWN);
  auto res = simulation_api_schema::SpawnPedestrianEntityResponse();
  res.mutable_result()->set_success(true);
  res.mutable_result()->set_description("");
  return res;
}

auto ScenarioSimulator::spawnMiscObjectEntity(
  const simulation_api_schema::SpawnMiscObjectEntityRequest & req)
  -> simulation_api_schema::SpawnMiscObjectEntityResponse
{
  misc_objects_.emplace_back(req.parameters());
  insertEntitySpawnedStatus(
    req, traffic_simulator_msgs::EntityType::MISC_OBJECT,
    traffic_simulator_msgs::EntitySubtype::UNKNOWN);
  auto res = simulation_api_schema::SpawnMiscObjectEntityResponse();
  res.mutable_result()->set_success(true);
  res.mutable_result()->set_description("");
  return res;
}

auto ScenarioSimulator::despawnEntity(const simulation_api_schema::DespawnEntityRequest & req)
  -> simulation_api_schema::DespawnEntityResponse
{
  auto remove_despawn_requested_entity_from = [&](auto & v) {
    const auto size = std::size(v);
    v.erase(
      std::remove_if(
        std::begin(v), std::end(v),
        [&](const auto & entity) { return entity.name() == req.name(); }),
      std::end(v));
    return size != std::size(v);  // true if something removed.
  };
  const auto ego_entity_was_removed = remove_despawn_requested_entity_from(ego_vehicles_);
  if (ego_entity_was_removed) {
    ego_entity_simulation_.reset();
  }
  const auto any_entity_was_removed = ego_entity_was_removed or
                                      remove_despawn_requested_entity_from(vehicles_) or
                                      remove_despawn_requested_entity_from(pedestrians_) or
                                      remove_despawn_requested_entity_from(misc_objects_);
  if (any_entity_was_removed) {
    entity_status_.erase(req.name());
  }
  auto res = simulation_api_schema::DespawnEntityResponse();
  res.mutable_result()->set_success(any_entity_was_removed);
  return res;
}

auto ScenarioSimulator::attachDetectionSensor(
  const simulation_api_schema::AttachDetectionSensorRequest & req)
  -> simulation_api_schema::AttachDetectionSensorResponse
{
  sensor_sim_.attachDetectionSensor(current_simulation_time_, req.configuration(), *this);
  auto res = simulation_api_schema::AttachDetectionSensorResponse();
  res.mutable_result()->set_success(true);
  return res;
}

auto ScenarioSimulator::attachLidarSensor(
  const simulation_api_schema::AttachLidarSensorRequest & req)
  -> simulation_api_schema::AttachLidarSensorResponse
{
  sensor_sim_.attachLidarSensor(current_simulation_time_, req.configuration(), *this);
  auto res = simulation_api_schema::AttachLidarSensorResponse();
  res.mutable_result()->set_success(true);
  return res;
}

auto ScenarioSimulator::attachOccupancyGridSensor(
  const simulation_api_schema::AttachOccupancyGridSensorRequest & req)
  -> simulation_api_schema::AttachOccupancyGridSensorResponse
{
  auto res = simulation_api_schema::AttachOccupancyGridSensorResponse();
  sensor_sim_.attachOccupancyGridSensor(current_simulation_time_, req.configuration(), *this);
  res.mutable_result()->set_success(true);
  return res;
}

auto ScenarioSimulator::updateTrafficLights(
  const simulation_api_schema::UpdateTrafficLightsRequest & req)
  -> simulation_api_schema::UpdateTrafficLightsResponse
{
  traffic_signals_states_.clear();
  for (const auto & traffic_signal_proto : req.states()) {
    autoware_auto_perception_msgs::msg::TrafficSignal traffic_signal;
    simulation_interface::toMsg(traffic_signal_proto, traffic_signal);
    traffic_signals_states_.emplace_back(traffic_signal);
  }
  auto res = simulation_api_schema::UpdateTrafficLightsResponse();
  res.mutable_result()->set_success(true);
  return res;
}

auto ScenarioSimulator::followPolylineTrajectory(
  const simulation_api_schema::FollowPolylineTrajectoryRequest & request)
  -> simulation_api_schema::FollowPolylineTrajectoryResponse
{
  auto response = simulation_api_schema::FollowPolylineTrajectoryResponse();
  if (ego_entity_simulation_ and isEgo(request.name())) {
    ego_entity_simulation_->polyline_trajectory =
      simulation_interface::toROS2Message(request.trajectory());
    response.mutable_result()->set_success(true);
  } else {
    response.mutable_result()->set_success(false);
  }
  return response;
}

traffic_simulator_msgs::BoundingBox ScenarioSimulator::getBoundingBox(const std::string & name)
{
  for (const auto & ego : ego_vehicles_) {
    if (ego.name() == name) {
      return ego.bounding_box();
    }
  }
  for (const auto & vehicle : vehicles_) {
    if (vehicle.name() == name) {
      return vehicle.bounding_box();
    }
  }
  for (const auto & pedestrian : pedestrians_) {
    if (pedestrian.name() == name) {
      return pedestrian.bounding_box();
    }
  }
  for (const auto & misc_object : misc_objects_) {
    if (misc_object.name() == name) {
      return misc_object.bounding_box();
    }
  }

  THROW_SEMANTIC_ERROR("Entity : ", std::quoted(name), " does not exist");
}

bool ScenarioSimulator::isEgo(const std::string & name)
{
<<<<<<< HEAD
  return std::find_if(std::begin(ego_vehicles_), std::end(ego_vehicles_), [&](auto && entity) {
           return entity.name() == name;
         }) != std::end(ego_vehicles_);
=======
  for (const auto & ego : ego_vehicles_) {
    if (ego.name() == name) {
      return true;
    }
  }

  if (not isEntityExists(name)) {
    THROW_SEMANTIC_ERROR("Entity : ", std::quoted(name), " does not exist");
  }

  return false;
>>>>>>> 940e6194
}

bool ScenarioSimulator::isEntityExists(const std::string & name)
{
<<<<<<< HEAD
  auto is_the_entity_contained_in = [&](auto && entities) {
    return std::find_if(std::begin(entities), std::end(entities), [&](auto && entity) {
             return entity.name() == name;
           }) != std::end(entities);
  };

  return is_the_entity_contained_in(ego_vehicles_) or is_the_entity_contained_in(vehicles_) or
         is_the_entity_contained_in(pedestrians_) or is_the_entity_contained_in(misc_objects_);
=======
  return entity_status_.find(name) != entity_status_.end();
>>>>>>> 940e6194
}
}  // namespace simple_sensor_simulator

RCLCPP_COMPONENTS_REGISTER_NODE(simple_sensor_simulator::ScenarioSimulator)<|MERGE_RESOLUTION|>--- conflicted
+++ resolved
@@ -357,39 +357,14 @@
 
 bool ScenarioSimulator::isEgo(const std::string & name)
 {
-<<<<<<< HEAD
-  return std::find_if(std::begin(ego_vehicles_), std::end(ego_vehicles_), [&](auto && entity) {
+  return std::find_if(ego_vehicles_.begin(), ego_vehicles_.end(), [&](auto && entity) {
            return entity.name() == name;
          }) != std::end(ego_vehicles_);
-=======
-  for (const auto & ego : ego_vehicles_) {
-    if (ego.name() == name) {
-      return true;
-    }
-  }
-
-  if (not isEntityExists(name)) {
-    THROW_SEMANTIC_ERROR("Entity : ", std::quoted(name), " does not exist");
-  }
-
-  return false;
->>>>>>> 940e6194
 }
 
 bool ScenarioSimulator::isEntityExists(const std::string & name)
 {
-<<<<<<< HEAD
-  auto is_the_entity_contained_in = [&](auto && entities) {
-    return std::find_if(std::begin(entities), std::end(entities), [&](auto && entity) {
-             return entity.name() == name;
-           }) != std::end(entities);
-  };
-
-  return is_the_entity_contained_in(ego_vehicles_) or is_the_entity_contained_in(vehicles_) or
-         is_the_entity_contained_in(pedestrians_) or is_the_entity_contained_in(misc_objects_);
-=======
   return entity_status_.find(name) != entity_status_.end();
->>>>>>> 940e6194
 }
 }  // namespace simple_sensor_simulator
 
