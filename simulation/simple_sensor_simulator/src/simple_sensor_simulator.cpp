--- conflicted
+++ resolved
@@ -88,18 +88,12 @@
   builtin_interfaces::msg::Time t;
   simulation_interface::toMsg(req.initialize_ros_time(), t);
   current_ros_time_ = t;
-<<<<<<< HEAD
   const auto consider_pose_by_road_slope = [&]() {
     if (!has_parameter("consider_pose_by_road_slope")) {
-=======
-  hdmap_utils_ = std::make_shared<hdmap_utils::HdMapUtils>(req.lanelet2_map_path(), getOrigin());
-  traffic_simulator::lanelet_pose::CanonicalizedLaneletPose::setConsiderPoseByRoadSlope([&]() {
-    if (not has_parameter("consider_pose_by_road_slope")) {
->>>>>>> 1e75dfc1
       declare_parameter("consider_pose_by_road_slope", false);
     }
     return get_parameter("consider_pose_by_road_slope").as_bool();
-  }());
+  }();
   auto res = simulation_api_schema::InitializeResponse();
   res.mutable_result()->set_success(true);
   res.mutable_result()->set_description("succeed to initialize simulation");
