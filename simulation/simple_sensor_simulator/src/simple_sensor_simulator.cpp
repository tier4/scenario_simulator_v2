--- conflicted
+++ resolved
@@ -48,13 +48,7 @@
     [this](auto &&... xs) {
       return attachPseudoTrafficLightDetector(std::forward<decltype(xs)>(xs)...);
     },
-    [this](auto &&... xs) { return updateStepTime(std::forward<decltype(xs)>(xs)...); }),
-  consider_pose_by_road_slope_([&]() {
-    if (!has_parameter("consider_pose_by_road_slope")) {
-      declare_parameter("consider_pose_by_road_slope", false);
-    }
-    return get_parameter("consider_pose_by_road_slope").as_bool();
-  }())
+    [this](auto &&... xs) { return updateStepTime(std::forward<decltype(xs)>(xs)...); })
 {
 }
 
@@ -219,14 +213,17 @@
       }
       return get_parameter("consider_acceleration_by_road_slope").as_bool();
     };
+    auto get_consider_pose_by_road_slope = [&]() {
+      if (!has_parameter("consider_pose_by_road_slope")) {
+        declare_parameter("consider_pose_by_road_slope", false);
+      }
+      return get_parameter("consider_pose_by_road_slope").as_bool();
+    };
     ego_entity_simulation_ = std::make_shared<vehicle_simulation::EgoEntitySimulation>(
       parameters, step_time_, hdmap_utils_,
       get_parameter_or("use_sim_time", rclcpp::Parameter("use_sim_time", false)),
-<<<<<<< HEAD
-      consider_pose_by_road_slope_);
-=======
-      get_consider_acceleration_by_road_slope());
->>>>>>> 84775bb1
+      get_consider_acceleration_by_road_slope(),
+      get_consider_pose_by_road_slope());
     traffic_simulator_msgs::msg::EntityStatus initial_status;
     initial_status.name = parameters.name;
     simulation_interface::toMsg(req.pose(), initial_status.pose);
