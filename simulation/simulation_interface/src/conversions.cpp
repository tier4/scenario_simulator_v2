--- conflicted
+++ resolved
@@ -603,160 +603,6 @@
   toProto(std::get<1>(message), *proto.mutable_gear_command());
 }
 
-<<<<<<< HEAD
-=======
-void toProto(
-  const autoware_auto_perception_msgs::msg::TrafficSignal & traffic_light_state,
-  simulation_api_schema::TrafficSignal & proto)
-{
-  auto convert_color = [](auto color) {
-    switch (color) {
-      case autoware_auto_perception_msgs::msg::TrafficLight::RED:
-        return simulation_api_schema::TrafficLight_Color_RED;
-      case autoware_auto_perception_msgs::msg::TrafficLight::AMBER:
-        return simulation_api_schema::TrafficLight_Color_AMBER;
-      case autoware_auto_perception_msgs::msg::TrafficLight::GREEN:
-        return simulation_api_schema::TrafficLight_Color_GREEN;
-      case autoware_auto_perception_msgs::msg::TrafficLight::WHITE:
-        return simulation_api_schema::TrafficLight_Color_WHITE;
-      default:
-        return simulation_api_schema::TrafficLight_Color_UNKNOWN_COLOR;
-    }
-  };
-
-  auto convert_shape = [](auto shape) {
-    switch (shape) {
-      case autoware_auto_perception_msgs::msg::TrafficLight::CIRCLE:
-        return simulation_api_schema::TrafficLight_Shape_CIRCLE;
-      case autoware_auto_perception_msgs::msg::TrafficLight::LEFT_ARROW:
-        return simulation_api_schema::TrafficLight_Shape_LEFT_ARROW;
-      case autoware_auto_perception_msgs::msg::TrafficLight::RIGHT_ARROW:
-        return simulation_api_schema::TrafficLight_Shape_RIGHT_ARROW;
-      case autoware_auto_perception_msgs::msg::TrafficLight::UP_ARROW:
-        return simulation_api_schema::TrafficLight_Shape_UP_ARROW;
-        /// @note Enums below are not supported yet in some platforms. I temporarily disabled them
-        //  case autoware_auto_perception_msgs::msg::TrafficLight::UP_LEFT_ARROW:
-        //    return simulation_api_schema::TrafficLight_Shape_UP_LEFT_ARROW;
-        //  case autoware_auto_perception_msgs::msg::TrafficLight::UP_RIGHT_ARROW:
-        //    return simulation_api_schema::TrafficLight_Shape_UP_RIGHT_ARROW;
-      case autoware_auto_perception_msgs::msg::TrafficLight::DOWN_ARROW:
-        return simulation_api_schema::TrafficLight_Shape_DOWN_ARROW;
-      case autoware_auto_perception_msgs::msg::TrafficLight::DOWN_LEFT_ARROW:
-        return simulation_api_schema::TrafficLight_Shape_DOWN_LEFT_ARROW;
-      case autoware_auto_perception_msgs::msg::TrafficLight::DOWN_RIGHT_ARROW:
-        return simulation_api_schema::TrafficLight_Shape_DOWN_RIGHT_ARROW;
-      case autoware_auto_perception_msgs::msg::TrafficLight::CROSS:
-        return simulation_api_schema::TrafficLight_Shape_CROSS;
-      default:
-        return simulation_api_schema::TrafficLight_Shape_UNKNOWN_SHAPE;
-    }
-  };
-
-  auto convert_status = [](auto status) {
-    switch (status) {
-      case autoware_auto_perception_msgs::msg::TrafficLight::SOLID_OFF:
-        return simulation_api_schema::TrafficLight_Status_SOLID_OFF;
-      case autoware_auto_perception_msgs::msg::TrafficLight::SOLID_ON:
-        return simulation_api_schema::TrafficLight_Status_SOLID_ON;
-      case autoware_auto_perception_msgs::msg::TrafficLight::FLASHING:
-        return simulation_api_schema::TrafficLight_Status_FLASHING;
-      default:
-        return simulation_api_schema::TrafficLight_Status_UNKNOWN_STATUS;
-    }
-  };
-
-  auto convert_traffic_light =
-    [convert_status, convert_shape,
-     convert_color](const autoware_auto_perception_msgs::msg::TrafficLight & traffic_light) {
-      simulation_api_schema::TrafficLight traffic_light_proto;
-      traffic_light_proto.set_status(convert_status(traffic_light.status));
-      traffic_light_proto.set_shape(convert_shape(traffic_light.shape));
-      traffic_light_proto.set_color(convert_color(traffic_light.color));
-      traffic_light_proto.set_confidence(traffic_light.confidence);
-      return traffic_light_proto;
-    };
-
-  proto.set_id(traffic_light_state.map_primitive_id);
-  for (const auto & traffic_light : traffic_light_state.lights) {
-    *proto.add_traffic_light_status() = convert_traffic_light(traffic_light);
-  }
-}
-
-void toMsg(
-  const simulation_api_schema::TrafficSignal & proto,
-  autoware_auto_perception_msgs::msg::TrafficSignal & traffic_light_state)
-{
-  auto convert_color = [](auto color) {
-    switch (color) {
-      case simulation_api_schema::TrafficLight_Color_RED:
-        return autoware_auto_perception_msgs::msg::TrafficLight::RED;
-      case simulation_api_schema::TrafficLight_Color_AMBER:
-        return autoware_auto_perception_msgs::msg::TrafficLight::AMBER;
-      case simulation_api_schema::TrafficLight_Color_GREEN:
-        return autoware_auto_perception_msgs::msg::TrafficLight::GREEN;
-      case simulation_api_schema::TrafficLight_Color_WHITE:
-        return autoware_auto_perception_msgs::msg::TrafficLight::WHITE;
-      default:
-        return autoware_auto_perception_msgs::msg::TrafficLight::UNKNOWN;
-    }
-  };
-
-  auto convert_shape = [](auto shape) {
-    switch (shape) {
-      case simulation_api_schema::TrafficLight_Shape_CIRCLE:
-        return autoware_auto_perception_msgs::msg::TrafficLight::CIRCLE;
-      case simulation_api_schema::TrafficLight_Shape_LEFT_ARROW:
-        return autoware_auto_perception_msgs::msg::TrafficLight::LEFT_ARROW;
-      case simulation_api_schema::TrafficLight_Shape_RIGHT_ARROW:
-        return autoware_auto_perception_msgs::msg::TrafficLight::RIGHT_ARROW;
-      case simulation_api_schema::TrafficLight_Shape_UP_ARROW:
-        return autoware_auto_perception_msgs::msg::TrafficLight::UP_ARROW;
-        /// @note Enums below are not supported yet in some platforms. I temporarily disabled them
-        //  case simulation_api_schema::TrafficLight_Shape_UP_LEFT_ARROW:
-        //    return autoware_auto_perception_msgs::msg::TrafficLight::UP_LEFT_ARROW;
-        //  case simulation_api_schema::TrafficLight_Shape_UP_RIGHT_ARROW:
-        //    return autoware_auto_perception_msgs::msg::TrafficLight::UP_RIGHT_ARROW;
-      case simulation_api_schema::TrafficLight_Shape_DOWN_ARROW:
-        return autoware_auto_perception_msgs::msg::TrafficLight::DOWN_ARROW;
-      case simulation_api_schema::TrafficLight_Shape_DOWN_LEFT_ARROW:
-        return autoware_auto_perception_msgs::msg::TrafficLight::DOWN_LEFT_ARROW;
-      case simulation_api_schema::TrafficLight_Shape_DOWN_RIGHT_ARROW:
-        return autoware_auto_perception_msgs::msg::TrafficLight::DOWN_RIGHT_ARROW;
-      case simulation_api_schema::TrafficLight_Shape_CROSS:
-        return autoware_auto_perception_msgs::msg::TrafficLight::CROSS;
-      default:
-        return autoware_auto_perception_msgs::msg::TrafficLight::UNKNOWN;
-    }
-  };
-
-  auto convert_status = [](auto status) {
-    switch (status) {
-      case simulation_api_schema::TrafficLight_Status_SOLID_OFF:
-        return autoware_auto_perception_msgs::msg::TrafficLight::SOLID_OFF;
-      case simulation_api_schema::TrafficLight_Status_SOLID_ON:
-        return autoware_auto_perception_msgs::msg::TrafficLight::SOLID_ON;
-      case simulation_api_schema::TrafficLight_Status_FLASHING:
-        return autoware_auto_perception_msgs::msg::TrafficLight::FLASHING;
-      default:
-        return autoware_auto_perception_msgs::msg::TrafficLight::UNKNOWN;
-    }
-  };
-
-  auto convert_traffic_light = [convert_status, convert_shape, convert_color](
-                                 const simulation_api_schema::TrafficLight & traffic_light) {
-    autoware_auto_perception_msgs::msg::TrafficLight message;
-    message.status = convert_status(traffic_light.status());
-    message.shape = convert_shape(traffic_light.shape());
-    message.color = convert_color(traffic_light.color());
-    message.confidence = traffic_light.confidence();
-    return message;
-  };
-
-  traffic_light_state.map_primitive_id = proto.id();
-  for (const auto & traffic_light : proto.traffic_light_status()) {
-    traffic_light_state.lights.emplace_back(convert_traffic_light(traffic_light));
-  }
-}
 
 auto toProtobufMessage(const traffic_simulator_msgs::msg::Vertex & message)
   -> traffic_simulator_msgs::Vertex
@@ -819,5 +665,4 @@
   message.shape = toROS2Message(proto.shape());
   return message;
 }
->>>>>>> 36ac54e6
 }  // namespace simulation_interface