--- conflicted
+++ resolved
@@ -18,80 +18,6 @@
 
 namespace zeromq
 {
-<<<<<<< HEAD
-MultiServer::MultiServer(
-  const simulation_interface::TransportProtocol & protocol,
-  const simulation_interface::HostName & hostname, const unsigned int socket_port,
-  std::function<void(
-    const simulation_api_schema::InitializeRequest &, simulation_api_schema::InitializeResponse &)>
-    initialize_func,
-  std::function<void(
-    const simulation_api_schema::UpdateFrameRequest &,
-    simulation_api_schema::UpdateFrameResponse &)>
-    update_frame_func,
-  std::function<void(
-    const simulation_api_schema::SpawnVehicleEntityRequest &,
-    simulation_api_schema::SpawnVehicleEntityResponse &)>
-    spawn_vehicle_entity_func,
-  std::function<void(
-    const simulation_api_schema::SpawnPedestrianEntityRequest &,
-    simulation_api_schema::SpawnPedestrianEntityResponse &)>
-    spawn_pedestrian_entity_func,
-  std::function<void(
-    const simulation_api_schema::SpawnMiscObjectEntityRequest &,
-    simulation_api_schema::SpawnMiscObjectEntityResponse &)>
-    spawn_misc_object_entity_func,
-  std::function<void(
-    const simulation_api_schema::DespawnEntityRequest &,
-    simulation_api_schema::DespawnEntityResponse &)>
-    despawn_entity_func,
-  std::function<void(
-    const simulation_api_schema::UpdateEntityStatusRequest &,
-    simulation_api_schema::UpdateEntityStatusResponse &)>
-    update_entity_status_func,
-  std::function<void(
-    const simulation_api_schema::AttachLidarSensorRequest &,
-    simulation_api_schema::AttachLidarSensorResponse &)>
-    attach_lidar_sensor_func,
-  std::function<void(
-    const simulation_api_schema::AttachDetectionSensorRequest &,
-    simulation_api_schema::AttachDetectionSensorResponse &)>
-    attach_detection_sensor_func,
-  std::function<void(
-    const simulation_api_schema::AttachOccupancyGridSensorRequest &,
-    simulation_api_schema::AttachOccupancyGridSensorResponse &)>
-    attach_occupancy_sensor_func,
-  std::function<void(
-    const simulation_api_schema::UpdateTrafficLightsRequest &,
-    simulation_api_schema::UpdateTrafficLightsResponse &)>
-    update_traffic_lights_func,
-  std::function<void(
-    const simulation_api_schema::AttachTrafficLightDetectorEmulatorRequest &,
-    simulation_api_schema::AttachTrafficLightDetectorEmulatorResponse &)>
-    attach_traffic_light_detector_emulator_func)
-: context_(zmqpp::context()),
-  type_(zmqpp::socket_type::reply),
-  socket_(context_, type_),
-  initialize_func_(initialize_func),
-  update_frame_func_(update_frame_func),
-  spawn_vehicle_entity_func_(spawn_vehicle_entity_func),
-  spawn_pedestrian_entity_func_(spawn_pedestrian_entity_func),
-  spawn_misc_object_entity_func_(spawn_misc_object_entity_func),
-  despawn_entity_func_(despawn_entity_func),
-  update_entity_status_func_(update_entity_status_func),
-  attach_lidar_sensor_func_(attach_lidar_sensor_func),
-  attach_detection_sensor_func_(attach_detection_sensor_func),
-  attach_occupancy_grid_sensor_func_(attach_occupancy_sensor_func),
-  update_traffic_lights_func_(update_traffic_lights_func),
-  attach_traffic_light_detector_emulator_func_(attach_traffic_light_detector_emulator_func)
-{
-  socket_.bind(simulation_interface::getEndPoint(protocol, hostname, socket_port));
-  poller_.add(socket_);
-  thread_ = std::thread(&MultiServer::start_poll, this);
-}
-
-=======
->>>>>>> 36ac54e6
 MultiServer::~MultiServer() { thread_.join(); }
 
 void MultiServer::poll()
@@ -151,18 +77,10 @@
         *sim_response.mutable_follow_polyline_trajectory() =
           std::get<FollowPolylineTrajectory>(functions_)(proto.follow_polyline_trajectory());
         break;
-<<<<<<< HEAD
-      }
-      case simulation_api_schema::SimulationRequest::RequestCase::
-        kAttachTrafficLightDetectorEmulator: {
-        simulation_api_schema::AttachTrafficLightDetectorEmulatorResponse response;
-        attach_traffic_light_detector_emulator_func_(
-          proto.attach_traffic_light_detector_emulator(), response);
-        *sim_response.mutable_attach_traffic_light_detector_emulator() = response;
+      case simulation_api_schema::SimulationRequest::RequestCase::kAttachTrafficLightDetectorEmulator:
+        *sim_response.mutable_attach_traffic_light_detector_emulator() =
+          std::get<AttachTrafficLightDetectorEmulator>(functions_)(proto.attach_traffic_light_detector_emulator());
         break;
-      }
-=======
->>>>>>> 36ac54e6
       case simulation_api_schema::SimulationRequest::RequestCase::REQUEST_NOT_SET: {
         THROW_SIMULATION_ERROR("No case defined for oneof in SimulationRequest message");
       }
