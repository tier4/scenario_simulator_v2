--- conflicted
+++ resolved
@@ -34,57 +34,6 @@
   template <typename... Ts>
   explicit MultiServer(
     const simulation_interface::TransportProtocol & protocol,
-<<<<<<< HEAD
-    const simulation_interface::HostName & hostname, const unsigned int socket_port,
-    std::function<void(
-      const simulation_api_schema::InitializeRequest &,
-      simulation_api_schema::InitializeResponse &)>
-      initialize_func,
-    std::function<void(
-      const simulation_api_schema::UpdateFrameRequest &,
-      simulation_api_schema::UpdateFrameResponse &)>
-      update_frame_func,
-    std::function<void(
-      const simulation_api_schema::SpawnVehicleEntityRequest &,
-      simulation_api_schema::SpawnVehicleEntityResponse &)>
-      spawn_vehicle_entity_func,
-    std::function<void(
-      const simulation_api_schema::SpawnPedestrianEntityRequest &,
-      simulation_api_schema::SpawnPedestrianEntityResponse &)>
-      spawn_pedestrian_entity_func,
-    std::function<void(
-      const simulation_api_schema::SpawnMiscObjectEntityRequest &,
-      simulation_api_schema::SpawnMiscObjectEntityResponse &)>
-      spawn_misc_object_entity_func,
-    std::function<void(
-      const simulation_api_schema::DespawnEntityRequest &,
-      simulation_api_schema::DespawnEntityResponse &)>
-      despawn_entity_func,
-    std::function<void(
-      const simulation_api_schema::UpdateEntityStatusRequest &,
-      simulation_api_schema::UpdateEntityStatusResponse &)>
-      update_entity_status_func,
-    std::function<void(
-      const simulation_api_schema::AttachLidarSensorRequest &,
-      simulation_api_schema::AttachLidarSensorResponse &)>
-      attach_lidar_sensor_func,
-    std::function<void(
-      const simulation_api_schema::AttachDetectionSensorRequest &,
-      simulation_api_schema::AttachDetectionSensorResponse &)>
-      attach_detection_sensor_func,
-    std::function<void(
-      const simulation_api_schema::AttachOccupancyGridSensorRequest &,
-      simulation_api_schema::AttachOccupancyGridSensorResponse &)>
-      attach_occupancy_sensor_func,
-    std::function<void(
-      const simulation_api_schema::UpdateTrafficLightsRequest &,
-      simulation_api_schema::UpdateTrafficLightsResponse &)>
-      update_traffic_lights_func,
-    std::function<void(
-      const simulation_api_schema::AttachTrafficLightDetectorEmulatorRequest &,
-      simulation_api_schema::AttachTrafficLightDetectorEmulatorResponse &)>
-      attach_traffic_light_detector_emulator_func);
-=======
     const simulation_interface::HostName & hostname, const unsigned int socket_port, Ts &&... xs)
   : context_(zmqpp::context()),
     type_(zmqpp::socket_type::reply),
@@ -96,7 +45,6 @@
     thread_ = std::thread(&MultiServer::start_poll, this);
   }
 
->>>>>>> 36ac54e6
   ~MultiServer();
 
 private:
@@ -107,55 +55,6 @@
   const zmqpp::socket_type type_;
   zmqpp::poller poller_;
   zmqpp::socket socket_;
-<<<<<<< HEAD
-  std::function<void(
-    const simulation_api_schema::InitializeRequest &, simulation_api_schema::InitializeResponse &)>
-    initialize_func_;
-  std::function<void(
-    const simulation_api_schema::UpdateFrameRequest &,
-    simulation_api_schema::UpdateFrameResponse &)>
-    update_frame_func_;
-  std::function<void(
-    const simulation_api_schema::SpawnVehicleEntityRequest &,
-    simulation_api_schema::SpawnVehicleEntityResponse &)>
-    spawn_vehicle_entity_func_;
-  std::function<void(
-    const simulation_api_schema::SpawnPedestrianEntityRequest &,
-    simulation_api_schema::SpawnPedestrianEntityResponse &)>
-    spawn_pedestrian_entity_func_;
-  std::function<void(
-    const simulation_api_schema::SpawnMiscObjectEntityRequest &,
-    simulation_api_schema::SpawnMiscObjectEntityResponse &)>
-    spawn_misc_object_entity_func_;
-  std::function<void(
-    const simulation_api_schema::DespawnEntityRequest &,
-    simulation_api_schema::DespawnEntityResponse &)>
-    despawn_entity_func_;
-  std::function<void(
-    const simulation_api_schema::UpdateEntityStatusRequest &,
-    simulation_api_schema::UpdateEntityStatusResponse &)>
-    update_entity_status_func_;
-  std::function<void(
-    const simulation_api_schema::AttachLidarSensorRequest &,
-    simulation_api_schema::AttachLidarSensorResponse &)>
-    attach_lidar_sensor_func_;
-  std::function<void(
-    const simulation_api_schema::AttachDetectionSensorRequest &,
-    simulation_api_schema::AttachDetectionSensorResponse &)>
-    attach_detection_sensor_func_;
-  std::function<void(
-    const simulation_api_schema::AttachOccupancyGridSensorRequest &,
-    simulation_api_schema::AttachOccupancyGridSensorResponse &)>
-    attach_occupancy_grid_sensor_func_;
-  std::function<void(
-    const simulation_api_schema::UpdateTrafficLightsRequest &,
-    simulation_api_schema::UpdateTrafficLightsResponse &)>
-    update_traffic_lights_func_;
-  std::function<void(
-    const simulation_api_schema::AttachTrafficLightDetectorEmulatorRequest &,
-    simulation_api_schema::AttachTrafficLightDetectorEmulatorResponse &)>
-    attach_traffic_light_detector_emulator_func_;
-=======
 
 #define DEFINE_FUNCTION_TYPE(TYPENAME)                                      \
   using TYPENAME = std::function<simulation_api_schema::TYPENAME##Response( \
@@ -173,15 +72,15 @@
   DEFINE_FUNCTION_TYPE(AttachOccupancyGridSensor);
   DEFINE_FUNCTION_TYPE(UpdateTrafficLights);
   DEFINE_FUNCTION_TYPE(FollowPolylineTrajectory);
+  DEFINE_FUNCTION_TYPE(AttachTrafficLightDetectorEmulator);
 
 #undef DEFINE_FUNCTION_TYPE
 
   std::tuple<
     Initialize, UpdateFrame, SpawnVehicleEntity, SpawnPedestrianEntity, SpawnMiscObjectEntity,
     DespawnEntity, UpdateEntityStatus, AttachLidarSensor, AttachDetectionSensor,
-    AttachOccupancyGridSensor, UpdateTrafficLights, FollowPolylineTrajectory>
+    AttachOccupancyGridSensor, UpdateTrafficLights, FollowPolylineTrajectory, AttachTrafficLightDetectorEmulator>
     functions_;
->>>>>>> 36ac54e6
 };
 }  // namespace zeromq
 
