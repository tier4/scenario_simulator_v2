// Copyright 2015 TIER IV, Inc. All rights reserved.
//
// Licensed under the Apache License, Version 2.0 (the "License");
// you may not use this file except in compliance with the License.
// You may obtain a copy of the License at
//
//     http://www.apache.org/licenses/LICENSE-2.0
//
// Unless required by applicable law or agreed to in writing, software
// distributed under the License is distributed on an "AS IS" BASIS,
// WITHOUT WARRANTIES OR CONDITIONS OF ANY KIND, either express or implied.
// See the License for the specific language governing permissions and
// limitations under the License.

#ifndef TRAFFIC_SIMULATOR__ENTITY__VEHICLE_ENTITY_HPP_
#define TRAFFIC_SIMULATOR__ENTITY__VEHICLE_ENTITY_HPP_

#include <memory>
#include <optional>
#include <pluginlib/class_loader.hpp>
#include <pugixml.hpp>
#include <rclcpp/rclcpp.hpp>
#include <string>
#include <traffic_simulator/behavior/behavior_plugin_base.hpp>
#include <traffic_simulator/behavior/route_planner.hpp>
#include <traffic_simulator/entity/entity_base.hpp>
#include <traffic_simulator_msgs/msg/behavior_parameter.hpp>
#include <traffic_simulator_msgs/msg/vehicle_parameters.hpp>
#include <traffic_simulator_msgs/msg/waypoints_array.hpp>
#include <vector>

namespace traffic_simulator
{
namespace entity
{
class VehicleEntity : public EntityBase
{
public:
  struct BuiltinBehavior
  {
    static auto behaviorTree() -> const std::string &
    {
      static const std::string name = "behavior_tree_plugin/VehicleBehaviorTree";
      return name;
    }

    static auto contextGamma() -> const std::string &
    {
      static const std::string name = "context_gamma_planner/VehiclePlugin";
      return name;
    }

    static auto doNothing() noexcept -> const std::string &
    {
      static const std::string name = "do_nothing_plugin/DoNothingPlugin";
      return name;
    }

    static auto defaultBehavior() -> const std::string & { return behaviorTree(); }
  };

  explicit VehicleEntity(
    const std::string & name, const CanonicalizedEntityStatus &,
    const std::shared_ptr<hdmap_utils::HdMapUtils> &,
    const traffic_simulator_msgs::msg::VehicleParameters &,
    const std::string & plugin_name = BuiltinBehavior::defaultBehavior());

  ~VehicleEntity() override = default;

  void appendDebugMarker(visualization_msgs::msg::MarkerArray & marker_array) override;

  void cancelRequest() override;

  auto getCurrentAction() const -> std::string override;

  auto getDefaultDynamicConstraints() const
    -> const traffic_simulator_msgs::msg::DynamicConstraints & override;

  auto getBehaviorParameter() const -> traffic_simulator_msgs::msg::BehaviorParameter override;

  auto getEntityType() const -> const traffic_simulator_msgs::msg::EntityType & override;

  auto getEntityTypename() const -> const std::string & override;

  auto getGoalPoses() -> std::vector<CanonicalizedLaneletPose> override;

  auto getObstacle() -> std::optional<traffic_simulator_msgs::msg::Obstacle> override;

  auto getRouteLanelets(double horizon = 100) const -> std::vector<std::int64_t> override;

  auto getWaypoints() -> const traffic_simulator_msgs::msg::WaypointsArray override;

  void onUpdate(double current_time, double step_time) override;

<<<<<<< HEAD
  void requestAcquirePosition(const CanonicalizedLaneletPose &);
=======
  void requestAcquirePosition(const traffic_simulator_msgs::msg::LaneletPose &) override;
>>>>>>> ae4bf399

  void requestAcquirePosition(const geometry_msgs::msg::Pose & map_pose) override;

  void requestAssignRoute(const std::vector<geometry_msgs::msg::Pose> &) override;

  void requestAssignRoute(const std::vector<CanonicalizedLaneletPose> &) override;

  auto requestFollowTrajectory(
    const std::shared_ptr<follow_trajectory::Parameter<follow_trajectory::Polyline>> &)
    -> void override;

  void requestLaneChange(const std::int64_t to_lanelet_id) override;

  void requestLaneChange(const traffic_simulator::lane_change::Parameter &) override;

  void setAccelerationLimit(double acceleration) override;

  void setAccelerationRateLimit(double acceleration_rate) override;

  void setDecelerationLimit(double deceleration) override;

  void setDecelerationRateLimit(double deceleration_rate) override;

  void setBehaviorParameter(const traffic_simulator_msgs::msg::BehaviorParameter &) override;

  void setTrafficLightManager(
    const std::shared_ptr<traffic_simulator::TrafficLightManager> &) override;

  auto fillLaneletPose(traffic_simulator_msgs::msg::EntityStatus & status) const -> void override;

private:
  pluginlib::ClassLoader<entity_behavior::BehaviorPluginBase> loader_;

  const std::shared_ptr<entity_behavior::BehaviorPluginBase> behavior_plugin_ptr_;

  traffic_simulator::RoutePlanner route_planner_;

  std::shared_ptr<math::geometry::CatmullRomSpline> spline_;

  std::vector<std::int64_t> previous_route_lanelets_;
};
}  // namespace entity
}  // namespace traffic_simulator

#endif  // TRAFFIC_SIMULATOR__ENTITY__VEHICLE_ENTITY_HPP_<|MERGE_RESOLUTION|>--- conflicted
+++ resolved
@@ -92,11 +92,7 @@
 
   void onUpdate(double current_time, double step_time) override;
 
-<<<<<<< HEAD
-  void requestAcquirePosition(const CanonicalizedLaneletPose &);
-=======
-  void requestAcquirePosition(const traffic_simulator_msgs::msg::LaneletPose &) override;
->>>>>>> ae4bf399
+  void requestAcquirePosition(const CanonicalizedLaneletPose &) override;
 
   void requestAcquirePosition(const geometry_msgs::msg::Pose & map_pose) override;
 
