--- conflicted
+++ resolved
@@ -73,11 +73,6 @@
 
   void cancelRequest() override;
 
-<<<<<<< HEAD
-=======
-  void setHdMapUtils(const std::shared_ptr<hdmap_utils::HdMapUtils> & ptr) override;
-
->>>>>>> 7526069b
   void setTrafficLightManager(
     const std::shared_ptr<traffic_simulator::TrafficLightManagerBase> & ptr) override;
 
@@ -113,13 +108,10 @@
 
   const std::string plugin_name;
 
-<<<<<<< HEAD
 protected:
   void setHdMapUtils(const std::shared_ptr<hdmap_utils::HdMapUtils> & ptr) override;
 
 private:
-=======
->>>>>>> 7526069b
   pluginlib::ClassLoader<entity_behavior::BehaviorPluginBase> loader_;
   const std::shared_ptr<entity_behavior::BehaviorPluginBase> behavior_plugin_ptr_;
   std::shared_ptr<traffic_simulator::RoutePlanner> route_planner_ptr_;
