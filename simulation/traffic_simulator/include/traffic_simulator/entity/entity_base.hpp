// Copyright 2015 TIER IV, Inc. All rights reserved.
//
// Licensed under the Apache License, Version 2.0 (the "License");
// you may not use this file except in compliance with the License.
// You may obtain a copy of the License at
//
//     http://www.apache.org/licenses/LICENSE-2.0
//
// Unless required by applicable law or agreed to in writing, software
// distributed under the License is distributed on an "AS IS" BASIS,
// WITHOUT WARRANTIES OR CONDITIONS OF ANY KIND, either express or implied.
// See the License for the specific language governing permissions and
// limitations under the License.

#ifndef TRAFFIC_SIMULATOR__ENTITY__ENTITY_BASE_HPP_
#define TRAFFIC_SIMULATOR__ENTITY__ENTITY_BASE_HPP_

#include <autoware_auto_control_msgs/msg/ackermann_control_command.hpp>
#include <autoware_auto_vehicle_msgs/msg/gear_command.hpp>
#include <concealer/field_operator_application.hpp>
#include <memory>
#include <optional>
#include <queue>
#include <string>
#include <traffic_simulator/behavior/follow_trajectory.hpp>
#include <traffic_simulator/behavior/longitudinal_speed_planning.hpp>
#include <traffic_simulator/data_type/entity_status.hpp>
#include <traffic_simulator/data_type/lane_change.hpp>
#include <traffic_simulator/data_type/speed_change.hpp>
#include <traffic_simulator/hdmap_utils/hdmap_utils.hpp>
#include <traffic_simulator/helper/helper.hpp>
#include <traffic_simulator/job/job_list.hpp>
#include <traffic_simulator/traffic_lights/traffic_lights.hpp>
#include <traffic_simulator/utils/distance.hpp>
#include <traffic_simulator_msgs/msg/behavior_parameter.hpp>
#include <traffic_simulator_msgs/msg/bounding_box.hpp>
#include <traffic_simulator_msgs/msg/entity_status.hpp>
#include <traffic_simulator_msgs/msg/entity_type.hpp>
#include <traffic_simulator_msgs/msg/obstacle.hpp>
#include <traffic_simulator_msgs/msg/vehicle_parameters.hpp>
#include <traffic_simulator_msgs/msg/waypoints_array.hpp>
#include <unordered_map>
#include <vector>
#include <visualization_msgs/msg/marker_array.hpp>

namespace traffic_simulator
{
namespace entity
{
class EntityBase : public std::enable_shared_from_this<EntityBase>
{
public:
  explicit EntityBase(
    const std::string & name, const CanonicalizedEntityStatus &,
    const std::shared_ptr<hdmap_utils::HdMapUtils> &);

  virtual ~EntityBase() = default;

  template <typename EntityType>
  /*   */ auto is() const -> bool
  {
    return dynamic_cast<EntityType const *>(this) != nullptr;
  }

  template <typename EntityType>
  /*   */ auto as() -> std::shared_ptr<EntityType>
  {
    if (auto derived = std::dynamic_pointer_cast<EntityType>(shared_from_this()); !derived) {
      THROW_SEMANTIC_ERROR(
        "Entity ", std::quoted(name), " is not ", std::quoted(typeid(EntityType).name()), "type");
    } else {
      return derived;
    }
  }

  template <typename EntityType>
  /*   */ auto as() const -> std::shared_ptr<const EntityType>
  {
    if (auto derived = std::dynamic_pointer_cast<const EntityType>(shared_from_this()); !derived) {
      THROW_SEMANTIC_ERROR(
        "Entity ", std::quoted(name), " is not ", std::quoted(typeid(EntityType).name()), "type");
    } else {
      return derived;
    }
  }

  virtual void appendDebugMarker(visualization_msgs::msg::MarkerArray &);

  virtual void cancelRequest();

  // clang-format off
#define DEFINE_GETTER(NAME, TYPE, RETURN_VARIABLE)            \
  /**                                                         \
   @brief Get NAME of the entity.                             \
   @return NAME of the entity.                                \
   @note This function was defined by DEFINE_GETTER function. \
   */                                                         \
  /*   */ auto get##NAME() const noexcept->TYPE { return RETURN_VARIABLE; }

  DEFINE_GETTER(BoundingBox,                     const traffic_simulator_msgs::msg::BoundingBox &,   status_->getBoundingBox())
  DEFINE_GETTER(CanonicalizedStatus,             const CanonicalizedEntityStatus &,                  *status_)
  DEFINE_GETTER(CanonicalizedStatusBeforeUpdate, const CanonicalizedEntityStatus &,                  status_before_update_)
  DEFINE_GETTER(CurrentAccel,                    const geometry_msgs::msg::Accel &,                  status_->getAccel())
  DEFINE_GETTER(CurrentTwist,                    const geometry_msgs::msg::Twist &,                  status_->getTwist())
  DEFINE_GETTER(DynamicConstraints,              traffic_simulator_msgs::msg::DynamicConstraints,    getBehaviorParameter().dynamic_constraints)
  DEFINE_GETTER(EntitySubtype,                   const traffic_simulator_msgs::msg::EntitySubtype &, status_->getSubtype())
  DEFINE_GETTER(EntityType,                      const traffic_simulator_msgs::msg::EntityType &,    status_->getType())
  DEFINE_GETTER(LinearJerk,                      double,                                             status_->getLinearJerk())
  DEFINE_GETTER(MapPose,                         const geometry_msgs::msg::Pose &,                   status_->getMapPose())
  DEFINE_GETTER(StandStillDuration,              double,                                             stand_still_duration_)
  DEFINE_GETTER(TraveledDistance,                double,                                             traveled_distance_)
<<<<<<< HEAD
  DEFINE_GETTER(Name,                            const std::string &,                                status_.getName())

=======
  DEFINE_GETTER(Name,                            const std::string &,                                status_->getName())
>>>>>>> f438056a
  // clang-format on
#undef DEFINE_GETTER

  /*   */ auto get2DPolygon() const -> std::vector<geometry_msgs::msg::Point>;

  virtual auto getCurrentAction() const -> std::string = 0;

  virtual auto getBehaviorParameter() const -> traffic_simulator_msgs::msg::BehaviorParameter = 0;

  virtual auto getDefaultDynamicConstraints() const
    -> const traffic_simulator_msgs::msg::DynamicConstraints & = 0;

  virtual auto getEntityTypename() const -> const std::string & = 0;

  virtual auto getGoalPoses() -> std::vector<geometry_msgs::msg::Pose> = 0;

  /*   */ auto isStopping() const -> bool;

  /*   */ auto isInPosition(
    const geometry_msgs::msg::Pose & target_pose, const double tolerance) const -> bool;

  /*   */ auto isInPosition(
    const CanonicalizedLaneletPose & lanelet_pose, const double tolerance) const -> bool;

  /*   */ auto isInLanelet() const -> bool { return status_->isInLanelet(); };

  /*   */ auto isInLanelet(
    const lanelet::Id lanelet_id, std::optional<double> tolerance = std::nullopt) const -> bool;

  /*   */ auto getCanonicalizedLaneletPose() const -> std::optional<CanonicalizedLaneletPose>;

  /*   */ auto getCanonicalizedLaneletPose(double matching_distance) const
    -> std::optional<CanonicalizedLaneletPose>;

  virtual auto getMaxAcceleration() const -> double = 0;

  virtual auto getMaxDeceleration() const -> double = 0;

  virtual auto getDefaultMatchingDistanceForLaneletPoseCalculation() const -> double;

  virtual auto getObstacle() -> std::optional<traffic_simulator_msgs::msg::Obstacle> = 0;

  virtual auto getRouteLanelets(double horizon = 100) -> lanelet::Ids = 0;

  virtual auto getWaypoints() -> const traffic_simulator_msgs::msg::WaypointsArray = 0;

  virtual auto onUpdate(const double current_time, const double step_time) -> void;

  virtual auto onPostUpdate(const double current_time, const double step_time) -> void;

  /*   */ void resetDynamicConstraints();

  virtual void requestAcquirePosition(const CanonicalizedLaneletPose &) = 0;

  virtual void requestAcquirePosition(const geometry_msgs::msg::Pose &) = 0;

  virtual void requestAssignRoute(const std::vector<CanonicalizedLaneletPose> &) = 0;

  virtual void requestAssignRoute(const std::vector<geometry_msgs::msg::Pose> &) = 0;

  virtual void requestLaneChange(const lanelet::Id) {}

  virtual void requestLaneChange(const lane_change::Parameter &){};

  /*   */ auto requestLaneChange(const lane_change::Direction & direction) -> void;

  /*   */ auto requestLaneChange(
    const lane_change::AbsoluteTarget & target, const lane_change::TrajectoryShape trajectory_shape,
    const lane_change::Constraint & constraint) -> void;

  /*   */ auto requestLaneChange(
    const lane_change::RelativeTarget & target, const lane_change::TrajectoryShape trajectory_shape,
    const lane_change::Constraint & constraint) -> void;

  virtual auto requestSpeedChange(
    const double, const speed_change::Transition, const speed_change::Constraint, const bool)
    -> void;

  virtual void requestSpeedChange(
    const speed_change::RelativeTargetSpeed &, const speed_change::Transition,
    const speed_change::Constraint, const bool);

  virtual void requestSpeedChange(double, bool);

  virtual void requestSpeedChange(const speed_change::RelativeTargetSpeed &, bool);

  virtual void requestClearRoute() {}

  virtual auto isControlledBySimulator() const -> bool;

  virtual auto setControlledBySimulator(bool) -> void;

  virtual auto requestFollowTrajectory(
    const std::shared_ptr<traffic_simulator_msgs::msg::PolylineTrajectory> &) -> void;

  virtual void requestWalkStraight();

  virtual void setAccelerationLimit(double acceleration) = 0;

  virtual void setAccelerationRateLimit(double acceleration_rate) = 0;

  virtual void setDecelerationLimit(double deceleration) = 0;

  virtual void setDecelerationRateLimit(double deceleration_rate) = 0;

  /*   */ void setDynamicConstraints(const traffic_simulator_msgs::msg::DynamicConstraints &);

  virtual void setBehaviorParameter(const traffic_simulator_msgs::msg::BehaviorParameter &) = 0;

  /*   */ void setOtherStatus(const std::unordered_map<std::string, CanonicalizedEntityStatus> &);

  /*   */ auto setCanonicalizedStatus(const CanonicalizedEntityStatus &) -> void;

  virtual auto setStatus(const EntityStatus & status) -> void;

  virtual auto setStatus(const EntityStatus & status, const lanelet::Ids & lanelet_ids) -> void;

  virtual auto setStatus(
    const geometry_msgs::msg::Pose & map_pose,
    const traffic_simulator_msgs::msg::ActionStatus & action_status =
      helper::constructActionStatus()) -> void;

  virtual auto setStatus(
    const geometry_msgs::msg::Pose & reference_pose, const geometry_msgs::msg::Pose & relative_pose,
    const traffic_simulator_msgs::msg::ActionStatus & action_status =
      helper::constructActionStatus()) -> void;

  virtual auto setStatus(
    const geometry_msgs::msg::Pose & reference_pose,
    const geometry_msgs::msg::Point & relative_position,
    const geometry_msgs::msg::Vector3 & relative_rpy,
    const traffic_simulator_msgs::msg::ActionStatus & action_status =
      helper::constructActionStatus()) -> void;

  virtual auto setStatus(
    const CanonicalizedLaneletPose & canonicalized_lanelet_pose,
    const traffic_simulator_msgs::msg::ActionStatus & action_status =
      helper::constructActionStatus()) -> void;

  virtual auto setStatus(
    const LaneletPose & lanelet_pose,
    const traffic_simulator_msgs::msg::ActionStatus & action_status =
      helper::constructActionStatus()) -> void;

  virtual auto setLinearAcceleration(const double linear_acceleration) -> void;

  virtual auto setLinearVelocity(const double linear_velocity) -> void;

  virtual void setTrafficLights(const std::shared_ptr<traffic_simulator::TrafficLightsBase> &);

  virtual auto activateOutOfRangeJob(
    double min_velocity, double max_velocity, double min_acceleration, double max_acceleration,
    double min_jerk, double max_jerk) -> void;

  virtual auto setVelocityLimit(double) -> void = 0;

  virtual auto setMapPose(const geometry_msgs::msg::Pose & map_pose) -> void;

  /*   */ auto setTwist(const geometry_msgs::msg::Twist & twist) -> void;

  /*   */ auto setAcceleration(const geometry_msgs::msg::Accel & accel) -> void;

  /*   */ auto setAction(const std::string & action) -> void;

  /*   */ auto setLinearJerk(const double liner_jerk) -> void;

  /*   */ void stopAtCurrentPosition();

  /*   */ void updateEntityStatusTimestamp(const double current_time);

  /*   */ auto updateStandStillDuration(const double step_time) -> double;

  /*   */ auto updateTraveledDistance(const double step_time) -> double;

  /*   */ bool reachPosition(
    const geometry_msgs::msg::Pose & target_pose, const double tolerance) const;

  /*   */ bool reachPosition(
    const CanonicalizedLaneletPose & lanelet_pose, const double tolerance) const;

  /*   */ bool reachPosition(const std::string & target_name, const double tolerance) const;

  /*   */ auto requestSynchronize(
    const std::string & target_name, const CanonicalizedLaneletPose & target_sync_pose,
    const CanonicalizedLaneletPose & entity_target, const double target_speed,
    const double tolerance) -> bool;

  const std::string name;

  bool verbose;

protected:
  std::shared_ptr<CanonicalizedEntityStatus> status_;

  CanonicalizedEntityStatus status_before_update_;

  std::shared_ptr<hdmap_utils::HdMapUtils> hdmap_utils_ptr_;
  std::shared_ptr<traffic_simulator::TrafficLightsBase> traffic_lights_;

  double stand_still_duration_ = 0.0;
  double traveled_distance_ = 0.0;
  double prev_job_duration_ = 0.0;
  double step_time_ = 0.0;

  std::unordered_map<std::string, CanonicalizedEntityStatus> other_status_;

  std::optional<double> target_speed_;
  traffic_simulator::job::JobList job_list_;

  std::unique_ptr<traffic_simulator::longitudinal_speed_planning::LongitudinalSpeedPlanner>
    speed_planner_;

private:
  virtual auto requestSpeedChangeWithConstantAcceleration(
    const double target_speed, const speed_change::Transition, double acceleration,
    const bool continuous) -> void;
  virtual auto requestSpeedChangeWithConstantAcceleration(
    const speed_change::RelativeTargetSpeed & target_speed,
    const speed_change::Transition transition, double acceleration, const bool continuous) -> void;
  virtual auto requestSpeedChangeWithTimeConstraint(
    const double target_speed, const speed_change::Transition, double acceleration_time) -> void;
  virtual auto requestSpeedChangeWithTimeConstraint(
    const speed_change::RelativeTargetSpeed & target_speed,
    const speed_change::Transition transition, double time) -> void;
  /*   */ auto isTargetSpeedReached(double target_speed) const -> bool;
  /*   */ auto isTargetSpeedReached(const speed_change::RelativeTargetSpeed & target_speed) const
    -> bool;
};
}  // namespace entity
}  // namespace traffic_simulator

#endif  // TRAFFIC_SIMULATOR__ENTITY__ENTITY_BASE_HPP_<|MERGE_RESOLUTION|>--- conflicted
+++ resolved
@@ -109,12 +109,7 @@
   DEFINE_GETTER(MapPose,                         const geometry_msgs::msg::Pose &,                   status_->getMapPose())
   DEFINE_GETTER(StandStillDuration,              double,                                             stand_still_duration_)
   DEFINE_GETTER(TraveledDistance,                double,                                             traveled_distance_)
-<<<<<<< HEAD
-  DEFINE_GETTER(Name,                            const std::string &,                                status_.getName())
-
-=======
   DEFINE_GETTER(Name,                            const std::string &,                                status_->getName())
->>>>>>> f438056a
   // clang-format on
 #undef DEFINE_GETTER
 
