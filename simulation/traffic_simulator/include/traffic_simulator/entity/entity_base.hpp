--- conflicted
+++ resolved
@@ -173,19 +173,16 @@
 
   /*   */ void resetDynamicConstraints();
 
-<<<<<<< HEAD
-  virtual void requestAcquirePosition(const LaneletPose &) = 0;
-=======
   [[deprecated(
     "This function was deprecated since version 16.4.0 (released on 20250522). It will be deleted "
     "after a half-year transition period (~20251122). Please use one with RouteOption argument "
     "instead.")]] virtual void
-  requestAcquirePosition(const CanonicalizedLaneletPose & pose)
+  requestAcquirePosition(const LaneletPose & pose)
   {
     return requestAcquirePosition(pose, {});
   }
 
-  virtual void requestAcquirePosition(const CanonicalizedLaneletPose &, const RouteOption &) = 0;
+  virtual void requestAcquirePosition(const LaneletPose &, const RouteOption &) = 0;
 
   [[deprecated(
     "This function was deprecated since version 16.4.0 (released on 20250522). It will be deleted "
@@ -195,24 +192,19 @@
   {
     return requestAcquirePosition(pose, {});
   }
->>>>>>> e9151b23
 
   virtual void requestAcquirePosition(const geometry_msgs::msg::Pose &, const RouteOption &) = 0;
 
-<<<<<<< HEAD
-  virtual void requestAssignRoute(const std::vector<LaneletPose> &) = 0;
-=======
   [[deprecated(
     "This function was deprecated since version 16.4.0 (released on 20250522). It will be deleted "
     "after a half-year transition period (~20251122). Please use one with RouteOption argument "
     "instead.")]] virtual void
-  requestAssignRoute(const std::vector<CanonicalizedLaneletPose> & pose)
+  requestAssignRoute(const std::vector<LaneletPose> & pose)
   {
     return requestAssignRoute(pose, {});
   }
 
-  virtual void requestAssignRoute(
-    const std::vector<CanonicalizedLaneletPose> &, const RouteOption &) = 0;
+  virtual void requestAssignRoute(const std::vector<LaneletPose> &, const RouteOption &) = 0;
 
   [[deprecated(
     "This function was deprecated since version 16.4.0 (released on 20250522). It will be deleted "
@@ -222,7 +214,6 @@
   {
     return requestAssignRoute(pose, {});
   }
->>>>>>> e9151b23
 
   virtual void requestAssignRoute(
     const std::vector<geometry_msgs::msg::Pose> &, const RouteOption &) = 0;
