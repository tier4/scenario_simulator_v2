--- conflicted
+++ resolved
@@ -93,12 +93,7 @@
    */                                                                  \
   /*   */ auto FUNCTION_NAME() const->bool { return BOOL_VARIABLE; }
 
-<<<<<<< HEAD
-  DEFINE_CHECK_FUNCTION(laneMatchingSucceed, status_.laneMatchingSucceed())
-=======
-  DEFINE_CHECK_FUNCTION(isNpcLogicStarted,   npc_logic_started_)
   DEFINE_CHECK_FUNCTION(laneMatchingSucceed, status_->laneMatchingSucceed())
->>>>>>> 10fbcd9a
   // clang-format on
 #undef DEFINE_CHECK_FUNCTION
 
