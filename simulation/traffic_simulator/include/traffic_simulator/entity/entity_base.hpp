--- conflicted
+++ resolved
@@ -97,11 +97,7 @@
 
   virtual auto getGoalPoses() -> std::vector<traffic_simulator_msgs::msg::LaneletPose> = 0;
 
-<<<<<<< HEAD
-  /*   */ auto getLinearJerk() const -> std::optional<double>;
-=======
   /*   */ auto getLinearJerk() const -> double;
->>>>>>> 056a1194
 
   /*   */ auto getLaneletPose() const -> std::optional<traffic_simulator_msgs::msg::LaneletPose>;
 
@@ -217,11 +213,6 @@
   std::unordered_map<std::string, traffic_simulator_msgs::msg::EntityStatus> other_status_;
   std::unordered_map<std::string, traffic_simulator_msgs::msg::EntityType> entity_type_list_;
 
-<<<<<<< HEAD
-  std::optional<double> linear_jerk_;
-
-=======
->>>>>>> 056a1194
   double stand_still_duration_ = 0.0;
 
   std::optional<double> target_speed_;
