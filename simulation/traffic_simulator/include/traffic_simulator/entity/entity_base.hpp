--- conflicted
+++ resolved
@@ -97,20 +97,6 @@
    */                                                         \
   /*   */ auto get##NAME() const noexcept->TYPE { return RETURN_VARIABLE; }
 
-<<<<<<< HEAD
-  DEFINE_GETTER(BoundingBox,              traffic_simulator_msgs::msg::BoundingBox,        static_cast<EntityStatus>(getStatus()).bounding_box)
-  DEFINE_GETTER(CurrentAccel,             geometry_msgs::msg::Accel,                       static_cast<EntityStatus>(getStatus()).action_status.accel)
-  DEFINE_GETTER(CurrentTwist,             geometry_msgs::msg::Twist,                       static_cast<EntityStatus>(getStatus()).action_status.twist)
-  DEFINE_GETTER(DynamicConstraints,       traffic_simulator_msgs::msg::DynamicConstraints, getBehaviorParameter().dynamic_constraints)
-  DEFINE_GETTER(EntityStatusBeforeUpdate, const CanonicalizedEntityStatus &,               status_before_update_)
-  DEFINE_GETTER(EntitySubtype,            traffic_simulator_msgs::msg::EntitySubtype,      static_cast<EntityStatus>(getStatus()).subtype)
-  DEFINE_GETTER(LinearJerk,               double,                                          static_cast<EntityStatus>(getStatus()).action_status.linear_jerk)
-  DEFINE_GETTER(MapPose,                  geometry_msgs::msg::Pose,                        static_cast<EntityStatus>(getStatus()).pose)
-  DEFINE_GETTER(StandStillDuration,       double,                                          stand_still_duration_)
-  DEFINE_GETTER(Status,                   const CanonicalizedEntityStatus &,               status_)
-  DEFINE_GETTER(TraveledDistance,         double,                                          traveled_distance_)
-  DEFINE_GETTER(Name,                     const std::string &,                             getStatus().getName())
-=======
   DEFINE_GETTER(BoundingBox,                     const traffic_simulator_msgs::msg::BoundingBox &,   status_.getBoundingBox())
   DEFINE_GETTER(CanonicalizedStatus,             const CanonicalizedEntityStatus &,                  status_)
   DEFINE_GETTER(CanonicalizedStatusBeforeUpdate, const CanonicalizedEntityStatus &,                  status_before_update_)
@@ -123,16 +109,7 @@
   DEFINE_GETTER(MapPose,                         const geometry_msgs::msg::Pose &,                   status_.getMapPose())
   DEFINE_GETTER(StandStillDuration,              double,                                             stand_still_duration_)
   DEFINE_GETTER(TraveledDistance,                double,                                             traveled_distance_)
-  // clang-format on
-#undef DEFINE_GETTER
-
-  // clang-format off
-#define DEFINE_CHECK_FUNCTION(FUNCTION_NAME, BOOL_VARIABLE)            \
-  /**                                                                  \
-   @note This function was defined by DEFINE_CHECK_FUNCTION function.  \
-   */                                                                  \
-  /*   */ auto FUNCTION_NAME() const->bool { return BOOL_VARIABLE; }
->>>>>>> c2147605
+  DEFINE_GETTER(Name,                            const std::string &,                                status_.getName())
 
   // clang-format on
 #undef DEFINE_GETTER
@@ -245,7 +222,6 @@
 
   /*   */ void setOtherStatus(const std::unordered_map<std::string, CanonicalizedEntityStatus> &);
 
-<<<<<<< HEAD
   /*   */ auto setCanonicalizedStatus(const CanonicalizedEntityStatus &) -> void;
 
   virtual auto setStatus(const EntityStatus & status) -> void;
@@ -278,13 +254,6 @@
     const LaneletPose & lanelet_pose,
     const traffic_simulator_msgs::msg::ActionStatus & action_status =
       helper::constructActionStatus()) -> void;
-=======
-  virtual auto setStatus(const EntityStatus & status, const lanelet::Ids & lanelet_ids) -> void;
-
-  virtual auto setStatus(const EntityStatus & status) -> void;
-
-  /*   */ auto setCanonicalizedStatus(const CanonicalizedEntityStatus &) -> void;
->>>>>>> c2147605
 
   virtual auto setLinearAcceleration(const double linear_acceleration) -> void;
 
