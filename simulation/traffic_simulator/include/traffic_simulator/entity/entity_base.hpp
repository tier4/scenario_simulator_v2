// Copyright 2015 TIER IV, Inc. All rights reserved.
//
// Licensed under the Apache License, Version 2.0 (the "License");
// you may not use this file except in compliance with the License.
// You may obtain a copy of the License at
//
//     http://www.apache.org/licenses/LICENSE-2.0
//
// Unless required by applicable law or agreed to in writing, software
// distributed under the License is distributed on an "AS IS" BASIS,
// WITHOUT WARRANTIES OR CONDITIONS OF ANY KIND, either express or implied.
// See the License for the specific language governing permissions and
// limitations under the License.

#ifndef TRAFFIC_SIMULATOR__ENTITY__ENTITY_BASE_HPP_
#define TRAFFIC_SIMULATOR__ENTITY__ENTITY_BASE_HPP_

#include <autoware_auto_control_msgs/msg/ackermann_control_command.hpp>
#include <autoware_auto_vehicle_msgs/msg/gear_command.hpp>
#include <concealer/field_operator_application.hpp>
#include <memory>
#include <optional>
#include <queue>
#include <string>
#include <traffic_simulator/behavior/follow_trajectory.hpp>
#include <traffic_simulator/behavior/longitudinal_speed_planning.hpp>
#include <traffic_simulator/data_type/entity_status.hpp>
#include <traffic_simulator/data_type/lane_change.hpp>
#include <traffic_simulator/data_type/speed_change.hpp>
#include <traffic_simulator/hdmap_utils/hdmap_utils.hpp>
#include <traffic_simulator/helper/helper.hpp>
#include <traffic_simulator/job/job_list.hpp>
#include <traffic_simulator/traffic_lights/traffic_lights.hpp>
#include <traffic_simulator/utils/distance.hpp>
#include <traffic_simulator_msgs/msg/behavior_parameter.hpp>
#include <traffic_simulator_msgs/msg/bounding_box.hpp>
#include <traffic_simulator_msgs/msg/entity_status.hpp>
#include <traffic_simulator_msgs/msg/entity_type.hpp>
#include <traffic_simulator_msgs/msg/obstacle.hpp>
#include <traffic_simulator_msgs/msg/vehicle_parameters.hpp>
#include <traffic_simulator_msgs/msg/waypoints_array.hpp>
#include <unordered_map>
#include <vector>
#include <visualization_msgs/msg/marker_array.hpp>

namespace traffic_simulator
{
namespace entity
{
class EntityBase
{
public:
  explicit EntityBase(
    const std::string & name, const CanonicalizedEntityStatus & entity_status,
    const std::shared_ptr<hdmap_utils::HdMapUtils> & hdmap_utils_ptr);

  virtual ~EntityBase() = default;

<<<<<<< HEAD
  template <typename EntityType>
  /*   */ auto is() const -> bool
  {
    return dynamic_cast<EntityType const *>(this) != nullptr;
  }
=======
  virtual void appendDebugMarker(visualization_msgs::msg::MarkerArray & /*unused*/);
>>>>>>> f1ec1609

  virtual void appendDebugMarker(visualization_msgs::msg::MarkerArray &);

  virtual void cancelRequest();

  // clang-format off
#define DEFINE_GETTER(NAME, TYPE, RETURN_VARIABLE)            \
  /**                                                         \
   @brief Get NAME of the entity.                             \
   @return NAME of the entity.                                \
   @note This function was defined by DEFINE_GETTER function. \
   */                                                         \
  /*   */ auto get##NAME() const noexcept->TYPE { return RETURN_VARIABLE; }

  DEFINE_GETTER(BoundingBox,                     const traffic_simulator_msgs::msg::BoundingBox &,   status_->getBoundingBox())
  DEFINE_GETTER(CanonicalizedStatus,             const CanonicalizedEntityStatus &,                  *status_)
  DEFINE_GETTER(CanonicalizedStatusBeforeUpdate, const CanonicalizedEntityStatus &,                  status_before_update_)
  DEFINE_GETTER(CurrentAccel,                    const geometry_msgs::msg::Accel &,                  status_->getAccel())
  DEFINE_GETTER(CurrentTwist,                    const geometry_msgs::msg::Twist &,                  status_->getTwist())
  DEFINE_GETTER(DynamicConstraints,              traffic_simulator_msgs::msg::DynamicConstraints,    getBehaviorParameter().dynamic_constraints)
  DEFINE_GETTER(EntitySubtype,                   const traffic_simulator_msgs::msg::EntitySubtype &, status_->getSubtype())
  DEFINE_GETTER(EntityType,                      const traffic_simulator_msgs::msg::EntityType &,    status_->getType())
  DEFINE_GETTER(LinearJerk,                      double,                                             status_->getLinearJerk())
  DEFINE_GETTER(MapPose,                         const geometry_msgs::msg::Pose &,                   status_->getMapPose())
  DEFINE_GETTER(StandStillDuration,              double,                                             stand_still_duration_)
  DEFINE_GETTER(TraveledDistance,                double,                                             traveled_distance_)
  DEFINE_GETTER(Name,                            const std::string &,                                status_->getName())
  // clang-format on
#undef DEFINE_GETTER

  /*   */ auto get2DPolygon() const -> std::vector<geometry_msgs::msg::Point>;

  virtual auto getCurrentAction() const -> std::string = 0;

  virtual auto getBehaviorParameter() const -> traffic_simulator_msgs::msg::BehaviorParameter = 0;

  virtual auto getDefaultDynamicConstraints() const
    -> const traffic_simulator_msgs::msg::DynamicConstraints & = 0;

  virtual auto getEntityTypename() const -> const std::string & = 0;

  virtual auto getGoalPoses() -> std::vector<CanonicalizedLaneletPose> = 0;

  /*   */ auto isStopped() const -> bool;

  /*   */ auto isInPosition(
    const geometry_msgs::msg::Pose & target_pose, const double tolerance) const -> bool;

  /*   */ auto isInPosition(
    const CanonicalizedLaneletPose & lanelet_pose, const double tolerance) const -> bool;

  /*   */ auto isInLanelet() const -> bool { return status_->isInLanelet(); };

  /*   */ auto isInLanelet(
    const lanelet::Id lanelet_id, std::optional<double> tolerance = std::nullopt) const -> bool;

  /*   */ auto getCanonicalizedLaneletPose() const -> std::optional<CanonicalizedLaneletPose>;

  /*   */ auto getCanonicalizedLaneletPose(const double matching_distance) const
    -> std::optional<CanonicalizedLaneletPose>;

  virtual auto getMaxAcceleration() const -> double = 0;

  virtual auto getMaxDeceleration() const -> double = 0;

  virtual auto getDefaultMatchingDistanceForLaneletPoseCalculation() const -> double;

  virtual auto getObstacle() -> std::optional<traffic_simulator_msgs::msg::Obstacle> = 0;

  virtual auto getRouteLanelets(const double horizon = 100.0) -> lanelet::Ids = 0;

  virtual auto getWaypoints() -> const traffic_simulator_msgs::msg::WaypointsArray = 0;

  virtual auto onUpdate(const double current_time, const double step_time) -> void;

  virtual auto onPostUpdate(const double current_time, const double step_time) -> void;

  /*   */ void resetDynamicConstraints();

  virtual void requestAcquirePosition(const CanonicalizedLaneletPose &) = 0;

  virtual void requestAcquirePosition(const geometry_msgs::msg::Pose &) = 0;

  virtual void requestAssignRoute(const std::vector<CanonicalizedLaneletPose> &) = 0;

  virtual void requestAssignRoute(const std::vector<geometry_msgs::msg::Pose> &) = 0;

<<<<<<< HEAD
  virtual auto requestLaneChange(const lanelet::Id) -> void {}

  virtual auto requestLaneChange(const lane_change::Parameter &) -> void {}

  /*   */ auto requestLaneChange(const lane_change::Direction & direction) -> void;

  /*   */ auto requestLaneChange(
    const lane_change::AbsoluteTarget & target, const lane_change::TrajectoryShape trajectory_shape,
    const lane_change::Constraint & constraint) -> void;

  /*   */ auto requestLaneChange(
    const lane_change::RelativeTarget & target, const lane_change::TrajectoryShape trajectory_shape,
    const lane_change::Constraint & constraint) -> void;

  virtual auto requestSpeedChange(
    const double, const speed_change::Transition, const speed_change::Constraint, const bool)
    -> void;
=======
  virtual void requestLaneChange(const lanelet::Id)
  {
    /**
     * @note There are Entities such as MiscObjectEntity for which lane change is not possible, 
     * and since it is necessary to implement appropriate overrides for each Entity, no operation is performed on the base type.
     */
  }

  virtual void requestLaneChange(const traffic_simulator::lane_change::Parameter &)
  {
    /**
     * @note There are Entities such as MiscObjectEntity for which lane change is not possible, 
     * and since it is necessary to implement appropriate overrides for each Entity, no operation is performed on the base type.
     */
  }

  /*   */ void requestLaneChange(
    const lane_change::AbsoluteTarget & target, const lane_change::TrajectoryShape trajectory_shape,
    const lane_change::Constraint & constraint);

  /*   */ void requestLaneChange(
    const lane_change::RelativeTarget & target, const lane_change::TrajectoryShape trajectory_shape,
    const lane_change::Constraint & constraint);

  virtual void requestSpeedChange(
    const double target_speed, const speed_change::Transition transition,
    const speed_change::Constraint constraint, const bool continuous);
>>>>>>> f1ec1609

  virtual void requestSpeedChange(
    const speed_change::RelativeTargetSpeed & target_speed,
    const speed_change::Transition transition, const speed_change::Constraint constraint,
    const bool continuous);

  virtual void requestSpeedChange(const double target_speed, const bool continuous);

  virtual void requestSpeedChange(
    const speed_change::RelativeTargetSpeed & target_speed, const bool continuous);

<<<<<<< HEAD
=======
  virtual void requestClearRoute()
  {
    /**
     * @note Since there are Entities such as MiscObjectEntity that do not perform routing, 
     * and routing methods differ from Entity to Entity, this function performs no operation in the base type.
     */
  }

>>>>>>> f1ec1609
  virtual auto isControlledBySimulator() const -> bool;

  virtual auto setControlledBySimulator(const bool /*unused*/) -> void;

  virtual auto requestFollowTrajectory(
    const std::shared_ptr<traffic_simulator_msgs::msg::PolylineTrajectory> & /*unused*/) -> void;

  virtual void requestWalkStraight();

  virtual void setAccelerationLimit(const double acceleration) = 0;

  virtual void setAccelerationRateLimit(const double acceleration_rate) = 0;

  virtual void setDecelerationLimit(const double deceleration) = 0;

  virtual void setDecelerationRateLimit(const double deceleration_rate) = 0;

  /*   */ void setDynamicConstraints(
    const traffic_simulator_msgs::msg::DynamicConstraints & constraints);

  virtual void setBehaviorParameter(const traffic_simulator_msgs::msg::BehaviorParameter &) = 0;

  /*   */ void setOtherStatus(
    const std::unordered_map<std::string, CanonicalizedEntityStatus> & status);

  /*   */ auto setCanonicalizedStatus(const CanonicalizedEntityStatus &) -> void;

  virtual auto setStatus(const EntityStatus & status) -> void;

<<<<<<< HEAD
  virtual auto setStatus(const EntityStatus & status, const lanelet::Ids & lanelet_ids) -> void;

  virtual auto setStatus(
    const geometry_msgs::msg::Pose & map_pose,
    const traffic_simulator_msgs::msg::ActionStatus & action_status =
      helper::constructActionStatus()) -> void;

  virtual auto setStatus(
    const geometry_msgs::msg::Pose & reference_pose, const geometry_msgs::msg::Pose & relative_pose,
    const traffic_simulator_msgs::msg::ActionStatus & action_status =
      helper::constructActionStatus()) -> void;

  virtual auto setStatus(
    const geometry_msgs::msg::Pose & reference_pose,
    const geometry_msgs::msg::Point & relative_position,
    const geometry_msgs::msg::Vector3 & relative_rpy,
    const traffic_simulator_msgs::msg::ActionStatus & action_status =
      helper::constructActionStatus()) -> void;

  virtual auto setStatus(
    const CanonicalizedLaneletPose & canonicalized_lanelet_pose,
    const traffic_simulator_msgs::msg::ActionStatus & action_status =
      helper::constructActionStatus()) -> void;

  virtual auto setStatus(
    const LaneletPose & lanelet_pose,
    const traffic_simulator_msgs::msg::ActionStatus & action_status =
      helper::constructActionStatus()) -> void;
=======
  /*   */ auto setCanonicalizedStatus(const CanonicalizedEntityStatus & status) -> void;
>>>>>>> f1ec1609

  virtual auto setLinearAcceleration(const double linear_acceleration) -> void;

  virtual auto setLinearVelocity(const double linear_velocity) -> void;

  virtual void setTrafficLights(
    const std::shared_ptr<traffic_simulator::TrafficLightsBase> & traffic_lights);

  virtual auto activateOutOfRangeJob(
    const double min_velocity, const double max_velocity, const double min_acceleration,
    const double max_acceleration, const double min_jerk, const double max_jerk) -> void;

  virtual auto setVelocityLimit(const double) -> void = 0;

  virtual auto setMapPose(const geometry_msgs::msg::Pose & map_pose) -> void;

  /*   */ auto setTwist(const geometry_msgs::msg::Twist & twist) -> void;

  /*   */ auto setAcceleration(const geometry_msgs::msg::Accel & accel) -> void;

  /*   */ auto setAction(const std::string & action) -> void;

  /*   */ auto setLinearJerk(const double liner_jerk) -> void;

  /*   */ void stopAtCurrentPosition();

  /*   */ void updateEntityStatusTimestamp(const double current_time);

  /*   */ auto requestSynchronize(
    const std::string & target_name, const CanonicalizedLaneletPose & target_sync_pose,
    const CanonicalizedLaneletPose & entity_target, const double target_speed,
    const double tolerance) -> bool;

  const std::string name;

  bool verbose;

protected:
  std::shared_ptr<CanonicalizedEntityStatus> status_;

  CanonicalizedEntityStatus status_before_update_;

  std::shared_ptr<hdmap_utils::HdMapUtils> hdmap_utils_ptr_;
  std::shared_ptr<traffic_simulator::TrafficLightsBase> traffic_lights_;

  double stand_still_duration_ = 0.0;
  double traveled_distance_ = 0.0;
  double prev_job_duration_ = 0.0;
  double step_time_ = 0.0;

  std::unordered_map<std::string, CanonicalizedEntityStatus> other_status_;

  std::optional<double> target_speed_;
  traffic_simulator::job::JobList job_list_;

  std::unique_ptr<traffic_simulator::longitudinal_speed_planning::LongitudinalSpeedPlanner>
    speed_planner_;

private:
  virtual auto requestSpeedChangeWithConstantAcceleration(
    const double target_speed, const speed_change::Transition, const double acceleration,
    const bool continuous) -> void;
  virtual auto requestSpeedChangeWithConstantAcceleration(
    const speed_change::RelativeTargetSpeed & target_speed,
    const speed_change::Transition transition, const double acceleration, const bool continuous)
    -> void;
  virtual auto requestSpeedChangeWithTimeConstraint(
    const double target_speed, const speed_change::Transition, const double acceleration_time)
    -> void;
  virtual auto requestSpeedChangeWithTimeConstraint(
    const speed_change::RelativeTargetSpeed & target_speed,
    const speed_change::Transition transition, const double time) -> void;
  /*   */ auto isTargetSpeedReached(const double target_speed) const -> bool;
  /*   */ auto isTargetSpeedReached(const speed_change::RelativeTargetSpeed & target_speed) const
    -> bool;
};
}  // namespace entity
}  // namespace traffic_simulator

#endif  // TRAFFIC_SIMULATOR__ENTITY__ENTITY_BASE_HPP_<|MERGE_RESOLUTION|>--- conflicted
+++ resolved
@@ -56,17 +56,13 @@
 
   virtual ~EntityBase() = default;
 
-<<<<<<< HEAD
   template <typename EntityType>
   /*   */ auto is() const -> bool
   {
     return dynamic_cast<EntityType const *>(this) != nullptr;
   }
-=======
+
   virtual void appendDebugMarker(visualization_msgs::msg::MarkerArray & /*unused*/);
->>>>>>> f1ec1609
-
-  virtual void appendDebugMarker(visualization_msgs::msg::MarkerArray &);
 
   virtual void cancelRequest();
 
@@ -152,26 +148,7 @@
 
   virtual void requestAssignRoute(const std::vector<geometry_msgs::msg::Pose> &) = 0;
 
-<<<<<<< HEAD
-  virtual auto requestLaneChange(const lanelet::Id) -> void {}
-
-  virtual auto requestLaneChange(const lane_change::Parameter &) -> void {}
-
-  /*   */ auto requestLaneChange(const lane_change::Direction & direction) -> void;
-
-  /*   */ auto requestLaneChange(
-    const lane_change::AbsoluteTarget & target, const lane_change::TrajectoryShape trajectory_shape,
-    const lane_change::Constraint & constraint) -> void;
-
-  /*   */ auto requestLaneChange(
-    const lane_change::RelativeTarget & target, const lane_change::TrajectoryShape trajectory_shape,
-    const lane_change::Constraint & constraint) -> void;
-
-  virtual auto requestSpeedChange(
-    const double, const speed_change::Transition, const speed_change::Constraint, const bool)
-    -> void;
-=======
-  virtual void requestLaneChange(const lanelet::Id)
+  virtual auto requestLaneChange(const lanelet::Id) -> void
   {
     /**
      * @note There are Entities such as MiscObjectEntity for which lane change is not possible, 
@@ -179,7 +156,7 @@
      */
   }
 
-  virtual void requestLaneChange(const traffic_simulator::lane_change::Parameter &)
+  virtual auto requestLaneChange(const lane_change::Parameter &) -> void
   {
     /**
      * @note There are Entities such as MiscObjectEntity for which lane change is not possible, 
@@ -187,18 +164,19 @@
      */
   }
 
-  /*   */ void requestLaneChange(
+  /*   */ auto requestLaneChange(const lane_change::Direction & direction) -> void;
+
+  /*   */ auto requestLaneChange(
     const lane_change::AbsoluteTarget & target, const lane_change::TrajectoryShape trajectory_shape,
-    const lane_change::Constraint & constraint);
-
-  /*   */ void requestLaneChange(
+    const lane_change::Constraint & constraint) -> void;
+
+  /*   */ auto requestLaneChange(
     const lane_change::RelativeTarget & target, const lane_change::TrajectoryShape trajectory_shape,
-    const lane_change::Constraint & constraint);
-
-  virtual void requestSpeedChange(
-    const double target_speed, const speed_change::Transition transition,
-    const speed_change::Constraint constraint, const bool continuous);
->>>>>>> f1ec1609
+    const lane_change::Constraint & constraint) -> void;
+
+  virtual auto requestSpeedChange(
+    const double target_speed, const speed_change::Transition,
+    const speed_change::Constraint constraint, const bool continuous) -> void;
 
   virtual void requestSpeedChange(
     const speed_change::RelativeTargetSpeed & target_speed,
@@ -210,17 +188,6 @@
   virtual void requestSpeedChange(
     const speed_change::RelativeTargetSpeed & target_speed, const bool continuous);
 
-<<<<<<< HEAD
-=======
-  virtual void requestClearRoute()
-  {
-    /**
-     * @note Since there are Entities such as MiscObjectEntity that do not perform routing, 
-     * and routing methods differ from Entity to Entity, this function performs no operation in the base type.
-     */
-  }
-
->>>>>>> f1ec1609
   virtual auto isControlledBySimulator() const -> bool;
 
   virtual auto setControlledBySimulator(const bool /*unused*/) -> void;
@@ -246,11 +213,10 @@
   /*   */ void setOtherStatus(
     const std::unordered_map<std::string, CanonicalizedEntityStatus> & status);
 
-  /*   */ auto setCanonicalizedStatus(const CanonicalizedEntityStatus &) -> void;
+  /*   */ auto setCanonicalizedStatus(const CanonicalizedEntityStatus & status) -> void;
 
   virtual auto setStatus(const EntityStatus & status) -> void;
 
-<<<<<<< HEAD
   virtual auto setStatus(const EntityStatus & status, const lanelet::Ids & lanelet_ids) -> void;
 
   virtual auto setStatus(
@@ -279,9 +245,6 @@
     const LaneletPose & lanelet_pose,
     const traffic_simulator_msgs::msg::ActionStatus & action_status =
       helper::constructActionStatus()) -> void;
-=======
-  /*   */ auto setCanonicalizedStatus(const CanonicalizedEntityStatus & status) -> void;
->>>>>>> f1ec1609
 
   virtual auto setLinearAcceleration(const double linear_acceleration) -> void;
 
