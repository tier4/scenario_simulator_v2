--- conflicted
+++ resolved
@@ -204,16 +204,13 @@
 
   /*   */ auto updateStandStillDuration(const double step_time) -> double;
 
-<<<<<<< HEAD
   template <class Monitor>
   /*   */ auto addMonitor(Monitor monitor) -> void
   {
     job_list_.append(
       monitor, [] {}, job::Type::UNKOWN, false, job::Event::POST_UPDATE);
   }
-=======
   /*   */ auto updateTraveledDistance(const double step_time) -> double;
->>>>>>> eb0a8b1f
 
   const std::string name;
 
