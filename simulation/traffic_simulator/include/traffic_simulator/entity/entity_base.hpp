// Copyright 2015 TIER IV, Inc. All rights reserved.
//
// Licensed under the Apache License, Version 2.0 (the "License");
// you may not use this file except in compliance with the License.
// You may obtain a copy of the License at
//
//     http://www.apache.org/licenses/LICENSE-2.0
//
// Unless required by applicable law or agreed to in writing, software
// distributed under the License is distributed on an "AS IS" BASIS,
// WITHOUT WARRANTIES OR CONDITIONS OF ANY KIND, either express or implied.
// See the License for the specific language governing permissions and
// limitations under the License.

#ifndef TRAFFIC_SIMULATOR__ENTITY__ENTITY_BASE_HPP_
#define TRAFFIC_SIMULATOR__ENTITY__ENTITY_BASE_HPP_

#include <autoware_auto_control_msgs/msg/ackermann_control_command.hpp>
#include <autoware_auto_vehicle_msgs/msg/gear_command.hpp>
#include <concealer/field_operator_application.hpp>
#include <memory>
#include <optional>
#include <queue>
#include <string>
#include <traffic_simulator/behavior/follow_trajectory.hpp>
#include <traffic_simulator/behavior/longitudinal_speed_planning.hpp>
#include <traffic_simulator/data_type/entity_status.hpp>
#include <traffic_simulator/data_type/lane_change.hpp>
#include <traffic_simulator/data_type/speed_change.hpp>
#include <traffic_simulator/hdmap_utils/hdmap_utils.hpp>
#include <traffic_simulator/helper/helper.hpp>
#include <traffic_simulator/job/job_list.hpp>
#include <traffic_simulator/traffic_lights/traffic_light_manager.hpp>
#include <traffic_simulator/utils/distance.hpp>
#include <traffic_simulator_msgs/msg/behavior_parameter.hpp>
#include <traffic_simulator_msgs/msg/bounding_box.hpp>
#include <traffic_simulator_msgs/msg/entity_status.hpp>
#include <traffic_simulator_msgs/msg/entity_type.hpp>
#include <traffic_simulator_msgs/msg/obstacle.hpp>
#include <traffic_simulator_msgs/msg/vehicle_parameters.hpp>
#include <traffic_simulator_msgs/msg/waypoints_array.hpp>
#include <unordered_map>
#include <vector>
#include <visualization_msgs/msg/marker_array.hpp>

namespace traffic_simulator
{
namespace entity
{
class EntityBase
{
public:
  explicit EntityBase(
    const std::string & name, const CanonicalizedEntityStatus &,
    const std::shared_ptr<hdmap_utils::HdMapUtils> &);

  virtual ~EntityBase() = default;

  virtual void appendDebugMarker(visualization_msgs::msg::MarkerArray &);

  virtual auto asFieldOperatorApplication() const -> concealer::FieldOperatorApplication &;

  virtual void cancelRequest();

  // clang-format off
#define DEFINE_GETTER(NAME, TYPE, RETURN_VARIABLE)            \
  /**                                                         \
   @brief Get NAME of the entity.                             \
   @return NAME of the entity.                                \
   @note This function was defined by DEFINE_GETTER function. \
   */                                                         \
  /*   */ auto get##NAME() const noexcept->TYPE { return RETURN_VARIABLE; }

  DEFINE_GETTER(BoundingBox,              traffic_simulator_msgs::msg::BoundingBox,        static_cast<EntityStatus>(getStatus()).bounding_box)
  DEFINE_GETTER(CurrentAccel,             geometry_msgs::msg::Accel,                       static_cast<EntityStatus>(getStatus()).action_status.accel)
  DEFINE_GETTER(CurrentTwist,             geometry_msgs::msg::Twist,                       static_cast<EntityStatus>(getStatus()).action_status.twist)
  DEFINE_GETTER(DynamicConstraints,       traffic_simulator_msgs::msg::DynamicConstraints, getBehaviorParameter().dynamic_constraints)
  DEFINE_GETTER(EntityStatusBeforeUpdate, const CanonicalizedEntityStatus &,               status_before_update_)
  DEFINE_GETTER(EntitySubtype,            traffic_simulator_msgs::msg::EntitySubtype,      static_cast<EntityStatus>(getStatus()).subtype)
  DEFINE_GETTER(LinearJerk,               double,                                          static_cast<EntityStatus>(getStatus()).action_status.linear_jerk)
  DEFINE_GETTER(MapPose,                  geometry_msgs::msg::Pose,                        static_cast<EntityStatus>(getStatus()).pose)
  DEFINE_GETTER(StandStillDuration,       double,                                          stand_still_duration_)
  DEFINE_GETTER(Status,                   const CanonicalizedEntityStatus &,               status_)
  DEFINE_GETTER(TraveledDistance,         double,                                          traveled_distance_)
  // clang-format on
#undef DEFINE_GETTER

  // clang-format off
#define DEFINE_CHECK_FUNCTION(FUNCTION_NAME, BOOL_VARIABLE)            \
  /**                                                                  \
   @note This function was defined by DEFINE_CHECK_FUNCTION function.  \
   */                                                                  \
  /*   */ auto FUNCTION_NAME() const->bool { return BOOL_VARIABLE; }

  DEFINE_CHECK_FUNCTION(isNpcLogicStarted,   npc_logic_started_)
  DEFINE_CHECK_FUNCTION(laneMatchingSucceed, status_.laneMatchingSucceed())
  // clang-format on
#undef DEFINE_CHECK_FUNCTION

  /*   */ auto get2DPolygon() const -> std::vector<geometry_msgs::msg::Point>;

  virtual auto getCurrentAction() const -> std::string = 0;

  virtual auto getBehaviorParameter() const -> traffic_simulator_msgs::msg::BehaviorParameter = 0;

  virtual auto getDefaultDynamicConstraints() const
    -> const traffic_simulator_msgs::msg::DynamicConstraints & = 0;

  virtual auto getEntityType() const -> const traffic_simulator_msgs::msg::EntityType & = 0;

  virtual auto getEntityTypename() const -> const std::string & = 0;

  virtual auto getGoalPoses() -> std::vector<CanonicalizedLaneletPose> = 0;

  /*   */ auto getCanonicalizedLaneletPose() const -> std::optional<CanonicalizedLaneletPose>;

  /*   */ auto getCanonicalizedLaneletPose(double matching_distance) const
    -> std::optional<CanonicalizedLaneletPose>;

<<<<<<< HEAD
=======
  /*   */ auto getMapPoseFromRelativePose(const geometry_msgs::msg::Pose &) const
    -> geometry_msgs::msg::Pose;

  virtual auto getMaxAcceleration() const -> double = 0;

  virtual auto getMaxDeceleration() const -> double = 0;

>>>>>>> d7b5d04f
  virtual auto getDefaultMatchingDistanceForLaneletPoseCalculation() const -> double;

  virtual auto getObstacle() -> std::optional<traffic_simulator_msgs::msg::Obstacle> = 0;

  virtual auto getRouteLanelets(double horizon = 100) -> lanelet::Ids = 0;

  virtual auto getWaypoints() -> const traffic_simulator_msgs::msg::WaypointsArray = 0;

  virtual void onUpdate(double current_time, double step_time);

  virtual void onPostUpdate(double current_time, double step_time);

  /*   */ void resetDynamicConstraints();

  virtual void requestAcquirePosition(const CanonicalizedLaneletPose &) = 0;

  virtual void requestAcquirePosition(const geometry_msgs::msg::Pose &) = 0;

  virtual void requestAssignRoute(const std::vector<CanonicalizedLaneletPose> &) = 0;

  virtual void requestAssignRoute(const std::vector<geometry_msgs::msg::Pose> &) = 0;

  virtual void requestLaneChange(const lanelet::Id){};

  virtual void requestLaneChange(const traffic_simulator::lane_change::Parameter &){};

  /*   */ void requestLaneChange(
    const lane_change::AbsoluteTarget &, const lane_change::TrajectoryShape,
    const lane_change::Constraint &);

  /*   */ void requestLaneChange(
    const lane_change::RelativeTarget &, const lane_change::TrajectoryShape,
    const lane_change::Constraint &);

  virtual void requestSpeedChange(
    const double, const speed_change::Transition, const speed_change::Constraint, const bool);

  virtual void requestSpeedChange(
    const speed_change::RelativeTargetSpeed &, const speed_change::Transition,
    const speed_change::Constraint, const bool);

  virtual void requestSpeedChange(double, bool);

  virtual void requestSpeedChange(const speed_change::RelativeTargetSpeed &, bool);

  virtual void requestClearRoute();

  virtual auto isControlledBySimulator() const -> bool;

  virtual auto setControlledBySimulator(bool) -> void;

  virtual auto requestFollowTrajectory(
    const std::shared_ptr<traffic_simulator_msgs::msg::PolylineTrajectory> &) -> void;

  virtual void requestWalkStraight();

  virtual void setAccelerationLimit(double acceleration) = 0;

  virtual void setAccelerationRateLimit(double acceleration_rate) = 0;

  virtual void setDecelerationLimit(double deceleration) = 0;

  virtual void setDecelerationRateLimit(double deceleration_rate) = 0;

  /*   */ void setDynamicConstraints(const traffic_simulator_msgs::msg::DynamicConstraints &);

  virtual void setBehaviorParameter(const traffic_simulator_msgs::msg::BehaviorParameter &) = 0;

  /*   */ void setOtherStatus(const std::unordered_map<std::string, CanonicalizedEntityStatus> &);

  virtual auto setStatus(const CanonicalizedEntityStatus &) -> void;

  virtual auto setLinearAcceleration(const double linear_acceleration) -> void;

  virtual auto setLinearVelocity(const double linear_velocity) -> void;

  virtual void setTrafficLightManager(
    const std::shared_ptr<traffic_simulator::TrafficLightManager> &);

  virtual auto activateOutOfRangeJob(
    double min_velocity, double max_velocity, double min_acceleration, double max_acceleration,
    double min_jerk, double max_jerk) -> void;

  virtual auto setVelocityLimit(double) -> void = 0;

  virtual auto setMapPose(const geometry_msgs::msg::Pose & map_pose) -> void;

  /*   */ auto setTwist(const geometry_msgs::msg::Twist & twist) -> void;

  /*   */ auto setAcceleration(const geometry_msgs::msg::Accel & accel) -> void;

  /*   */ auto setLinearJerk(const double liner_jerk) -> void;

  virtual void startNpcLogic(const double current_time);

  /*   */ void stopAtCurrentPosition();

  /*   */ void updateEntityStatusTimestamp(const double current_time);

  /*   */ auto updateStandStillDuration(const double step_time) -> double;

  /*   */ auto updateTraveledDistance(const double step_time) -> double;

<<<<<<< HEAD
=======
  /*   */ bool reachPosition(
    const geometry_msgs::msg::Pose & target_pose, const double tolerance) const;

  /*   */ bool reachPosition(
    const CanonicalizedLaneletPose & lanelet_pose, const double tolerance) const;

  /*   */ bool reachPosition(const std::string & target_name, const double tolerance) const;

  /*   */ auto requestSynchronize(
    const std::string & target_name, const CanonicalizedLaneletPose & target_sync_pose,
    const CanonicalizedLaneletPose & entity_target, const double target_speed,
    const double tolerance) -> bool;

  virtual auto fillLaneletPose(CanonicalizedEntityStatus & status, bool include_crosswalk)
    -> void final;

>>>>>>> d7b5d04f
  const std::string name;

  bool verbose;

protected:
  CanonicalizedEntityStatus status_;

  CanonicalizedEntityStatus status_before_update_;

  std::shared_ptr<hdmap_utils::HdMapUtils> hdmap_utils_ptr_;
  std::shared_ptr<traffic_simulator::TrafficLightManager> traffic_light_manager_;

  bool npc_logic_started_ = false;
  double stand_still_duration_ = 0.0;
  double traveled_distance_ = 0.0;
  double prev_job_duration_ = 0.0;
  double step_time_ = 0.0;

  std::unordered_map<std::string, CanonicalizedEntityStatus> other_status_;

  std::optional<double> target_speed_;
  traffic_simulator::job::JobList job_list_;

  std::unique_ptr<traffic_simulator::longitudinal_speed_planning::LongitudinalSpeedPlanner>
    speed_planner_;

private:
  virtual auto requestSpeedChangeWithConstantAcceleration(
    const double target_speed, const speed_change::Transition, double acceleration,
    const bool continuous) -> void;
  virtual auto requestSpeedChangeWithConstantAcceleration(
    const speed_change::RelativeTargetSpeed & target_speed,
    const speed_change::Transition transition, double acceleration, const bool continuous) -> void;
  virtual auto requestSpeedChangeWithTimeConstraint(
    const double target_speed, const speed_change::Transition, double acceleration_time) -> void;
  virtual auto requestSpeedChangeWithTimeConstraint(
    const speed_change::RelativeTargetSpeed & target_speed,
    const speed_change::Transition transition, double time) -> void;
  /*   */ auto isTargetSpeedReached(double target_speed) const -> bool;
  /*   */ auto isTargetSpeedReached(const speed_change::RelativeTargetSpeed & target_speed) const
    -> bool;
};
}  // namespace entity
}  // namespace traffic_simulator

#endif  // TRAFFIC_SIMULATOR__ENTITY__ENTITY_BASE_HPP_<|MERGE_RESOLUTION|>--- conflicted
+++ resolved
@@ -117,8 +117,6 @@
   /*   */ auto getCanonicalizedLaneletPose(double matching_distance) const
     -> std::optional<CanonicalizedLaneletPose>;
 
-<<<<<<< HEAD
-=======
   /*   */ auto getMapPoseFromRelativePose(const geometry_msgs::msg::Pose &) const
     -> geometry_msgs::msg::Pose;
 
@@ -126,7 +124,6 @@
 
   virtual auto getMaxDeceleration() const -> double = 0;
 
->>>>>>> d7b5d04f
   virtual auto getDefaultMatchingDistanceForLaneletPoseCalculation() const -> double;
 
   virtual auto getObstacle() -> std::optional<traffic_simulator_msgs::msg::Obstacle> = 0;
@@ -230,8 +227,6 @@
 
   /*   */ auto updateTraveledDistance(const double step_time) -> double;
 
-<<<<<<< HEAD
-=======
   /*   */ bool reachPosition(
     const geometry_msgs::msg::Pose & target_pose, const double tolerance) const;
 
@@ -245,10 +240,6 @@
     const CanonicalizedLaneletPose & entity_target, const double target_speed,
     const double tolerance) -> bool;
 
-  virtual auto fillLaneletPose(CanonicalizedEntityStatus & status, bool include_crosswalk)
-    -> void final;
-
->>>>>>> d7b5d04f
   const std::string name;
 
   bool verbose;
