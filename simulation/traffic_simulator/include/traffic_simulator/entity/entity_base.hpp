// Copyright 2015 TIER IV, Inc. All rights reserved.
//
// Licensed under the Apache License, Version 2.0 (the "License");
// you may not use this file except in compliance with the License.
// You may obtain a copy of the License at
//
//     http://www.apache.org/licenses/LICENSE-2.0
//
// Unless required by applicable law or agreed to in writing, software
// distributed under the License is distributed on an "AS IS" BASIS,
// WITHOUT WARRANTIES OR CONDITIONS OF ANY KIND, either express or implied.
// See the License for the specific language governing permissions and
// limitations under the License.

#ifndef TRAFFIC_SIMULATOR__ENTITY__ENTITY_BASE_HPP_
#define TRAFFIC_SIMULATOR__ENTITY__ENTITY_BASE_HPP_

#include <autoware_auto_control_msgs/msg/ackermann_control_command.hpp>
#include <autoware_auto_vehicle_msgs/msg/gear_command.hpp>
#include <concealer/field_operator_application.hpp>
#include <memory>
#include <optional>
#include <queue>
#include <string>
#include <traffic_simulator/behavior/follow_trajectory.hpp>
#include <traffic_simulator/behavior/longitudinal_speed_planning.hpp>
#include <traffic_simulator/data_type/entity_status.hpp>
#include <traffic_simulator/data_type/lane_change.hpp>
#include <traffic_simulator/data_type/speed_change.hpp>
#include <traffic_simulator/hdmap_utils/hdmap_utils.hpp>
#include <traffic_simulator/helper/helper.hpp>
#include <traffic_simulator/job/job_list.hpp>
#include <traffic_simulator/traffic_lights/traffic_lights.hpp>
#include <traffic_simulator/utils/distance.hpp>
#include <traffic_simulator_msgs/msg/behavior_parameter.hpp>
#include <traffic_simulator_msgs/msg/bounding_box.hpp>
#include <traffic_simulator_msgs/msg/entity_status.hpp>
#include <traffic_simulator_msgs/msg/entity_type.hpp>
#include <traffic_simulator_msgs/msg/obstacle.hpp>
#include <traffic_simulator_msgs/msg/vehicle_parameters.hpp>
#include <traffic_simulator_msgs/msg/waypoints_array.hpp>
#include <unordered_map>
#include <vector>
#include <visualization_msgs/msg/marker_array.hpp>

namespace traffic_simulator
{
namespace entity
{
class EntityBase : public std::enable_shared_from_this<EntityBase>
{
public:
  explicit EntityBase(
    const std::string & name, const CanonicalizedEntityStatus &,
    const std::shared_ptr<hdmap_utils::HdMapUtils> &);

  virtual ~EntityBase() = default;

  template <typename EntityType>
  /*   */ auto is() const -> bool
  {
    return dynamic_cast<EntityType const *>(this) != nullptr;
  }

  template <typename EntityType>
  /*   */ auto as() -> std::shared_ptr<EntityType>
  {
    if (auto derived = std::dynamic_pointer_cast<EntityType>(shared_from_this()); !derived) {
      THROW_SEMANTIC_ERROR(
        "Entity ", std::quoted(name), " is not ", std::quoted(typeid(EntityType).name()), "type");
    } else {
      return derived;
    }
  }

  template <typename EntityType>
  /*   */ auto as() const -> std::shared_ptr<const EntityType>
  {
    if (auto derived = std::dynamic_pointer_cast<const EntityType>(shared_from_this()); !derived) {
      THROW_SEMANTIC_ERROR(
        "Entity ", std::quoted(name), " is not ", std::quoted(typeid(EntityType).name()), "type");
    } else {
      return derived;
    }
  }

  virtual void appendDebugMarker(visualization_msgs::msg::MarkerArray &);

  virtual void cancelRequest();

  // clang-format off
#define DEFINE_GETTER(NAME, TYPE, RETURN_VARIABLE)            \
  /**                                                         \
   @brief Get NAME of the entity.                             \
   @return NAME of the entity.                                \
   @note This function was defined by DEFINE_GETTER function. \
   */                                                         \
  /*   */ auto get##NAME() const noexcept->TYPE { return RETURN_VARIABLE; }

<<<<<<< HEAD
  DEFINE_GETTER(BoundingBox,              traffic_simulator_msgs::msg::BoundingBox,        static_cast<EntityStatus>(getStatus()).bounding_box)
  DEFINE_GETTER(CurrentAccel,             geometry_msgs::msg::Accel,                       static_cast<EntityStatus>(getStatus()).action_status.accel)
  DEFINE_GETTER(CurrentTwist,             geometry_msgs::msg::Twist,                       static_cast<EntityStatus>(getStatus()).action_status.twist)
  DEFINE_GETTER(DynamicConstraints,       traffic_simulator_msgs::msg::DynamicConstraints, getBehaviorParameter().dynamic_constraints)
  DEFINE_GETTER(EntityStatusBeforeUpdate, const CanonicalizedEntityStatus &,               status_before_update_)
  DEFINE_GETTER(EntitySubtype,            traffic_simulator_msgs::msg::EntitySubtype,      static_cast<EntityStatus>(getStatus()).subtype)
  DEFINE_GETTER(LinearJerk,               double,                                          static_cast<EntityStatus>(getStatus()).action_status.linear_jerk)
  DEFINE_GETTER(MapPose,                  geometry_msgs::msg::Pose,                        static_cast<EntityStatus>(getStatus()).pose)
  DEFINE_GETTER(StandStillDuration,       double,                                          stand_still_duration_)
  DEFINE_GETTER(LaneletRelativeYaw,       std::optional<double>,                           getStatus().getLaneletRelativeYaw()) 
  DEFINE_GETTER(Status,                   const CanonicalizedEntityStatus &,               status_)
  DEFINE_GETTER(TraveledDistance,         double,                                          traveled_distance_)
  DEFINE_GETTER(Name,                     const std::string &,                             getStatus().getName())
=======
  DEFINE_GETTER(BoundingBox,                     const traffic_simulator_msgs::msg::BoundingBox &,   status_.getBoundingBox())
  DEFINE_GETTER(CanonicalizedStatus,             const CanonicalizedEntityStatus &,                  status_)
  DEFINE_GETTER(CanonicalizedStatusBeforeUpdate, const CanonicalizedEntityStatus &,                  status_before_update_)
  DEFINE_GETTER(CurrentAccel,                    const geometry_msgs::msg::Accel &,                  status_.getAccel())
  DEFINE_GETTER(CurrentTwist,                    const geometry_msgs::msg::Twist &,                  status_.getTwist())
  DEFINE_GETTER(DynamicConstraints,              traffic_simulator_msgs::msg::DynamicConstraints,    getBehaviorParameter().dynamic_constraints)
  DEFINE_GETTER(EntitySubtype,                   const traffic_simulator_msgs::msg::EntitySubtype &, status_.getSubtype())
  DEFINE_GETTER(EntityType,                      const traffic_simulator_msgs::msg::EntityType &,    status_.getType())
  DEFINE_GETTER(LinearJerk,                      double,                                             status_.getLinearJerk())
  DEFINE_GETTER(MapPose,                         const geometry_msgs::msg::Pose &,                   status_.getMapPose())
  DEFINE_GETTER(StandStillDuration,              double,                                             stand_still_duration_)
  DEFINE_GETTER(TraveledDistance,                double,                                             traveled_distance_)
  DEFINE_GETTER(Name,                            const std::string &,                                status_.getName())
>>>>>>> ff759fed

  // clang-format on
#undef DEFINE_GETTER

  /*   */ auto get2DPolygon() const -> std::vector<geometry_msgs::msg::Point>;

  virtual auto getCurrentAction() const -> std::string = 0;

  virtual auto getBehaviorParameter() const -> traffic_simulator_msgs::msg::BehaviorParameter = 0;

  virtual auto getDefaultDynamicConstraints() const
    -> const traffic_simulator_msgs::msg::DynamicConstraints & = 0;

  virtual auto getEntityTypename() const -> const std::string & = 0;

  virtual auto getGoalPoses() -> std::vector<geometry_msgs::msg::Pose> = 0;

  /*   */ auto isStopping() const -> bool;

  /*   */ auto isInPosition(
    const geometry_msgs::msg::Pose & target_pose, const double tolerance) const -> bool;

  /*   */ auto isInPosition(const LaneletPose & lanelet_pose, const double tolerance) const -> bool;

  /*   */ auto isInLanelet() const -> bool { return status_.isInLanelet(); };

  /*   */ auto isInLanelet(
    const lanelet::Id lanelet_id, std::optional<double> tolerance = std::nullopt) const -> bool;

  /*   */ auto getCanonicalizedLaneletPose() const -> std::optional<CanonicalizedLaneletPose>;

  /*   */ auto getCanonicalizedLaneletPose(double matching_distance) const
    -> std::optional<CanonicalizedLaneletPose>;

  virtual auto getMaxAcceleration() const -> double = 0;

  virtual auto getMaxDeceleration() const -> double = 0;

  virtual auto getDefaultMatchingDistanceForLaneletPoseCalculation() const -> double;

  virtual auto getObstacle() -> std::optional<traffic_simulator_msgs::msg::Obstacle> = 0;

  virtual auto getRouteLanelets(double horizon = 100) -> lanelet::Ids = 0;

  virtual auto getWaypoints() -> const traffic_simulator_msgs::msg::WaypointsArray = 0;

  virtual auto onUpdate(const double current_time, const double step_time) -> void;

  virtual auto onPostUpdate(const double current_time, const double step_time) -> void;

  /*   */ void resetDynamicConstraints();

  virtual void requestAcquirePosition(const LaneletPose &) = 0;

  virtual void requestAcquirePosition(const geometry_msgs::msg::Pose &) = 0;

  virtual void requestAssignRoute(const std::vector<LaneletPose> &) = 0;

  virtual void requestAssignRoute(const std::vector<geometry_msgs::msg::Pose> &) = 0;

  virtual void requestLaneChange(const lanelet::Id){};

  virtual void requestLaneChange(const lane_change::Parameter &){};

  /*   */ auto requestLaneChange(const lane_change::Direction & direction) -> void;

  /*   */ auto requestLaneChange(
    const lane_change::AbsoluteTarget & target, const lane_change::TrajectoryShape trajectory_shape,
    const lane_change::Constraint & constraint) -> void;

  /*   */ auto requestLaneChange(
    const lane_change::RelativeTarget & target, const lane_change::TrajectoryShape trajectory_shape,
    const lane_change::Constraint & constraint) -> void;

  virtual auto requestSpeedChange(
    const double, const speed_change::Transition, const speed_change::Constraint, const bool)
    -> void;

  virtual void requestSpeedChange(
    const speed_change::RelativeTargetSpeed &, const speed_change::Transition,
    const speed_change::Constraint, const bool);

  virtual void requestSpeedChange(double, bool);

  virtual void requestSpeedChange(const speed_change::RelativeTargetSpeed &, bool);

  /*   */ auto requestSynchronize(
    const std::string & target_name, const LaneletPose & target_sync_pose,
    const LaneletPose & entity_target, const double target_speed, const double tolerance) -> bool;

  virtual void requestClearRoute();

  virtual auto isControlledBySimulator() const -> bool;

  virtual auto setControlledBySimulator(bool) -> void;

  virtual auto requestFollowTrajectory(
    const std::shared_ptr<traffic_simulator_msgs::msg::PolylineTrajectory> &) -> void;

  virtual void requestWalkStraight();

  virtual void setAccelerationLimit(double acceleration) = 0;

  virtual void setAccelerationRateLimit(double acceleration_rate) = 0;

  virtual void setDecelerationLimit(double deceleration) = 0;

  virtual void setDecelerationRateLimit(double deceleration_rate) = 0;

  /*   */ void setDynamicConstraints(const traffic_simulator_msgs::msg::DynamicConstraints &);

  virtual void setBehaviorParameter(const traffic_simulator_msgs::msg::BehaviorParameter &) = 0;

  /*   */ void setOtherStatus(const std::unordered_map<std::string, CanonicalizedEntityStatus> &);

  virtual auto setStatus(const EntityStatus & status) -> void;

  virtual auto setStatus(const EntityStatus & status, const lanelet::Ids & lanelet_ids) -> void;

  virtual auto setStatus(
    const geometry_msgs::msg::Pose & map_pose,
    const traffic_simulator_msgs::msg::ActionStatus & action_status =
      helper::constructActionStatus()) -> void;

  virtual auto setStatus(
    const geometry_msgs::msg::Pose & reference_pose, const geometry_msgs::msg::Pose & relative_pose,
    const traffic_simulator_msgs::msg::ActionStatus & action_status =
      helper::constructActionStatus()) -> void;

  virtual auto setStatus(
    const geometry_msgs::msg::Pose & reference_pose,
    const geometry_msgs::msg::Point & relative_position,
    const geometry_msgs::msg::Vector3 & relative_rpy,
    const traffic_simulator_msgs::msg::ActionStatus & action_status =
      helper::constructActionStatus()) -> void;

  virtual auto setStatus(
    const LaneletPose & lanelet_pose,
    const traffic_simulator_msgs::msg::ActionStatus & action_status =
      helper::constructActionStatus()) -> void;

  virtual auto setLinearAcceleration(const double linear_acceleration) -> void;

  virtual auto setLinearVelocity(const double linear_velocity) -> void;

  virtual void setTrafficLights(const std::shared_ptr<traffic_simulator::TrafficLightsBase> &);

  virtual auto activateOutOfRangeJob(
    double min_velocity, double max_velocity, double min_acceleration, double max_acceleration,
    double min_jerk, double max_jerk) -> void;

  virtual auto setVelocityLimit(double) -> void = 0;

  virtual auto setMapPose(const geometry_msgs::msg::Pose & map_pose) -> void;

  /*   */ auto setTwist(const geometry_msgs::msg::Twist & twist) -> void;

  /*   */ auto setAcceleration(const geometry_msgs::msg::Accel & accel) -> void;

  /*   */ auto setAction(const std::string & action) -> void;

  /*   */ auto setLinearJerk(const double liner_jerk) -> void;

  /*   */ void stopAtCurrentPosition();

  /*   */ void updateEntityStatusTimestamp(const double current_time);

  /*   */ auto updateStandStillDuration(const double step_time) -> double;

  /*   */ auto updateTraveledDistance(const double step_time) -> double;

  const std::string name;

  bool verbose;

protected:
  CanonicalizedEntityStatus status_;

  CanonicalizedEntityStatus status_before_update_;

  std::shared_ptr<hdmap_utils::HdMapUtils> hdmap_utils_ptr_;
  std::shared_ptr<traffic_simulator::TrafficLightsBase> traffic_lights_;

  double stand_still_duration_ = 0.0;
  double traveled_distance_ = 0.0;
  double prev_job_duration_ = 0.0;
  double step_time_ = 0.0;

  std::unordered_map<std::string, CanonicalizedEntityStatus> other_status_;

  std::optional<double> target_speed_;
  traffic_simulator::job::JobList job_list_;

  std::unique_ptr<traffic_simulator::longitudinal_speed_planning::LongitudinalSpeedPlanner>
    speed_planner_;

private:
  virtual auto requestSpeedChangeWithConstantAcceleration(
    const double target_speed, const speed_change::Transition, double acceleration,
    const bool continuous) -> void;
  virtual auto requestSpeedChangeWithConstantAcceleration(
    const speed_change::RelativeTargetSpeed & target_speed,
    const speed_change::Transition transition, double acceleration, const bool continuous) -> void;
  virtual auto requestSpeedChangeWithTimeConstraint(
    const double target_speed, const speed_change::Transition, double acceleration_time) -> void;
  virtual auto requestSpeedChangeWithTimeConstraint(
    const speed_change::RelativeTargetSpeed & target_speed,
    const speed_change::Transition transition, double time) -> void;
  /*   */ auto isTargetSpeedReached(double target_speed) const -> bool;
  /*   */ auto isTargetSpeedReached(const speed_change::RelativeTargetSpeed & target_speed) const
    -> bool;
};
}  // namespace entity
}  // namespace traffic_simulator

#endif  // TRAFFIC_SIMULATOR__ENTITY__ENTITY_BASE_HPP_<|MERGE_RESOLUTION|>--- conflicted
+++ resolved
@@ -97,21 +97,6 @@
    */                                                         \
   /*   */ auto get##NAME() const noexcept->TYPE { return RETURN_VARIABLE; }
 
-<<<<<<< HEAD
-  DEFINE_GETTER(BoundingBox,              traffic_simulator_msgs::msg::BoundingBox,        static_cast<EntityStatus>(getStatus()).bounding_box)
-  DEFINE_GETTER(CurrentAccel,             geometry_msgs::msg::Accel,                       static_cast<EntityStatus>(getStatus()).action_status.accel)
-  DEFINE_GETTER(CurrentTwist,             geometry_msgs::msg::Twist,                       static_cast<EntityStatus>(getStatus()).action_status.twist)
-  DEFINE_GETTER(DynamicConstraints,       traffic_simulator_msgs::msg::DynamicConstraints, getBehaviorParameter().dynamic_constraints)
-  DEFINE_GETTER(EntityStatusBeforeUpdate, const CanonicalizedEntityStatus &,               status_before_update_)
-  DEFINE_GETTER(EntitySubtype,            traffic_simulator_msgs::msg::EntitySubtype,      static_cast<EntityStatus>(getStatus()).subtype)
-  DEFINE_GETTER(LinearJerk,               double,                                          static_cast<EntityStatus>(getStatus()).action_status.linear_jerk)
-  DEFINE_GETTER(MapPose,                  geometry_msgs::msg::Pose,                        static_cast<EntityStatus>(getStatus()).pose)
-  DEFINE_GETTER(StandStillDuration,       double,                                          stand_still_duration_)
-  DEFINE_GETTER(LaneletRelativeYaw,       std::optional<double>,                           getStatus().getLaneletRelativeYaw()) 
-  DEFINE_GETTER(Status,                   const CanonicalizedEntityStatus &,               status_)
-  DEFINE_GETTER(TraveledDistance,         double,                                          traveled_distance_)
-  DEFINE_GETTER(Name,                     const std::string &,                             getStatus().getName())
-=======
   DEFINE_GETTER(BoundingBox,                     const traffic_simulator_msgs::msg::BoundingBox &,   status_.getBoundingBox())
   DEFINE_GETTER(CanonicalizedStatus,             const CanonicalizedEntityStatus &,                  status_)
   DEFINE_GETTER(CanonicalizedStatusBeforeUpdate, const CanonicalizedEntityStatus &,                  status_before_update_)
@@ -123,9 +108,9 @@
   DEFINE_GETTER(LinearJerk,                      double,                                             status_.getLinearJerk())
   DEFINE_GETTER(MapPose,                         const geometry_msgs::msg::Pose &,                   status_.getMapPose())
   DEFINE_GETTER(StandStillDuration,              double,                                             stand_still_duration_)
+  DEFINE_GETTER(LaneletRelativeYaw,              std::optional<double>,                              status_.getLaneletRelativeYaw()) 
   DEFINE_GETTER(TraveledDistance,                double,                                             traveled_distance_)
   DEFINE_GETTER(Name,                            const std::string &,                                status_.getName())
->>>>>>> ff759fed
 
   // clang-format on
 #undef DEFINE_GETTER
