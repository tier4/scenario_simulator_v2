// Copyright 2015 TIER IV, Inc. All rights reserved.
//
// Licensed under the Apache License, Version 2.0 (the "License");
// you may not use this file except in compliance with the License.
// You may obtain a copy of the License at
//
//     http://www.apache.org/licenses/LICENSE-2.0
//
// Unless required by applicable law or agreed to in writing, software
// distributed under the License is distributed on an "AS IS" BASIS,
// WITHOUT WARRANTIES OR CONDITIONS OF ANY KIND, either express or implied.
// See the License for the specific language governing permissions and
// limitations under the License.

#ifndef TRAFFIC_SIMULATOR__ENTITY__ENTITY_BASE_HPP_
#define TRAFFIC_SIMULATOR__ENTITY__ENTITY_BASE_HPP_

#include <autoware_control_msgs/msg/control.hpp>
#include <autoware_vehicle_msgs/msg/gear_command.hpp>
#include <concealer/field_operator_application.hpp>
#include <memory>
#include <optional>
#include <queue>
#include <string>
#include <traffic_simulator/behavior/follow_trajectory/follow_trajectory.hpp>
#include <traffic_simulator/behavior/longitudinal_speed_planning.hpp>
#include <traffic_simulator/data_type/entity_status.hpp>
#include <traffic_simulator/data_type/lane_change.hpp>
#include <traffic_simulator/data_type/speed_change.hpp>
#include <traffic_simulator/hdmap_utils/hdmap_utils.hpp>
#include <traffic_simulator/helper/helper.hpp>
#include <traffic_simulator/job/job_list.hpp>
#include <traffic_simulator/traffic_lights/traffic_lights.hpp>
#include <traffic_simulator/utils/distance.hpp>
#include <traffic_simulator_msgs/msg/behavior_parameter.hpp>
#include <traffic_simulator_msgs/msg/bounding_box.hpp>
#include <traffic_simulator_msgs/msg/entity_status.hpp>
#include <traffic_simulator_msgs/msg/entity_type.hpp>
#include <traffic_simulator_msgs/msg/obstacle.hpp>
#include <traffic_simulator_msgs/msg/vehicle_parameters.hpp>
#include <traffic_simulator_msgs/msg/waypoints_array.hpp>
#include <unordered_map>
#include <vector>
#include <visualization_msgs/msg/marker_array.hpp>

namespace traffic_simulator
{
namespace entity
{
class EntityBase
{
public:
  explicit EntityBase(
    const std::string & name, const CanonicalizedEntityStatus & entity_status,
    const std::shared_ptr<hdmap_utils::HdMapUtils> & hdmap_utils_ptr);

  EntityBase(const EntityBase &) = delete;

  EntityBase & operator=(const EntityBase &) = delete;

  EntityBase(EntityBase &&) noexcept = delete;

  EntityBase & operator=(EntityBase &&) noexcept = delete;

  virtual ~EntityBase() = default;

  template <typename EntityType>
  /*   */ auto is() const -> bool
  {
    return dynamic_cast<EntityType const *>(this) != nullptr;
  }

  virtual void appendDebugMarker(visualization_msgs::msg::MarkerArray & /*unused*/);

  virtual void cancelRequest();

  // clang-format off
#define DEFINE_GETTER(NAME, TYPE, RETURN_VARIABLE)            \
  /**                                                         \
   @brief Get NAME of the entity.                             \
   @return NAME of the entity.                                \
   @note This function was defined by DEFINE_GETTER function. \
   */                                                         \
  /*   */ auto get##NAME() const noexcept->TYPE { return RETURN_VARIABLE; }

  DEFINE_GETTER(BoundingBox,                     const traffic_simulator_msgs::msg::BoundingBox &,   status_->getBoundingBox())
  DEFINE_GETTER(CanonicalizedStatus,             const CanonicalizedEntityStatus &,                  *status_)
  DEFINE_GETTER(CanonicalizedStatusBeforeUpdate, const CanonicalizedEntityStatus &,                  status_before_update_)
  DEFINE_GETTER(CurrentAccel,                    const geometry_msgs::msg::Accel &,                  status_->getAccel())
  DEFINE_GETTER(CurrentTwist,                    const geometry_msgs::msg::Twist &,                  status_->getTwist())
  DEFINE_GETTER(DynamicConstraints,              traffic_simulator_msgs::msg::DynamicConstraints,    getBehaviorParameter().dynamic_constraints)
  DEFINE_GETTER(EntitySubtype,                   const traffic_simulator_msgs::msg::EntitySubtype &, status_->getSubtype())
  DEFINE_GETTER(EntityType,                      const traffic_simulator_msgs::msg::EntityType &,    status_->getType())
  DEFINE_GETTER(LinearJerk,                      double,                                             status_->getLinearJerk())
  DEFINE_GETTER(MapPose,                         const geometry_msgs::msg::Pose &,                   status_->getMapPose())
  DEFINE_GETTER(StandStillDuration,              double,                                             stand_still_duration_)
  DEFINE_GETTER(TraveledDistance,                double,                                             traveled_distance_)
  DEFINE_GETTER(Name,                            const std::string &,                                status_->getName())
  // clang-format on
#undef DEFINE_GETTER

  /*   */ auto get2DPolygon() const -> std::vector<geometry_msgs::msg::Point>;

  virtual auto getCurrentAction() const -> std::string = 0;

  virtual auto getBehaviorParameter() const -> traffic_simulator_msgs::msg::BehaviorParameter = 0;

  virtual auto getDefaultDynamicConstraints() const
    -> const traffic_simulator_msgs::msg::DynamicConstraints & = 0;

  virtual auto getEntityTypename() const -> const std::string & = 0;

  virtual auto getGoalPoses() -> std::vector<CanonicalizedLaneletPose> = 0;

  /*   */ auto isStopped() const -> bool;

  /*   */ auto isNearbyPosition(const geometry_msgs::msg::Pose & pose, const double tolerance) const
    -> bool;

  /*   */ auto isNearbyPosition(
    const CanonicalizedLaneletPose & lanelet_pose, const double tolerance) const -> bool;

  /*   */ auto isInLanelet() const -> bool { return status_->isInLanelet(); };

  /*   */ auto isInLanelet(
    const lanelet::Id lanelet_id, std::optional<double> tolerance = std::nullopt) const -> bool;

  /*   */ auto getCanonicalizedLaneletPose() const -> std::optional<CanonicalizedLaneletPose>;

  /*   */ auto getCanonicalizedLaneletPose(const double matching_distance) const
    -> std::optional<CanonicalizedLaneletPose>;

  virtual auto getMaxAcceleration() const -> double = 0;

  virtual auto getMaxDeceleration() const -> double = 0;

  virtual auto getDefaultMatchingDistanceForLaneletPoseCalculation() const -> double;

  virtual auto getObstacle() -> std::optional<traffic_simulator_msgs::msg::Obstacle> = 0;

  virtual auto getRouteLanelets(const double horizon = 100.0) -> lanelet::Ids = 0;

  virtual auto getWaypoints() -> const traffic_simulator_msgs::msg::WaypointsArray = 0;

  virtual auto onUpdate(const double current_time, const double step_time) -> void;

  virtual auto onPostUpdate(const double current_time, const double step_time) -> void;

  /*   */ void resetDynamicConstraints();

  virtual void requestAcquirePosition(const CanonicalizedLaneletPose &) = 0;

  virtual void requestAcquirePosition(const geometry_msgs::msg::Pose &) = 0;

  virtual void requestAssignRoute(const std::vector<CanonicalizedLaneletPose> &) = 0;

  virtual void requestAssignRoute(const std::vector<geometry_msgs::msg::Pose> &) = 0;

  virtual auto requestLaneChange(const lanelet::Id) -> void
  {
    /**
     * @note There are Entities such as MiscObjectEntity for which lane change is not possible, 
     * and since it is necessary to implement appropriate overrides for each Entity, no operation is performed on the base type.
     */
  }

  virtual auto requestLaneChange(const lane_change::Parameter &) -> void
  {
    /**
     * @note There are Entities such as MiscObjectEntity for which lane change is not possible, 
     * and since it is necessary to implement appropriate overrides for each Entity, no operation is performed on the base type.
     */
  }

  /*   */ auto requestLaneChange(const lane_change::Direction & direction) -> void;

  /*   */ auto requestLaneChange(
    const lane_change::AbsoluteTarget & target, const lane_change::TrajectoryShape trajectory_shape,
    const lane_change::Constraint & constraint) -> void;

  /*   */ auto requestLaneChange(
    const lane_change::RelativeTarget & target, const lane_change::TrajectoryShape trajectory_shape,
    const lane_change::Constraint & constraint) -> void;

  virtual auto requestSpeedChange(
    const double target_speed, const speed_change::Transition,
    const speed_change::Constraint constraint, const bool continuous) -> void;

  virtual void requestSpeedChange(
    const speed_change::RelativeTargetSpeed & target_speed,
    const speed_change::Transition transition, const speed_change::Constraint constraint,
    const bool continuous);

  virtual void requestSpeedChange(const double target_speed, const bool continuous);

  virtual void requestSpeedChange(
    const speed_change::RelativeTargetSpeed & target_speed, const bool continuous);

<<<<<<< HEAD
  virtual void requestClearRoute()
  {
    /**
     * @note Since there are Entities such as MiscObjectEntity that do not perform routing, 
     * and routing methods differ from Entity to Entity, this function performs no operation in the base type.
     */
  }

=======
>>>>>>> 3a9115e3
  virtual auto isControlledBySimulator() const -> bool;

  virtual auto setControlledBySimulator(const bool /*unused*/) -> void;

  virtual auto requestFollowTrajectory(
    const std::shared_ptr<traffic_simulator_msgs::msg::PolylineTrajectory> & /*unused*/) -> void;

  virtual void requestWalkStraight();

  virtual void setAccelerationLimit(const double acceleration) = 0;

  virtual void setAccelerationRateLimit(const double acceleration_rate) = 0;

  virtual void setDecelerationLimit(const double deceleration) = 0;

  virtual void setDecelerationRateLimit(const double deceleration_rate) = 0;

  /*   */ void setDynamicConstraints(
    const traffic_simulator_msgs::msg::DynamicConstraints & constraints);

  virtual void setBehaviorParameter(const traffic_simulator_msgs::msg::BehaviorParameter &) = 0;

  /*   */ void setOtherStatus(
    const std::unordered_map<std::string, CanonicalizedEntityStatus> & status);

  /*   */ auto setCanonicalizedStatus(const CanonicalizedEntityStatus & status) -> void;

  virtual auto setStatus(const EntityStatus & status) -> void;

  virtual auto setStatus(const EntityStatus & status, const lanelet::Ids & lanelet_ids) -> void;

  virtual auto setStatus(
    const geometry_msgs::msg::Pose & map_pose,
    const traffic_simulator_msgs::msg::ActionStatus & action_status =
      helper::constructActionStatus()) -> void;

  virtual auto setStatus(
    const geometry_msgs::msg::Pose & reference_pose, const geometry_msgs::msg::Pose & relative_pose,
    const traffic_simulator_msgs::msg::ActionStatus & action_status =
      helper::constructActionStatus()) -> void;

  virtual auto setStatus(
    const geometry_msgs::msg::Pose & reference_pose,
    const geometry_msgs::msg::Point & relative_position,
    const geometry_msgs::msg::Vector3 & relative_rpy,
    const traffic_simulator_msgs::msg::ActionStatus & action_status =
      helper::constructActionStatus()) -> void;

  virtual auto setStatus(
    const CanonicalizedLaneletPose & canonicalized_lanelet_pose,
    const traffic_simulator_msgs::msg::ActionStatus & action_status =
      helper::constructActionStatus()) -> void;

  virtual auto setStatus(
    const LaneletPose & lanelet_pose,
    const traffic_simulator_msgs::msg::ActionStatus & action_status =
      helper::constructActionStatus()) -> void;

  virtual auto setLinearAcceleration(const double linear_acceleration) -> void;

  virtual auto setLinearVelocity(const double linear_velocity) -> void;

  virtual void setTrafficLights(
    const std::shared_ptr<traffic_simulator::TrafficLightsBase> & traffic_lights);

  virtual auto activateOutOfRangeJob(
    const double min_velocity, const double max_velocity, const double min_acceleration,
    const double max_acceleration, const double min_jerk, const double max_jerk) -> void;

  virtual auto setVelocityLimit(const double) -> void = 0;

  virtual auto setMapPose(const geometry_msgs::msg::Pose & map_pose) -> void;

  /*   */ auto setTwist(const geometry_msgs::msg::Twist & twist) -> void;

  /*   */ auto setAcceleration(const geometry_msgs::msg::Accel & accel) -> void;

  /*   */ auto setAction(const std::string & action) -> void;

  /*   */ auto setLinearJerk(const double liner_jerk) -> void;

  /*   */ void stopAtCurrentPosition();

  /*   */ void updateEntityStatusTimestamp(const double current_time);

  /*   */ auto requestSynchronize(
    const std::string & target_name, const CanonicalizedLaneletPose & target_sync_pose,
    const CanonicalizedLaneletPose & entity_target, const double target_speed,
    const double tolerance) -> bool;

  const std::string name;

  bool verbose;

protected:
  std::shared_ptr<CanonicalizedEntityStatus> status_;

  CanonicalizedEntityStatus status_before_update_;

  std::shared_ptr<hdmap_utils::HdMapUtils> hdmap_utils_ptr_;
  std::shared_ptr<traffic_simulator::TrafficLightsBase> traffic_lights_;

  double stand_still_duration_ = 0.0;
  double traveled_distance_ = 0.0;
  double prev_job_duration_ = 0.0;
  double step_time_ = 0.0;

  std::unordered_map<std::string, CanonicalizedEntityStatus> other_status_;

  std::optional<double> target_speed_;
  traffic_simulator::job::JobList job_list_;

  std::unique_ptr<traffic_simulator::longitudinal_speed_planning::LongitudinalSpeedPlanner>
    speed_planner_;

private:
  virtual auto requestSpeedChangeWithConstantAcceleration(
    const double target_speed, const speed_change::Transition, const double acceleration,
    const bool continuous) -> void;
  virtual auto requestSpeedChangeWithConstantAcceleration(
    const speed_change::RelativeTargetSpeed & target_speed,
    const speed_change::Transition transition, const double acceleration, const bool continuous)
    -> void;
  virtual auto requestSpeedChangeWithTimeConstraint(
    const double target_speed, const speed_change::Transition, const double acceleration_time)
    -> void;
  virtual auto requestSpeedChangeWithTimeConstraint(
    const speed_change::RelativeTargetSpeed & target_speed,
    const speed_change::Transition transition, const double time) -> void;
  /*   */ auto isTargetSpeedReached(const double target_speed) const -> bool;
  /*   */ auto isTargetSpeedReached(const speed_change::RelativeTargetSpeed & target_speed) const
    -> bool;
};
}  // namespace entity
}  // namespace traffic_simulator

#endif  // TRAFFIC_SIMULATOR__ENTITY__ENTITY_BASE_HPP_<|MERGE_RESOLUTION|>--- conflicted
+++ resolved
@@ -196,17 +196,6 @@
   virtual void requestSpeedChange(
     const speed_change::RelativeTargetSpeed & target_speed, const bool continuous);
 
-<<<<<<< HEAD
-  virtual void requestClearRoute()
-  {
-    /**
-     * @note Since there are Entities such as MiscObjectEntity that do not perform routing, 
-     * and routing methods differ from Entity to Entity, this function performs no operation in the base type.
-     */
-  }
-
-=======
->>>>>>> 3a9115e3
   virtual auto isControlledBySimulator() const -> bool;
 
   virtual auto setControlledBySimulator(const bool /*unused*/) -> void;
