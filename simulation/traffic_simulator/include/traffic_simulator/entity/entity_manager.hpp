--- conflicted
+++ resolved
@@ -72,14 +72,8 @@
     lanelet_marker_pub_ptr_(rclcpp::create_publisher<MarkerArray>(
       node, "lanelet/marker", LaneletMarkerQoS(),
       rclcpp::PublisherOptionsWithAllocator<AllocatorT>())),
-<<<<<<< HEAD
+    entities_(128),
     markers_raw_(lanelet_map::visualizationMarker())
-=======
-    entities_(128),
-    hdmap_utils_ptr_(std::make_shared<hdmap_utils::HdMapUtils>(
-      configuration_.lanelet2_map_path(), getOrigin(*node))),
-    markers_raw_(hdmap_utils_ptr_->generateMarker())
->>>>>>> 09350b05
   {
     updateLaneletMarker();
   }
