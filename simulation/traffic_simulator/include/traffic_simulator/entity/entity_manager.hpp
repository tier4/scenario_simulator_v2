// Copyright 2024 TIER IV, Inc. All rights reserved.
//
// Licensed under the Apache License, Version 2.0 (the "License");
// you may not use this file except in compliance with the License.
// You may obtain a copy of the License at
//
//     http://www.apache.org/licenses/LICENSE-2.0
//
// Unless required by applicable law or agreed to in writing, software
// distributed under the License is distributed on an "AS IS" BASIS,
// WITHOUT WARRANTIES OR CONDITIONS OF ANY KIND, either express or implied.
// See the License for the specific language governing permissions and
// limitations under the License.

#ifndef TRAFFIC_SIMULATOR__ENTITY__ENTITY_MANAGER_HPP_
#define TRAFFIC_SIMULATOR__ENTITY__ENTITY_MANAGER_HPP_

#include <tf2_ros/static_transform_broadcaster.h>
#include <tf2_ros/transform_broadcaster.h>

#include <traffic_simulator/api/configuration.hpp>
#include <traffic_simulator/entity/ego_entity.hpp>
#include <traffic_simulator/entity/entity_base.hpp>
#include <traffic_simulator/entity/misc_object_entity.hpp>
#include <traffic_simulator/entity/pedestrian_entity.hpp>
#include <traffic_simulator/entity/vehicle_entity.hpp>
#include <traffic_simulator_msgs/msg/entity_status_with_trajectory_array.hpp>

namespace traffic_simulator
{
namespace entity
{
class LaneletMarkerQoS : public rclcpp::QoS
{
public:
  explicit LaneletMarkerQoS(std::size_t depth = 1) : rclcpp::QoS(depth) { transient_local(); }
};

class EntityMarkerQoS : public rclcpp::QoS
{
public:
  explicit EntityMarkerQoS(std::size_t depth = 100) : rclcpp::QoS(depth) {}
};

class EntityManager
{
  using EntityStatusWithTrajectoryArray =
    traffic_simulator_msgs::msg::EntityStatusWithTrajectoryArray;
  using MarkerArray = visualization_msgs::msg::MarkerArray;

public:
  template <class NodeT, class AllocatorT = std::allocator<void>>
  explicit EntityManager(
    NodeT && node, const Configuration & configuration,
    const rclcpp::node_interfaces::NodeParametersInterface::SharedPtr & node_parameters)
  : configuration_(configuration),
    clock_ptr_(node->get_clock()),
    node_parameters_(node_parameters),
    broadcaster_(node),
    base_link_broadcaster_(node),
    entity_status_array_pub_ptr_(rclcpp::create_publisher<EntityStatusWithTrajectoryArray>(
      node, "entity/status", EntityMarkerQoS(),
      rclcpp::PublisherOptionsWithAllocator<AllocatorT>())),
    lanelet_marker_pub_ptr_(rclcpp::create_publisher<MarkerArray>(
      node, "lanelet/marker", LaneletMarkerQoS(),
      rclcpp::PublisherOptionsWithAllocator<AllocatorT>())),
    hdmap_utils_ptr_(std::make_shared<hdmap_utils::HdMapUtils>(
      configuration.lanelet2_map_path(), getOrigin(node_parameters))),
    markers_raw_(hdmap_utils_ptr_->generateMarker())
  {
    updateHdmapMarker();
  }

  ~EntityManager() = default;

<<<<<<< HEAD
  // global
  /**
     This function is necessary because the TrafficLights object is created after the EntityManager,
     so it can be assigned during the call of the EntityManager constructor.
     TrafficLights cannot be created before the EntityManager due to the dependency on HdMapUtils.
   */
  auto setTrafficLights(const std::shared_ptr<TrafficLights> & traffic_lights_ptr) -> void;
=======
public:
  visualization_msgs::msg::MarkerArray makeDebugMarker() const;

  auto updateNpcLogic(const std::string & name, const double current_time, const double step_time)
    -> const CanonicalizedEntityStatus &;

  void broadcastEntityTransform();

  void broadcastTransform(
    const geometry_msgs::msg::PoseStamped & pose, const bool static_transform = true);

  bool despawnEntity(const std::string & name);

  auto isEntityExist(const std::string & name) const -> bool;

  auto getEntityNames() const -> const std::vector<std::string>;

  auto getEntityPointer(const std::string & name) const
    -> std::shared_ptr<traffic_simulator::entity::EntityBase>;

  auto getEntity(const std::string & name) -> entity::EntityBase &;

  auto getEntity(const std::string & name) const -> const entity::EntityBase &;

  auto getEgoEntity(const std::string & name) -> entity::EgoEntity &;

  auto getEgoEntity(const std::string & name) const -> const entity::EgoEntity &;

  auto getHdmapUtils() -> const std::shared_ptr<hdmap_utils::HdMapUtils> &;
>>>>>>> 3592d907

  auto setVerbose(const bool verbose) -> void;

  auto startNpcLogic(const double current_time) -> void;

  auto isNpcLogicStarted() const -> bool;

  auto makeDebugMarker() const -> visualization_msgs::msg::MarkerArray;

  // update
  auto update(const double current_time, const double step_time) -> void;

  auto updateNpcLogic(const std::string & name, const double current_time, const double step_time)
    -> const CanonicalizedEntityStatus &;

<<<<<<< HEAD
  auto updateHdmapMarker() const -> void;
=======
  auto getFirstEgoName() const -> std::optional<std::string>;
>>>>>>> 3592d907

  auto broadcastEntityTransform() -> void;

  auto broadcastTransform(
    const geometry_msgs::msg::PoseStamped & pose, const bool static_transform = true) -> void;

  // entities, ego - spawn
  template <typename EntityType, typename PoseType, typename ParametersType, typename... Ts>
  auto spawnEntity(
    const std::string & name, const PoseType & pose, const ParametersType & parameters,
    const double current_time, Ts &&... xs) -> std::shared_ptr<entity::EntityBase>
  {
    static_assert(
      std::disjunction<
        std::is_same<PoseType, CanonicalizedLaneletPose>,
        std::is_same<PoseType, geometry_msgs::msg::Pose>>::value,
      "Pose must be of type CanonicalizedLaneletPose or geometry_msgs::msg::Pose");

    auto makeEntityStatus = [&]() -> CanonicalizedEntityStatus {
      EntityStatus entity_status;

      if constexpr (std::is_same_v<std::decay_t<EntityType>, EgoEntity>) {
        if (isAnyEgoSpawned()) {
          THROW_SEMANTIC_ERROR("Multiple egos in the simulation are unsupported yet.");
        } else {
          entity_status.type.type = traffic_simulator_msgs::msg::EntityType::EGO;
        }
      } else if constexpr (std::is_same_v<std::decay_t<EntityType>, VehicleEntity>) {
        entity_status.type.type = traffic_simulator_msgs::msg::EntityType::VEHICLE;
      } else if constexpr (std::is_same_v<std::decay_t<EntityType>, PedestrianEntity>) {
        entity_status.type.type = traffic_simulator_msgs::msg::EntityType::PEDESTRIAN;
      } else {
        entity_status.type.type = traffic_simulator_msgs::msg::EntityType::MISC_OBJECT;
      }

      entity_status.subtype = parameters.subtype;
      entity_status.time = current_time;
      entity_status.name = name;
      entity_status.bounding_box = parameters.bounding_box;
      entity_status.action_status = traffic_simulator_msgs::msg::ActionStatus();
      entity_status.action_status.current_action = "waiting for initialize";

      const auto include_crosswalk = [](const auto & entity_type) {
        return (traffic_simulator_msgs::msg::EntityType::PEDESTRIAN == entity_type.type) ||
               (traffic_simulator_msgs::msg::EntityType::MISC_OBJECT == entity_type.type);
      }(entity_status.type);

      const auto matching_distance = [](const auto & local_parameters) {
        if constexpr (std::is_same_v<
                        std::decay_t<ParametersType>,
                        traffic_simulator_msgs::msg::VehicleParameters>) {
          return std::max(
                   local_parameters.axles.front_axle.track_width,
                   local_parameters.axles.rear_axle.track_width) *
                   0.5 +
                 1.0;
        } else {
          return local_parameters.bounding_box.dimensions.y * 0.5 + 1.0;
        }
      }(parameters);

      if constexpr (std::is_same_v<std::decay_t<PoseType>, LaneletPose>) {
        THROW_SYNTAX_ERROR(
          "LaneletPose is not supported type as pose argument. Only CanonicalizedLaneletPose and "
          "msg::Pose are supported as pose argument of EntityManager::spawnEntity().");
      } else if constexpr (std::is_same_v<std::decay_t<PoseType>, CanonicalizedLaneletPose>) {
        entity_status.pose = toMapPose(pose);
        return CanonicalizedEntityStatus(entity_status, pose);
      } else if constexpr (std::is_same_v<std::decay_t<PoseType>, geometry_msgs::msg::Pose>) {
        entity_status.pose = pose;
        const auto canonicalized_lanelet_pose = pose::toCanonicalizedLaneletPose(
          pose, parameters.bounding_box, include_crosswalk, matching_distance);
        return CanonicalizedEntityStatus(entity_status, canonicalized_lanelet_pose);
      }
    };

    if (const auto [iter, success] = entities_.emplace(
          name, std::make_unique<EntityType>(
                  name, makeEntityStatus(), hdmap_utils_ptr_, parameters,
                  std::forward<decltype(xs)>(xs)...));
        success) {
      // FIXME: this ignores V2I traffic lights
      iter->second->setTrafficLights(traffic_lights_ptr_->getConventionalTrafficLights());
      return iter->second;
    } else {
      THROW_SEMANTIC_ERROR("Entity ", std::quoted(name), " is already exists.");
    }
  }

  // ego - checks, getters
  auto getNumberOfEgo() const -> std::size_t;

  auto isAnyEgoSpawned() const -> bool;

  auto getEgoName() const -> const std::string &;

  auto getEgoEntity() const -> std::shared_ptr<entity::EgoEntity>;

  auto getEgoEntity(const std::string & name) const -> std::shared_ptr<entity::EgoEntity>;

  // entities - checks, getters
  auto isEntityExist(const std::string & name) const -> bool;

  auto getEntityNames() const -> const std::vector<std::string>;

  auto getEntity(const std::string & name) const -> std::shared_ptr<entity::EntityBase>;

  auto getEntityOrNullptr(const std::string & name) const -> std::shared_ptr<entity::EntityBase>;

  // entities - respawn, despawn, reset
  /**
   * @brief Reset behavior plugin of the target entity.
   * The internal behavior is to take over the various parameters and save them, then respawn the Entity and set the parameters.
   * @param name The name of the target entity.
   * @param behavior_plugin_name The name of the behavior plugin you want to set.
   * @sa entity::PedestrianEntity::BuiltinBehavior
   * @sa entity::VehicleEntity::BuiltinBehavior
   */
  auto resetBehaviorPlugin(const std::string & name, const std::string & behavior_plugin_name)
    -> void;

  auto despawnEntity(const std::string & name) -> bool;

  // traffics, lanelet
  auto getHdmapUtils() -> const std::shared_ptr<hdmap_utils::HdMapUtils> &;

private:
  /* */ Configuration configuration_;

  const rclcpp::Clock::SharedPtr clock_ptr_;

  const rclcpp::node_interfaces::NodeParametersInterface::SharedPtr node_parameters_;

  /* */ tf2_ros::StaticTransformBroadcaster broadcaster_;

  /* */ tf2_ros::TransformBroadcaster base_link_broadcaster_;

  const rclcpp::Publisher<EntityStatusWithTrajectoryArray>::SharedPtr entity_status_array_pub_ptr_;

  const rclcpp::Publisher<MarkerArray>::SharedPtr lanelet_marker_pub_ptr_;

  /* */ std::unordered_map<std::string, std::shared_ptr<entity::EntityBase>> entities_;

  /* */ bool npc_logic_started_{false};

  /* */ std::shared_ptr<TrafficLights> traffic_lights_ptr_{nullptr};

  const std::shared_ptr<hdmap_utils::HdMapUtils> hdmap_utils_ptr_;

  /* */ MarkerArray markers_raw_;
};
}  // namespace entity
}  // namespace traffic_simulator
#endif  // TRAFFIC_SIMULATOR__ENTITY__ENTITY_MANAGER_HPP_<|MERGE_RESOLUTION|>--- conflicted
+++ resolved
@@ -73,7 +73,6 @@
 
   ~EntityManager() = default;
 
-<<<<<<< HEAD
   // global
   /**
      This function is necessary because the TrafficLights object is created after the EntityManager,
@@ -81,57 +80,22 @@
      TrafficLights cannot be created before the EntityManager due to the dependency on HdMapUtils.
    */
   auto setTrafficLights(const std::shared_ptr<TrafficLights> & traffic_lights_ptr) -> void;
-=======
-public:
-  visualization_msgs::msg::MarkerArray makeDebugMarker() const;
+
+  auto setVerbose(const bool verbose) -> void;
+
+  auto startNpcLogic(const double current_time) -> void;
+
+  auto isNpcLogicStarted() const -> bool;
+
+  auto makeDebugMarker() const -> visualization_msgs::msg::MarkerArray;
+
+  // update
+  auto update(const double current_time, const double step_time) -> void;
 
   auto updateNpcLogic(const std::string & name, const double current_time, const double step_time)
     -> const CanonicalizedEntityStatus &;
 
-  void broadcastEntityTransform();
-
-  void broadcastTransform(
-    const geometry_msgs::msg::PoseStamped & pose, const bool static_transform = true);
-
-  bool despawnEntity(const std::string & name);
-
-  auto isEntityExist(const std::string & name) const -> bool;
-
-  auto getEntityNames() const -> const std::vector<std::string>;
-
-  auto getEntityPointer(const std::string & name) const
-    -> std::shared_ptr<traffic_simulator::entity::EntityBase>;
-
-  auto getEntity(const std::string & name) -> entity::EntityBase &;
-
-  auto getEntity(const std::string & name) const -> const entity::EntityBase &;
-
-  auto getEgoEntity(const std::string & name) -> entity::EgoEntity &;
-
-  auto getEgoEntity(const std::string & name) const -> const entity::EgoEntity &;
-
-  auto getHdmapUtils() -> const std::shared_ptr<hdmap_utils::HdMapUtils> &;
->>>>>>> 3592d907
-
-  auto setVerbose(const bool verbose) -> void;
-
-  auto startNpcLogic(const double current_time) -> void;
-
-  auto isNpcLogicStarted() const -> bool;
-
-  auto makeDebugMarker() const -> visualization_msgs::msg::MarkerArray;
-
-  // update
-  auto update(const double current_time, const double step_time) -> void;
-
-  auto updateNpcLogic(const std::string & name, const double current_time, const double step_time)
-    -> const CanonicalizedEntityStatus &;
-
-<<<<<<< HEAD
   auto updateHdmapMarker() const -> void;
-=======
-  auto getFirstEgoName() const -> std::optional<std::string>;
->>>>>>> 3592d907
 
   auto broadcastEntityTransform() -> void;
 
@@ -142,7 +106,7 @@
   template <typename EntityType, typename PoseType, typename ParametersType, typename... Ts>
   auto spawnEntity(
     const std::string & name, const PoseType & pose, const ParametersType & parameters,
-    const double current_time, Ts &&... xs) -> std::shared_ptr<entity::EntityBase>
+    const double current_time, Ts &&... xs) -> entity::EntityBase &
   {
     static_assert(
       std::disjunction<
@@ -215,7 +179,7 @@
         success) {
       // FIXME: this ignores V2I traffic lights
       iter->second->setTrafficLights(traffic_lights_ptr_->getConventionalTrafficLights());
-      return iter->second;
+      return *(iter->second);
     } else {
       THROW_SEMANTIC_ERROR("Entity ", std::quoted(name), " is already exists.");
     }
@@ -226,20 +190,22 @@
 
   auto isAnyEgoSpawned() const -> bool;
 
-  auto getEgoName() const -> const std::string &;
-
-  auto getEgoEntity() const -> std::shared_ptr<entity::EgoEntity>;
-
-  auto getEgoEntity(const std::string & name) const -> std::shared_ptr<entity::EgoEntity>;
+  auto getFirstEgoName() const -> std::optional<std::string>;
+
+  auto getEgoEntity(const std::string & name) -> entity::EgoEntity &;
+
+  auto getEgoEntity(const std::string & name) const -> const entity::EgoEntity &;
 
   // entities - checks, getters
   auto isEntityExist(const std::string & name) const -> bool;
 
   auto getEntityNames() const -> const std::vector<std::string>;
 
-  auto getEntity(const std::string & name) const -> std::shared_ptr<entity::EntityBase>;
-
-  auto getEntityOrNullptr(const std::string & name) const -> std::shared_ptr<entity::EntityBase>;
+  auto getEntity(const std::string & name) -> entity::EntityBase &;
+
+  auto getEntity(const std::string & name) const -> const entity::EntityBase &;
+
+  auto getEntityPointer(const std::string & name) const -> std::shared_ptr<entity::EntityBase>;
 
   // entities - respawn, despawn, reset
   /**
