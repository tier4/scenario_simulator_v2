--- conflicted
+++ resolved
@@ -19,11 +19,6 @@
 #include <tf2_ros/static_transform_broadcaster.h>
 #include <tf2_ros/transform_broadcaster.h>
 
-<<<<<<< HEAD
-#include <autoware_perception_msgs/msg/traffic_signal_array.hpp>
-#include <geographic_msgs/msg/geo_point.hpp>
-=======
->>>>>>> 5be3ba50
 #include <memory>
 #include <optional>
 #include <rclcpp/node_interfaces/get_node_topics_interface.hpp>
@@ -111,24 +106,6 @@
     const std::shared_ptr<traffic_simulator::TrafficLights> & traffic_lights_ptr) -> void
   {
     traffic_lights_ptr_ = traffic_lights_ptr;
-  }
-
-  template <typename Node>
-  auto getOrigin(Node & node) const
-  {
-    geographic_msgs::msg::GeoPoint origin;
-    {
-      if (!node.has_parameter("origin_latitude")) {
-        node.declare_parameter("origin_latitude", 0.0);
-      }
-      if (!node.has_parameter("origin_longitude")) {
-        node.declare_parameter("origin_longitude", 0.0);
-      }
-      node.get_parameter("origin_latitude", origin.latitude);
-      node.get_parameter("origin_longitude", origin.longitude);
-    }
-
-    return origin;
   }
 
   template <class NodeT, class AllocatorT = std::allocator<void>>
