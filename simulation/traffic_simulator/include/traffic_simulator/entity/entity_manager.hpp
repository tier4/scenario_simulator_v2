--- conflicted
+++ resolved
@@ -273,11 +273,8 @@
   FORWARD_TO_ENTITY(getDistanceToRightLaneBound, );
   FORWARD_TO_ENTITY(getDistanceToRightLaneBound, const);
   FORWARD_TO_ENTITY(getEntityStatusBeforeUpdate, const);
-<<<<<<< HEAD
   FORWARD_TO_ENTITY(getEntityType, const);
-=======
   FORWARD_TO_ENTITY(fillLaneletPose, const);
->>>>>>> ae4bf399
   FORWARD_TO_ENTITY(getLaneletPose, const);
   FORWARD_TO_ENTITY(getLinearJerk, const);
   FORWARD_TO_ENTITY(getMapPose, const);
@@ -503,13 +500,9 @@
                   name, makeEntityStatus(), hdmap_utils_ptr_, parameters,
                   std::forward<decltype(xs)>(xs)...));
         success) {
-<<<<<<< HEAD
-      iter->second->setTrafficLightManager(traffic_light_manager_ptr_);
-=======
       iter->second->setHdMapUtils(hdmap_utils_ptr_);
       // FIXME: this ignores V2I traffic lights
-      iter->second->setTrafficLightManager(conventional_traffic_light_manager_ptr_);
->>>>>>> ae4bf399
+      iter->second->setTrafficLightManager(traffic_light_manager_ptr_);
       if (npc_logic_started_ && not isEgo(name)) {
         iter->second->startNpcLogic();
       }
