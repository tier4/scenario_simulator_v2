--- conflicted
+++ resolved
@@ -42,11 +42,8 @@
 #include <traffic_simulator/traffic_lights/configurable_rate_updater.hpp>
 #include <traffic_simulator/traffic_lights/traffic_light_marker_publisher.hpp>
 #include <traffic_simulator/traffic_lights/traffic_light_publisher.hpp>
-<<<<<<< HEAD
+#include <traffic_simulator/utils/node_parameters.hpp>
 #include <traffic_simulator/utils/pose.hpp>
-=======
-#include <traffic_simulator/utils/node_parameters.hpp>
->>>>>>> c50d79fc
 #include <traffic_simulator_msgs/msg/behavior_parameter.hpp>
 #include <traffic_simulator_msgs/msg/bounding_box.hpp>
 #include <traffic_simulator_msgs/msg/entity_status_with_trajectory_array.hpp>
@@ -449,7 +446,6 @@
       entity_status.action_status = traffic_simulator_msgs::msg::ActionStatus();
       entity_status.action_status.current_action = "waiting for initialize";
 
-<<<<<<< HEAD
       const auto include_crosswalk = [](const auto & entity_type) {
         return (traffic_simulator_msgs::msg::EntityType::PEDESTRIAN == entity_type.type) ||
                (traffic_simulator_msgs::msg::EntityType::MISC_OBJECT == entity_type.type);
@@ -463,40 +459,6 @@
                    parameters.axles.rear_axle.track_width) *
                    0.5 +
                  1.0;
-=======
-      if constexpr (std::is_same_v<std::decay_t<Pose>, CanonicalizedLaneletPose>) {
-        entity_status.pose = toMapPose(pose);
-        entity_status.lanelet_pose = static_cast<LaneletPose>(pose);
-        entity_status.lanelet_pose_valid = true;
-      } else {
-        /// @note If the entity is pedestrian or misc object, we have to consider matching to crosswalk lanelet.
-        if (const auto lanelet_pose = toLaneletPose(
-              pose, parameters.bounding_box,
-              entity_status.type.type == traffic_simulator_msgs::msg::EntityType::PEDESTRIAN ||
-                entity_status.type.type == traffic_simulator_msgs::msg::EntityType::MISC_OBJECT,
-              [](const auto & parameters) {
-                if constexpr (std::is_same_v<
-                                std::decay_t<Parameters>,
-                                traffic_simulator_msgs::msg::VehicleParameters>) {
-                  return std::max(
-                           parameters.axles.front_axle.track_width,
-                           parameters.axles.rear_axle.track_width) *
-                           0.5 +
-                         1.0;
-                } else {
-                  return parameters.bounding_box.dimensions.y * 0.5 + 1.0;
-                }
-              }(parameters));
-            lanelet_pose) {
-          entity_status.lanelet_pose = *lanelet_pose;
-          entity_status.lanelet_pose_valid = true;
-          /// @note fix z, roll and pitch to fitting to the lanelet
-          if (getParameter<bool>(node_parameters_, "consider_pose_by_road_slope", false)) {
-            entity_status.pose = hdmap_utils_ptr_->toMapPose(*lanelet_pose).pose;
-          } else {
-            entity_status.pose = pose;
-          }
->>>>>>> c50d79fc
         } else {
           return parameters.bounding_box.dimensions.y * 0.5 + 1.0;
         }
