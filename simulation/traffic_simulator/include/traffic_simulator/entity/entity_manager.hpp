--- conflicted
+++ resolved
@@ -146,34 +146,7 @@
     lanelet_marker_pub_ptr_(rclcpp::create_publisher<MarkerArray>(
       node, "lanelet/marker", LaneletMarkerQoS(),
       rclcpp::PublisherOptionsWithAllocator<AllocatorT>())),
-<<<<<<< HEAD
-    markers_raw_(lanelet_map::visualizationMarker()),
-    conventional_traffic_light_manager_ptr_(std::make_shared<TrafficLightManager>()),
-    conventional_traffic_light_marker_publisher_ptr_(
-      std::make_shared<TrafficLightMarkerPublisher>(conventional_traffic_light_manager_ptr_, node)),
-    v2i_traffic_light_manager_ptr_(std::make_shared<TrafficLightManager>()),
-    v2i_traffic_light_marker_publisher_ptr_(
-      std::make_shared<TrafficLightMarkerPublisher>(v2i_traffic_light_manager_ptr_, node)),
-    v2i_traffic_light_legacy_topic_publisher_ptr_(
-      makeV2ITrafficLightPublisher("/v2x/traffic_signals", node)),
-    v2i_traffic_light_publisher_ptr_(makeV2ITrafficLightPublisher(
-      "/perception/traffic_light_recognition/external/traffic_signals", node)),
-    v2i_traffic_light_updater_(
-      node,
-      [this]() {
-        v2i_traffic_light_marker_publisher_ptr_->publish();
-        v2i_traffic_light_publisher_ptr_->publish(
-          clock_ptr_->now(), v2i_traffic_light_manager_ptr_->generateUpdateTrafficLightsRequest());
-        v2i_traffic_light_legacy_topic_publisher_ptr_->publish(
-          clock_ptr_->now(), v2i_traffic_light_manager_ptr_->generateUpdateTrafficLightsRequest());
-      }),
-    conventional_traffic_light_updater_(
-      node, [this]() { conventional_traffic_light_marker_publisher_ptr_->publish(); })
-=======
-    hdmap_utils_ptr_(std::make_shared<hdmap_utils::HdMapUtils>(
-      configuration.lanelet2_map_path(), getOrigin(*node))),
-    markers_raw_(hdmap_utils_ptr_->generateMarker())
->>>>>>> 1e75dfc1
+    markers_raw_(lanelet_map::visualizationMarker())
   {
     updateLaneletMarker();
   }
@@ -386,22 +359,6 @@
         }
       }(parameters);
 
-<<<<<<< HEAD
-      if constexpr (std::is_same_v<std::decay_t<Pose>, CanonicalizedLaneletPose>) {
-        entity_status.pose = pose::toMapPose(pose);
-        return CanonicalizedEntityStatus(entity_status, pose);
-      } else if constexpr (std::is_same_v<std::decay_t<Pose>, LaneletPose>) {
-        entity_status.pose = pose::toMapPose(pose);
-        // here bounding_box and matching_distance are not used to adjust LaneletPose
-        // it is just rewritten, assuming that in the scenario is right, alternatively:
-        // toCanonicalizedLaneletPose(entity_status.pose, parameters.bounding_box,
-        // {pose.lanelet_id}, include_crosswalk, matching_distance);
-        return CanonicalizedEntityStatus(entity_status, pose::toCanonicalizedLaneletPose(pose));
-      } else if constexpr (std::is_same_v<std::decay_t<Pose>, geometry_msgs::msg::Pose>) {
-        entity_status.pose = pose;
-        const auto canonicalized_lanelet_pose = pose::toCanonicalizedLaneletPose(
-          pose, parameters.bounding_box, include_crosswalk, matching_distance);
-=======
       if constexpr (std::is_same_v<std::decay_t<Pose>, LaneletPose>) {
         THROW_SYNTAX_ERROR(
           "LaneletPose is not supported type as pose argument. Only CanonicalizedLaneletPose and "
@@ -412,8 +369,7 @@
       } else if constexpr (std::is_same_v<std::decay_t<Pose>, geometry_msgs::msg::Pose>) {
         entity_status.pose = pose;
         const auto canonicalized_lanelet_pose = pose::toCanonicalizedLaneletPose(
-          pose, parameters.bounding_box, include_crosswalk, matching_distance, hdmap_utils_ptr_);
->>>>>>> 1e75dfc1
+          pose, parameters.bounding_box, include_crosswalk, matching_distance);
         return CanonicalizedEntityStatus(entity_status, canonicalized_lanelet_pose);
       }
     };
