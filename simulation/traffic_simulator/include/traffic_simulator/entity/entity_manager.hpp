// Copyright 2015 TIER IV, Inc. All rights reserved.
//
// Licensed under the Apache License, Version 2.0 (the "License");
// you may not use this file except in compliance with the License.
// You may obtain a copy of the License at
//
//     http://www.apache.org/licenses/LICENSE-2.0
//
// Unless required by applicable law or agreed to in writing, software
// distributed under the License is distributed on an "AS IS" BASIS,
// WITHOUT WARRANTIES OR CONDITIONS OF ANY KIND, either express or implied.
// See the License for the specific language governing permissions and
// limitations under the License.

#ifndef TRAFFIC_SIMULATOR__ENTITY__ENTITY_MANAGER_HPP_
#define TRAFFIC_SIMULATOR__ENTITY__ENTITY_MANAGER_HPP_

#include <tf2/LinearMath/Quaternion.h>
#include <tf2_ros/static_transform_broadcaster.h>
#include <tf2_ros/transform_broadcaster.h>

#ifdef USE_TF2_GEOMETRY_MSGS_DEPRECATED_HEADER
#include <tf2_geometry_msgs/tf2_geometry_msgs.h>
#else
#include <tf2_geometry_msgs/tf2_geometry_msgs.hpp>
#endif

#include <boost/optional.hpp>
#include <memory>
#include <rclcpp/node_interfaces/get_node_topics_interface.hpp>
#include <rclcpp/node_interfaces/node_topics_interface.hpp>
#include <rclcpp/rclcpp.hpp>
#include <scenario_simulator_exception/exception.hpp>
#include <stdexcept>
#include <string>
#include <traffic_simulator/api/configuration.hpp>
#include <traffic_simulator/data_type/lane_change.hpp>
#include <traffic_simulator/data_type/speed_change.hpp>
#include <traffic_simulator/entity/ego_entity.hpp>
#include <traffic_simulator/entity/entity_base.hpp>
#include <traffic_simulator/entity/misc_object_entity.hpp>
#include <traffic_simulator/entity/pedestrian_entity.hpp>
#include <traffic_simulator/entity/vehicle_entity.hpp>
#include <traffic_simulator/hdmap_utils/hdmap_utils.hpp>
#include <traffic_simulator/traffic/traffic_sink.hpp>
#include <traffic_simulator/traffic_lights/traffic_light_manager.hpp>
#include <traffic_simulator_msgs/msg/behavior_parameter.hpp>
#include <traffic_simulator_msgs/msg/bounding_box.hpp>
#include <traffic_simulator_msgs/msg/entity_status_with_trajectory_array.hpp>
#include <traffic_simulator_msgs/msg/vehicle_parameters.hpp>
#include <type_traits>
#include <unordered_map>
#include <utility>
#include <vector>
#include <visualization_msgs/msg/marker_array.hpp>

namespace traffic_simulator
{
namespace entity
{
class LaneletMarkerQoS : public rclcpp::QoS
{
public:
  explicit LaneletMarkerQoS(std::size_t depth = 1) : rclcpp::QoS(depth) { transient_local(); }
};

class EntityMarkerQoS : public rclcpp::QoS
{
public:
  explicit EntityMarkerQoS(std::size_t depth = 100) : rclcpp::QoS(depth) {}
};

class EntityManager
{
  Configuration configuration;

  std::shared_ptr<rclcpp::node_interfaces::NodeTopicsInterface> node_topics_interface;

  tf2_ros::StaticTransformBroadcaster broadcaster_;
  tf2_ros::TransformBroadcaster base_link_broadcaster_;

  const rclcpp::Clock::SharedPtr clock_ptr_;

  std::unordered_map<std::string, std::unique_ptr<traffic_simulator::entity::EntityBase>> entities_;

  double step_time_;

  double current_time_;

  bool npc_logic_started_;

  using EntityStatusWithTrajectoryArray =
    traffic_simulator_msgs::msg::EntityStatusWithTrajectoryArray;
  const rclcpp::Publisher<EntityStatusWithTrajectoryArray>::SharedPtr entity_status_array_pub_ptr_;

  using MarkerArray = visualization_msgs::msg::MarkerArray;
  const rclcpp::Publisher<MarkerArray>::SharedPtr lanelet_marker_pub_ptr_;

  const std::shared_ptr<hdmap_utils::HdMapUtils> hdmap_utils_ptr_;

  MarkerArray markers_raw_;

  const std::shared_ptr<TrafficLightManagerBase> traffic_light_manager_ptr_;

  using LaneletPose = traffic_simulator_msgs::msg::LaneletPose;

public:
  template <typename Node>
  auto getOrigin(Node & node) const
  {
    geographic_msgs::msg::GeoPoint origin;
    {
      if (!node.has_parameter("origin_latitude")) {
        node.declare_parameter("origin_latitude", 0.0);
      }
      if (!node.has_parameter("origin_longitude")) {
        node.declare_parameter("origin_longitude", 0.0);
      }
      node.get_parameter("origin_latitude", origin.latitude);
      node.get_parameter("origin_longitude", origin.longitude);
    }

    return origin;
  }

  template <typename... Ts>
  auto makeTrafficLightManager(Ts &&... xs) -> std::shared_ptr<TrafficLightManagerBase>
  {
    const auto architecture_type = getParameter<std::string>("architecture_type", "awf/universe");

    if (architecture_type == "awf/universe") {
      return std::make_shared<
        TrafficLightManager<autoware_auto_perception_msgs::msg::TrafficSignalArray>>(
        std::forward<decltype(xs)>(xs)...);
    } else {
      throw common::SemanticError(
        "Unexpected architecture_type ", std::quoted(architecture_type), " given.");
    }
  }

  template <class NodeT, class AllocatorT = std::allocator<void>>
  explicit EntityManager(NodeT && node, const Configuration & configuration)
  : configuration(configuration),
    node_topics_interface(rclcpp::node_interfaces::get_node_topics_interface(node)),
    broadcaster_(node),
    base_link_broadcaster_(node),
    clock_ptr_(node->get_clock()),
    current_time_(std::numeric_limits<double>::quiet_NaN()),
    npc_logic_started_(false),
    entity_status_array_pub_ptr_(rclcpp::create_publisher<EntityStatusWithTrajectoryArray>(
      node, "entity/status", EntityMarkerQoS(),
      rclcpp::PublisherOptionsWithAllocator<AllocatorT>())),
    lanelet_marker_pub_ptr_(rclcpp::create_publisher<MarkerArray>(
      node, "lanelet/marker", LaneletMarkerQoS(),
      rclcpp::PublisherOptionsWithAllocator<AllocatorT>())),
    hdmap_utils_ptr_(std::make_shared<hdmap_utils::HdMapUtils>(
      configuration.lanelet2_map_path(), getOrigin(*node))),
    markers_raw_(hdmap_utils_ptr_->generateMarker()),
    traffic_light_manager_ptr_(makeTrafficLightManager(hdmap_utils_ptr_, node))
  {
    updateHdmapMarker();
  }

  ~EntityManager() = default;

public:
  template <typename... Ts>
  auto getTrafficLight(Ts &&... xs) const -> decltype(auto)
  {
    return traffic_light_manager_ptr_->getTrafficLight(std::forward<decltype(xs)>(xs)...);
  }

  auto getTrafficLights() const -> decltype(auto)
  {
    return traffic_light_manager_ptr_->getTrafficLights();
  }

  template <typename... Ts>
  auto getTrafficRelationReferees(Ts &&... xs) const -> decltype(auto)
  {
    return traffic_light_manager_ptr_->getTrafficRelationReferees(
      std::forward<decltype(xs)>(xs)...);
  }

#define FORWARD_TO_HDMAP_UTILS(NAME)                                  \
  template <typename... Ts>                                           \
  decltype(auto) NAME(Ts &&... xs) const                              \
  {                                                                   \
    return hdmap_utils_ptr_->NAME(std::forward<decltype(xs)>(xs)...); \
  }                                                                   \
  static_assert(true, "")

  FORWARD_TO_HDMAP_UTILS(toLaneletPose);
  // FORWARD_TO_HDMAP_UTILS(toMapPose);

#undef FORWARD_TO_HDMAP_UTILS

#define FORWARD_TO_ENTITY(IDENTIFIER, ...)                                     \
  template <typename... Ts>                                                    \
  decltype(auto) IDENTIFIER(const std::string & name, Ts &&... xs) __VA_ARGS__ \
  try {                                                                        \
    return entities_.at(name)->IDENTIFIER(std::forward<decltype(xs)>(xs)...);  \
  } catch (const std::out_of_range &) {                                        \
    THROW_SEMANTIC_ERROR("entity : ", name, "does not exist");                 \
  }                                                                            \
  static_assert(true, "")

  FORWARD_TO_ENTITY(asAutoware, const);
  FORWARD_TO_ENTITY(cancelRequest, );
  FORWARD_TO_ENTITY(get2DPolygon, const);
  FORWARD_TO_ENTITY(getBehaviorParameter, const);
  FORWARD_TO_ENTITY(getCurrentAccel, const);
  FORWARD_TO_ENTITY(getCurrentAction, const);
  FORWARD_TO_ENTITY(getCurrentTwist, const);
  FORWARD_TO_ENTITY(getDistanceToLaneBound, );
  FORWARD_TO_ENTITY(getDistanceToLaneBound, const);
  FORWARD_TO_ENTITY(getDistanceToLeftLaneBound, );
  FORWARD_TO_ENTITY(getDistanceToLeftLaneBound, const);
  FORWARD_TO_ENTITY(getDistanceToRightLaneBound, );
  FORWARD_TO_ENTITY(getDistanceToRightLaneBound, const);
  FORWARD_TO_ENTITY(getEntityStatusBeforeUpdate, const);
  FORWARD_TO_ENTITY(getLaneletPose, const);
  FORWARD_TO_ENTITY(getLinearJerk, const);
  FORWARD_TO_ENTITY(getMapPose, const);
  FORWARD_TO_ENTITY(getRouteLanelets, );
  FORWARD_TO_ENTITY(getStandStillDuration, const);
  FORWARD_TO_ENTITY(requestAcquirePosition, );
  FORWARD_TO_ENTITY(requestAssignRoute, );
  FORWARD_TO_ENTITY(requestLaneChange, );
  FORWARD_TO_ENTITY(requestWalkStraight, );
  FORWARD_TO_ENTITY(setAccelerationLimit, );
  FORWARD_TO_ENTITY(setAccelerationRateLimit, );
  FORWARD_TO_ENTITY(setBehaviorParameter, );
  FORWARD_TO_ENTITY(setDecelerationLimit, );
  FORWARD_TO_ENTITY(setDecelerationRateLimit, );
  FORWARD_TO_ENTITY(setLinearVelocity, );
  FORWARD_TO_ENTITY(setVelocityLimit, );

#undef FORWARD_TO_ENTITY

  visualization_msgs::msg::MarkerArray makeDebugMarker() const;

  bool trafficLightsChanged();

  void requestSpeedChange(const std::string & name, double target_speed, bool continuous);

  void requestSpeedChange(
    const std::string & name, const double target_speed, const speed_change::Transition transition,
    const speed_change::Constraint constraint, const bool continuous);

  void requestSpeedChange(
    const std::string & name, const speed_change::RelativeTargetSpeed & target_speed,
    bool continuous);

  void requestSpeedChange(
    const std::string & name, const speed_change::RelativeTargetSpeed & target_speed,
    const speed_change::Transition transition, const speed_change::Constraint constraint,
    const bool continuous);

  traffic_simulator_msgs::msg::EntityStatus updateNpcLogic(
    const std::string & name,
    const std::unordered_map<std::string, traffic_simulator_msgs::msg::EntityType> & type_list);

  void broadcastEntityTransform();

  void broadcastTransform(
    const geometry_msgs::msg::PoseStamped & pose, const bool static_transform = true);

  bool checkCollision(const std::string & name0, const std::string & name1);

  bool despawnEntity(const std::string & name);

  bool entityExists(const std::string & name);

  bool laneMatchingSucceed(const std::string & name);

  auto getBoundingBoxDistance(const std::string & from, const std::string & to)
    -> boost::optional<double>;

  auto getCurrentTime() const noexcept -> double;

  auto getDistanceToCrosswalk(const std::string & name, const std::int64_t target_crosswalk_id)
    -> boost::optional<double>;

  auto getDistanceToStopLine(const std::string & name, const std::int64_t target_stop_line_id)
    -> boost::optional<double>;

  auto getEntityNames() const -> const std::vector<std::string>;

  auto getEntityStatus(const std::string & name) const -> traffic_simulator_msgs::msg::EntityStatus;

  auto getEntityTypeList() const
    -> const std::unordered_map<std::string, traffic_simulator_msgs::msg::EntityType>;

  auto getHdmapUtils() -> const std::shared_ptr<hdmap_utils::HdMapUtils> &;

  // clang-format off
  auto getLongitudinalDistance(const LaneletPose &, const LaneletPose &) -> boost::optional<double>;
  auto getLongitudinalDistance(const LaneletPose &, const std::string &) -> boost::optional<double>;
  auto getLongitudinalDistance(const std::string &, const LaneletPose &) -> boost::optional<double>;
  auto getLongitudinalDistance(const std::string &, const std::string &) -> boost::optional<double>;
  // clang-format on

  auto getNumberOfEgo() const -> std::size_t;

  auto getObstacle(const std::string & name)
    -> boost::optional<traffic_simulator_msgs::msg::Obstacle>;

  // clang-format off
  auto getRelativePose(const geometry_msgs::msg::Pose & from, const geometry_msgs::msg::Pose & to) const -> geometry_msgs::msg::Pose;
  auto getRelativePose(const geometry_msgs::msg::Pose & from, const std::string              & to) const -> geometry_msgs::msg::Pose;
  auto getRelativePose(const std::string              & from, const geometry_msgs::msg::Pose & to) const -> geometry_msgs::msg::Pose;
  auto getRelativePose(const std::string              & from, const std::string              & to) const -> geometry_msgs::msg::Pose;
  auto getRelativePose(const geometry_msgs::msg::Pose & from, const LaneletPose              & to) const -> geometry_msgs::msg::Pose;
  auto getRelativePose(const LaneletPose              & from, const geometry_msgs::msg::Pose & to) const -> geometry_msgs::msg::Pose;
  auto getRelativePose(const std::string              & from, const LaneletPose              & to) const -> geometry_msgs::msg::Pose;
  auto getRelativePose(const LaneletPose              & from, const std::string              & to) const -> geometry_msgs::msg::Pose;
  // clang-format on

  auto getStepTime() const noexcept -> double;

  auto getWaypoints(const std::string & name) -> traffic_simulator_msgs::msg::WaypointsArray;

  template <typename T>
  auto getGoalPoses(const std::string & name) -> std::vector<T>
  {
    if constexpr (std::is_same_v<std::decay_t<T>, traffic_simulator_msgs::msg::LaneletPose>) {
      if (not npc_logic_started_) {
        return {};
      } else {
        return entities_.at(name)->getGoalPoses();
      }
    } else {
      if (not npc_logic_started_) {
        return {};
      } else {
        std::vector<geometry_msgs::msg::Pose> poses;
        for (const auto & lanelet_pose :
             getGoalPoses<traffic_simulator_msgs::msg::LaneletPose>(name)) {
          poses.push_back(toMapPose(lanelet_pose));
        }
        return poses;
      }
    }
  }

  double getTraveledDistance(const std::string & target_entity) const;

  bool isEgo(const std::string & name) const;

  bool isEgoSpawned() const;

  const std::string getEgoName() const;

  bool isInLanelet(const std::string & name, const std::int64_t lanelet_id, const double tolerance);

  bool isStopping(const std::string & name) const;

  bool reachPosition(
    const std::string & name, const geometry_msgs::msg::Pose & target_pose,
    const double tolerance) const;
  bool reachPosition(
    const std::string & name, const std::int64_t lanelet_id, const double s, const double offset,
    const double tolerance) const;
  bool reachPosition(
    const std::string & name, const std::string & target_name, const double tolerance) const;

  void requestLaneChange(
    const std::string & name, const traffic_simulator::lane_change::Direction & direction);

  auto setEntityStatus(const std::string & name, const traffic_simulator_msgs::msg::EntityStatus &)
    -> void;

  void setVerbose(const bool verbose);

  template <typename Entity, typename Pose, typename Parameters, typename... Ts>
  auto spawnEntity(
    const std::string & name, const Pose & pose, const Parameters & parameters, Ts &&... xs)
  {
    auto makeEntityStatus = [&]() {
      traffic_simulator_msgs::msg::EntityStatus entity_status;

      if constexpr (std::is_same_v<std::decay_t<Entity>, EgoEntity>) {
        if (auto iter = std::find_if(
              std::begin(entities_), std::end(entities_),
              [this](auto && each) { return isEgo(each.first); });
            iter != std::end(entities_)) {
          THROW_SEMANTIC_ERROR("multi ego simulation does not support yet");
        } else {
          entity_status.type.type = traffic_simulator_msgs::msg::EntityType::EGO;
        }
      } else if constexpr (std::is_same_v<std::decay_t<Entity>, VehicleEntity>) {
        entity_status.type.type = traffic_simulator_msgs::msg::EntityType::VEHICLE;
      } else if constexpr (std::is_same_v<std::decay_t<Entity>, PedestrianEntity>) {
        entity_status.type.type = traffic_simulator_msgs::msg::EntityType::PEDESTRIAN;
      } else {
        entity_status.type.type = traffic_simulator_msgs::msg::EntityType::MISC_OBJECT;
      }

      entity_status.subtype = parameters.subtype;

      entity_status.time = getCurrentTime();

      entity_status.name = parameters.name;

      entity_status.bounding_box = parameters.bounding_box;

      entity_status.action_status = traffic_simulator_msgs::msg::ActionStatus();

      if constexpr (std::is_same_v<std::decay_t<Pose>, traffic_simulator_msgs::msg::LaneletPose>) {
        entity_status.pose = toMapPose(pose);
        entity_status.lanelet_pose = pose;
        entity_status.lanelet_pose_valid = true;
      } else {
        entity_status.pose = pose;

        if (const auto lanelet_pose = toLaneletPose(pose, parameters.bounding_box, false);
            lanelet_pose) {
          entity_status.lanelet_pose = *lanelet_pose;
          entity_status.lanelet_pose_valid = true;
        } else {
          entity_status.lanelet_pose_valid = false;
        }
      }

      return entity_status;
    };

    if (const auto [iter, success] = entities_.emplace(
          name, std::make_unique<Entity>(
                  name, makeEntityStatus(), parameters, std::forward<decltype(xs)>(xs)...));
        success) {
      iter->second->setHdMapUtils(hdmap_utils_ptr_);
      iter->second->setTrafficLightManager(traffic_light_manager_ptr_);
      if (npc_logic_started_ && not isEgo(name)) {
        iter->second->startNpcLogic();
      }
      return success;
    } else {
      THROW_SEMANTIC_ERROR("Entity ", std::quoted(name), " is already exists.");
    }
  }

  auto toMapPose(const traffic_simulator_msgs::msg::LaneletPose &) const
    -> const geometry_msgs::msg::Pose;

  template <typename MessageT, typename... Args>
  auto createPublisher(Args &&... args)
  {
    return rclcpp::create_publisher<MessageT>(node_topics_interface, std::forward<Args>(args)...);
  }

  template <typename MessageT, typename... Args>
  auto createSubscription(Args &&... args)
  {
    return rclcpp::create_subscription<MessageT>(
      node_topics_interface, std::forward<Args>(args)...);
  }

  void update(const double current_time, const double step_time);

  void updateHdmapMarker();

<<<<<<< HEAD
private:
  void updateAllJobs();
=======
  void startNpcLogic();

  auto isNpcLogicStarted() const { return npc_logic_started_; }
>>>>>>> 77a9a169
};
}  // namespace entity
}  // namespace traffic_simulator

#endif  // TRAFFIC_SIMULATOR__ENTITY__ENTITY_MANAGER_HPP_<|MERGE_RESOLUTION|>--- conflicted
+++ resolved
@@ -461,14 +461,11 @@
 
   void updateHdmapMarker();
 
-<<<<<<< HEAD
-private:
   void updateAllJobs();
-=======
+
   void startNpcLogic();
 
   auto isNpcLogicStarted() const { return npc_logic_started_; }
->>>>>>> 77a9a169
 };
 }  // namespace entity
 }  // namespace traffic_simulator
