// Copyright 2015 TIER IV, Inc. All rights reserved.
//
// Licensed under the Apache License, Version 2.0 (the "License");
// you may not use this file except in compliance with the License.
// You may obtain a copy of the License at
//
//     http://www.apache.org/licenses/LICENSE-2.0
//
// Unless required by applicable law or agreed to in writing, software
// distributed under the License is distributed on an "AS IS" BASIS,
// WITHOUT WARRANTIES OR CONDITIONS OF ANY KIND, either express or implied.
// See the License for the specific language governing permissions and
// limitations under the License.

#ifndef TRAFFIC_SIMULATOR__ENTITY__ENTITY_MANAGER_HPP_
#define TRAFFIC_SIMULATOR__ENTITY__ENTITY_MANAGER_HPP_

#include <tf2_ros/static_transform_broadcaster.h>
#include <tf2_ros/transform_broadcaster.h>

<<<<<<< HEAD
=======
#include <get_parameter/get_parameter.hpp>
>>>>>>> 025c45e2
#include <traffic_simulator/api/configuration.hpp>
#include <traffic_simulator/entity/ego_entity.hpp>
#include <traffic_simulator/entity/entity_base.hpp>
#include <traffic_simulator/entity/misc_object_entity.hpp>
#include <traffic_simulator/entity/pedestrian_entity.hpp>
#include <traffic_simulator/entity/vehicle_entity.hpp>
#include <traffic_simulator_msgs/msg/entity_status_with_trajectory_array.hpp>

namespace traffic_simulator
{
namespace entity
{
class LaneletMarkerQoS : public rclcpp::QoS
{
public:
  explicit LaneletMarkerQoS(std::size_t depth = 1) : rclcpp::QoS(depth) { transient_local(); }
};

class EntityMarkerQoS : public rclcpp::QoS
{
public:
  explicit EntityMarkerQoS(std::size_t depth = 100) : rclcpp::QoS(depth) {}
};

class EntityManager
{
  using EntityStatusWithTrajectoryArray =
    traffic_simulator_msgs::msg::EntityStatusWithTrajectoryArray;
  using MarkerArray = visualization_msgs::msg::MarkerArray;

public:
  template <class NodeT, class AllocatorT = std::allocator<void>>
  explicit EntityManager(
    NodeT && node, const Configuration & configuration,
    const rclcpp::node_interfaces::NodeParametersInterface::SharedPtr & node_parameters)
  : configuration_(configuration),
    clock_ptr_(node->get_clock()),
    node_parameters_(node_parameters),
    broadcaster_(node),
    base_link_broadcaster_(node),
    entity_status_array_pub_ptr_(rclcpp::create_publisher<EntityStatusWithTrajectoryArray>(
      node, "entity/status", EntityMarkerQoS(),
      rclcpp::PublisherOptionsWithAllocator<AllocatorT>())),
    lanelet_marker_pub_ptr_(rclcpp::create_publisher<MarkerArray>(
      node, "lanelet/marker", LaneletMarkerQoS(),
      rclcpp::PublisherOptionsWithAllocator<AllocatorT>())),
    hdmap_utils_ptr_(std::make_shared<hdmap_utils::HdMapUtils>(
<<<<<<< HEAD
      configuration.lanelet2_map_path(), getOrigin(node_parameters))),
=======
      configuration_.lanelet2_map_path(), getOrigin(*node))),
>>>>>>> 025c45e2
    markers_raw_(hdmap_utils_ptr_->generateMarker())
  {
    updateHdmapMarker();
  }

  ~EntityManager() = default;

  // global
  /**
     This function is necessary because the TrafficLights object is created after the EntityManager,
     so it can be assigned during the call of the EntityManager constructor.
     TrafficLights cannot be created before the EntityManager due to the dependency on HdMapUtils.
   */
  auto setTrafficLights(const std::shared_ptr<TrafficLights> & traffic_lights_ptr) -> void;
<<<<<<< HEAD

  auto setVerbose(const bool verbose) -> void;

  auto startNpcLogic(const double current_time) -> void;

  auto isNpcLogicStarted() const -> bool;

  auto makeDebugMarker() const -> visualization_msgs::msg::MarkerArray;

  // update
  auto update(const double current_time, const double step_time) -> void;

  auto updateNpcLogic(const std::string & name, const double current_time, const double step_time)
    -> const CanonicalizedEntityStatus &;

  auto updateHdmapMarker() const -> void;

  auto broadcastEntityTransform() -> void;

=======

  auto setVerbose(const bool verbose) -> void;

  auto startNpcLogic(const double current_time) -> void;

  auto isNpcLogicStarted() const -> bool;

  auto makeDebugMarker() const -> visualization_msgs::msg::MarkerArray;

  // update
  auto update(const double current_time, const double step_time) -> void;

  auto updateNpcLogic(const std::string & name, const double current_time, const double step_time)
    -> const CanonicalizedEntityStatus &;

  auto updateHdmapMarker() const -> void;

  auto broadcastEntityTransform() -> void;

>>>>>>> 025c45e2
  auto broadcastTransform(
    const geometry_msgs::msg::PoseStamped & pose, const bool static_transform = true) -> void;

  // entities, ego - spawn
  template <typename EntityType, typename PoseType, typename ParametersType, typename... Ts>
  auto spawnEntity(
    const std::string & name, const PoseType & pose, const ParametersType & parameters,
<<<<<<< HEAD
    const double current_time, Ts &&... xs) -> entity::EntityBase &
=======
    const double current_time, Ts &&... xs)
>>>>>>> 025c45e2
  {
    static_assert(
      std::disjunction<
        std::is_same<PoseType, CanonicalizedLaneletPose>,
        std::is_same<PoseType, geometry_msgs::msg::Pose>>::value,
      "Pose must be of type CanonicalizedLaneletPose or geometry_msgs::msg::Pose");

    auto makeEntityStatus = [&]() -> CanonicalizedEntityStatus {
      EntityStatus entity_status;

      if constexpr (std::is_same_v<std::decay_t<EntityType>, EgoEntity>) {
        if (isAnyEgoSpawned()) {
          THROW_SEMANTIC_ERROR("Multiple egos in the simulation are unsupported yet.");
        } else {
          entity_status.type.type = traffic_simulator_msgs::msg::EntityType::EGO;
        }
      } else if constexpr (std::is_same_v<std::decay_t<EntityType>, VehicleEntity>) {
        entity_status.type.type = traffic_simulator_msgs::msg::EntityType::VEHICLE;
      } else if constexpr (std::is_same_v<std::decay_t<EntityType>, PedestrianEntity>) {
        entity_status.type.type = traffic_simulator_msgs::msg::EntityType::PEDESTRIAN;
      } else {
        entity_status.type.type = traffic_simulator_msgs::msg::EntityType::MISC_OBJECT;
      }

      entity_status.subtype = parameters.subtype;
      entity_status.time = current_time;
      entity_status.name = name;
      entity_status.bounding_box = parameters.bounding_box;
      entity_status.action_status = traffic_simulator_msgs::msg::ActionStatus();
      entity_status.action_status.current_action = "waiting for initialize";

      const auto include_crosswalk = [](const auto & entity_type) {
        return (traffic_simulator_msgs::msg::EntityType::PEDESTRIAN == entity_type.type) ||
               (traffic_simulator_msgs::msg::EntityType::MISC_OBJECT == entity_type.type);
      }(entity_status.type);

      const auto matching_distance = [](const auto & local_parameters) {
        if constexpr (std::is_same_v<
                        std::decay_t<ParametersType>,
                        traffic_simulator_msgs::msg::VehicleParameters>) {
          return std::max(
                   local_parameters.axles.front_axle.track_width,
                   local_parameters.axles.rear_axle.track_width) *
                   0.5 +
                 1.0;
        } else {
          return local_parameters.bounding_box.dimensions.y * 0.5 + 1.0;
        }
      }(parameters);

      if constexpr (std::is_same_v<std::decay_t<PoseType>, LaneletPose>) {
        THROW_SYNTAX_ERROR(
          "LaneletPose is not supported type as pose argument. Only CanonicalizedLaneletPose and "
          "msg::Pose are supported as pose argument of EntityManager::spawnEntity().");
      } else if constexpr (std::is_same_v<std::decay_t<PoseType>, CanonicalizedLaneletPose>) {
        entity_status.pose = toMapPose(pose);
        return CanonicalizedEntityStatus(entity_status, pose);
      } else if constexpr (std::is_same_v<std::decay_t<PoseType>, geometry_msgs::msg::Pose>) {
        entity_status.pose = pose;
        const auto canonicalized_lanelet_pose = pose::toCanonicalizedLaneletPose(
          pose, parameters.bounding_box, include_crosswalk, matching_distance);
        return CanonicalizedEntityStatus(entity_status, canonicalized_lanelet_pose);
      }
    };

    if (const auto [iter, success] = entities_.emplace(
          name, std::make_unique<EntityType>(
                  name, makeEntityStatus(), hdmap_utils_ptr_, parameters,
                  std::forward<decltype(xs)>(xs)...));
        success) {
      // FIXME: this ignores V2I traffic lights
      iter->second->setTrafficLights(traffic_lights_ptr_->getConventionalTrafficLights());
      return *(iter->second);
    } else {
      THROW_SEMANTIC_ERROR("Entity ", std::quoted(name), " is already exists.");
    }
  }

  // ego - checks, getters
  auto getNumberOfEgo() const -> std::size_t;
<<<<<<< HEAD

  auto isAnyEgoSpawned() const -> bool;

  auto getFirstEgoName() const -> std::optional<std::string>;

  auto getEgoEntity(const std::string & name) -> entity::EgoEntity &;

  auto getEgoEntity(const std::string & name) const -> const entity::EgoEntity &;

  // entities - checks, getters
  auto isEntityExist(const std::string & name) const -> bool;

  auto getEntityNames() const -> const std::vector<std::string>;

  auto getEntity(const std::string & name) -> entity::EntityBase &;

  auto getEntity(const std::string & name) const -> const entity::EntityBase &;

  auto getEntityPointer(const std::string & name) const -> std::shared_ptr<entity::EntityBase>;

  // entities - respawn, despawn, reset
  /**
   * @brief Reset behavior plugin of the target entity.
   * The internal behavior is to take over the various parameters and save them, then respawn the Entity and set the parameters.
   * @param name The name of the target entity.
   * @param behavior_plugin_name The name of the behavior plugin you want to set.
   * @sa entity::PedestrianEntity::BuiltinBehavior
   * @sa entity::VehicleEntity::BuiltinBehavior
   */
  auto resetBehaviorPlugin(const std::string & name, const std::string & behavior_plugin_name)
    -> void;

  auto despawnEntity(const std::string & name) -> bool;

  // traffics, lanelet
  auto getHdmapUtils() -> const std::shared_ptr<hdmap_utils::HdMapUtils> &;

private:
  /* */ Configuration configuration_;

  const rclcpp::Clock::SharedPtr clock_ptr_;

  const rclcpp::node_interfaces::NodeParametersInterface::SharedPtr node_parameters_;

  /* */ tf2_ros::StaticTransformBroadcaster broadcaster_;

=======

  auto isAnyEgoSpawned() const -> bool;

  auto getFirstEgoName() const -> std::optional<std::string>;

  auto getEgoEntity(const std::string & name) -> entity::EgoEntity &;

  auto getEgoEntity(const std::string & name) const -> const entity::EgoEntity &;

  // entities - checks, getters
  auto isEntityExist(const std::string & name) const -> bool;

  auto getEntityNames() const -> const std::vector<std::string>;

  auto getEntity(const std::string & name) -> entity::EntityBase &;

  auto getEntity(const std::string & name) const -> const entity::EntityBase &;

  auto getEntityPointer(const std::string & name) const -> std::shared_ptr<entity::EntityBase>;

  // entities - respawn, despawn, reset
  /**
   * @brief Reset behavior plugin of the target entity.
   * The internal behavior is to take over the various parameters and save them, then respawn the Entity and set the parameters.
   * @param name The name of the target entity.
   * @param behavior_plugin_name The name of the behavior plugin you want to set.
   * @sa entity::PedestrianEntity::BuiltinBehavior
   * @sa entity::VehicleEntity::BuiltinBehavior
   */
  auto resetBehaviorPlugin(const std::string & name, const std::string & behavior_plugin_name)
    -> void;

  auto despawnEntity(const std::string & name) -> bool;

  // traffics, lanelet
  auto getHdmapUtils() -> const std::shared_ptr<hdmap_utils::HdMapUtils> &;

  template <typename Node>
  auto getOrigin(Node & node) const
  {
    geographic_msgs::msg::GeoPoint origin;
    origin.latitude = common::getParameter<decltype(origin.latitude)>(
      node.get_node_parameters_interface(), "origin_latitude");
    origin.longitude = common::getParameter<decltype(origin.longitude)>(
      node.get_node_parameters_interface(), "origin_longitude");
    return origin;
  }

  auto getObstacle(const std::string & name)
    -> std::optional<traffic_simulator_msgs::msg::Obstacle>;

  auto getPedestrianParameters(const std::string & name) const
    -> const traffic_simulator_msgs::msg::PedestrianParameters &;

  auto getVehicleParameters(const std::string & name) const
    -> const traffic_simulator_msgs::msg::VehicleParameters &;

  auto getWaypoints(const std::string & name) -> traffic_simulator_msgs::msg::WaypointsArray;

  template <typename T>
  auto getGoalPoses(const std::string & name) -> std::vector<T>
  {
    if constexpr (std::is_same_v<std::decay_t<T>, CanonicalizedLaneletPose>) {
      if (not npc_logic_started_) {
        return {};
      } else {
        return entities_.at(name)->getGoalPoses();
      }
    } else {
      if (not npc_logic_started_) {
        return {};
      } else {
        std::vector<geometry_msgs::msg::Pose> poses;
        for (const auto & lanelet_pose : getGoalPoses<CanonicalizedLaneletPose>(name)) {
          poses.push_back(pose::toMapPose(lanelet_pose));
        }
        return poses;
      }
    }
  }

private:
  /* */ Configuration configuration_;

  const rclcpp::Clock::SharedPtr clock_ptr_;

  const rclcpp::node_interfaces::NodeParametersInterface::SharedPtr node_parameters_;

  /* */ tf2_ros::StaticTransformBroadcaster broadcaster_;

>>>>>>> 025c45e2
  /* */ tf2_ros::TransformBroadcaster base_link_broadcaster_;

  const rclcpp::Publisher<EntityStatusWithTrajectoryArray>::SharedPtr entity_status_array_pub_ptr_;

  const rclcpp::Publisher<MarkerArray>::SharedPtr lanelet_marker_pub_ptr_;

  /* */ std::unordered_map<std::string, std::shared_ptr<entity::EntityBase>> entities_;

  /* */ bool npc_logic_started_{false};

  /* */ std::shared_ptr<TrafficLights> traffic_lights_ptr_{nullptr};

  const std::shared_ptr<hdmap_utils::HdMapUtils> hdmap_utils_ptr_;

  /* */ MarkerArray markers_raw_;
};
}  // namespace entity
}  // namespace traffic_simulator
#endif  // TRAFFIC_SIMULATOR__ENTITY__ENTITY_MANAGER_HPP_<|MERGE_RESOLUTION|>--- conflicted
+++ resolved
@@ -18,10 +18,7 @@
 #include <tf2_ros/static_transform_broadcaster.h>
 #include <tf2_ros/transform_broadcaster.h>
 
-<<<<<<< HEAD
-=======
 #include <get_parameter/get_parameter.hpp>
->>>>>>> 025c45e2
 #include <traffic_simulator/api/configuration.hpp>
 #include <traffic_simulator/entity/ego_entity.hpp>
 #include <traffic_simulator/entity/entity_base.hpp>
@@ -69,11 +66,7 @@
       node, "lanelet/marker", LaneletMarkerQoS(),
       rclcpp::PublisherOptionsWithAllocator<AllocatorT>())),
     hdmap_utils_ptr_(std::make_shared<hdmap_utils::HdMapUtils>(
-<<<<<<< HEAD
-      configuration.lanelet2_map_path(), getOrigin(node_parameters))),
-=======
       configuration_.lanelet2_map_path(), getOrigin(*node))),
->>>>>>> 025c45e2
     markers_raw_(hdmap_utils_ptr_->generateMarker())
   {
     updateHdmapMarker();
@@ -88,7 +81,6 @@
      TrafficLights cannot be created before the EntityManager due to the dependency on HdMapUtils.
    */
   auto setTrafficLights(const std::shared_ptr<TrafficLights> & traffic_lights_ptr) -> void;
-<<<<<<< HEAD
 
   auto setVerbose(const bool verbose) -> void;
 
@@ -108,27 +100,6 @@
 
   auto broadcastEntityTransform() -> void;
 
-=======
-
-  auto setVerbose(const bool verbose) -> void;
-
-  auto startNpcLogic(const double current_time) -> void;
-
-  auto isNpcLogicStarted() const -> bool;
-
-  auto makeDebugMarker() const -> visualization_msgs::msg::MarkerArray;
-
-  // update
-  auto update(const double current_time, const double step_time) -> void;
-
-  auto updateNpcLogic(const std::string & name, const double current_time, const double step_time)
-    -> const CanonicalizedEntityStatus &;
-
-  auto updateHdmapMarker() const -> void;
-
-  auto broadcastEntityTransform() -> void;
-
->>>>>>> 025c45e2
   auto broadcastTransform(
     const geometry_msgs::msg::PoseStamped & pose, const bool static_transform = true) -> void;
 
@@ -136,11 +107,7 @@
   template <typename EntityType, typename PoseType, typename ParametersType, typename... Ts>
   auto spawnEntity(
     const std::string & name, const PoseType & pose, const ParametersType & parameters,
-<<<<<<< HEAD
     const double current_time, Ts &&... xs) -> entity::EntityBase &
-=======
-    const double current_time, Ts &&... xs)
->>>>>>> 025c45e2
   {
     static_assert(
       std::disjunction<
@@ -221,7 +188,6 @@
 
   // ego - checks, getters
   auto getNumberOfEgo() const -> std::size_t;
-<<<<<<< HEAD
 
   auto isAnyEgoSpawned() const -> bool;
 
@@ -259,53 +225,6 @@
   // traffics, lanelet
   auto getHdmapUtils() -> const std::shared_ptr<hdmap_utils::HdMapUtils> &;
 
-private:
-  /* */ Configuration configuration_;
-
-  const rclcpp::Clock::SharedPtr clock_ptr_;
-
-  const rclcpp::node_interfaces::NodeParametersInterface::SharedPtr node_parameters_;
-
-  /* */ tf2_ros::StaticTransformBroadcaster broadcaster_;
-
-=======
-
-  auto isAnyEgoSpawned() const -> bool;
-
-  auto getFirstEgoName() const -> std::optional<std::string>;
-
-  auto getEgoEntity(const std::string & name) -> entity::EgoEntity &;
-
-  auto getEgoEntity(const std::string & name) const -> const entity::EgoEntity &;
-
-  // entities - checks, getters
-  auto isEntityExist(const std::string & name) const -> bool;
-
-  auto getEntityNames() const -> const std::vector<std::string>;
-
-  auto getEntity(const std::string & name) -> entity::EntityBase &;
-
-  auto getEntity(const std::string & name) const -> const entity::EntityBase &;
-
-  auto getEntityPointer(const std::string & name) const -> std::shared_ptr<entity::EntityBase>;
-
-  // entities - respawn, despawn, reset
-  /**
-   * @brief Reset behavior plugin of the target entity.
-   * The internal behavior is to take over the various parameters and save them, then respawn the Entity and set the parameters.
-   * @param name The name of the target entity.
-   * @param behavior_plugin_name The name of the behavior plugin you want to set.
-   * @sa entity::PedestrianEntity::BuiltinBehavior
-   * @sa entity::VehicleEntity::BuiltinBehavior
-   */
-  auto resetBehaviorPlugin(const std::string & name, const std::string & behavior_plugin_name)
-    -> void;
-
-  auto despawnEntity(const std::string & name) -> bool;
-
-  // traffics, lanelet
-  auto getHdmapUtils() -> const std::shared_ptr<hdmap_utils::HdMapUtils> &;
-
   template <typename Node>
   auto getOrigin(Node & node) const
   {
@@ -317,39 +236,6 @@
     return origin;
   }
 
-  auto getObstacle(const std::string & name)
-    -> std::optional<traffic_simulator_msgs::msg::Obstacle>;
-
-  auto getPedestrianParameters(const std::string & name) const
-    -> const traffic_simulator_msgs::msg::PedestrianParameters &;
-
-  auto getVehicleParameters(const std::string & name) const
-    -> const traffic_simulator_msgs::msg::VehicleParameters &;
-
-  auto getWaypoints(const std::string & name) -> traffic_simulator_msgs::msg::WaypointsArray;
-
-  template <typename T>
-  auto getGoalPoses(const std::string & name) -> std::vector<T>
-  {
-    if constexpr (std::is_same_v<std::decay_t<T>, CanonicalizedLaneletPose>) {
-      if (not npc_logic_started_) {
-        return {};
-      } else {
-        return entities_.at(name)->getGoalPoses();
-      }
-    } else {
-      if (not npc_logic_started_) {
-        return {};
-      } else {
-        std::vector<geometry_msgs::msg::Pose> poses;
-        for (const auto & lanelet_pose : getGoalPoses<CanonicalizedLaneletPose>(name)) {
-          poses.push_back(pose::toMapPose(lanelet_pose));
-        }
-        return poses;
-      }
-    }
-  }
-
 private:
   /* */ Configuration configuration_;
 
@@ -359,7 +245,6 @@
 
   /* */ tf2_ros::StaticTransformBroadcaster broadcaster_;
 
->>>>>>> 025c45e2
   /* */ tf2_ros::TransformBroadcaster base_link_broadcaster_;
 
   const rclcpp::Publisher<EntityStatusWithTrajectoryArray>::SharedPtr entity_status_array_pub_ptr_;
