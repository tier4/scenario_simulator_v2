--- conflicted
+++ resolved
@@ -200,13 +200,10 @@
 
   auto getEntity(const std::string & name) -> entity::EntityBase &;
 
-<<<<<<< HEAD
-=======
   auto getEntity(const std::string & name) const -> const entity::EntityBase &;
 
   auto getEntityPointer(const std::string & name) const -> std::shared_ptr<entity::EntityBase>;
 
->>>>>>> b3f72359
   // entities - respawn, despawn, reset
   /**
    * @brief Reset behavior plugin of the target entity.
