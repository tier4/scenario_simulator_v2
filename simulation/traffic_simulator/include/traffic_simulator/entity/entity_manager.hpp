// Copyright 2015 TIER IV, Inc. All rights reserved.
//
// Licensed under the Apache License, Version 2.0 (the "License");
// you may not use this file except in compliance with the License.
// You may obtain a copy of the License at
//
//     http://www.apache.org/licenses/LICENSE-2.0
//
// Unless required by applicable law or agreed to in writing, software
// distributed under the License is distributed on an "AS IS" BASIS,
// WITHOUT WARRANTIES OR CONDITIONS OF ANY KIND, either express or implied.
// See the License for the specific language governing permissions and
// limitations under the License.

#ifndef TRAFFIC_SIMULATOR__ENTITY__ENTITY_MANAGER_HPP_
#define TRAFFIC_SIMULATOR__ENTITY__ENTITY_MANAGER_HPP_

#include <tf2/LinearMath/Quaternion.h>
#include <tf2_ros/static_transform_broadcaster.h>
#include <tf2_ros/transform_broadcaster.h>

#include <autoware_perception_msgs/msg/traffic_signal_array.hpp>
#include <memory>
#include <optional>
#include <rclcpp/node_interfaces/get_node_topics_interface.hpp>
#include <rclcpp/node_interfaces/node_topics_interface.hpp>
#include <rclcpp/rclcpp.hpp>
#include <scenario_simulator_exception/exception.hpp>
#include <stdexcept>
#include <string>
#include <tf2_geometry_msgs/tf2_geometry_msgs.hpp>
#include <traffic_simulator/api/configuration.hpp>
#include <traffic_simulator/data_type/lane_change.hpp>
#include <traffic_simulator/data_type/speed_change.hpp>
#include <traffic_simulator/entity/ego_entity.hpp>
#include <traffic_simulator/entity/entity_base.hpp>
#include <traffic_simulator/entity/misc_object_entity.hpp>
#include <traffic_simulator/entity/pedestrian_entity.hpp>
#include <traffic_simulator/entity/vehicle_entity.hpp>
#include <traffic_simulator/hdmap_utils/hdmap_utils.hpp>
#include <traffic_simulator/traffic/traffic_sink.hpp>
#include <traffic_simulator/traffic_lights/configurable_rate_updater.hpp>
#include <traffic_simulator/traffic_lights/traffic_light_marker_publisher.hpp>
#include <traffic_simulator/traffic_lights/traffic_light_publisher.hpp>
#include <traffic_simulator/traffic_lights/v2i_traffic_light_info_publisher.hpp>
#include <traffic_simulator_msgs/msg/behavior_parameter.hpp>
#include <traffic_simulator_msgs/msg/bounding_box.hpp>
#include <traffic_simulator_msgs/msg/entity_status_with_trajectory_array.hpp>
#include <traffic_simulator_msgs/msg/vehicle_parameters.hpp>
#include <type_traits>
#include <unordered_map>
#include <utility>
#include <vector>
#include <visualization_msgs/msg/marker_array.hpp>

/// @todo find some shared space for this function
template <typename T>
static auto getParameter(const std::string & name, T value = {})
{
  rclcpp::Node node{"get_parameter", "simulation"};

  node.declare_parameter<T>(name, value);
  node.get_parameter<T>(name, value);

  return value;
}

namespace traffic_simulator
{
namespace entity
{
class LaneletMarkerQoS : public rclcpp::QoS
{
public:
  explicit LaneletMarkerQoS(std::size_t depth = 1) : rclcpp::QoS(depth) { transient_local(); }
};

class EntityMarkerQoS : public rclcpp::QoS
{
public:
  explicit EntityMarkerQoS(std::size_t depth = 100) : rclcpp::QoS(depth) {}
};

class EntityManager
{
  Configuration configuration;

  std::shared_ptr<rclcpp::node_interfaces::NodeTopicsInterface> node_topics_interface;

  tf2_ros::StaticTransformBroadcaster broadcaster_;
  tf2_ros::TransformBroadcaster base_link_broadcaster_;

  const rclcpp::Clock::SharedPtr clock_ptr_;

  std::unordered_map<std::string, std::unique_ptr<traffic_simulator::entity::EntityBase>> entities_;

  double step_time_;

  double current_time_;

  bool npc_logic_started_;

  using EntityStatusWithTrajectoryArray =
    traffic_simulator_msgs::msg::EntityStatusWithTrajectoryArray;
  const rclcpp::Publisher<EntityStatusWithTrajectoryArray>::SharedPtr entity_status_array_pub_ptr_;

  using MarkerArray = visualization_msgs::msg::MarkerArray;
  const rclcpp::Publisher<MarkerArray>::SharedPtr lanelet_marker_pub_ptr_;

  const std::shared_ptr<hdmap_utils::HdMapUtils> hdmap_utils_ptr_;

  MarkerArray markers_raw_;

  const std::shared_ptr<TrafficLightManager> conventional_traffic_light_manager_ptr_;
  const std::shared_ptr<TrafficLightMarkerPublisher>
    conventional_traffic_light_marker_publisher_ptr_;

  const std::shared_ptr<TrafficLightManager> v2i_traffic_light_manager_ptr_;
  const std::shared_ptr<TrafficLightMarkerPublisher> v2i_traffic_light_marker_publisher_ptr_;
  const std::shared_ptr<TrafficLightPublisherBase> v2i_traffic_light_legacy_topic_publisher_ptr_;
  const std::shared_ptr<TrafficLightPublisherBase> v2i_traffic_light_publisher_ptr_;
  const std::shared_ptr<V2ITrafficLightInfoPublisher> v2i_traffic_light_info_publisher_ptr_;
  ConfigurableRateUpdater v2i_traffic_light_updater_, conventional_traffic_light_updater_;

public:
  template <typename Node>
  auto getOrigin(Node & node) const
  {
    geographic_msgs::msg::GeoPoint origin;
    {
      if (!node.has_parameter("origin_latitude")) {
        node.declare_parameter("origin_latitude", 0.0);
      }
      if (!node.has_parameter("origin_longitude")) {
        node.declare_parameter("origin_longitude", 0.0);
      }
      node.get_parameter("origin_latitude", origin.latitude);
      node.get_parameter("origin_longitude", origin.longitude);
    }

    return origin;
  }

  template <typename... Ts>
  auto makeV2ITrafficLightPublisher(Ts &&... xs) -> std::shared_ptr<TrafficLightPublisherBase>
  {
    if (const auto architecture_type =
          getParameter<std::string>("architecture_type", "awf/universe");
        architecture_type.find("awf/universe") != std::string::npos) {
      return std::make_shared<
        TrafficLightPublisher<autoware_perception_msgs::msg::TrafficSignalArray>>(
        std::forward<decltype(xs)>(xs)...);
    } else {
      throw common::SemanticError(
        "Unexpected architecture_type ", std::quoted(architecture_type),
        " given for V2I traffic lights simulation.");
    }
  }

  template <class NodeT, class AllocatorT = std::allocator<void>>
  explicit EntityManager(NodeT && node, const Configuration & configuration)
  : configuration(configuration),
    node_topics_interface(rclcpp::node_interfaces::get_node_topics_interface(node)),
    broadcaster_(node),
    base_link_broadcaster_(node),
    clock_ptr_(node->get_clock()),
    current_time_(std::numeric_limits<double>::quiet_NaN()),
    npc_logic_started_(false),
    entity_status_array_pub_ptr_(rclcpp::create_publisher<EntityStatusWithTrajectoryArray>(
      node, "entity/status", EntityMarkerQoS(),
      rclcpp::PublisherOptionsWithAllocator<AllocatorT>())),
    lanelet_marker_pub_ptr_(rclcpp::create_publisher<MarkerArray>(
      node, "lanelet/marker", LaneletMarkerQoS(),
      rclcpp::PublisherOptionsWithAllocator<AllocatorT>())),
    hdmap_utils_ptr_(std::make_shared<hdmap_utils::HdMapUtils>(
      configuration.lanelet2_map_path(), getOrigin(*node))),
    markers_raw_(hdmap_utils_ptr_->generateMarker()),
    conventional_traffic_light_manager_ptr_(
      std::make_shared<TrafficLightManager>(hdmap_utils_ptr_)),
    conventional_traffic_light_marker_publisher_ptr_(
      std::make_shared<TrafficLightMarkerPublisher>(conventional_traffic_light_manager_ptr_, node)),
    v2i_traffic_light_manager_ptr_(std::make_shared<TrafficLightManager>(hdmap_utils_ptr_)),
    v2i_traffic_light_marker_publisher_ptr_(
      std::make_shared<TrafficLightMarkerPublisher>(v2i_traffic_light_manager_ptr_, node)),
    v2i_traffic_light_legacy_topic_publisher_ptr_(
      makeV2ITrafficLightPublisher("/v2x/traffic_signals", node, hdmap_utils_ptr_)),
    v2i_traffic_light_publisher_ptr_(makeV2ITrafficLightPublisher(
      "/perception/traffic_light_recognition/external/traffic_signals", node, hdmap_utils_ptr_)),
    v2i_traffic_light_info_publisher_ptr_(std::make_shared<V2ITrafficLightInfoPublisher>(
      "/v2i/external/v2i_traffic_light_info", node, conventional_traffic_light_manager_ptr_,
      hdmap_utils_ptr_)),
    v2i_traffic_light_updater_(
      node,
      [this]() {
        v2i_traffic_light_marker_publisher_ptr_->publish();
        v2i_traffic_light_publisher_ptr_->publish(
          clock_ptr_->now(), v2i_traffic_light_manager_ptr_->generateUpdateTrafficLightsRequest());
        v2i_traffic_light_legacy_topic_publisher_ptr_->publish(
          clock_ptr_->now(), v2i_traffic_light_manager_ptr_->generateUpdateTrafficLightsRequest());
      }),
    conventional_traffic_light_updater_(node, [this]() {
      conventional_traffic_light_marker_publisher_ptr_->publish();
      v2i_traffic_light_info_publisher_ptr_->publish();
    })
  {
    updateHdmapMarker();
  }

  ~EntityManager() = default;

public:
#define FORWARD_GETTER_TO_TRAFFIC_LIGHT_MANAGER(NAME)                 \
  template <typename... Ts>                                           \
  decltype(auto) getConventional##NAME(Ts &&... xs) const             \
  {                                                                   \
    return conventional_traffic_light_manager_ptr_->get##NAME(xs...); \
  }                                                                   \
  static_assert(true, "");                                            \
  template <typename... Ts>                                           \
  decltype(auto) getV2I##NAME(Ts &&... xs) const                      \
  {                                                                   \
    return v2i_traffic_light_manager_ptr_->get##NAME(xs...);          \
  }                                                                   \
  static_assert(true, "")

  FORWARD_GETTER_TO_TRAFFIC_LIGHT_MANAGER(TrafficLights);
  FORWARD_GETTER_TO_TRAFFIC_LIGHT_MANAGER(TrafficLight);

#undef FORWARD_GETTER_TO_TRAFFIC_LIGHT_MANAGER

  auto generateUpdateRequestForConventionalTrafficLights()
  {
    return conventional_traffic_light_manager_ptr_->generateUpdateTrafficLightsRequest();
  }

  auto resetConventionalTrafficLightPublishRate(double rate) -> void
  {
    conventional_traffic_light_updater_.resetUpdateRate(rate);
  }

  auto resetV2ITrafficLightPublishRate(double rate) -> void
  {
    v2i_traffic_light_updater_.resetUpdateRate(rate);
  }

  auto setConventionalTrafficLightConfidence(lanelet::Id id, double confidence) -> void
  {
    for (auto & traffic_light : conventional_traffic_light_manager_ptr_->getTrafficLights(id)) {
      traffic_light.get().confidence = confidence;
    }
  }

<<<<<<< HEAD
  auto setV2ITrafficLightExtraInfo(
    lanelet::Id id, double current_phase_rest_time, double rest_time_to_red) -> void
  {
    v2i_traffic_light_info_publisher_ptr_->setTrafficLightExtraInfo(
      id, current_phase_rest_time, rest_time_to_red);
  }

// clang-format off
=======
  // clang-format off
>>>>>>> 7ef5cdc6
#define FORWARD_TO_HDMAP_UTILS(NAME)                                  \
  /*!                                                                 \
   @brief Forward to arguments to the HDMapUtils::NAME function.      \
   @return return value of the HDMapUtils::NAME function.             \
   @note This function was defined by FORWARD_TO_HDMAP_UTILS macro.   \
   */                                                                 \
  template <typename... Ts>                                           \
  decltype(auto) NAME(Ts &&... xs) const                              \
  {                                                                   \
    return hdmap_utils_ptr_->NAME(std::forward<decltype(xs)>(xs)...); \
  }                                                                   \
  static_assert(true, "")
  // clang-format on

  FORWARD_TO_HDMAP_UTILS(getLaneletLength);
  FORWARD_TO_HDMAP_UTILS(toLaneletPose);
  // FORWARD_TO_HDMAP_UTILS(toMapPose);

#undef FORWARD_TO_HDMAP_UTILS

  // clang-format off
#define FORWARD_TO_ENTITY(IDENTIFIER, ...)                                       \
  /*!                                                                            \
   @brief Forward to arguments to the EntityBase::IDENTIFIER function.           \
   @return return value of the EntityBase::IDENTIFIER function.                  \
   @note This function was defined by FORWARD_TO_ENTITY macro.    　  　　　　　   \
   */                                                                            \
  template <typename... Ts>                                                      \
  decltype(auto) IDENTIFIER(const std::string & name, Ts &&... xs) __VA_ARGS__   \
  try {                                                                          \
    return entities_.at(name)->IDENTIFIER(std::forward<decltype(xs)>(xs)...);    \
  } catch (const std::out_of_range &) {                                          \
    THROW_SEMANTIC_ERROR("entity : ", name, "does not exist");                   \
  }                                                                              \
  static_assert(true, "")
  // clang-format on

  FORWARD_TO_ENTITY(asFieldOperatorApplication, const);
  FORWARD_TO_ENTITY(fillLaneletPose, const);
  FORWARD_TO_ENTITY(get2DPolygon, const);
  FORWARD_TO_ENTITY(getBehaviorParameter, const);
  FORWARD_TO_ENTITY(getBoundingBox, const);
  FORWARD_TO_ENTITY(getCurrentAccel, const);
  FORWARD_TO_ENTITY(getCurrentAction, const);
  FORWARD_TO_ENTITY(getCurrentTwist, const);
  FORWARD_TO_ENTITY(getDistanceToLaneBound, );
  FORWARD_TO_ENTITY(getDistanceToLaneBound, const);
  FORWARD_TO_ENTITY(getDistanceToLeftLaneBound, );
  FORWARD_TO_ENTITY(getDistanceToLeftLaneBound, const);
  FORWARD_TO_ENTITY(getDistanceToRightLaneBound, );
  FORWARD_TO_ENTITY(getDistanceToRightLaneBound, const);
  FORWARD_TO_ENTITY(getEntityStatusBeforeUpdate, const);
  FORWARD_TO_ENTITY(getEntityType, const);
  FORWARD_TO_ENTITY(getLaneletPose, const);
  FORWARD_TO_ENTITY(getLinearJerk, const);
  FORWARD_TO_ENTITY(getMapPose, const);
  FORWARD_TO_ENTITY(getMapPoseFromRelativePose, const);
  FORWARD_TO_ENTITY(getRouteLanelets, const);
  FORWARD_TO_ENTITY(getStandStillDuration, const);
  FORWARD_TO_ENTITY(getTraveledDistance, const);
  FORWARD_TO_ENTITY(laneMatchingSucceed, const);
  FORWARD_TO_ENTITY(activateOutOfRangeJob, );
  FORWARD_TO_ENTITY(cancelRequest, );
  FORWARD_TO_ENTITY(requestAcquirePosition, );
  FORWARD_TO_ENTITY(requestAssignRoute, );
  FORWARD_TO_ENTITY(isControlledBySimulator, );
  FORWARD_TO_ENTITY(requestFollowTrajectory, );
  FORWARD_TO_ENTITY(requestLaneChange, );
  FORWARD_TO_ENTITY(requestWalkStraight, );
  FORWARD_TO_ENTITY(setAcceleration, );
  FORWARD_TO_ENTITY(setAccelerationLimit, );
  FORWARD_TO_ENTITY(setAccelerationRateLimit, );
  FORWARD_TO_ENTITY(setBehaviorParameter, );
  FORWARD_TO_ENTITY(setDecelerationLimit, );
  FORWARD_TO_ENTITY(setDecelerationRateLimit, );
  FORWARD_TO_ENTITY(setLinearVelocity, );
  FORWARD_TO_ENTITY(setMapPose, );
  FORWARD_TO_ENTITY(setTwist, );
  FORWARD_TO_ENTITY(setVelocityLimit, );

#undef FORWARD_TO_ENTITY

  visualization_msgs::msg::MarkerArray makeDebugMarker() const;

  bool trafficLightsChanged();

  void requestSpeedChange(const std::string & name, double target_speed, bool continuous);

  void requestSpeedChange(
    const std::string & name, const double target_speed, const speed_change::Transition transition,
    const speed_change::Constraint constraint, const bool continuous);

  void requestSpeedChange(
    const std::string & name, const speed_change::RelativeTargetSpeed & target_speed,
    bool continuous);

  void requestSpeedChange(
    const std::string & name, const speed_change::RelativeTargetSpeed & target_speed,
    const speed_change::Transition transition, const speed_change::Constraint constraint,
    const bool continuous);

  auto updateNpcLogic(
    const std::string & name,
    const std::unordered_map<std::string, traffic_simulator_msgs::msg::EntityType> & type_list)
    -> const CanonicalizedEntityStatus &;

  void broadcastEntityTransform();

  void broadcastTransform(
    const geometry_msgs::msg::PoseStamped & pose, const bool static_transform = true);

  bool checkCollision(const std::string & name0, const std::string & name1);

  bool despawnEntity(const std::string & name);

  bool entityExists(const std::string & name);

  auto getBoundingBoxDistance(const std::string & from, const std::string & to)
    -> std::optional<double>;

  auto getCurrentTime() const noexcept -> double;

  auto getDistanceToCrosswalk(const std::string & name, const lanelet::Id target_crosswalk_id)
    -> std::optional<double>;

  auto getDistanceToStopLine(const std::string & name, const lanelet::Id target_stop_line_id)
    -> std::optional<double>;

  auto getEntityNames() const -> const std::vector<std::string>;

  auto getEntityStatus(const std::string & name) const -> CanonicalizedEntityStatus;

  auto getEntityTypeList() const
    -> const std::unordered_map<std::string, traffic_simulator_msgs::msg::EntityType>;

  // clang-format off
  auto getBoundingBoxLaneLateralDistance(const CanonicalizedLaneletPose &, const traffic_simulator_msgs::msg::BoundingBox &, const CanonicalizedLaneletPose &, const traffic_simulator_msgs::msg::BoundingBox &) const -> std::optional<double>;
  auto getBoundingBoxLaneLateralDistance(const std::string &,              const CanonicalizedLaneletPose &)                                                                                                     const -> std::optional<double>;
  auto getBoundingBoxLaneLateralDistance(const std::string &,              const std::string &)                                                                                                                  const -> std::optional<double>;

  auto getBoundingBoxLaneLongitudinalDistance(const CanonicalizedLaneletPose &, const traffic_simulator_msgs::msg::BoundingBox &, const CanonicalizedLaneletPose &,      const traffic_simulator_msgs::msg::BoundingBox &, bool include_adjacent_lanelet = false, bool include_opposite_direction = true) -> std::optional<double>;
  auto getBoundingBoxLaneLongitudinalDistance(const std::string &,              const CanonicalizedLaneletPose &,                 bool include_adjacent_lanelet = false, bool include_opposite_direction = true)                                                                                          -> std::optional<double>;
  auto getBoundingBoxLaneLongitudinalDistance(const std::string &,              const std::string &,                              bool include_adjacent_lanelet = false, bool include_opposite_direction = true)                                                                                          -> std::optional<double>;

  auto getBoundingBoxRelativePose(const geometry_msgs::msg::Pose &, const traffic_simulator_msgs::msg::BoundingBox &, const geometry_msgs::msg::Pose &, const traffic_simulator_msgs::msg::BoundingBox &) const -> std::optional<geometry_msgs::msg::Pose>;
  auto getBoundingBoxRelativePose(const std::string &,              const geometry_msgs::msg::Pose & )                                                                                                    const -> std::optional<geometry_msgs::msg::Pose>;
  auto getBoundingBoxRelativePose(const std::string &,              const std::string & )                                                                                                                 const -> std::optional<geometry_msgs::msg::Pose>;
  // clang-format on

  auto getHdmapUtils() -> const std::shared_ptr<hdmap_utils::HdMapUtils> &;

  // clang-format off
  auto getLateralDistance(const CanonicalizedLaneletPose &, const CanonicalizedLaneletPose &)                           const -> std::optional<double>;
  auto getLateralDistance(const CanonicalizedLaneletPose &, const std::string &)                                        const -> std::optional<double>;
  auto getLateralDistance(const std::string &,              const CanonicalizedLaneletPose &)                           const -> std::optional<double>;
  auto getLateralDistance(const std::string &,              const std::string &)                                        const -> std::optional<double>;
  auto getLateralDistance(const CanonicalizedLaneletPose &, const CanonicalizedLaneletPose &, double matching_distance) const -> std::optional<double>;
  auto getLateralDistance(const CanonicalizedLaneletPose &, const std::string &,              double matching_distance) const -> std::optional<double>;
  auto getLateralDistance(const std::string &,              const CanonicalizedLaneletPose &, double matching_distance) const -> std::optional<double>;
  auto getLateralDistance(const std::string &,              const std::string &,              double matching_distance) const -> std::optional<double>;

  auto getLongitudinalDistance(const CanonicalizedLaneletPose &, const CanonicalizedLaneletPose &, bool include_adjacent_lanelet = false, bool include_opposite_direction = true) -> std::optional<double>;
  auto getLongitudinalDistance(const CanonicalizedLaneletPose &, const std::string &,              bool include_adjacent_lanelet = false, bool include_opposite_direction = true) -> std::optional<double>;
  auto getLongitudinalDistance(const std::string &,              const CanonicalizedLaneletPose &, bool include_adjacent_lanelet = false, bool include_opposite_direction = true) -> std::optional<double>;
  auto getLongitudinalDistance(const std::string &,              const std::string &,              bool include_adjacent_lanelet = false, bool include_opposite_direction = true) -> std::optional<double>;
  // clang-format on

  auto getNumberOfEgo() const -> std::size_t;

  auto getObstacle(const std::string & name)
    -> std::optional<traffic_simulator_msgs::msg::Obstacle>;

  // clang-format off
  auto getRelativePose(const geometry_msgs::msg::Pose     & from, const geometry_msgs::msg::Pose     & to) const -> geometry_msgs::msg::Pose;
  auto getRelativePose(const geometry_msgs::msg::Pose     & from, const std::string                  & to) const -> geometry_msgs::msg::Pose;
  auto getRelativePose(const std::string                  & from, const geometry_msgs::msg::Pose     & to) const -> geometry_msgs::msg::Pose;
  auto getRelativePose(const std::string                  & from, const std::string                  & to) const -> geometry_msgs::msg::Pose;
  auto getRelativePose(const geometry_msgs::msg::Pose     & from, const CanonicalizedLaneletPose & to) const -> geometry_msgs::msg::Pose;
  auto getRelativePose(const CanonicalizedLaneletPose & from, const geometry_msgs::msg::Pose     & to) const -> geometry_msgs::msg::Pose;
  auto getRelativePose(const std::string                  & from, const CanonicalizedLaneletPose & to) const -> geometry_msgs::msg::Pose;
  auto getRelativePose(const CanonicalizedLaneletPose & from, const std::string                  & to) const -> geometry_msgs::msg::Pose;
  // clang-format on

  auto getStepTime() const noexcept -> double;

  auto getWaypoints(const std::string & name) -> traffic_simulator_msgs::msg::WaypointsArray;

  template <typename T>
  auto getGoalPoses(const std::string & name) -> std::vector<T>
  {
    if constexpr (std::is_same_v<std::decay_t<T>, CanonicalizedLaneletPose>) {
      if (not npc_logic_started_) {
        return {};
      } else {
        return entities_.at(name)->getGoalPoses();
      }
    } else {
      if (not npc_logic_started_) {
        return {};
      } else {
        std::vector<geometry_msgs::msg::Pose> poses;
        for (const auto & lanelet_pose : getGoalPoses<CanonicalizedLaneletPose>(name)) {
          poses.push_back(toMapPose(lanelet_pose));
        }
        return poses;
      }
    }
  }

  bool isEgo(const std::string & name) const;

  bool isEgoSpawned() const;

  const std::string getEgoName() const;

  bool isInLanelet(const std::string & name, const lanelet::Id lanelet_id, const double tolerance);

  bool isStopping(const std::string & name) const;

  bool reachPosition(
    const std::string & name, const geometry_msgs::msg::Pose & target_pose,
    const double tolerance) const;
  bool reachPosition(
    const std::string & name, const CanonicalizedLaneletPose & lanelet_pose,
    const double tolerance) const;
  bool reachPosition(
    const std::string & name, const std::string & target_name, const double tolerance) const;

  void requestLaneChange(
    const std::string & name, const traffic_simulator::lane_change::Direction & direction);

  auto setEntityStatus(const std::string & name, const CanonicalizedEntityStatus &) -> void;

  void setVerbose(const bool verbose);

  template <typename Entity, typename Pose, typename Parameters, typename... Ts>
  auto spawnEntity(
    const std::string & name, const Pose & pose, const Parameters & parameters, Ts &&... xs)
  {
    auto makeEntityStatus = [&]() {
      EntityStatus entity_status;

      if constexpr (std::is_same_v<std::decay_t<Entity>, EgoEntity>) {
        if (auto iter = std::find_if(
              std::begin(entities_), std::end(entities_),
              [this](auto && each) { return isEgo(each.first); });
            iter != std::end(entities_)) {
          THROW_SEMANTIC_ERROR("multi ego simulation does not support yet");
        } else {
          entity_status.type.type = traffic_simulator_msgs::msg::EntityType::EGO;
        }
      } else if constexpr (std::is_same_v<std::decay_t<Entity>, VehicleEntity>) {
        entity_status.type.type = traffic_simulator_msgs::msg::EntityType::VEHICLE;
      } else if constexpr (std::is_same_v<std::decay_t<Entity>, PedestrianEntity>) {
        entity_status.type.type = traffic_simulator_msgs::msg::EntityType::PEDESTRIAN;
      } else {
        entity_status.type.type = traffic_simulator_msgs::msg::EntityType::MISC_OBJECT;
      }

      entity_status.subtype = parameters.subtype;

      entity_status.time = getCurrentTime();

      entity_status.name = name;

      entity_status.bounding_box = parameters.bounding_box;

      entity_status.action_status = traffic_simulator_msgs::msg::ActionStatus();
      entity_status.action_status.current_action = "waiting for initialize";

      if constexpr (std::is_same_v<std::decay_t<Pose>, CanonicalizedLaneletPose>) {
        entity_status.pose = toMapPose(pose);
        entity_status.lanelet_pose = static_cast<LaneletPose>(pose);
        entity_status.lanelet_pose_valid = true;
      } else {
        entity_status.pose = pose;

        /// @note If the entity is pedestrian or misc object, we have to consider matching to crosswalk lanelet.
        if (const auto lanelet_pose = toLaneletPose(
              pose, parameters.bounding_box,
              entity_status.type.type == traffic_simulator_msgs::msg::EntityType::PEDESTRIAN ||
                entity_status.type.type == traffic_simulator_msgs::msg::EntityType::MISC_OBJECT,
              [](const auto & parameters) {
                if constexpr (std::is_same_v<
                                std::decay_t<Parameters>,
                                traffic_simulator_msgs::msg::VehicleParameters>) {
                  return std::max(
                           parameters.axles.front_axle.track_width,
                           parameters.axles.rear_axle.track_width) *
                           0.5 +
                         1.0;
                } else {
                  return parameters.bounding_box.dimensions.y * 0.5 + 1.0;
                }
              }(parameters));
            lanelet_pose) {
          entity_status.lanelet_pose = *lanelet_pose;
          entity_status.lanelet_pose_valid = true;
        } else {
          entity_status.lanelet_pose_valid = false;
        }
      }

      return CanonicalizedEntityStatus(entity_status, hdmap_utils_ptr_);
    };

    if (const auto [iter, success] = entities_.emplace(
          name, std::make_unique<Entity>(
                  name, makeEntityStatus(), hdmap_utils_ptr_, parameters,
                  std::forward<decltype(xs)>(xs)...));
        success) {
      // FIXME: this ignores V2I traffic lights
      iter->second->setTrafficLightManager(conventional_traffic_light_manager_ptr_);
      if (npc_logic_started_ && not isEgo(name)) {
        iter->second->startNpcLogic();
      }
      return success;
    } else {
      THROW_SEMANTIC_ERROR("Entity ", std::quoted(name), " is already exists.");
    }
  }

  auto toMapPose(const CanonicalizedLaneletPose &) const -> const geometry_msgs::msg::Pose;

  template <typename MessageT, typename... Args>
  auto createPublisher(Args &&... args)
  {
    return rclcpp::create_publisher<MessageT>(node_topics_interface, std::forward<Args>(args)...);
  }

  template <typename MessageT, typename... Args>
  auto createSubscription(Args &&... args)
  {
    return rclcpp::create_subscription<MessageT>(
      node_topics_interface, std::forward<Args>(args)...);
  }

  void update(const double current_time, const double step_time);

  void updateHdmapMarker();

  void startNpcLogic();

  auto isNpcLogicStarted() const { return npc_logic_started_; }
};
}  // namespace entity
}  // namespace traffic_simulator

#endif  // TRAFFIC_SIMULATOR__ENTITY__ENTITY_MANAGER_HPP_<|MERGE_RESOLUTION|>--- conflicted
+++ resolved
@@ -250,7 +250,6 @@
     }
   }
 
-<<<<<<< HEAD
   auto setV2ITrafficLightExtraInfo(
     lanelet::Id id, double current_phase_rest_time, double rest_time_to_red) -> void
   {
@@ -258,10 +257,7 @@
       id, current_phase_rest_time, rest_time_to_red);
   }
 
-// clang-format off
-=======
   // clang-format off
->>>>>>> 7ef5cdc6
 #define FORWARD_TO_HDMAP_UTILS(NAME)                                  \
   /*!                                                                 \
    @brief Forward to arguments to the HDMapUtils::NAME function.      \
