// Copyright 2015 TIER IV, Inc. All rights reserved.
//
// Licensed under the Apache License, Version 2.0 (the "License");
// you may not use this file except in compliance with the License.
// You may obtain a copy of the License at
//
//     http://www.apache.org/licenses/LICENSE-2.0
//
// Unless required by applicable law or agreed to in writing, software
// distributed under the License is distributed on an "AS IS" BASIS,
// WITHOUT WARRANTIES OR CONDITIONS OF ANY KIND, either express or implied.
// See the License for the specific language governing permissions and
// limitations under the License.

#ifndef TRAFFIC_SIMULATOR__ENTITY__ENTITY_MANAGER_HPP_
#define TRAFFIC_SIMULATOR__ENTITY__ENTITY_MANAGER_HPP_

#include <tf2/LinearMath/Quaternion.h>
#include <tf2_ros/static_transform_broadcaster.h>
#include <tf2_ros/transform_broadcaster.h>

#ifdef USE_TF2_GEOMETRY_MSGS_DEPRECATED_HEADER
#include <tf2_geometry_msgs/tf2_geometry_msgs.h>
#else
#include <tf2_geometry_msgs/tf2_geometry_msgs.hpp>
#endif

#include <memory>
#include <optional>
#include <rclcpp/node_interfaces/get_node_topics_interface.hpp>
#include <rclcpp/node_interfaces/node_topics_interface.hpp>
#include <rclcpp/rclcpp.hpp>
#include <scenario_simulator_exception/exception.hpp>
#include <stdexcept>
#include <string>
#include <traffic_simulator/api/configuration.hpp>
#include <traffic_simulator/data_type/lane_change.hpp>
#include <traffic_simulator/data_type/speed_change.hpp>
#include <traffic_simulator/entity/ego_entity.hpp>
#include <traffic_simulator/entity/entity_base.hpp>
#include <traffic_simulator/entity/misc_object_entity.hpp>
#include <traffic_simulator/entity/pedestrian_entity.hpp>
#include <traffic_simulator/entity/vehicle_entity.hpp>
#include <traffic_simulator/hdmap_utils/hdmap_utils.hpp>
#include <traffic_simulator/traffic/traffic_sink.hpp>
#include <traffic_simulator/traffic_lights/traffic_light_manager.hpp>
#include <traffic_simulator_msgs/msg/behavior_parameter.hpp>
#include <traffic_simulator_msgs/msg/bounding_box.hpp>
#include <traffic_simulator_msgs/msg/entity_status_with_trajectory_array.hpp>
#include <traffic_simulator_msgs/msg/vehicle_parameters.hpp>
#include <type_traits>
#include <unordered_map>
#include <utility>
#include <vector>
#include <visualization_msgs/msg/marker_array.hpp>

namespace traffic_simulator
{
namespace entity
{
class LaneletMarkerQoS : public rclcpp::QoS
{
public:
  explicit LaneletMarkerQoS(std::size_t depth = 1) : rclcpp::QoS(depth) { transient_local(); }
};

class EntityMarkerQoS : public rclcpp::QoS
{
public:
  explicit EntityMarkerQoS(std::size_t depth = 100) : rclcpp::QoS(depth) {}
};

class EntityManager
{
  Configuration configuration;

  std::shared_ptr<rclcpp::node_interfaces::NodeTopicsInterface> node_topics_interface;

  tf2_ros::StaticTransformBroadcaster broadcaster_;
  tf2_ros::TransformBroadcaster base_link_broadcaster_;

  const rclcpp::Clock::SharedPtr clock_ptr_;

  std::unordered_map<std::string, std::unique_ptr<traffic_simulator::entity::EntityBase>> entities_;

  double step_time_;

  double current_time_;

  bool npc_logic_started_;

  using EntityStatusWithTrajectoryArray =
    traffic_simulator_msgs::msg::EntityStatusWithTrajectoryArray;
  const rclcpp::Publisher<EntityStatusWithTrajectoryArray>::SharedPtr entity_status_array_pub_ptr_;

  using MarkerArray = visualization_msgs::msg::MarkerArray;
  const rclcpp::Publisher<MarkerArray>::SharedPtr lanelet_marker_pub_ptr_;

  const std::shared_ptr<hdmap_utils::HdMapUtils> hdmap_utils_ptr_;

  MarkerArray markers_raw_;

  const std::shared_ptr<TrafficLightManagerBase> traffic_light_manager_ptr_;

public:
  template <typename Node>
  auto getOrigin(Node & node) const
  {
    geographic_msgs::msg::GeoPoint origin;
    {
      if (!node.has_parameter("origin_latitude")) {
        node.declare_parameter("origin_latitude", 0.0);
      }
      if (!node.has_parameter("origin_longitude")) {
        node.declare_parameter("origin_longitude", 0.0);
      }
      node.get_parameter("origin_latitude", origin.latitude);
      node.get_parameter("origin_longitude", origin.longitude);
    }

    return origin;
  }

  template <typename... Ts>
  auto makeTrafficLightManager(Ts &&... xs) -> std::shared_ptr<TrafficLightManagerBase>
  {
    const auto architecture_type = getParameter<std::string>("architecture_type", "awf/universe");

    if (architecture_type == "awf/universe") {
      return std::make_shared<
        TrafficLightManager<autoware_auto_perception_msgs::msg::TrafficSignalArray>>(
        std::forward<decltype(xs)>(xs)...);
    } else {
      throw common::SemanticError(
        "Unexpected architecture_type ", std::quoted(architecture_type), " given.");
    }
  }

  template <class NodeT, class AllocatorT = std::allocator<void>>
  explicit EntityManager(NodeT && node, const Configuration & configuration)
  : configuration(configuration),
    node_topics_interface(rclcpp::node_interfaces::get_node_topics_interface(node)),
    broadcaster_(node),
    base_link_broadcaster_(node),
    clock_ptr_(node->get_clock()),
    current_time_(std::numeric_limits<double>::quiet_NaN()),
    npc_logic_started_(false),
    entity_status_array_pub_ptr_(rclcpp::create_publisher<EntityStatusWithTrajectoryArray>(
      node, "entity/status", EntityMarkerQoS(),
      rclcpp::PublisherOptionsWithAllocator<AllocatorT>())),
    lanelet_marker_pub_ptr_(rclcpp::create_publisher<MarkerArray>(
      node, "lanelet/marker", LaneletMarkerQoS(),
      rclcpp::PublisherOptionsWithAllocator<AllocatorT>())),
    hdmap_utils_ptr_(std::make_shared<hdmap_utils::HdMapUtils>(
      configuration.lanelet2_map_path(), getOrigin(*node))),
    markers_raw_(hdmap_utils_ptr_->generateMarker()),
    traffic_light_manager_ptr_(makeTrafficLightManager(hdmap_utils_ptr_, node))
  {
    updateHdmapMarker();
  }

  ~EntityManager() = default;

public:
  template <typename... Ts>
  auto getTrafficLight(Ts &&... xs) const -> decltype(auto)
  {
    return traffic_light_manager_ptr_->getTrafficLight(std::forward<decltype(xs)>(xs)...);
  }

  auto getTrafficLights() const -> decltype(auto)
  {
    return traffic_light_manager_ptr_->getTrafficLights();
  }

  template <typename... Ts>
  auto getTrafficRelationReferees(Ts &&... xs) const -> decltype(auto)
  {
    return traffic_light_manager_ptr_->getTrafficRelationReferees(
      std::forward<decltype(xs)>(xs)...);
  }

#define FORWARD_TO_HDMAP_UTILS(NAME)                                  \
  template <typename... Ts>                                           \
  decltype(auto) NAME(Ts &&... xs) const                              \
  {                                                                   \
    return hdmap_utils_ptr_->NAME(std::forward<decltype(xs)>(xs)...); \
  }                                                                   \
  static_assert(true, "")

  FORWARD_TO_HDMAP_UTILS(toLaneletPose);
  // FORWARD_TO_HDMAP_UTILS(toMapPose);

#undef FORWARD_TO_HDMAP_UTILS

#define FORWARD_TO_ENTITY(IDENTIFIER, ...)                                     \
  template <typename... Ts>                                                    \
  decltype(auto) IDENTIFIER(const std::string & name, Ts &&... xs) __VA_ARGS__ \
  try {                                                                        \
    return entities_.at(name)->IDENTIFIER(std::forward<decltype(xs)>(xs)...);  \
  } catch (const std::out_of_range &) {                                        \
    THROW_SEMANTIC_ERROR("entity : ", name, "does not exist");                 \
  }                                                                            \
  static_assert(true, "")

  FORWARD_TO_ENTITY(asAutoware, const);
  FORWARD_TO_ENTITY(cancelRequest, );
  FORWARD_TO_ENTITY(get2DPolygon, const);
  FORWARD_TO_ENTITY(getBehaviorParameter, const);
  FORWARD_TO_ENTITY(getBoundingBox, const);
  FORWARD_TO_ENTITY(getCurrentAccel, const);
  FORWARD_TO_ENTITY(getCurrentAction, const);
  FORWARD_TO_ENTITY(getCurrentTwist, const);
  FORWARD_TO_ENTITY(getDistanceToLaneBound, );
  FORWARD_TO_ENTITY(getDistanceToLaneBound, const);
  FORWARD_TO_ENTITY(getDistanceToLeftLaneBound, );
  FORWARD_TO_ENTITY(getDistanceToLeftLaneBound, const);
  FORWARD_TO_ENTITY(getDistanceToRightLaneBound, );
  FORWARD_TO_ENTITY(getDistanceToRightLaneBound, const);
  FORWARD_TO_ENTITY(getEntityStatusBeforeUpdate, const);
  FORWARD_TO_ENTITY(getEntityType, const);
  FORWARD_TO_ENTITY(getLaneletPose, const);
  FORWARD_TO_ENTITY(getLinearJerk, const);
  FORWARD_TO_ENTITY(getMapPose, const);
  FORWARD_TO_ENTITY(getMapPoseFromRelativePose, const);
  FORWARD_TO_ENTITY(getRouteLanelets, );
  FORWARD_TO_ENTITY(getStandStillDuration, const);
  FORWARD_TO_ENTITY(getTraveledDistance, const);
  FORWARD_TO_ENTITY(laneMatchingSucceed, const);
  FORWARD_TO_ENTITY(requestAcquirePosition, );
  FORWARD_TO_ENTITY(requestAssignRoute, );
  FORWARD_TO_ENTITY(requestLaneChange, );
  FORWARD_TO_ENTITY(requestWalkStraight, );
  FORWARD_TO_ENTITY(setAccelerationLimit, );
  FORWARD_TO_ENTITY(setAccelerationRateLimit, );
  FORWARD_TO_ENTITY(setBehaviorParameter, );
  FORWARD_TO_ENTITY(setDecelerationLimit, );
  FORWARD_TO_ENTITY(setDecelerationRateLimit, );
  FORWARD_TO_ENTITY(setLinearVelocity, );
  FORWARD_TO_ENTITY(setVelocityLimit, );

#undef FORWARD_TO_ENTITY

  visualization_msgs::msg::MarkerArray makeDebugMarker() const;

  bool trafficLightsChanged();

  void requestSpeedChange(const std::string & name, double target_speed, bool continuous);

  void requestSpeedChange(
    const std::string & name, const double target_speed, const speed_change::Transition transition,
    const speed_change::Constraint constraint, const bool continuous);

  void requestSpeedChange(
    const std::string & name, const speed_change::RelativeTargetSpeed & target_speed,
    bool continuous);

  void requestSpeedChange(
    const std::string & name, const speed_change::RelativeTargetSpeed & target_speed,
    const speed_change::Transition transition, const speed_change::Constraint constraint,
    const bool continuous);

  auto updateNpcLogic(
    const std::string & name,
    const std::unordered_map<std::string, traffic_simulator_msgs::msg::EntityType> & type_list)
    -> const CanonicalizedEntityStatus &;

  void broadcastEntityTransform();

  void broadcastTransform(
    const geometry_msgs::msg::PoseStamped & pose, const bool static_transform = true);

  bool checkCollision(const std::string & name0, const std::string & name1);

  bool despawnEntity(const std::string & name);

  bool entityExists(const std::string & name);

  auto getBoundingBoxDistance(const std::string & from, const std::string & to)
    -> std::optional<double>;

  auto getCurrentTime() const noexcept -> double;

  auto getDistanceToCrosswalk(const std::string & name, const std::int64_t target_crosswalk_id)
    -> std::optional<double>;

  auto getDistanceToStopLine(const std::string & name, const std::int64_t target_stop_line_id)
    -> std::optional<double>;

  auto getEntityNames() const -> const std::vector<std::string>;

  auto getEntityStatus(const std::string & name) const -> CanonicalizedEntityStatus;

  auto getEntityTypeList() const
    -> const std::unordered_map<std::string, traffic_simulator_msgs::msg::EntityType>;

  auto getHdmapUtils() -> const std::shared_ptr<hdmap_utils::HdMapUtils> &;

  // clang-format off
<<<<<<< HEAD
  auto getLateralDistance(const CanonicalizedLaneletPose &, const CanonicalizedLaneletPose &)                           const -> boost::optional<double>;
  auto getLateralDistance(const CanonicalizedLaneletPose &, const std::string &)                                            const -> boost::optional<double>;
  auto getLateralDistance(const std::string &,                  const CanonicalizedLaneletPose &)                           const -> boost::optional<double>;
  auto getLateralDistance(const std::string &,                  const std::string &)                                            const -> boost::optional<double>;
  auto getLateralDistance(const CanonicalizedLaneletPose &, const CanonicalizedLaneletPose &, double matching_distance) const -> boost::optional<double>;
  auto getLateralDistance(const CanonicalizedLaneletPose &, const std::string &,                  double matching_distance) const -> boost::optional<double>;
  auto getLateralDistance(const std::string &,                  const CanonicalizedLaneletPose &, double matching_distance) const -> boost::optional<double>;
  auto getLateralDistance(const std::string &,                  const std::string &,                  double matching_distance) const -> boost::optional<double>;

  auto getLongitudinalDistance(const CanonicalizedLaneletPose &, const CanonicalizedLaneletPose &, 
    bool include_adjacent_lanelet = false, bool include_opposite_direction = true) -> boost::optional<double>;
  auto getLongitudinalDistance(const CanonicalizedLaneletPose &, const std::string &,
    bool include_adjacent_lanelet = false, bool include_opposite_direction = true) -> boost::optional<double>;
  auto getLongitudinalDistance(const std::string &, const CanonicalizedLaneletPose &,
    bool include_adjacent_lanelet = false, bool include_opposite_direction = true) -> boost::optional<double>;
  auto getLongitudinalDistance(const std::string &, const std::string &,
    bool include_adjacent_lanelet = false, bool include_opposite_direction = true) -> boost::optional<double>;
=======
  auto getLateralDistance(const LaneletPose &, const LaneletPose &) const -> std::optional<double>;
  auto getLateralDistance(const LaneletPose &, const std::string &) const -> std::optional<double>;
  auto getLateralDistance(const std::string &, const LaneletPose &) const -> std::optional<double>;
  auto getLateralDistance(const std::string &, const std::string &) const -> std::optional<double>;
  auto getLateralDistance(const LaneletPose &, const LaneletPose &, double matching_distance) const -> std::optional<double>;
  auto getLateralDistance(const LaneletPose &, const std::string &, double matching_distance) const -> std::optional<double>;
  auto getLateralDistance(const std::string &, const LaneletPose &, double matching_distance) const -> std::optional<double>;
  auto getLateralDistance(const std::string &, const std::string &, double matching_distance) const -> std::optional<double>;
  auto getLongitudinalDistance(const LaneletPose &, const LaneletPose &) const -> std::optional<double>;
  auto getLongitudinalDistance(const LaneletPose &, const std::string &) const -> std::optional<double>;
  auto getLongitudinalDistance(const std::string &, const LaneletPose &) const -> std::optional<double>;
  auto getLongitudinalDistance(const std::string &, const std::string &) const -> std::optional<double>;
>>>>>>> 20172661
  // clang-format on

  auto getNumberOfEgo() const -> std::size_t;

  auto getObstacle(const std::string & name)
    -> std::optional<traffic_simulator_msgs::msg::Obstacle>;

  // clang-format off
  auto getRelativePose(const geometry_msgs::msg::Pose     & from, const geometry_msgs::msg::Pose     & to) const -> geometry_msgs::msg::Pose;
  auto getRelativePose(const geometry_msgs::msg::Pose     & from, const std::string                  & to) const -> geometry_msgs::msg::Pose;
  auto getRelativePose(const std::string                  & from, const geometry_msgs::msg::Pose     & to) const -> geometry_msgs::msg::Pose;
  auto getRelativePose(const std::string                  & from, const std::string                  & to) const -> geometry_msgs::msg::Pose;
  auto getRelativePose(const geometry_msgs::msg::Pose     & from, const CanonicalizedLaneletPose & to) const -> geometry_msgs::msg::Pose;
  auto getRelativePose(const CanonicalizedLaneletPose & from, const geometry_msgs::msg::Pose     & to) const -> geometry_msgs::msg::Pose;
  auto getRelativePose(const std::string                  & from, const CanonicalizedLaneletPose & to) const -> geometry_msgs::msg::Pose;
  auto getRelativePose(const CanonicalizedLaneletPose & from, const std::string                  & to) const -> geometry_msgs::msg::Pose;
  // clang-format on

  auto getStepTime() const noexcept -> double;

  auto getWaypoints(const std::string & name) -> traffic_simulator_msgs::msg::WaypointsArray;

  template <typename T>
  auto getGoalPoses(const std::string & name) -> std::vector<T>
  {
    if constexpr (std::is_same_v<std::decay_t<T>, CanonicalizedLaneletPose>) {
      if (not npc_logic_started_) {
        return {};
      } else {
        return entities_.at(name)->getGoalPoses();
      }
    } else {
      if (not npc_logic_started_) {
        return {};
      } else {
        std::vector<geometry_msgs::msg::Pose> poses;
        for (const auto & lanelet_pose : getGoalPoses<CanonicalizedLaneletPose>(name)) {
          poses.push_back(toMapPose(lanelet_pose));
        }
        return poses;
      }
    }
  }

  bool isEgo(const std::string & name) const;

  bool isEgoSpawned() const;

  const std::string getEgoName() const;

  bool isInLanelet(const std::string & name, const std::int64_t lanelet_id, const double tolerance);

  bool isStopping(const std::string & name) const;

  bool reachPosition(
    const std::string & name, const geometry_msgs::msg::Pose & target_pose,
    const double tolerance) const;
  bool reachPosition(
    const std::string & name, const CanonicalizedLaneletPose & lanelet_pose,
    const double tolerance) const;
  bool reachPosition(
    const std::string & name, const std::string & target_name, const double tolerance) const;

  void requestLaneChange(
    const std::string & name, const traffic_simulator::lane_change::Direction & direction);

  auto setEntityStatus(const std::string & name, const CanonicalizedEntityStatus &) -> void;

  void setVerbose(const bool verbose);

  template <typename Entity, typename Pose, typename Parameters, typename... Ts>
  auto spawnEntity(
    const std::string & name, const Pose & pose, const Parameters & parameters, Ts &&... xs)
  {
    auto makeEntityStatus = [&]() {
      EntityStatusType entity_status;

      if constexpr (std::is_same_v<std::decay_t<Entity>, EgoEntity>) {
        if (auto iter = std::find_if(
              std::begin(entities_), std::end(entities_),
              [this](auto && each) { return isEgo(each.first); });
            iter != std::end(entities_)) {
          THROW_SEMANTIC_ERROR("multi ego simulation does not support yet");
        } else {
          entity_status.type.type = traffic_simulator_msgs::msg::EntityType::EGO;
        }
      } else if constexpr (std::is_same_v<std::decay_t<Entity>, VehicleEntity>) {
        entity_status.type.type = traffic_simulator_msgs::msg::EntityType::VEHICLE;
      } else if constexpr (std::is_same_v<std::decay_t<Entity>, PedestrianEntity>) {
        entity_status.type.type = traffic_simulator_msgs::msg::EntityType::PEDESTRIAN;
      } else {
        entity_status.type.type = traffic_simulator_msgs::msg::EntityType::MISC_OBJECT;
      }

      entity_status.subtype = parameters.subtype;

      entity_status.time = getCurrentTime();

      entity_status.name = name;

      entity_status.bounding_box = parameters.bounding_box;

      entity_status.action_status = traffic_simulator_msgs::msg::ActionStatus();
      entity_status.action_status.current_action = "waiting for initialize";

      if constexpr (std::is_same_v<std::decay_t<Pose>, CanonicalizedLaneletPose>) {
        entity_status.pose = toMapPose(pose);
        entity_status.lanelet_pose = static_cast<LaneletPoseType>(pose);
        entity_status.lanelet_pose_valid = true;
      } else {
        entity_status.pose = pose;

        if (const auto lanelet_pose = toLaneletPose(pose, parameters.bounding_box, false);
            lanelet_pose) {
          entity_status.lanelet_pose = *lanelet_pose;
          entity_status.lanelet_pose_valid = true;
        } else {
          entity_status.lanelet_pose_valid = false;
        }
      }

      return CanonicalizedEntityStatus(entity_status, hdmap_utils_ptr_);
    };

    if (const auto [iter, success] = entities_.emplace(
          name, std::make_unique<Entity>(
                  name, makeEntityStatus(), hdmap_utils_ptr_, parameters,
                  std::forward<decltype(xs)>(xs)...));
        success) {
      iter->second->setTrafficLightManager(traffic_light_manager_ptr_);
      if (npc_logic_started_ && not isEgo(name)) {
        iter->second->startNpcLogic();
      }
      return success;
    } else {
      THROW_SEMANTIC_ERROR("Entity ", std::quoted(name), " is already exists.");
    }
  }

  auto toMapPose(const CanonicalizedLaneletPose &) const -> const geometry_msgs::msg::Pose;

  template <typename MessageT, typename... Args>
  auto createPublisher(Args &&... args)
  {
    return rclcpp::create_publisher<MessageT>(node_topics_interface, std::forward<Args>(args)...);
  }

  template <typename MessageT, typename... Args>
  auto createSubscription(Args &&... args)
  {
    return rclcpp::create_subscription<MessageT>(
      node_topics_interface, std::forward<Args>(args)...);
  }

  void update(const double current_time, const double step_time);

  void updateHdmapMarker();

  void startNpcLogic();

  auto isNpcLogicStarted() const { return npc_logic_started_; }
};
}  // namespace entity
}  // namespace traffic_simulator

#endif  // TRAFFIC_SIMULATOR__ENTITY__ENTITY_MANAGER_HPP_<|MERGE_RESOLUTION|>--- conflicted
+++ resolved
@@ -297,38 +297,19 @@
   auto getHdmapUtils() -> const std::shared_ptr<hdmap_utils::HdMapUtils> &;
 
   // clang-format off
-<<<<<<< HEAD
-  auto getLateralDistance(const CanonicalizedLaneletPose &, const CanonicalizedLaneletPose &)                           const -> boost::optional<double>;
-  auto getLateralDistance(const CanonicalizedLaneletPose &, const std::string &)                                            const -> boost::optional<double>;
-  auto getLateralDistance(const std::string &,                  const CanonicalizedLaneletPose &)                           const -> boost::optional<double>;
-  auto getLateralDistance(const std::string &,                  const std::string &)                                            const -> boost::optional<double>;
-  auto getLateralDistance(const CanonicalizedLaneletPose &, const CanonicalizedLaneletPose &, double matching_distance) const -> boost::optional<double>;
-  auto getLateralDistance(const CanonicalizedLaneletPose &, const std::string &,                  double matching_distance) const -> boost::optional<double>;
-  auto getLateralDistance(const std::string &,                  const CanonicalizedLaneletPose &, double matching_distance) const -> boost::optional<double>;
-  auto getLateralDistance(const std::string &,                  const std::string &,                  double matching_distance) const -> boost::optional<double>;
-
-  auto getLongitudinalDistance(const CanonicalizedLaneletPose &, const CanonicalizedLaneletPose &, 
-    bool include_adjacent_lanelet = false, bool include_opposite_direction = true) -> boost::optional<double>;
-  auto getLongitudinalDistance(const CanonicalizedLaneletPose &, const std::string &,
-    bool include_adjacent_lanelet = false, bool include_opposite_direction = true) -> boost::optional<double>;
-  auto getLongitudinalDistance(const std::string &, const CanonicalizedLaneletPose &,
-    bool include_adjacent_lanelet = false, bool include_opposite_direction = true) -> boost::optional<double>;
-  auto getLongitudinalDistance(const std::string &, const std::string &,
-    bool include_adjacent_lanelet = false, bool include_opposite_direction = true) -> boost::optional<double>;
-=======
-  auto getLateralDistance(const LaneletPose &, const LaneletPose &) const -> std::optional<double>;
-  auto getLateralDistance(const LaneletPose &, const std::string &) const -> std::optional<double>;
-  auto getLateralDistance(const std::string &, const LaneletPose &) const -> std::optional<double>;
-  auto getLateralDistance(const std::string &, const std::string &) const -> std::optional<double>;
-  auto getLateralDistance(const LaneletPose &, const LaneletPose &, double matching_distance) const -> std::optional<double>;
-  auto getLateralDistance(const LaneletPose &, const std::string &, double matching_distance) const -> std::optional<double>;
-  auto getLateralDistance(const std::string &, const LaneletPose &, double matching_distance) const -> std::optional<double>;
-  auto getLateralDistance(const std::string &, const std::string &, double matching_distance) const -> std::optional<double>;
-  auto getLongitudinalDistance(const LaneletPose &, const LaneletPose &) const -> std::optional<double>;
-  auto getLongitudinalDistance(const LaneletPose &, const std::string &) const -> std::optional<double>;
-  auto getLongitudinalDistance(const std::string &, const LaneletPose &) const -> std::optional<double>;
-  auto getLongitudinalDistance(const std::string &, const std::string &) const -> std::optional<double>;
->>>>>>> 20172661
+  auto getLateralDistance(const CanonicalizedLaneletPose &, const CanonicalizedLaneletPose &)                           const -> std::optional<double>;
+  auto getLateralDistance(const CanonicalizedLaneletPose &, const std::string &)                                        const -> std::optional<double>;
+  auto getLateralDistance(const std::string &,              const CanonicalizedLaneletPose &)                           const -> std::optional<double>;
+  auto getLateralDistance(const std::string &,              const std::string &)                                        const -> std::optional<double>;
+  auto getLateralDistance(const CanonicalizedLaneletPose &, const CanonicalizedLaneletPose &, double matching_distance) const -> std::optional<double>;
+  auto getLateralDistance(const CanonicalizedLaneletPose &, const std::string &,              double matching_distance) const -> std::optional<double>;
+  auto getLateralDistance(const std::string &,              const CanonicalizedLaneletPose &, double matching_distance) const -> std::optional<double>;
+  auto getLateralDistance(const std::string &,              const std::string &,              double matching_distance) const -> std::optional<double>;
+
+  auto getLongitudinalDistance(const CanonicalizedLaneletPose &, const CanonicalizedLaneletPose &, bool include_adjacent_lanelet = false, bool include_opposite_direction = true) -> std::optional<double>;
+  auto getLongitudinalDistance(const CanonicalizedLaneletPose &, const std::string &,              bool include_adjacent_lanelet = false, bool include_opposite_direction = true) -> std::optional<double>;
+  auto getLongitudinalDistance(const std::string &,              const CanonicalizedLaneletPose &, bool include_adjacent_lanelet = false, bool include_opposite_direction = true) -> std::optional<double>;
+  auto getLongitudinalDistance(const std::string &,              const std::string &,              bool include_adjacent_lanelet = false, bool include_opposite_direction = true) -> std::optional<double>;
   // clang-format on
 
   auto getNumberOfEgo() const -> std::size_t;
