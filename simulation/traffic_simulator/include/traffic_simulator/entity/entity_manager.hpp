--- conflicted
+++ resolved
@@ -165,10 +165,7 @@
         entity_status.pose = pose::toMapPose(pose);
         return CanonicalizedEntityStatus(entity_status, pose);
       } else if constexpr (std::is_same_v<std::decay_t<PoseType>, geometry_msgs::msg::Pose>) {
-<<<<<<< HEAD
-=======
         entity_status.pose = pose;
->>>>>>> ff759fed
         const auto canonicalized_lanelet_pose = pose::toCanonicalizedLaneletPose(
           pose, parameters.bounding_box, include_crosswalk, matching_distance, hdmap_utils_ptr_);
         return CanonicalizedEntityStatus(entity_status, canonicalized_lanelet_pose);
