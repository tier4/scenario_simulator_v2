--- conflicted
+++ resolved
@@ -157,115 +157,8 @@
   ~EntityManager() = default;
 
 public:
-<<<<<<< HEAD
-#define FORWARD_GETTER_TO_TRAFFIC_LIGHT_MANAGER(NAME)                 \
-  template <typename... Ts>                                           \
-  decltype(auto) getConventional##NAME(Ts &&... xs) const             \
-  {                                                                   \
-    return conventional_traffic_light_manager_ptr_->get##NAME(xs...); \
-  }                                                                   \
-  static_assert(true, "");                                            \
-  template <typename... Ts>                                           \
-  decltype(auto) getV2I##NAME(Ts &&... xs) const                      \
-  {                                                                   \
-    return v2i_traffic_light_manager_ptr_->get##NAME(xs...);          \
-  }                                                                   \
-  static_assert(true, "")
-
-  FORWARD_GETTER_TO_TRAFFIC_LIGHT_MANAGER(TrafficLights);
-  FORWARD_GETTER_TO_TRAFFIC_LIGHT_MANAGER(TrafficLight);
-
-#undef FORWARD_GETTER_TO_TRAFFIC_LIGHT_MANAGER
-
-  auto generateUpdateRequestForConventionalTrafficLights()
-  {
-    return conventional_traffic_light_manager_ptr_->generateUpdateTrafficLightsRequest();
-  }
-
-  auto resetConventionalTrafficLightPublishRate(double rate) -> void
-  {
-    conventional_traffic_light_updater_.resetUpdateRate(rate);
-  }
-
-  auto resetV2ITrafficLightPublishRate(double rate) -> void
-  {
-    v2i_traffic_light_updater_.resetUpdateRate(rate);
-  }
-
-  auto setConventionalTrafficLightConfidence(lanelet::Id id, double confidence) -> void
-  {
-    for (auto & traffic_light : conventional_traffic_light_manager_ptr_->getTrafficLights(id)) {
-      traffic_light.get().confidence = confidence;
-    }
-  }
-
   visualization_msgs::msg::MarkerArray makeDebugMarker() const;
 
-  bool trafficLightsChanged();
-
-=======
-  // clang-format off
-#define FORWARD_TO_ENTITY(IDENTIFIER, ...)                                       \
-  /*!                                                                            \
-   @brief Forward to arguments to the EntityBase::IDENTIFIER function.           \
-   @return return value of the EntityBase::IDENTIFIER function.                  \
-   @note This function was defined by FORWARD_TO_ENTITY macro.    　  　　　　　   \
-   */                                                                            \
-  template <typename... Ts>                                                      \
-  decltype(auto) IDENTIFIER(const std::string & name, Ts &&... xs) __VA_ARGS__   \
-  try {                                                                          \
-    return entities_.at(name)->IDENTIFIER(std::forward<decltype(xs)>(xs)...);    \
-  } catch (const std::out_of_range &) {                                          \
-    THROW_SEMANTIC_ERROR("entity : ", name, "does not exist");                   \
-  }                                                                              \
-  static_assert(true, "")
-  // clang-format on
-
-  FORWARD_TO_ENTITY(asFieldOperatorApplication, const);
-  FORWARD_TO_ENTITY(get2DPolygon, const);
-  FORWARD_TO_ENTITY(getBehaviorParameter, const);
-  FORWARD_TO_ENTITY(getBoundingBox, const);
-  FORWARD_TO_ENTITY(getCurrentAccel, const);
-  FORWARD_TO_ENTITY(getCurrentTwist, const);
-  FORWARD_TO_ENTITY(getDefaultMatchingDistanceForLaneletPoseCalculation, const);
-  FORWARD_TO_ENTITY(getEntityStatusBeforeUpdate, const);
-  FORWARD_TO_ENTITY(getEntityType, const);
-  FORWARD_TO_ENTITY(getEntityTypename, const);
-  FORWARD_TO_ENTITY(getLinearJerk, const);
-  FORWARD_TO_ENTITY(getRouteLanelets, const);
-  FORWARD_TO_ENTITY(getStandStillDuration, const);
-  FORWARD_TO_ENTITY(getTraveledDistance, const);
-  FORWARD_TO_ENTITY(laneMatchingSucceed, const);
-  FORWARD_TO_ENTITY(activateOutOfRangeJob, );
-  FORWARD_TO_ENTITY(cancelRequest, );
-  FORWARD_TO_ENTITY(isControlledBySimulator, );
-  FORWARD_TO_ENTITY(requestAcquirePosition, );
-  FORWARD_TO_ENTITY(requestAssignRoute, );
-  FORWARD_TO_ENTITY(requestFollowTrajectory, );
-  FORWARD_TO_ENTITY(requestLaneChange, );
-  FORWARD_TO_ENTITY(requestWalkStraight, );
-  FORWARD_TO_ENTITY(requestClearRoute, );
-  FORWARD_TO_ENTITY(setAcceleration, );
-  FORWARD_TO_ENTITY(setAccelerationLimit, );
-  FORWARD_TO_ENTITY(setAccelerationRateLimit, );
-  FORWARD_TO_ENTITY(setBehaviorParameter, );
-  FORWARD_TO_ENTITY(setControlledBySimulator, );
-  FORWARD_TO_ENTITY(setDecelerationLimit, );
-  FORWARD_TO_ENTITY(setDecelerationRateLimit, );
-  FORWARD_TO_ENTITY(setLinearJerk, );
-  FORWARD_TO_ENTITY(setLinearVelocity, );
-  FORWARD_TO_ENTITY(setMapPose, );
-  FORWARD_TO_ENTITY(setTwist, );
-  FORWARD_TO_ENTITY(setVelocityLimit, );
-  FORWARD_TO_ENTITY(requestSpeedChange, );
-
-#undef FORWARD_TO_ENTITY
-
-  auto getCurrentAction(const std::string & name) const -> std::string;
-
-  visualization_msgs::msg::MarkerArray makeDebugMarker() const;
-
->>>>>>> d3113e2c
   auto updateNpcLogic(const std::string & name, const double current_time, const double step_time)
     -> const CanonicalizedEntityStatus &;
 
@@ -276,11 +169,7 @@
 
   bool despawnEntity(const std::string & name);
 
-<<<<<<< HEAD
   bool isEntitySpawned(const std::string & name);
-=======
-  bool entityExists(const std::string & name);
->>>>>>> d3113e2c
 
   auto getEntityNames() const -> const std::vector<std::string>;
 
