--- conflicted
+++ resolved
@@ -40,15 +40,10 @@
 #include <traffic_simulator/hdmap_utils/hdmap_utils.hpp>
 #include <traffic_simulator/traffic/traffic_sink.hpp>
 #include <traffic_simulator/traffic_lights/configurable_rate_updater.hpp>
-<<<<<<< HEAD
 #include <traffic_simulator/traffic_lights/traffic_lights.hpp>
 #include <traffic_simulator/traffic_lights/traffic_lights_marker_publisher.hpp>
 #include <traffic_simulator/traffic_lights/traffic_lights_publisher.hpp>
-=======
-#include <traffic_simulator/traffic_lights/traffic_light_marker_publisher.hpp>
-#include <traffic_simulator/traffic_lights/traffic_light_publisher.hpp>
 #include <traffic_simulator/utils/node_parameters.hpp>
->>>>>>> 4a696541
 #include <traffic_simulator/utils/pose.hpp>
 #include <traffic_simulator_msgs/msg/behavior_parameter.hpp>
 #include <traffic_simulator_msgs/msg/bounding_box.hpp>
@@ -104,20 +99,7 @@
 
   MarkerArray markers_raw_;
 
-<<<<<<< HEAD
   std::shared_ptr<traffic_simulator::TrafficLights> traffic_lights_ptr_;
-=======
-  const std::shared_ptr<TrafficLightManager> conventional_traffic_light_manager_ptr_;
-  const std::shared_ptr<TrafficLightMarkerPublisher>
-    conventional_traffic_light_marker_publisher_ptr_;
-  const std::shared_ptr<TrafficLightPublisherBase>
-    conventional_backward_compatible_traffic_light_publisher_ptr_;
-  const std::shared_ptr<TrafficLightManager> v2i_traffic_light_manager_ptr_;
-  const std::shared_ptr<TrafficLightMarkerPublisher> v2i_traffic_light_marker_publisher_ptr_;
-  const std::shared_ptr<TrafficLightPublisherBase> v2i_traffic_light_legacy_topic_publisher_ptr_;
-  const std::shared_ptr<TrafficLightPublisherBase> v2i_traffic_light_publisher_ptr_;
-  ConfigurableRateUpdater v2i_traffic_light_updater_, conventional_traffic_light_updater_;
->>>>>>> 4a696541
 
 public:
   /**
@@ -149,25 +131,6 @@
     return origin;
   }
 
-<<<<<<< HEAD
-=======
-  template <typename... Ts>
-  auto makeV2ITrafficLightPublisher(Ts &&... xs) -> std::shared_ptr<TrafficLightPublisherBase>
-  {
-    if (const auto architecture_type =
-          getParameter<std::string>(node_parameters_, "architecture_type", "awf/universe");
-        architecture_type.find("awf/universe") != std::string::npos) {
-      return std::make_shared<
-        TrafficLightPublisher<autoware_perception_msgs::msg::TrafficSignalArray>>(
-        std::forward<decltype(xs)>(xs)...);
-    } else {
-      throw common::SemanticError(
-        "Unexpected architecture_type ", std::quoted(architecture_type),
-        " given for V2I traffic lights simulation.");
-    }
-  }
-
->>>>>>> 4a696541
   template <class NodeT, class AllocatorT = std::allocator<void>>
   explicit EntityManager(
     NodeT && node, const Configuration & configuration,
@@ -187,40 +150,7 @@
       rclcpp::PublisherOptionsWithAllocator<AllocatorT>())),
     hdmap_utils_ptr_(std::make_shared<hdmap_utils::HdMapUtils>(
       configuration.lanelet2_map_path(), getOrigin(*node))),
-<<<<<<< HEAD
     markers_raw_(hdmap_utils_ptr_->generateMarker())
-=======
-    markers_raw_(hdmap_utils_ptr_->generateMarker()),
-    conventional_traffic_light_manager_ptr_(
-      std::make_shared<TrafficLightManager>(hdmap_utils_ptr_)),
-    conventional_traffic_light_marker_publisher_ptr_(
-      std::make_shared<TrafficLightMarkerPublisher>(conventional_traffic_light_manager_ptr_, node)),
-    conventional_backward_compatible_traffic_light_publisher_ptr_(
-      std::make_shared<TrafficLightPublisher<traffic_simulator_msgs::msg::TrafficLightArrayV1>>(
-        "/simulation/traffic_lights", node, hdmap_utils_ptr_)),
-    v2i_traffic_light_manager_ptr_(std::make_shared<TrafficLightManager>(hdmap_utils_ptr_)),
-    v2i_traffic_light_marker_publisher_ptr_(
-      std::make_shared<TrafficLightMarkerPublisher>(v2i_traffic_light_manager_ptr_, node)),
-    v2i_traffic_light_legacy_topic_publisher_ptr_(
-      makeV2ITrafficLightPublisher("/v2x/traffic_signals", node, hdmap_utils_ptr_)),
-    v2i_traffic_light_publisher_ptr_(makeV2ITrafficLightPublisher(
-      "/perception/traffic_light_recognition/external/traffic_signals", node, hdmap_utils_ptr_)),
-    v2i_traffic_light_updater_(
-      node,
-      [this]() {
-        v2i_traffic_light_marker_publisher_ptr_->publish();
-        v2i_traffic_light_publisher_ptr_->publish(
-          clock_ptr_->now(), v2i_traffic_light_manager_ptr_->generateUpdateTrafficLightsRequest());
-        v2i_traffic_light_legacy_topic_publisher_ptr_->publish(
-          clock_ptr_->now(), v2i_traffic_light_manager_ptr_->generateUpdateTrafficLightsRequest());
-      }),
-    conventional_traffic_light_updater_(node, [this]() {
-      conventional_traffic_light_marker_publisher_ptr_->publish();
-      conventional_backward_compatible_traffic_light_publisher_ptr_->publish(
-        clock_ptr_->now(),
-        conventional_traffic_light_manager_ptr_->generateUpdateTrafficLightsRequest());
-    })
->>>>>>> 4a696541
   {
     updateHdmapMarker();
   }
