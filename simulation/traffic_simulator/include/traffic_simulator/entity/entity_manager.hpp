--- conflicted
+++ resolved
@@ -76,7 +76,6 @@
 
   ~EntityManager() = default;
 
-<<<<<<< HEAD
   // global
   /**
      This function is necessary because the TrafficLights object is created after the EntityManager, 
@@ -84,140 +83,10 @@
      TrafficLights cannot be created before the EntityManager due to the dependency on HdMapUtils.
    */
   auto setTrafficLights(const std::shared_ptr<TrafficLights> & traffic_lights_ptr) -> void;
-=======
-public:
-  // clang-format off
-#define FORWARD_TO_ENTITY(IDENTIFIER, ...)                                       \
-  /*!                                                                            \
-   @brief Forward to arguments to the EntityBase::IDENTIFIER function.           \
-   @return return value of the EntityBase::IDENTIFIER function.                  \
-   @note This function was defined by FORWARD_TO_ENTITY macro.    　  　　　　　   \
-   */                                                                            \
-  template <typename... Ts>                                                      \
-  decltype(auto) IDENTIFIER(const std::string & name, Ts &&... xs) __VA_ARGS__   \
-  try {                                                                          \
-    return entities_.at(name)->IDENTIFIER(std::forward<decltype(xs)>(xs)...);    \
-  } catch (const std::out_of_range &) {                                          \
-    THROW_SEMANTIC_ERROR("entity : ", name, "does not exist");                   \
-  }                                                                              \
-  static_assert(true, "")
-  // clang-format on
-
-  FORWARD_TO_ENTITY(activateOutOfRangeJob, );
-  FORWARD_TO_ENTITY(asFieldOperatorApplication, const);
-  FORWARD_TO_ENTITY(cancelRequest, );
-  FORWARD_TO_ENTITY(get2DPolygon, const);
-  FORWARD_TO_ENTITY(getBehaviorParameter, const);
-  FORWARD_TO_ENTITY(getBoundingBox, const);
-  FORWARD_TO_ENTITY(getCanonicalizedStatusBeforeUpdate, const);
-  FORWARD_TO_ENTITY(getCurrentAccel, const);
-  FORWARD_TO_ENTITY(getCurrentTwist, const);
-  FORWARD_TO_ENTITY(getDefaultMatchingDistanceForLaneletPoseCalculation, const);
-  FORWARD_TO_ENTITY(getEntityType, const);
-  FORWARD_TO_ENTITY(getEntityTypename, const);
-  FORWARD_TO_ENTITY(getLinearJerk, const);
-  FORWARD_TO_ENTITY(getRouteLanelets, const);
-  FORWARD_TO_ENTITY(getStandStillDuration, const);
-  FORWARD_TO_ENTITY(getTraveledDistance, const);
-  FORWARD_TO_ENTITY(isControlledBySimulator, );
-  FORWARD_TO_ENTITY(laneMatchingSucceed, const);
-  FORWARD_TO_ENTITY(reachPosition, const);
-  FORWARD_TO_ENTITY(requestAcquirePosition, );
-  FORWARD_TO_ENTITY(requestAssignRoute, );
-  FORWARD_TO_ENTITY(requestClearRoute, );
-  FORWARD_TO_ENTITY(requestFollowTrajectory, );
-  FORWARD_TO_ENTITY(requestLaneChange, );
-  FORWARD_TO_ENTITY(requestSynchronize, );
-  FORWARD_TO_ENTITY(requestWalkStraight, );
-  FORWARD_TO_ENTITY(setAcceleration, );
-  FORWARD_TO_ENTITY(setAccelerationLimit, );
-  FORWARD_TO_ENTITY(setAccelerationRateLimit, );
-  FORWARD_TO_ENTITY(setBehaviorParameter, );
-  FORWARD_TO_ENTITY(setControlledBySimulator, );
-  FORWARD_TO_ENTITY(setDecelerationLimit, );
-  FORWARD_TO_ENTITY(setDecelerationRateLimit, );
-  FORWARD_TO_ENTITY(setLinearJerk, );
-  FORWARD_TO_ENTITY(setLinearVelocity, );
-  FORWARD_TO_ENTITY(setMapPose, );
-  FORWARD_TO_ENTITY(setTwist, );
-  FORWARD_TO_ENTITY(setVelocityLimit, );
-  FORWARD_TO_ENTITY(requestSpeedChange, );
-
-#undef FORWARD_TO_ENTITY
-
-  auto getCurrentAction(const std::string & name) const -> std::string;
-
-  visualization_msgs::msg::MarkerArray makeDebugMarker() const;
-
-  auto updateNpcLogic(const std::string & name, const double current_time, const double step_time)
-    -> const CanonicalizedEntityStatus &;
-
-  void broadcastEntityTransform();
-
-  void broadcastTransform(
-    const geometry_msgs::msg::PoseStamped & pose, const bool static_transform = true);
-
-  bool checkCollision(
-    const std::string & first_entity_name, const std::string & second_entity_name);
-
-  bool despawnEntity(const std::string & name);
-
-  bool entityExists(const std::string & name);
-
-  auto getEntityNames() const -> const std::vector<std::string>;
-
-  auto getEntity(const std::string & name) const
-    -> std::shared_ptr<traffic_simulator::entity::EntityBase>;
-
-  auto getEntityStatus(const std::string & name) const -> const CanonicalizedEntityStatus &;
-
-  auto getHdmapUtils() -> const std::shared_ptr<hdmap_utils::HdMapUtils> &;
-
-  auto getNumberOfEgo() const -> std::size_t;
-
-  auto getObstacle(const std::string & name)
-    -> std::optional<traffic_simulator_msgs::msg::Obstacle>;
-
-  auto getPedestrianParameters(const std::string & name) const
-    -> const traffic_simulator_msgs::msg::PedestrianParameters &;
-
-  auto getVehicleParameters(const std::string & name) const
-    -> const traffic_simulator_msgs::msg::VehicleParameters &;
->>>>>>> c2147605
 
   auto setVerbose(const bool verbose) -> void;
 
-<<<<<<< HEAD
   auto startNpcLogic(const double current_time) -> void;
-=======
-  template <typename T>
-  auto getGoalPoses(const std::string & name) -> std::vector<T>
-  {
-    if constexpr (std::is_same_v<std::decay_t<T>, CanonicalizedLaneletPose>) {
-      if (not npc_logic_started_) {
-        return {};
-      } else {
-        return entities_.at(name)->getGoalPoses();
-      }
-    } else {
-      if (not npc_logic_started_) {
-        return {};
-      } else {
-        std::vector<geometry_msgs::msg::Pose> poses;
-        for (const auto & lanelet_pose : getGoalPoses<CanonicalizedLaneletPose>(name)) {
-          poses.push_back(pose::toMapPose(lanelet_pose));
-        }
-        return poses;
-      }
-    }
-  }
-
-  template <typename EntityType>
-  bool is(const std::string & name) const
-  {
-    return dynamic_cast<EntityType const *>(entities_.at(name).get()) != nullptr;
-  }
->>>>>>> c2147605
 
   auto isNpcLogicStarted() const -> bool;
 
@@ -295,20 +164,12 @@
         THROW_SYNTAX_ERROR(
           "LaneletPose is not supported type as pose argument. Only CanonicalizedLaneletPose and "
           "msg::Pose are supported as pose argument of EntityManager::spawnEntity().");
-<<<<<<< HEAD
       } else if constexpr (std::is_same_v<std::decay_t<PoseType>, CanonicalizedLaneletPose>) {
         entity_status.pose = toMapPose(pose);
         return CanonicalizedEntityStatus(entity_status, pose);
       } else if constexpr (std::is_same_v<std::decay_t<PoseType>, geometry_msgs::msg::Pose>) {
-        const auto canonicalized_lanelet_pose = toCanonicalizedLaneletPose(
-=======
-      } else if constexpr (std::is_same_v<std::decay_t<Pose>, CanonicalizedLaneletPose>) {
-        entity_status.pose = pose::toMapPose(pose);
-        return CanonicalizedEntityStatus(entity_status, pose);
-      } else if constexpr (std::is_same_v<std::decay_t<Pose>, geometry_msgs::msg::Pose>) {
         entity_status.pose = pose;
         const auto canonicalized_lanelet_pose = pose::toCanonicalizedLaneletPose(
->>>>>>> c2147605
           pose, parameters.bounding_box, include_crosswalk, matching_distance, hdmap_utils_ptr_);
         return CanonicalizedEntityStatus(entity_status, canonicalized_lanelet_pose);
       }
