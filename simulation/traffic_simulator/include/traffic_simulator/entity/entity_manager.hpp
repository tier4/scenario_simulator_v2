// Copyright 2015 TIER IV, Inc. All rights reserved.
//
// Licensed under the Apache License, Version 2.0 (the "License");
// you may not use this file except in compliance with the License.
// You may obtain a copy of the License at
//
//     http://www.apache.org/licenses/LICENSE-2.0
//
// Unless required by applicable law or agreed to in writing, software
// distributed under the License is distributed on an "AS IS" BASIS,
// WITHOUT WARRANTIES OR CONDITIONS OF ANY KIND, either express or implied.
// See the License for the specific language governing permissions and
// limitations under the License.

#ifndef TRAFFIC_SIMULATOR__ENTITY__ENTITY_MANAGER_HPP_
#define TRAFFIC_SIMULATOR__ENTITY__ENTITY_MANAGER_HPP_

#include <tf2/LinearMath/Quaternion.h>
#include <tf2_ros/static_transform_broadcaster.h>
#include <tf2_ros/transform_broadcaster.h>

#include <autoware_perception_msgs/msg/traffic_signal_array.hpp>
#include <memory>
#include <optional>
#include <rclcpp/node_interfaces/get_node_topics_interface.hpp>
#include <rclcpp/node_interfaces/node_topics_interface.hpp>
#include <rclcpp/rclcpp.hpp>
#include <scenario_simulator_exception/exception.hpp>
#include <stdexcept>
#include <string>
#include <tf2_geometry_msgs/tf2_geometry_msgs.hpp>
#include <traffic_simulator/api/configuration.hpp>
#include <traffic_simulator/data_type/lane_change.hpp>
#include <traffic_simulator/data_type/speed_change.hpp>
#include <traffic_simulator/entity/ego_entity.hpp>
#include <traffic_simulator/entity/entity_base.hpp>
#include <traffic_simulator/entity/misc_object_entity.hpp>
#include <traffic_simulator/entity/pedestrian_entity.hpp>
#include <traffic_simulator/entity/vehicle_entity.hpp>
#include <traffic_simulator/hdmap_utils/hdmap_utils.hpp>
#include <traffic_simulator/traffic/traffic_sink.hpp>
#include <traffic_simulator/traffic_lights/configurable_rate_updater.hpp>
#include <traffic_simulator/traffic_lights/traffic_light_marker_publisher.hpp>
#include <traffic_simulator/traffic_lights/traffic_light_publisher.hpp>
#include <traffic_simulator/utils/node_parameters.hpp>
#include <traffic_simulator/utils/pose.hpp>
#include <traffic_simulator_msgs/msg/behavior_parameter.hpp>
#include <traffic_simulator_msgs/msg/bounding_box.hpp>
#include <traffic_simulator_msgs/msg/entity_status_with_trajectory_array.hpp>
#include <traffic_simulator_msgs/msg/vehicle_parameters.hpp>
#include <type_traits>
#include <unordered_map>
#include <utility>
#include <vector>
#include <visualization_msgs/msg/marker_array.hpp>

namespace traffic_simulator
{
namespace entity
{
class LaneletMarkerQoS : public rclcpp::QoS
{
public:
  explicit LaneletMarkerQoS(std::size_t depth = 1) : rclcpp::QoS(depth) { transient_local(); }
};

class EntityMarkerQoS : public rclcpp::QoS
{
public:
  explicit EntityMarkerQoS(std::size_t depth = 100) : rclcpp::QoS(depth) {}
};

class EntityManager
{
  Configuration configuration;

  std::shared_ptr<rclcpp::node_interfaces::NodeTopicsInterface> node_topics_interface;
  const rclcpp::node_interfaces::NodeParametersInterface::SharedPtr node_parameters_;

  tf2_ros::StaticTransformBroadcaster broadcaster_;
  tf2_ros::TransformBroadcaster base_link_broadcaster_;

  const rclcpp::Clock::SharedPtr clock_ptr_;

  std::unordered_map<std::string, std::shared_ptr<traffic_simulator::entity::EntityBase>> entities_;

  double step_time_;

  double current_time_;

  bool npc_logic_started_;

  using EntityStatusWithTrajectoryArray =
    traffic_simulator_msgs::msg::EntityStatusWithTrajectoryArray;
  const rclcpp::Publisher<EntityStatusWithTrajectoryArray>::SharedPtr entity_status_array_pub_ptr_;

  using MarkerArray = visualization_msgs::msg::MarkerArray;
  const rclcpp::Publisher<MarkerArray>::SharedPtr lanelet_marker_pub_ptr_;

  const std::shared_ptr<hdmap_utils::HdMapUtils> hdmap_utils_ptr_;

  MarkerArray markers_raw_;

  const std::shared_ptr<TrafficLightManager> conventional_traffic_light_manager_ptr_;
  const std::shared_ptr<TrafficLightMarkerPublisher>
    conventional_traffic_light_marker_publisher_ptr_;

  const std::shared_ptr<TrafficLightManager> v2i_traffic_light_manager_ptr_;
  const std::shared_ptr<TrafficLightMarkerPublisher> v2i_traffic_light_marker_publisher_ptr_;
  const std::shared_ptr<TrafficLightPublisherBase> v2i_traffic_light_legacy_topic_publisher_ptr_;
  const std::shared_ptr<TrafficLightPublisherBase> v2i_traffic_light_publisher_ptr_;
  ConfigurableRateUpdater v2i_traffic_light_updater_, conventional_traffic_light_updater_;

public:
  template <typename Node>
  auto getOrigin(Node & node) const
  {
    geographic_msgs::msg::GeoPoint origin;
    {
      if (!node.has_parameter("origin_latitude")) {
        node.declare_parameter("origin_latitude", 0.0);
      }
      if (!node.has_parameter("origin_longitude")) {
        node.declare_parameter("origin_longitude", 0.0);
      }
      node.get_parameter("origin_latitude", origin.latitude);
      node.get_parameter("origin_longitude", origin.longitude);
    }

    return origin;
  }

  template <typename... Ts>
  auto makeV2ITrafficLightPublisher(Ts &&... xs) -> std::shared_ptr<TrafficLightPublisherBase>
  {
    if (const auto architecture_type =
          getParameter<std::string>(node_parameters_, "architecture_type", "awf/universe");
        architecture_type.find("awf/universe") != std::string::npos) {
      return std::make_shared<
        TrafficLightPublisher<autoware_perception_msgs::msg::TrafficSignalArray>>(
        std::forward<decltype(xs)>(xs)...);
    } else {
      throw common::SemanticError(
        "Unexpected architecture_type ", std::quoted(architecture_type),
        " given for V2I traffic lights simulation.");
    }
  }

  template <class NodeT, class AllocatorT = std::allocator<void>>
  explicit EntityManager(
    NodeT && node, const Configuration & configuration,
    const rclcpp::node_interfaces::NodeParametersInterface::SharedPtr & node_parameters)
  : configuration(configuration),
    node_topics_interface(rclcpp::node_interfaces::get_node_topics_interface(node)),
    node_parameters_(node_parameters),
    broadcaster_(node),
    base_link_broadcaster_(node),
    clock_ptr_(node->get_clock()),
    current_time_(std::numeric_limits<double>::quiet_NaN()),
    npc_logic_started_(false),
    entity_status_array_pub_ptr_(rclcpp::create_publisher<EntityStatusWithTrajectoryArray>(
      node, "entity/status", EntityMarkerQoS(),
      rclcpp::PublisherOptionsWithAllocator<AllocatorT>())),
    lanelet_marker_pub_ptr_(rclcpp::create_publisher<MarkerArray>(
      node, "lanelet/marker", LaneletMarkerQoS(),
      rclcpp::PublisherOptionsWithAllocator<AllocatorT>())),
    hdmap_utils_ptr_(std::make_shared<hdmap_utils::HdMapUtils>(
      configuration.lanelet2_map_path(), getOrigin(*node))),
    markers_raw_(hdmap_utils_ptr_->generateMarker()),
    conventional_traffic_light_manager_ptr_(
      std::make_shared<TrafficLightManager>(hdmap_utils_ptr_)),
    conventional_traffic_light_marker_publisher_ptr_(
      std::make_shared<TrafficLightMarkerPublisher>(conventional_traffic_light_manager_ptr_, node)),
    v2i_traffic_light_manager_ptr_(std::make_shared<TrafficLightManager>(hdmap_utils_ptr_)),
    v2i_traffic_light_marker_publisher_ptr_(
      std::make_shared<TrafficLightMarkerPublisher>(v2i_traffic_light_manager_ptr_, node)),
    v2i_traffic_light_legacy_topic_publisher_ptr_(
      makeV2ITrafficLightPublisher("/v2x/traffic_signals", node, hdmap_utils_ptr_)),
    v2i_traffic_light_publisher_ptr_(makeV2ITrafficLightPublisher(
      "/perception/traffic_light_recognition/external/traffic_signals", node, hdmap_utils_ptr_)),
    v2i_traffic_light_updater_(
      node,
      [this]() {
        v2i_traffic_light_marker_publisher_ptr_->publish();
        v2i_traffic_light_publisher_ptr_->publish(
          clock_ptr_->now(), v2i_traffic_light_manager_ptr_->generateUpdateTrafficLightsRequest());
        v2i_traffic_light_legacy_topic_publisher_ptr_->publish(
          clock_ptr_->now(), v2i_traffic_light_manager_ptr_->generateUpdateTrafficLightsRequest());
      }),
    conventional_traffic_light_updater_(
      node, [this]() { conventional_traffic_light_marker_publisher_ptr_->publish(); })
  {
    updateHdmapMarker();
  }

  ~EntityManager() = default;

public:
#define FORWARD_GETTER_TO_TRAFFIC_LIGHT_MANAGER(NAME)                 \
  template <typename... Ts>                                           \
  decltype(auto) getConventional##NAME(Ts &&... xs) const             \
  {                                                                   \
    return conventional_traffic_light_manager_ptr_->get##NAME(xs...); \
  }                                                                   \
  static_assert(true, "");                                            \
  template <typename... Ts>                                           \
  decltype(auto) getV2I##NAME(Ts &&... xs) const                      \
  {                                                                   \
    return v2i_traffic_light_manager_ptr_->get##NAME(xs...);          \
  }                                                                   \
  static_assert(true, "")

  FORWARD_GETTER_TO_TRAFFIC_LIGHT_MANAGER(TrafficLights);
  FORWARD_GETTER_TO_TRAFFIC_LIGHT_MANAGER(TrafficLight);

#undef FORWARD_GETTER_TO_TRAFFIC_LIGHT_MANAGER

  auto generateUpdateRequestForConventionalTrafficLights()
  {
    return conventional_traffic_light_manager_ptr_->generateUpdateTrafficLightsRequest();
  }

  auto resetConventionalTrafficLightPublishRate(double rate) -> void
  {
    conventional_traffic_light_updater_.resetUpdateRate(rate);
  }

  auto resetV2ITrafficLightPublishRate(double rate) -> void
  {
    v2i_traffic_light_updater_.resetUpdateRate(rate);
  }

  auto setConventionalTrafficLightConfidence(lanelet::Id id, double confidence) -> void
  {
    for (auto & traffic_light : conventional_traffic_light_manager_ptr_->getTrafficLights(id)) {
      traffic_light.get().confidence = confidence;
    }
  }

  // clang-format off
#define FORWARD_TO_ENTITY(IDENTIFIER, ...)                                       \
  /*!                                                                            \
   @brief Forward to arguments to the EntityBase::IDENTIFIER function.           \
   @return return value of the EntityBase::IDENTIFIER function.                  \
   @note This function was defined by FORWARD_TO_ENTITY macro.    　  　　　　　   \
   */                                                                            \
  template <typename... Ts>                                                      \
  decltype(auto) IDENTIFIER(const std::string & name, Ts &&... xs) __VA_ARGS__   \
  try {                                                                          \
    return entities_.at(name)->IDENTIFIER(std::forward<decltype(xs)>(xs)...);    \
  } catch (const std::out_of_range &) {                                          \
    THROW_SEMANTIC_ERROR("entity : ", name, "does not exist");                   \
  }                                                                              \
  static_assert(true, "")
  // clang-format on

  FORWARD_TO_ENTITY(asFieldOperatorApplication, const);
  FORWARD_TO_ENTITY(get2DPolygon, const);
  FORWARD_TO_ENTITY(getBehaviorParameter, const);
  FORWARD_TO_ENTITY(getBoundingBox, const);
  FORWARD_TO_ENTITY(getCurrentAccel, const);
  FORWARD_TO_ENTITY(getCurrentAction, const);
  FORWARD_TO_ENTITY(getCurrentTwist, const);
  FORWARD_TO_ENTITY(getDefaultMatchingDistanceForLaneletPoseCalculation, const);
  FORWARD_TO_ENTITY(getEntityStatusBeforeUpdate, const);
  FORWARD_TO_ENTITY(getEntityType, const);
  FORWARD_TO_ENTITY(reachPosition, const);
  FORWARD_TO_ENTITY(getEntityTypename, const);
  FORWARD_TO_ENTITY(getLinearJerk, const);
  FORWARD_TO_ENTITY(getRouteLanelets, const);
  FORWARD_TO_ENTITY(getStandStillDuration, const);
  FORWARD_TO_ENTITY(getTraveledDistance, const);
  FORWARD_TO_ENTITY(laneMatchingSucceed, const);
  FORWARD_TO_ENTITY(activateOutOfRangeJob, );
  FORWARD_TO_ENTITY(cancelRequest, );
  FORWARD_TO_ENTITY(isControlledBySimulator, );
  FORWARD_TO_ENTITY(requestAcquirePosition, );
  FORWARD_TO_ENTITY(requestAssignRoute, );
  FORWARD_TO_ENTITY(requestFollowTrajectory, );
  FORWARD_TO_ENTITY(requestLaneChange, );
  FORWARD_TO_ENTITY(requestSynchronize, );
  FORWARD_TO_ENTITY(requestWalkStraight, );
  FORWARD_TO_ENTITY(requestClearRoute, );
  FORWARD_TO_ENTITY(setAcceleration, );
  FORWARD_TO_ENTITY(setAccelerationLimit, );
  FORWARD_TO_ENTITY(setAccelerationRateLimit, );
  FORWARD_TO_ENTITY(setBehaviorParameter, );
  FORWARD_TO_ENTITY(setControlledBySimulator, );
  FORWARD_TO_ENTITY(setDecelerationLimit, );
  FORWARD_TO_ENTITY(setDecelerationRateLimit, );
  FORWARD_TO_ENTITY(setLinearJerk, );
  FORWARD_TO_ENTITY(setLinearVelocity, );
  FORWARD_TO_ENTITY(setMapPose, );
  FORWARD_TO_ENTITY(setTwist, );
  FORWARD_TO_ENTITY(setVelocityLimit, );

#undef FORWARD_TO_ENTITY

  visualization_msgs::msg::MarkerArray makeDebugMarker() const;

  bool trafficLightsChanged();

  void requestSpeedChange(const std::string & name, double target_speed, bool continuous);

  void requestSpeedChange(
    const std::string & name, const double target_speed, const speed_change::Transition transition,
    const speed_change::Constraint constraint, const bool continuous);

  void requestSpeedChange(
    const std::string & name, const speed_change::RelativeTargetSpeed & target_speed,
    bool continuous);

  void requestSpeedChange(
    const std::string & name, const speed_change::RelativeTargetSpeed & target_speed,
    const speed_change::Transition transition, const speed_change::Constraint constraint,
    const bool continuous);

  auto updateNpcLogic(const std::string & name) -> const CanonicalizedEntityStatus &;

  void broadcastEntityTransform();

  void broadcastTransform(
    const geometry_msgs::msg::PoseStamped & pose, const bool static_transform = true);

  bool checkCollision(
    const std::string & first_entity_name, const std::string & second_entity_name);

  bool despawnEntity(const std::string & name);

  bool entityExists(const std::string & name);

  auto getCurrentTime() const noexcept -> double;

  auto getEntityNames() const -> const std::vector<std::string>;

  auto getEntity(const std::string & name) const
    -> std::shared_ptr<traffic_simulator::entity::EntityBase>;

  auto getEntityStatus(const std::string & name) const -> CanonicalizedEntityStatus;

  auto getHdmapUtils() -> const std::shared_ptr<hdmap_utils::HdMapUtils> &;

  auto getNumberOfEgo() const -> std::size_t;

  auto getObstacle(const std::string & name)
    -> std::optional<traffic_simulator_msgs::msg::Obstacle>;

  auto getPedestrianParameters(const std::string & name) const
    -> const traffic_simulator_msgs::msg::PedestrianParameters &;

  auto getStepTime() const noexcept -> double;

  auto getVehicleParameters(const std::string & name) const
    -> const traffic_simulator_msgs::msg::VehicleParameters &;

  auto getWaypoints(const std::string & name) -> traffic_simulator_msgs::msg::WaypointsArray;

  template <typename T>
  auto getGoalPoses(const std::string & name) -> std::vector<T>
  {
    if constexpr (std::is_same_v<std::decay_t<T>, CanonicalizedLaneletPose>) {
      if (not npc_logic_started_) {
        return {};
      } else {
        return entities_.at(name)->getGoalPoses();
      }
    } else {
      if (not npc_logic_started_) {
        return {};
      } else {
        std::vector<geometry_msgs::msg::Pose> poses;
        for (const auto & lanelet_pose : getGoalPoses<CanonicalizedLaneletPose>(name)) {
          poses.push_back(toMapPose(lanelet_pose));
        }
        return poses;
      }
    }
  }

  template <typename EntityType>
  bool is(const std::string & name) const
  {
    return dynamic_cast<EntityType const *>(entities_.at(name).get()) != nullptr;
  }

  bool isEgoSpawned() const;

  const std::string getEgoName() const;

  bool isInLanelet(const std::string & name, const lanelet::Id lanelet_id, const double tolerance);

  bool isStopping(const std::string & name) const;

<<<<<<< HEAD
  bool reachPosition(
    const std::string & name, const geometry_msgs::msg::Pose & target_pose,
    const double tolerance) const;
  bool reachPosition(
    const std::string & name, const CanonicalizedLaneletPose & lanelet_pose,
    const double tolerance) const;
  bool reachPosition(
    const std::string & name, const std::string & target_entity_name, const double tolerance) const;

=======
>>>>>>> d7b5d04f
  void requestLaneChange(
    const std::string & name, const traffic_simulator::lane_change::Direction & direction);

  /**
   * @brief Reset behavior plugin of the target entity.
   * The internal behavior is to take over the various parameters and save them, then respawn the Entity and set the parameters.
   * @param name The name of the target entity.
   * @param behavior_plugin_name The name of the behavior plugin you want to set.
   * @sa traffic_simulator::entity::PedestrianEntity::BuiltinBehavior
   * @sa traffic_simulator::entity::VehicleEntity::BuiltinBehavior
   */
  void resetBehaviorPlugin(const std::string & name, const std::string & behavior_plugin_name);

  auto setEntityStatus(const std::string & name, const CanonicalizedEntityStatus & status) -> void;

  void setVerbose(const bool verbose);

  template <typename Entity, typename Pose, typename Parameters, typename... Ts>
  auto spawnEntity(
    const std::string & name, const Pose & pose, const Parameters & parameters, Ts &&... xs)
  {
    auto makeEntityStatus = [&]() -> CanonicalizedEntityStatus {
      EntityStatus entity_status;

      if constexpr (std::is_same_v<std::decay_t<Entity>, EgoEntity>) {
        if (auto iter = std::find_if(
              std::begin(entities_), std::end(entities_),
              [this](auto && each) { return is<EgoEntity>(each.first); });
            iter != std::end(entities_)) {
          THROW_SEMANTIC_ERROR("multi ego simulation does not support yet");
        } else {
          entity_status.type.type = traffic_simulator_msgs::msg::EntityType::EGO;
        }
      } else if constexpr (std::is_same_v<std::decay_t<Entity>, VehicleEntity>) {
        entity_status.type.type = traffic_simulator_msgs::msg::EntityType::VEHICLE;
      } else if constexpr (std::is_same_v<std::decay_t<Entity>, PedestrianEntity>) {
        entity_status.type.type = traffic_simulator_msgs::msg::EntityType::PEDESTRIAN;
      } else {
        entity_status.type.type = traffic_simulator_msgs::msg::EntityType::MISC_OBJECT;
      }

      entity_status.subtype = parameters.subtype;
      entity_status.time = getCurrentTime();
      entity_status.name = name;
      entity_status.bounding_box = parameters.bounding_box;
      entity_status.action_status = traffic_simulator_msgs::msg::ActionStatus();
      entity_status.action_status.current_action = "waiting for initialize";

      const auto include_crosswalk = [](const auto & entity_type) {
        return (traffic_simulator_msgs::msg::EntityType::PEDESTRIAN == entity_type.type) ||
               (traffic_simulator_msgs::msg::EntityType::MISC_OBJECT == entity_type.type);
      }(entity_status.type);

      const auto matching_distance = [](const auto & parameters) {
        if constexpr (std::is_same_v<
                        std::decay_t<Parameters>, traffic_simulator_msgs::msg::VehicleParameters>) {
          return std::max(
                   parameters.axles.front_axle.track_width,
                   parameters.axles.rear_axle.track_width) *
                   0.5 +
                 1.0;
        } else {
          return parameters.bounding_box.dimensions.y * 0.5 + 1.0;
        }
      }(parameters);

      if constexpr (std::is_same_v<std::decay_t<Pose>, LaneletPose>) {
        THROW_SYNTAX_ERROR(
          "LaneletPose is not supported type as pose argument. Only CanonicalizedLaneletPose and "
          "msg::Pose are supported as pose argument of EntityManager::spawnEntity().");
      } else if constexpr (std::is_same_v<std::decay_t<Pose>, CanonicalizedLaneletPose>) {
        entity_status.pose = toMapPose(pose);
        return CanonicalizedEntityStatus(entity_status, pose);
      } else if constexpr (std::is_same_v<std::decay_t<Pose>, geometry_msgs::msg::Pose>) {
        const auto canonicalized_lanelet_pose = toCanonicalizedLaneletPose(
          pose, parameters.bounding_box, include_crosswalk, matching_distance, hdmap_utils_ptr_);
        return CanonicalizedEntityStatus(entity_status, canonicalized_lanelet_pose);
      }
    };

    if (const auto [iter, success] = entities_.emplace(
          name, std::make_unique<Entity>(
                  name, makeEntityStatus(), hdmap_utils_ptr_, parameters,
                  std::forward<decltype(xs)>(xs)...));
        success) {
      // FIXME: this ignores V2I traffic lights
      iter->second->setTrafficLightManager(conventional_traffic_light_manager_ptr_);
      if (npc_logic_started_ && not is<EgoEntity>(name)) {
        iter->second->startNpcLogic(getCurrentTime());
      }
      return success;
    } else {
      THROW_SEMANTIC_ERROR("Entity ", std::quoted(name), " is already exists.");
    }
  }

  template <typename MessageT, typename... Args>
  auto createPublisher(Args &&... args)
  {
    return rclcpp::create_publisher<MessageT>(node_topics_interface, std::forward<Args>(args)...);
  }

  template <typename MessageT, typename... Args>
  auto createSubscription(Args &&... args)
  {
    return rclcpp::create_subscription<MessageT>(
      node_topics_interface, std::forward<Args>(args)...);
  }

  void update(const double current_time, const double step_time);

  void updateHdmapMarker();

  void startNpcLogic(const double current_time);

  auto isNpcLogicStarted() const { return npc_logic_started_; }
};
}  // namespace entity
}  // namespace traffic_simulator

#endif  // TRAFFIC_SIMULATOR__ENTITY__ENTITY_MANAGER_HPP_<|MERGE_RESOLUTION|>--- conflicted
+++ resolved
@@ -391,18 +391,6 @@
 
   bool isStopping(const std::string & name) const;
 
-<<<<<<< HEAD
-  bool reachPosition(
-    const std::string & name, const geometry_msgs::msg::Pose & target_pose,
-    const double tolerance) const;
-  bool reachPosition(
-    const std::string & name, const CanonicalizedLaneletPose & lanelet_pose,
-    const double tolerance) const;
-  bool reachPosition(
-    const std::string & name, const std::string & target_entity_name, const double tolerance) const;
-
-=======
->>>>>>> d7b5d04f
   void requestLaneChange(
     const std::string & name, const traffic_simulator::lane_change::Direction & direction);
 
