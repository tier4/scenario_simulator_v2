--- conflicted
+++ resolved
@@ -145,24 +145,14 @@
   }
 
   template <typename... Ts>
-  auto makeConventionalTrafficLightManager(Ts &&... xs) -> std::shared_ptr<TrafficLightManager>
-  {
-<<<<<<< HEAD
-    const auto architecture_type = getParameter<std::string>("architecture_type", "awf/universe");
+  auto makeConventionalTrafficLightPublisher(Ts &&... xs) -> std::shared_ptr<TrafficLightPublisherBase>
+  {
+    const auto architecture_type =
+      getParameter<std::string>("architecture_type", "awf/universe");
     if (architecture_type == "awf/universe") {
-      return std::make_shared<
-        ConventionalTrafficLightManager<autoware_auto_perception_msgs::msg::TrafficSignalArray>>(
-        std::forward<decltype(xs)>(xs)...);
-    } else if (architecture_type == "awf/universe/2023.08") {
-      return std::make_shared<
-        ConventionalTrafficLightManager<autoware_perception_msgs::msg::TrafficSignalArray>>(
-        std::forward<decltype(xs)>(xs)...);
-=======
-    if (const auto architecture_type =
-          getParameter<std::string>("architecture_type", "awf/universe");
-        architecture_type == "awf/universe") {
-      return std::make_shared<TrafficLightManager>(std::forward<decltype(xs)>(xs)...);
->>>>>>> 794cd833
+      return std::make_shared<ConventionalTrafficLightPublisher<autoware_auto_perception_msgs::msg::TrafficSignalArray>>(std::forward<decltype(xs)>(xs)...);
+    } else if (architecture_type == "awf/universe/2023.08"){
+      return std::make_shared<ConventionalTrafficLightPublisher<autoware_perception_msgs::msg::TrafficSignalArray>>(std::forward<decltype(xs)>(xs)...);
     } else {
       throw common::SemanticError(
         "Unexpected architecture_type ", std::quoted(architecture_type),
@@ -171,19 +161,12 @@
   }
 
   template <typename... Ts>
-  auto makeV2ITrafficLightManager(Ts &&... xs) -> std::shared_ptr<TrafficLightManager>
+  auto makeV2ITrafficLightPublisher(Ts &&... xs) -> std::shared_ptr<TrafficLightPublisherBase>
   {
     if (const auto architecture_type =
           getParameter<std::string>("architecture_type", "awf/universe");
-<<<<<<< HEAD
         architecture_type.find("awf/universe") != std::string::npos) {
-      return std::make_shared<
-        V2ITrafficLightManager<autoware_perception_msgs::msg::TrafficSignalArray>>(
-        std::forward<decltype(xs)>(xs)...);
-=======
-        architecture_type == "awf/universe") {
-      return std::make_shared<TrafficLightManager>(std::forward<decltype(xs)>(xs)...);
->>>>>>> 794cd833
+      return std::make_shared<V2ITrafficLightPublisher<autoware_perception_msgs::msg::TrafficSignalArray>>(std::forward<decltype(xs)>(xs)...);
     } else {
       throw common::SemanticError(
         "Unexpected architecture_type ", std::quoted(architecture_type),
@@ -209,17 +192,16 @@
     hdmap_utils_ptr_(std::make_shared<hdmap_utils::HdMapUtils>(
       configuration.lanelet2_map_path(), getOrigin(*node))),
     markers_raw_(hdmap_utils_ptr_->generateMarker()),
-    conventional_traffic_light_manager_ptr_(makeConventionalTrafficLightManager(hdmap_utils_ptr_)),
+    conventional_traffic_light_manager_ptr_(std::make_shared<TrafficLightManager>(hdmap_utils_ptr_)),
     conventional_traffic_light_marker_publisher_ptr_(
       std::make_shared<TrafficLightMarkerPublisher>(conventional_traffic_light_manager_ptr_, node)),
-    v2i_traffic_light_manager_ptr_(makeV2ITrafficLightManager(hdmap_utils_ptr_)),
+    v2i_traffic_light_manager_ptr_(std::make_shared<TrafficLightManager>(hdmap_utils_ptr_)),
     v2i_traffic_light_marker_publisher_ptr_(
       std::make_shared<TrafficLightMarkerPublisher>(v2i_traffic_light_manager_ptr_, node)),
     v2i_traffic_light_publisher_ptr_(
-      std::make_shared<
-        V2ITrafficLightPublisher<autoware_auto_perception_msgs::msg::TrafficSignalArray>>(
-        v2i_traffic_light_manager_ptr_, "/v2x/traffic_signals", node))
-  {
+      makeV2ITrafficLightPublisher(v2i_traffic_light_manager_ptr_, "/v2x/traffic_signals", node))
+  {
+    updateHdmapMarker();
   }
 
   ~EntityManager() = default;
