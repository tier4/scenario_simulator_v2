// Copyright 2015 TIER IV, Inc. All rights reserved.
//
// Licensed under the Apache License, Version 2.0 (the "License");
// you may not use this file except in compliance with the License.
// You may obtain a copy of the License at
//
//     http://www.apache.org/licenses/LICENSE-2.0
//
// Unless required by applicable law or agreed to in writing, software
// distributed under the License is distributed on an "AS IS" BASIS,
// WITHOUT WARRANTIES OR CONDITIONS OF ANY KIND, either express or implied.
// See the License for the specific language governing permissions and
// limitations under the License.

#ifndef TRAFFIC_SIMULATOR__ENTITY__EGO_ENTITY_HPP_
#define TRAFFIC_SIMULATOR__ENTITY__EGO_ENTITY_HPP_

#include <algorithm>
#include <autoware_auto_system_msgs/msg/emergency_state.hpp>
#include <boost/filesystem.hpp>
#include <concealer/autoware.hpp>
#include <concealer/field_operator_application.hpp>
#include <memory>
#include <optional>
#include <string>
#include <traffic_simulator/api/configuration.hpp>
#include <traffic_simulator/entity/vehicle_entity.hpp>
#include <traffic_simulator/utils/node_parameters.hpp>
#include <traffic_simulator_msgs/msg/entity_type.hpp>
#include <vector>

namespace traffic_simulator
{
namespace entity
{
class EgoEntity : public VehicleEntity
{
  const std::unique_ptr<concealer::FieldOperatorApplication> field_operator_application;

  static auto makeFieldOperatorApplication(
    const Configuration &, const rclcpp::node_interfaces::NodeParametersInterface::SharedPtr &)
    -> std::unique_ptr<concealer::FieldOperatorApplication>;

  bool is_controlled_by_simulator_{false};
  std::optional<double> target_speed_;
  traffic_simulator_msgs::msg::BehaviorParameter behavior_parameter_;
  std::shared_ptr<traffic_simulator_msgs::msg::PolylineTrajectory> polyline_trajectory_;

public:
  explicit EgoEntity() = delete;

  explicit EgoEntity(
    const std::string & name, const CanonicalizedEntityStatus &,
    const std::shared_ptr<hdmap_utils::HdMapUtils> &,
    const traffic_simulator_msgs::msg::VehicleParameters &, const Configuration &,
    const rclcpp::node_interfaces::NodeParametersInterface::SharedPtr &);

  explicit EgoEntity(EgoEntity &&) = delete;

  explicit EgoEntity(const EgoEntity &) = delete;

  ~EgoEntity() override = default;

  auto operator=(EgoEntity &&) -> EgoEntity & = delete;

  auto operator=(const EgoEntity &) -> EgoEntity & = delete;

  auto getCurrentAction() const -> std::string override;

  auto getCurrentPose() const -> geometry_msgs::msg::Pose;

  auto getDefaultDynamicConstraints() const
    -> const traffic_simulator_msgs::msg::DynamicConstraints & override;

  auto getBehaviorParameter() const -> traffic_simulator_msgs::msg::BehaviorParameter override;

  auto getEntityStatus(const double, const double) const -> const CanonicalizedEntityStatus;

  auto getEntityTypename() const -> const std::string & override;

  auto getObstacle() -> std::optional<traffic_simulator_msgs::msg::Obstacle> override;

  auto getRouteLanelets(double horizon = 100) -> lanelet::Ids override;

  auto getWaypoints() -> const traffic_simulator_msgs::msg::WaypointsArray override;

  auto updateFieldOperatorApplication() const -> void;

  void onUpdate(double current_time, double step_time) override;

  void requestAcquirePosition(const CanonicalizedLaneletPose &) override;

  void requestAcquirePosition(const geometry_msgs::msg::Pose & map_pose) override;

  void requestAssignRoute(const std::vector<CanonicalizedLaneletPose> &) override;

  void requestAssignRoute(const std::vector<geometry_msgs::msg::Pose> &) override;

  auto requestFollowTrajectory(
    const std::shared_ptr<traffic_simulator_msgs::msg::PolylineTrajectory> &) -> void override;

  void requestLaneChange(const lanelet::Id) override;

  auto requestLaneChange(const traffic_simulator::lane_change::Parameter &) -> void override;

  auto requestSpeedChange(
    const double, const speed_change::Transition, const speed_change::Constraint,
    const bool continuous) -> void override;

  auto requestSpeedChange(
    const speed_change::RelativeTargetSpeed &, const speed_change::Transition,
    const speed_change::Constraint, const bool continuous) -> void override;

  void requestClearRoute() override;

  auto isControlledBySimulator() const -> bool override;

  auto setControlledBySimulator(bool state) -> void override
  {
    is_controlled_by_simulator_ = state;
  }

  auto setBehaviorParameter(const traffic_simulator_msgs::msg::BehaviorParameter &)
    -> void override;

  void requestSpeedChange(double, bool continuous) override;

  void requestSpeedChange(
    const speed_change::RelativeTargetSpeed & target_speed, bool continuous) override;

  auto setVelocityLimit(double) -> void override;

  auto setMapPose(const geometry_msgs::msg::Pose & map_pose) -> void override;

<<<<<<< HEAD
  template <typename ParameterType>
  auto setParameter(const std::string & name, const ParameterType & default_value = {}) const
    -> ParameterType
  {
    return field_operator_application->template declare_parameter<ParameterType>(
      name, default_value);
  }

  template <typename... Ts>
  auto setStatus(Ts &&... xs) -> void
=======
  template <typename... Ts>
  auto setStatus(Ts &&... xs)
>>>>>>> c2147605
  {
    if (status_.getTime() > 0 && not isControlledBySimulator()) {
      THROW_SEMANTIC_ERROR(
        "You cannot set entity status to the ego vehicle named ", std::quoted(status_.getName()),
        " after starting scenario.");
    } else {
      EntityBase::setStatus(std::forward<decltype(xs)>(xs)...);
    }
  }
<<<<<<< HEAD

  auto engage() -> void;
  auto isEngaged() const -> bool;
  auto isEngageable() const -> bool;
  auto replanRoute(const std::vector<geometry_msgs::msg::PoseStamped> & route) -> void;
  auto sendCooperateCommand(const std::string & module_name, const std::string & command) -> void;
  auto requestAutoModeForCooperation(const std::string & module_name, bool enable) -> void;
  auto getMinimumRiskManeuverBehaviorName() const -> std::string;
  auto getMinimumRiskManeuverStateName() const -> std::string;
  auto getEmergencyStateName() const -> std::string;
  auto getTurnIndicatorsCommandName() const -> const std::string;
=======
>>>>>>> c2147605
};
}  // namespace entity
}  // namespace traffic_simulator

#endif  // TRAFFIC_SIMULATOR__ENTITY__EGO_ENTITY_HPP_<|MERGE_RESOLUTION|>--- conflicted
+++ resolved
@@ -132,7 +132,6 @@
 
   auto setMapPose(const geometry_msgs::msg::Pose & map_pose) -> void override;
 
-<<<<<<< HEAD
   template <typename ParameterType>
   auto setParameter(const std::string & name, const ParameterType & default_value = {}) const
     -> ParameterType
@@ -143,10 +142,6 @@
 
   template <typename... Ts>
   auto setStatus(Ts &&... xs) -> void
-=======
-  template <typename... Ts>
-  auto setStatus(Ts &&... xs)
->>>>>>> c2147605
   {
     if (status_.getTime() > 0 && not isControlledBySimulator()) {
       THROW_SEMANTIC_ERROR(
@@ -156,7 +151,6 @@
       EntityBase::setStatus(std::forward<decltype(xs)>(xs)...);
     }
   }
-<<<<<<< HEAD
 
   auto engage() -> void;
   auto isEngaged() const -> bool;
@@ -168,8 +162,6 @@
   auto getMinimumRiskManeuverStateName() const -> std::string;
   auto getEmergencyStateName() const -> std::string;
   auto getTurnIndicatorsCommandName() const -> const std::string;
-=======
->>>>>>> c2147605
 };
 }  // namespace entity
 }  // namespace traffic_simulator
