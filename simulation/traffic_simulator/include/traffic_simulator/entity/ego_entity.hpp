// Copyright 2015 TIER IV, Inc. All rights reserved.
//
// Licensed under the Apache License, Version 2.0 (the "License");
// you may not use this file except in compliance with the License.
// You may obtain a copy of the License at
//
//     http://www.apache.org/licenses/LICENSE-2.0
//
// Unless required by applicable law or agreed to in writing, software
// distributed under the License is distributed on an "AS IS" BASIS,
// WITHOUT WARRANTIES OR CONDITIONS OF ANY KIND, either express or implied.
// See the License for the specific language governing permissions and
// limitations under the License.

#ifndef TRAFFIC_SIMULATOR__ENTITY__EGO_ENTITY_HPP_
#define TRAFFIC_SIMULATOR__ENTITY__EGO_ENTITY_HPP_

#include <algorithm>
#include <boost/filesystem.hpp>
#include <concealer/field_operator_application.hpp>
#include <get_parameter/get_parameter.hpp>
#include <memory>
#include <optional>
#include <string>
#include <traffic_simulator/api/configuration.hpp>
#include <traffic_simulator/entity/vehicle_entity.hpp>
#include <traffic_simulator_msgs/msg/entity_type.hpp>
#include <vector>

namespace traffic_simulator
{
namespace entity
{
class EgoEntity : public VehicleEntity, private concealer::FieldOperatorApplication
{
  bool is_controlled_by_simulator_{false};
  std::optional<double> target_speed_;
  traffic_simulator_msgs::msg::BehaviorParameter behavior_parameter_;
  std::shared_ptr<traffic_simulator_msgs::msg::PolylineTrajectory> polyline_trajectory_;

public:
  explicit EgoEntity() = delete;

  explicit EgoEntity(
    const std::string & name, const CanonicalizedEntityStatus &,
    const std::shared_ptr<hdmap_utils::HdMapUtils> &,
    const traffic_simulator_msgs::msg::VehicleParameters &, const Configuration &,
    const rclcpp::node_interfaces::NodeParametersInterface::SharedPtr &);

  explicit EgoEntity(EgoEntity &&) = delete;

  explicit EgoEntity(const EgoEntity &) = delete;

  ~EgoEntity() override = default;

  auto operator=(EgoEntity &&) -> EgoEntity & = delete;

  auto operator=(const EgoEntity &) -> EgoEntity & = delete;

  auto getCurrentAction() const -> std::string override;

  auto getCurrentPose() const -> const geometry_msgs::msg::Pose &;

  auto getDefaultDynamicConstraints() const
    -> const traffic_simulator_msgs::msg::DynamicConstraints & override;

  auto getBehaviorParameter() const -> traffic_simulator_msgs::msg::BehaviorParameter override;

  auto getEntityStatus(const double, const double) const -> const CanonicalizedEntityStatus;

  auto getEntityTypename() const -> const std::string & override;

  auto getObstacle() -> std::optional<traffic_simulator_msgs::msg::Obstacle> override;

  auto getRouteLanelets(double horizon = 100) -> lanelet::Ids override;

  auto getWaypoints() -> const traffic_simulator_msgs::msg::WaypointsArray override;

  auto updateFieldOperatorApplication() -> void;

  void onUpdate(double current_time, double step_time) override;

  void requestAcquirePosition(const LaneletPose &) override;

<<<<<<< HEAD
  void requestAcquirePosition(const LaneletPose &, const RouteOption &) override;
=======
  void requestAcquirePosition(
    const CanonicalizedLaneletPose &, const traffic_simulator::RouteOption &) override;
>>>>>>> 0caa8b77

  void requestAcquirePosition(const geometry_msgs::msg::Pose &) override;

  void requestAcquirePosition(
    const geometry_msgs::msg::Pose &, const traffic_simulator::RouteOption &) override;

  void requestAssignRoute(const std::vector<LaneletPose> &) override;

<<<<<<< HEAD
  void requestAssignRoute(const std::vector<LaneletPose> &, const RouteOption &) override;
=======
  void requestAssignRoute(
    const std::vector<CanonicalizedLaneletPose> &, const traffic_simulator::RouteOption &) override;
>>>>>>> 0caa8b77

  void requestAssignRoute(const std::vector<geometry_msgs::msg::Pose> &) override;

  void requestAssignRoute(
    const std::vector<geometry_msgs::msg::Pose> &, const traffic_simulator::RouteOption &) override;

  auto requestFollowTrajectory(
    const std::shared_ptr<traffic_simulator_msgs::msg::PolylineTrajectory> &) -> void override;

  auto requestLaneChange(const lanelet::Id) -> void override;

  auto requestLaneChange(const lane_change::Parameter &) -> void override;

  auto requestSpeedChange(
    const double, const speed_change::Transition, const speed_change::Constraint,
    const bool continuous) -> void override;

  auto requestSpeedChange(
    const speed_change::RelativeTargetSpeed &, const speed_change::Transition,
    const speed_change::Constraint, const bool continuous) -> void override;

  auto requestSynchronize(
    const std::string & target_name, const LaneletPose & target_sync_pose,
    const LaneletPose & entity_target, const double target_speed, const double tolerance)
    -> bool override;

  void requestClearRoute() override;

  auto requestReplanRoute(
    const std::vector<geometry_msgs::msg::PoseStamped> & route,
    const bool allow_goal_modification = false) -> void;

  auto requestAutoModeForCooperation(const std::string & module_name, bool enable) -> void;

  auto isControlledBySimulator() const -> bool override;

  auto setControlledBySimulator(bool state) -> void override
  {
    is_controlled_by_simulator_ = state;
  }

  auto setBehaviorParameter(const traffic_simulator_msgs::msg::BehaviorParameter &)
    -> void override;

  void requestSpeedChange(double, bool continuous) override;

  void requestSpeedChange(
    const speed_change::RelativeTargetSpeed & target_speed, bool continuous) override;

  auto setVelocityLimit(double) -> void override;

  auto setMapPose(const geometry_msgs::msg::Pose & map_pose) -> void override;

  template <typename ParameterType>
  auto setParameter(const std::string & name, const ParameterType & default_value = {})
    -> ParameterType
  {
    return declare_parameter<ParameterType>(name, default_value);
  }

  template <typename... Ts>
  auto setStatus(Ts &&... xs) -> void
  {
    if (status_->getTime() > 0 && not isControlledBySimulator()) {
      THROW_SEMANTIC_ERROR(
        "You cannot set entity status to the ego vehicle named ", std::quoted(status_->getName()),
        " after starting scenario.");
    } else {
      EntityBase::setStatus(std::forward<decltype(xs)>(xs)...);
    }
  }

  auto engage() -> void;
  auto isEngaged() const -> bool;
  auto isEngageable() const -> bool;
  auto sendCooperateCommand(const std::string & module_name, const std::string & command) -> void;
  auto getMinimumRiskManeuverBehaviorName() const -> std::string;
  auto getMinimumRiskManeuverStateName() const -> std::string;
  auto getEmergencyStateName() const -> std::string;
  auto getTurnIndicatorsCommandName() const -> std::string;

protected:
  void requestAssignRoute(const std::vector<CanonicalizedLaneletPose> &, const RouteOption &);
};
}  // namespace entity
}  // namespace traffic_simulator
#endif  // TRAFFIC_SIMULATOR__ENTITY__EGO_ENTITY_HPP_<|MERGE_RESOLUTION|>--- conflicted
+++ resolved
@@ -82,12 +82,7 @@
 
   void requestAcquirePosition(const LaneletPose &) override;
 
-<<<<<<< HEAD
-  void requestAcquirePosition(const LaneletPose &, const RouteOption &) override;
-=======
-  void requestAcquirePosition(
-    const CanonicalizedLaneletPose &, const traffic_simulator::RouteOption &) override;
->>>>>>> 0caa8b77
+  void requestAcquirePosition(const LaneletPose &, const traffic_simulator::RouteOption &) override;
 
   void requestAcquirePosition(const geometry_msgs::msg::Pose &) override;
 
@@ -96,12 +91,8 @@
 
   void requestAssignRoute(const std::vector<LaneletPose> &) override;
 
-<<<<<<< HEAD
-  void requestAssignRoute(const std::vector<LaneletPose> &, const RouteOption &) override;
-=======
   void requestAssignRoute(
-    const std::vector<CanonicalizedLaneletPose> &, const traffic_simulator::RouteOption &) override;
->>>>>>> 0caa8b77
+    const std::vector<LaneletPose> &, const traffic_simulator::RouteOption &) override;
 
   void requestAssignRoute(const std::vector<geometry_msgs::msg::Pose> &) override;
 
@@ -184,7 +175,8 @@
   auto getTurnIndicatorsCommandName() const -> std::string;
 
 protected:
-  void requestAssignRoute(const std::vector<CanonicalizedLaneletPose> &, const RouteOption &);
+  void requestAssignRoute(
+    const std::vector<CanonicalizedLaneletPose> &, const traffic_simulator::RouteOption &);
 };
 }  // namespace entity
 }  // namespace traffic_simulator
