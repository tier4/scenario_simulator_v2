--- conflicted
+++ resolved
@@ -110,19 +110,15 @@
     const speed_change::RelativeTargetSpeed &, const speed_change::Transition,
     const speed_change::Constraint, const bool continuous) -> void override;
 
-<<<<<<< HEAD
-  virtual auto requestSynchronize(
+  auto requestSynchronize(
     const std::string & target_name, const LaneletPose & target_sync_pose,
     const LaneletPose & entity_target, const double target_speed, const double tolerance) -> bool;
 
   void requestClearRoute() override;
-=======
-  auto requestClearRoute() -> void;
 
   auto requestReplanRoute(const std::vector<geometry_msgs::msg::PoseStamped> & route) -> void;
 
   auto requestAutoModeForCooperation(const std::string & module_name, bool enable) -> void;
->>>>>>> fa3e08ef
 
   auto isControlledBySimulator() const -> bool override;
 
