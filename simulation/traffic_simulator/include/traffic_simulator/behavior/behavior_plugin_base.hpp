// Copyright 2015 TIER IV, Inc. All rights reserved.
//
// Licensed under the Apache License, Version 2.0 (the "License");
// you may not use this file except in compliance with the License.
// You may obtain a copy of the License at
//
//     http://www.apache.org/licenses/LICENSE-2.0
//
// Unless required by applicable law or agreed to in writing, software
// distributed under the License is distributed on an "AS IS" BASIS,
// WITHOUT WARRANTIES OR CONDITIONS OF ANY KIND, either express or implied.
// See the License for the specific language governing permissions and
// limitations under the License.

#ifndef TRAFFIC_SIMULATOR__BEHAVIOR__BEHAVIOR_PLUGIN_BASE_HPP_
#define TRAFFIC_SIMULATOR__BEHAVIOR__BEHAVIOR_PLUGIN_BASE_HPP_

#include <optional>
#include <string>
#include <traffic_simulator/behavior/follow_trajectory.hpp>
#include <traffic_simulator/data_type/behavior.hpp>
#include <traffic_simulator/data_type/entity_status.hpp>
#include <traffic_simulator/hdmap_utils/hdmap_utils.hpp>
#include <traffic_simulator/traffic_lights/traffic_lights.hpp>
#include <traffic_simulator_msgs/msg/behavior_parameter.hpp>
#include <traffic_simulator_msgs/msg/entity_type.hpp>
#include <traffic_simulator_msgs/msg/obstacle.hpp>
#include <traffic_simulator_msgs/msg/pedestrian_parameters.hpp>
#include <traffic_simulator_msgs/msg/vehicle_parameters.hpp>
#include <traffic_simulator_msgs/msg/waypoints_array.hpp>
#include <unordered_map>
#include <visualization_msgs/msg/marker_array.hpp>

namespace entity_behavior
{
using EntityStatusDict =
  std::unordered_map<std::string, traffic_simulator::CanonicalizedEntityStatus>;

class BehaviorPluginBase
{
public:
  virtual ~BehaviorPluginBase() = default;
  virtual void configure(const rclcpp::Logger & logger) = 0;
  virtual auto update(const double current_time, const double step_time) -> void = 0;
  virtual const std::string & getCurrentAction() const = 0;

#define DEFINE_GETTER_SETTER(NAME, KEY, TYPE)      \
  virtual TYPE get##NAME() = 0;                    \
  virtual void set##NAME(const TYPE & value) = 0;  \
  auto get##NAME##Key() const->const std::string & \
  {                                                \
    static const std::string key = KEY;            \
    return key;                                    \
  }

  // clang-format off
  DEFINE_GETTER_SETTER(BehaviorParameter,                                "behavior_parameter",                             traffic_simulator_msgs::msg::BehaviorParameter)
  DEFINE_GETTER_SETTER(CanonicalizedEntityStatus,                        "canonicalized_entity_status",                    std::shared_ptr<traffic_simulator::CanonicalizedEntityStatus>)
  DEFINE_GETTER_SETTER(CurrentTime,                                      "current_time",                                   double)
  DEFINE_GETTER_SETTER(DebugMarker,                                      "debug_marker",                                   std::vector<visualization_msgs::msg::Marker>)
  DEFINE_GETTER_SETTER(DefaultMatchingDistanceForLaneletPoseCalculation, "matching_distance_for_lanelet_pose_calculation", double)
  DEFINE_GETTER_SETTER(GoalPoses,                                        "goal_poses",                                     std::vector<geometry_msgs::msg::Pose>)
  DEFINE_GETTER_SETTER(HdMapUtils,                                       "hdmap_utils",                                    std::shared_ptr<hdmap_utils::HdMapUtils>)
  DEFINE_GETTER_SETTER(LaneChangeParameters,                             "lane_change_parameters",                         traffic_simulator::lane_change::Parameter)
  DEFINE_GETTER_SETTER(Obstacle,                                         "obstacle",                                       std::optional<traffic_simulator_msgs::msg::Obstacle>)
  DEFINE_GETTER_SETTER(OtherEntityStatus,                                "other_entity_status",                            EntityStatusDict)
  DEFINE_GETTER_SETTER(PedestrianParameters,                             "pedestrian_parameters",                          traffic_simulator_msgs::msg::PedestrianParameters)
  DEFINE_GETTER_SETTER(PolylineTrajectory,                               "polyline_trajectory",                            std::shared_ptr<traffic_simulator_msgs::msg::PolylineTrajectory>)
  DEFINE_GETTER_SETTER(ReferenceTrajectory,                              "reference_trajectory",                           std::shared_ptr<math::geometry::CatmullRomSpline>)
  DEFINE_GETTER_SETTER(Request,                                          "request",                                        traffic_simulator::behavior::Request)
  DEFINE_GETTER_SETTER(RouteLanelets,                                    "route_lanelets",                                 lanelet::Ids)
  DEFINE_GETTER_SETTER(StepTime,                                         "step_time",                                      double)
  DEFINE_GETTER_SETTER(TargetSpeed,                                      "target_speed",                                   std::optional<double>)
<<<<<<< HEAD
  DEFINE_GETTER_SETTER(TrafficLights,                                    "traffic_lights",                                 std::shared_ptr<traffic_simulator::TrafficLightsBase>)
  DEFINE_GETTER_SETTER(UpdatedStatus,                                    "non_canonicalized_updated_status",               std::shared_ptr<traffic_simulator::EntityStatus>)
=======
  DEFINE_GETTER_SETTER(TrafficLightManager,                              "traffic_light_manager",                          std::shared_ptr<traffic_simulator::TrafficLightManager>)
>>>>>>> a8bbce32
  DEFINE_GETTER_SETTER(VehicleParameters,                                "vehicle_parameters",                             traffic_simulator_msgs::msg::VehicleParameters)
  DEFINE_GETTER_SETTER(Waypoints,                                        "waypoints",                                      traffic_simulator_msgs::msg::WaypointsArray)
  // clang-format on
#undef DEFINE_GETTER_SETTER
};
}  // namespace entity_behavior

#endif  // TRAFFIC_SIMULATOR__BEHAVIOR__BEHAVIOR_PLUGIN_BASE_HPP_<|MERGE_RESOLUTION|>--- conflicted
+++ resolved
@@ -71,12 +71,7 @@
   DEFINE_GETTER_SETTER(RouteLanelets,                                    "route_lanelets",                                 lanelet::Ids)
   DEFINE_GETTER_SETTER(StepTime,                                         "step_time",                                      double)
   DEFINE_GETTER_SETTER(TargetSpeed,                                      "target_speed",                                   std::optional<double>)
-<<<<<<< HEAD
   DEFINE_GETTER_SETTER(TrafficLights,                                    "traffic_lights",                                 std::shared_ptr<traffic_simulator::TrafficLightsBase>)
-  DEFINE_GETTER_SETTER(UpdatedStatus,                                    "non_canonicalized_updated_status",               std::shared_ptr<traffic_simulator::EntityStatus>)
-=======
-  DEFINE_GETTER_SETTER(TrafficLightManager,                              "traffic_light_manager",                          std::shared_ptr<traffic_simulator::TrafficLightManager>)
->>>>>>> a8bbce32
   DEFINE_GETTER_SETTER(VehicleParameters,                                "vehicle_parameters",                             traffic_simulator_msgs::msg::VehicleParameters)
   DEFINE_GETTER_SETTER(Waypoints,                                        "waypoints",                                      traffic_simulator_msgs::msg::WaypointsArray)
   // clang-format on
