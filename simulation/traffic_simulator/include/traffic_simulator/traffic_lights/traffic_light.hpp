--- conflicted
+++ resolved
@@ -47,15 +47,13 @@
       yellow,
       red,
       white,
-      unknown,
     } value;
 
     // clang-format off
-    static_assert(static_cast<std::uint8_t>(green  ) == 0b0000'0000);
-    static_assert(static_cast<std::uint8_t>(yellow ) == 0b0000'0001);
-    static_assert(static_cast<std::uint8_t>(red    ) == 0b0000'0010);
-    static_assert(static_cast<std::uint8_t>(white  ) == 0b0000'0011);
-    static_assert(static_cast<std::uint8_t>(unknown) == 0b0000'0100);
+    static_assert(static_cast<std::uint8_t>(green ) == 0b0000'0000);
+    static_assert(static_cast<std::uint8_t>(yellow) == 0b0000'0001);
+    static_assert(static_cast<std::uint8_t>(red   ) == 0b0000'0010);
+    static_assert(static_cast<std::uint8_t>(white ) == 0b0000'0011);
     // clang-format on
 
     constexpr Color(const Value value = green) : value(value) {}
@@ -68,7 +66,6 @@
       std::make_pair("red", red),
       std::make_pair("white", white),
       std::make_pair("yellow", yellow),
-      std::make_pair("unknown", unknown),
 
       // BACKWARD COMPATIBILITY
       std::make_pair("Green", green),
@@ -137,29 +134,26 @@
       circle,
       cross,
       arrow,
-      unknown,
     };
 
     // clang-format off
-    static_assert(static_cast<std::uint8_t>(Category::circle ) == 0b0000'0000);
-    static_assert(static_cast<std::uint8_t>(Category::cross  ) == 0b0000'0001);
-    static_assert(static_cast<std::uint8_t>(Category::arrow  ) == 0b0000'0010);
-    static_assert(static_cast<std::uint8_t>(Category::unknown) == 0b0000'0011);
+    static_assert(static_cast<std::uint8_t>(Category::circle) == 0b0000'0000);
+    static_assert(static_cast<std::uint8_t>(Category::cross ) == 0b0000'0001);
+    static_assert(static_cast<std::uint8_t>(Category::arrow ) == 0b0000'0010);
     // clang-format on
 
     enum Value : std::uint16_t {
       // clang-format off
-      circle      =                      static_cast<std::uint8_t>(Category::circle ),
-      cross       =                      static_cast<std::uint8_t>(Category::cross  ),
-      left        = (0b0000'1000 << 8) | static_cast<std::uint8_t>(Category::arrow  ),
-      down        = (0b0000'0100 << 8) | static_cast<std::uint8_t>(Category::arrow  ),
-      up          = (0b0000'0010 << 8) | static_cast<std::uint8_t>(Category::arrow  ),
-      right       = (0b0000'0001 << 8) | static_cast<std::uint8_t>(Category::arrow  ),
-      lower_left  = (0b0000'1100 << 8) | static_cast<std::uint8_t>(Category::arrow  ),
-      upper_left  = (0b0000'1010 << 8) | static_cast<std::uint8_t>(Category::arrow  ),
-      lower_right = (0b0000'0101 << 8) | static_cast<std::uint8_t>(Category::arrow  ),
-      upper_right = (0b0000'0011 << 8) | static_cast<std::uint8_t>(Category::arrow  ),
-      unknown     =                      static_cast<std::uint8_t>(Category::unknown),
+      circle      =                      static_cast<std::uint8_t>(Category::circle),
+      cross       =                      static_cast<std::uint8_t>(Category::cross ),
+      left        = (0b0000'1000 << 8) | static_cast<std::uint8_t>(Category::arrow ),
+      down        = (0b0000'0100 << 8) | static_cast<std::uint8_t>(Category::arrow ),
+      up          = (0b0000'0010 << 8) | static_cast<std::uint8_t>(Category::arrow ),
+      right       = (0b0000'0001 << 8) | static_cast<std::uint8_t>(Category::arrow ),
+      lower_left  = (0b0000'1100 << 8) | static_cast<std::uint8_t>(Category::arrow ),
+      upper_left  = (0b0000'1010 << 8) | static_cast<std::uint8_t>(Category::arrow ),
+      lower_right = (0b0000'0101 << 8) | static_cast<std::uint8_t>(Category::arrow ),
+      upper_right = (0b0000'0011 << 8) | static_cast<std::uint8_t>(Category::arrow ),
       // clang-format on
     } value;
 
@@ -174,7 +168,6 @@
     static_assert(static_cast<std::uint16_t>(upper_left ) == 0b0000'1010'0000'0010);
     static_assert(static_cast<std::uint16_t>(lower_right) == 0b0000'0101'0000'0010);
     static_assert(static_cast<std::uint16_t>(upper_right) == 0b0000'0011'0000'0010);
-    static_assert(static_cast<std::uint16_t>(unknown    ) == 0b0000'0000'0000'0011);
     // clang-format on
 
     constexpr Shape(const Value value = circle) : value(value) {}
@@ -192,7 +185,6 @@
       std::make_pair("upperLeft", Shape::upper_left),
       std::make_pair("lowerRight", Shape::lower_right),
       std::make_pair("upperRight", Shape::upper_right),
-      std::make_pair("unknown", Shape::unknown),
 
       // BACKWARD COMPATIBILITY
       std::make_pair("straight", Shape::up),
@@ -275,16 +267,8 @@
             color_message = simulation_api_schema::TrafficLight_Color_RED;
             break;
           case Color::white:
-<<<<<<< HEAD
-            return simulation_api_schema::TrafficLight_Color_WHITE;
-          case Color::unknown:
-            return simulation_api_schema::TrafficLight_Color_UNKNOWN_COLOR;
-          default:
-            throw common::SyntaxError(std::get<Color>(value), " is not supported color.");
-=======
             color_message = simulation_api_schema::TrafficLight_Color_WHITE;
             break;
->>>>>>> 93b0b0ff
         }
         return color_message;
       };
@@ -339,16 +323,8 @@
             shape_message = simulation_api_schema::TrafficLight_Shape_UP_LEFT_ARROW;
             break;
           case Shape::upper_right:
-<<<<<<< HEAD
-            return simulation_api_schema::TrafficLight_Shape_UP_RIGHT_ARROW;
-          case Shape::unknown:
-            return simulation_api_schema::TrafficLight_Shape_UNKNOWN_SHAPE;
-          default:
-            throw common::SyntaxError(std::get<Shape>(value), " is not supported as a shape.");
-=======
             shape_message = simulation_api_schema::TrafficLight_Shape_UP_RIGHT_ARROW;
             break;
->>>>>>> 93b0b0ff
         }
         return shape_message;
       };
