// Copyright 2015 TIER IV, Inc. All rights reserved.
//
// Licensed under the Apache License, Version 2.0 (the "License");
// you may not use this file except in compliance with the License.
// You may obtain a copy of the License at
//
//     http://www.apache.org/licenses/LICENSE-2.0
//
// Unless required by applicable law or agreed to in writing, software
// distributed under the License is distributed on an "AS IS" BASIS,
// WITHOUT WARRANTIES OR CONDITIONS OF ANY KIND, either express or implied.
// See the License for the specific language governing permissions and
// limitations under the License.

#ifndef TRAFFIC_SIMULATOR__TRAFFIC_LIGHTS__TRAFFIC_LIGHT_HPP_
#define TRAFFIC_SIMULATOR__TRAFFIC_LIGHTS__TRAFFIC_LIGHT_HPP_

#include <simulation_api_schema.pb.h>

#include <color_names/color_names.hpp>
#include <cstdint>
#include <geometry_msgs/msg/point.hpp>
#include <iostream>
#include <limits>
#include <memory>
#include <optional>
#include <regex>
#include <scenario_simulator_exception/exception.hpp>
#include <set>
#include <stdexcept>
#include <traffic_simulator/hdmap_utils/hdmap_utils.hpp>
#include <traffic_simulator_msgs/msg/traffic_light_array_v1.hpp>
#include <tuple>
#include <type_traits>
#include <unordered_map>
#include <utility>
#include <vector>

namespace traffic_simulator
{
struct TrafficLight
{
  struct Color
  {
    enum Value : std::uint8_t {
      green,
      yellow,
      red,
      white,
      unknown,
    } value;

    // clang-format off
    static_assert(static_cast<std::uint8_t>(green  ) == 0b0000'0000);
    static_assert(static_cast<std::uint8_t>(yellow ) == 0b0000'0001);
    static_assert(static_cast<std::uint8_t>(red    ) == 0b0000'0010);
    static_assert(static_cast<std::uint8_t>(white  ) == 0b0000'0011);
    static_assert(static_cast<std::uint8_t>(unknown) == 0b0000'0100);
    // clang-format on

    constexpr Color(const Value value = green) : value(value) {}

    Color(const std::string & name) : value(make(name)) {}

    static inline const std::unordered_map<std::string, Value> table{
      std::make_pair("amber", yellow),
      std::make_pair("green", green),
      std::make_pair("red", red),
      std::make_pair("white", white),
      std::make_pair("yellow", yellow),
      std::make_pair("unknown", unknown),

      // BACKWARD COMPATIBILITY
      std::make_pair("Green", green),
      std::make_pair("Red", red),
      std::make_pair("Yellow", yellow),
    };

    static auto make(const std::string & name) -> Color;

    constexpr auto is(const Color given) const { return value == given; }

    constexpr operator Value() const noexcept { return value; }

    friend auto operator>>(std::istream & is, Color & color) -> std::istream &;

    friend auto operator<<(std::ostream & os, const Color & color) -> std::ostream &;
  };

  struct Status
  {
    enum Value : std::uint8_t {
      solid_on,
      solid_off,
      flashing,
      unknown,
    } value;

    // clang-format off
    static_assert(static_cast<std::uint8_t>(solid_on ) == 0b0000'0000);
    static_assert(static_cast<std::uint8_t>(solid_off) == 0b0000'0001);
    static_assert(static_cast<std::uint8_t>(flashing ) == 0b0000'0010);
    static_assert(static_cast<std::uint8_t>(unknown  ) == 0b0000'0011);
    // clang-format on

    constexpr Status(const Value value = solid_on) : value(value) {}

    Status(const std::string & name) : value(make(name)) {}

    static inline const std::unordered_map<std::string, Value> table{
      std::make_pair("solidOn", solid_on),
      std::make_pair("solidOff", solid_off),
      std::make_pair("flashing", flashing),
      std::make_pair("unknown", unknown),

      // BACKWARD COMPATIBILITY
      std::make_pair("Blank", solid_off),
      std::make_pair("none", solid_off),
    };

    static auto make(const std::string & name) -> Status;

    constexpr auto is(const Value given) const { return value == given; }

    constexpr operator bool() const { return value == solid_on or value == flashing; }

    constexpr operator Value() const noexcept { return value; }

    friend auto operator>>(std::istream & is, Status & status) -> std::istream &;

    friend auto operator<<(std::ostream & os, const Status & status) -> std::ostream &;
  };

  struct Shape
  {
    enum class Category : std::uint8_t {
      circle,
      cross,
      arrow,
      unknown,
    };

    // clang-format off
    static_assert(static_cast<std::uint8_t>(Category::circle ) == 0b0000'0000);
    static_assert(static_cast<std::uint8_t>(Category::cross  ) == 0b0000'0001);
    static_assert(static_cast<std::uint8_t>(Category::arrow  ) == 0b0000'0010);
    static_assert(static_cast<std::uint8_t>(Category::unknown) == 0b0000'0011);
    // clang-format on

    enum Value : std::uint16_t {
      // clang-format off
      circle      =                      static_cast<std::uint8_t>(Category::circle ),
      cross       =                      static_cast<std::uint8_t>(Category::cross  ),
      left        = (0b0000'1000 << 8) | static_cast<std::uint8_t>(Category::arrow  ),
      down        = (0b0000'0100 << 8) | static_cast<std::uint8_t>(Category::arrow  ),
      up          = (0b0000'0010 << 8) | static_cast<std::uint8_t>(Category::arrow  ),
      right       = (0b0000'0001 << 8) | static_cast<std::uint8_t>(Category::arrow  ),
      lower_left  = (0b0000'1100 << 8) | static_cast<std::uint8_t>(Category::arrow  ),
      upper_left  = (0b0000'1010 << 8) | static_cast<std::uint8_t>(Category::arrow  ),
      lower_right = (0b0000'0101 << 8) | static_cast<std::uint8_t>(Category::arrow  ),
      upper_right = (0b0000'0011 << 8) | static_cast<std::uint8_t>(Category::arrow  ),
      unknown     =                      static_cast<std::uint8_t>(Category::unknown),
      // clang-format on
    } value;

    // clang-format off
    static_assert(static_cast<std::uint16_t>(circle     ) == 0b0000'0000'0000'0000);
    static_assert(static_cast<std::uint16_t>(cross      ) == 0b0000'0000'0000'0001);
    static_assert(static_cast<std::uint16_t>(left       ) == 0b0000'1000'0000'0010);
    static_assert(static_cast<std::uint16_t>(down       ) == 0b0000'0100'0000'0010);
    static_assert(static_cast<std::uint16_t>(up         ) == 0b0000'0010'0000'0010);
    static_assert(static_cast<std::uint16_t>(right      ) == 0b0000'0001'0000'0010);
    static_assert(static_cast<std::uint16_t>(lower_left ) == 0b0000'1100'0000'0010);
    static_assert(static_cast<std::uint16_t>(upper_left ) == 0b0000'1010'0000'0010);
    static_assert(static_cast<std::uint16_t>(lower_right) == 0b0000'0101'0000'0010);
    static_assert(static_cast<std::uint16_t>(upper_right) == 0b0000'0011'0000'0010);
    static_assert(static_cast<std::uint16_t>(unknown    ) == 0b0000'0000'0000'0011);
    // clang-format on

    constexpr Shape(const Value value = circle) : value(value) {}

    Shape(const std::string & name) : value(make(name)) {}

    static inline const std::unordered_map<std::string, Shape::Value> table{
      std::make_pair("circle", Shape::circle),
      std::make_pair("cross", Shape::cross),
      std::make_pair("left", Shape::left),
      std::make_pair("down", Shape::down),
      std::make_pair("up", Shape::up),
      std::make_pair("right", Shape::right),
      std::make_pair("lowerLeft", Shape::lower_left),
      std::make_pair("upperLeft", Shape::upper_left),
      std::make_pair("lowerRight", Shape::lower_right),
      std::make_pair("upperRight", Shape::upper_right),
      std::make_pair("unknown", Shape::unknown),

      // BACKWARD COMPATIBILITY
      std::make_pair("straight", Shape::up),
    };

    static auto make(const std::string & name) -> Shape;

    constexpr auto category() const
    {
      return static_cast<Category>(static_cast<std::uint16_t>(value) & 0b1111'1111);
    }

    constexpr auto is(const Value given) const { return value == given; }

    constexpr auto is(const Category given) const { return category() == given; }

    constexpr operator Value() const noexcept { return value; }

    friend auto operator>>(std::istream & is, Shape & shape) -> std::istream &;

    friend auto operator<<(std::ostream & os, const Shape & shape) -> std::ostream &;
  };

  struct Bulb
  {
    using Value = std::tuple<Color, Status, Shape>;

    const Value value;

    using Hash = std::uint32_t;  // (Color::Value << 8 + 16) | (Status::Value << 16) | Shape::Value

    constexpr Bulb(const Value value) : value(value) {}

    constexpr Bulb(const Color color = {}, const Status status = {}, const Shape shape = {})
    : Bulb(std::forward_as_tuple(color, status, shape))
    {
    }

    Bulb(const std::string & name) : Bulb(make(name)) {}

    auto make(const std::string & s) -> Value;

    constexpr auto is(const Color color) const { return std::get<Color>(value).is(color); }

    constexpr auto is(const Status status) const { return std::get<Status>(value).is(status); }

    constexpr auto is(const Shape shape) const { return std::get<Shape>(value).is(shape); }

    constexpr auto is(const Shape::Category category) const
    {
      return std::get<Shape>(value).is(category);
    }

    constexpr auto hash() const -> Hash
    {
      return (static_cast<Hash>(std::get<Color>(value).value) << 24) |
             (static_cast<Hash>(std::get<Status>(value).value) << 16) |
             static_cast<Hash>(std::get<Shape>(value).value);
    }

    friend constexpr auto operator<(const Bulb & lhs, const Bulb & rhs) -> bool
    {
      return lhs.hash() < rhs.hash();
    }

    friend auto operator<<(std::ostream & os, const Bulb & bulb) -> std::ostream &;

    explicit operator simulation_api_schema::TrafficLight() const
    {
      const auto color = [this]() {
        auto color_message = simulation_api_schema::TrafficLight_Color_UNKNOWN_COLOR;
        switch (std::get<Color>(value).value) {
          case Color::green:
            color_message = simulation_api_schema::TrafficLight_Color_GREEN;
            break;
          case Color::yellow:
            color_message = simulation_api_schema::TrafficLight_Color_AMBER;
            break;
          case Color::red:
            color_message = simulation_api_schema::TrafficLight_Color_RED;
            break;
          case Color::white:
<<<<<<< HEAD
            return simulation_api_schema::TrafficLight_Color_WHITE;
          case Color::unknown:
            return simulation_api_schema::TrafficLight_Color_UNKNOWN_COLOR;
          default:
            throw common::SyntaxError(std::get<Color>(value), " is not supported color.");
=======
            color_message = simulation_api_schema::TrafficLight_Color_WHITE;
            break;
>>>>>>> 2f65a474
        }
        return color_message;
      };

      const auto status = [this]() {
        auto status_message = simulation_api_schema::TrafficLight_Status_UNKNOWN_STATUS;
        switch (std::get<Status>(value).value) {
          case Status::solid_on:
            status_message = simulation_api_schema::TrafficLight_Status_SOLID_ON;
            break;
          case Status::solid_off:
            status_message = simulation_api_schema::TrafficLight_Status_SOLID_OFF;
            break;
          case Status::flashing:
            status_message = simulation_api_schema::TrafficLight_Status_FLASHING;
            break;
          case Status::unknown:
            status_message = simulation_api_schema::TrafficLight_Status_UNKNOWN_STATUS;
            break;
        }
        return status_message;
      };

      const auto shape = [this]() {
        auto shape_message = simulation_api_schema::TrafficLight_Shape_UNKNOWN_SHAPE;
        switch (std::get<Shape>(value).value) {
          case Shape::circle:
            shape_message = simulation_api_schema::TrafficLight_Shape_CIRCLE;
            break;
          case Shape::cross:
            shape_message = simulation_api_schema::TrafficLight_Shape_CROSS;
            break;
          case Shape::left:
            shape_message = simulation_api_schema::TrafficLight_Shape_LEFT_ARROW;
            break;
          case Shape::down:
            shape_message = simulation_api_schema::TrafficLight_Shape_DOWN_ARROW;
            break;
          case Shape::up:
            shape_message = simulation_api_schema::TrafficLight_Shape_UP_ARROW;
            break;
          case Shape::right:
            shape_message = simulation_api_schema::TrafficLight_Shape_RIGHT_ARROW;
            break;
          case Shape::lower_left:
            shape_message = simulation_api_schema::TrafficLight_Shape_DOWN_LEFT_ARROW;
            break;
          case Shape::lower_right:
            shape_message = simulation_api_schema::TrafficLight_Shape_DOWN_RIGHT_ARROW;
            break;
          case Shape::upper_left:
            shape_message = simulation_api_schema::TrafficLight_Shape_UP_LEFT_ARROW;
            break;
          case Shape::upper_right:
<<<<<<< HEAD
            return simulation_api_schema::TrafficLight_Shape_UP_RIGHT_ARROW;
          case Shape::unknown:
            return simulation_api_schema::TrafficLight_Shape_UNKNOWN_SHAPE;
          default:
            throw common::SyntaxError(std::get<Shape>(value), " is not supported as a shape.");
=======
            shape_message = simulation_api_schema::TrafficLight_Shape_UP_RIGHT_ARROW;
            break;
>>>>>>> 2f65a474
        }
        return shape_message;
      };

      simulation_api_schema::TrafficLight traffic_light_bulb_proto;
      traffic_light_bulb_proto.set_status(status());
      traffic_light_bulb_proto.set_shape(shape());
      traffic_light_bulb_proto.set_color(color());
      // NOTE: confidence will be overwritten in TrafficLight::operator simulation_api_schema::TrafficSignal()
      traffic_light_bulb_proto.set_confidence(1.0);

      return traffic_light_bulb_proto;
    }

    explicit operator traffic_simulator_msgs::msg::TrafficLightBulbV1() const
    {
      const auto color = [this] {
        auto color_message = traffic_simulator_msgs::msg::TrafficLightBulbV1::UNKNOWN;
        switch (std::get<Color>(value).value) {
          case Color::green:
            color_message = traffic_simulator_msgs::msg::TrafficLightBulbV1::GREEN;
            break;
          case Color::yellow:
            color_message = traffic_simulator_msgs::msg::TrafficLightBulbV1::AMBER;
            break;
          case Color::red:
            color_message = traffic_simulator_msgs::msg::TrafficLightBulbV1::RED;
            break;
          case Color::white:
            color_message = traffic_simulator_msgs::msg::TrafficLightBulbV1::WHITE;
            break;
        }
        return color_message;
      };

      const auto status = [this] {
        auto status_message = traffic_simulator_msgs::msg::TrafficLightBulbV1::UNKNOWN;
        switch (std::get<Status>(value).value) {
          case Status::solid_on:
            status_message = traffic_simulator_msgs::msg::TrafficLightBulbV1::SOLID_ON;
            break;
          case Status::solid_off:
            status_message = traffic_simulator_msgs::msg::TrafficLightBulbV1::SOLID_OFF;
            break;
          case Status::flashing:
            status_message = traffic_simulator_msgs::msg::TrafficLightBulbV1::FLASHING;
            break;
          case Status::unknown:
            status_message = traffic_simulator_msgs::msg::TrafficLightBulbV1::UNKNOWN;
            break;
        }
        return status_message;
      };

      const auto shape = [this] {
        auto shape_message = traffic_simulator_msgs::msg::TrafficLightBulbV1::UNKNOWN;
        switch (std::get<Shape>(value).value) {
          case Shape::circle:
            shape_message = traffic_simulator_msgs::msg::TrafficLightBulbV1::CIRCLE;
            break;
          case Shape::cross:
            shape_message = traffic_simulator_msgs::msg::TrafficLightBulbV1::CROSS;
            break;
          case Shape::left:
            shape_message = traffic_simulator_msgs::msg::TrafficLightBulbV1::LEFT_ARROW;
            break;
          case Shape::down:
            shape_message = traffic_simulator_msgs::msg::TrafficLightBulbV1::DOWN_ARROW;
            break;
          case Shape::up:
            shape_message = traffic_simulator_msgs::msg::TrafficLightBulbV1::UP_ARROW;
            break;
          case Shape::right:
            shape_message = traffic_simulator_msgs::msg::TrafficLightBulbV1::RIGHT_ARROW;
            break;
          case Shape::lower_left:
            shape_message = traffic_simulator_msgs::msg::TrafficLightBulbV1::DOWN_LEFT_ARROW;
            break;
          case Shape::lower_right:
            shape_message = traffic_simulator_msgs::msg::TrafficLightBulbV1::DOWN_RIGHT_ARROW;
            break;
          case Shape::upper_left:
            shape_message = traffic_simulator_msgs::msg::TrafficLightBulbV1::UP_LEFT_ARROW;
            break;
          case Shape::upper_right:
            shape_message = traffic_simulator_msgs::msg::TrafficLightBulbV1::UP_RIGHT_ARROW;
            break;
        }
        return shape_message;
      };

      traffic_simulator_msgs::msg::TrafficLightBulbV1 msg;
      msg.color = color();
      msg.status = status();
      msg.shape = shape();
      // NOTE: confidence will be overwritten
      msg.confidence = 1.0;
      // NOTE: unused data member 'enum_revision' for
      // traffic_simulator_msgs::msg::TrafficLightBulbV1
      return msg;
    }
  };

  explicit TrafficLight(const lanelet::Id, const hdmap_utils::HdMapUtils &);

  const lanelet::Id way_id;

  const lanelet::Ids regulatory_elements_ids;

  double confidence = 1.0;

  std::set<Bulb> bulbs;

  const std::map<Bulb::Hash, std::optional<geometry_msgs::msg::Point>> positions;

  auto clear() { bulbs.clear(); }

  auto contains(const Bulb & bulb) const { return bulbs.find(bulb) != std::end(bulbs); }

  auto contains(const Color & color, const Status & status, const Shape & shape) const
  {
    return contains(Bulb(color, status, shape));
  }

  auto contains(const std::string & name) const { return contains(Bulb(name)); }

  template <typename Markers, typename Now>
  auto draw(Markers & markers, const Now & now, const std::string & frame_id) const
  {
    auto optional_position = [this](auto && bulb) {
      try {
        return positions.at(bulb.hash() & 0b1111'0000'1111'1111);  // NOTE: Ignore status
      } catch (const std::out_of_range &) {
        return std::optional<geometry_msgs::msg::Point>(std::nullopt);
      }
    };

    for (const auto & bulb : bulbs) {
      if (optional_position(bulb).has_value() and bulb.is(Shape::Category::circle)) {
        visualization_msgs::msg::Marker marker;
        marker.header.stamp = now;
        marker.header.frame_id = frame_id;
        marker.action = marker.ADD;
        marker.ns = "bulb";
        marker.id = way_id;
        marker.type = marker.SPHERE;
        marker.pose.position = optional_position(bulb).value();
        marker.pose.orientation = geometry_msgs::msg::Quaternion();
        marker.scale.x = 0.3;
        marker.scale.y = 0.3;
        marker.scale.z = 0.3;
        marker.color =
          color_names::makeColorMsg(boost::lexical_cast<std::string>(std::get<Color>(bulb.value)));
        markers.push_back(marker);
      }
    }
  }

  template <typename... Ts>
  auto emplace(Ts &&... xs)
  {
    bulbs.emplace(std::forward<decltype(xs)>(xs)...);
  }

  auto empty() const { return bulbs.empty(); }

  auto set(const std::string & states) -> void;

  friend auto operator<<(std::ostream & os, const TrafficLight & traffic_light) -> std::ostream &;

  explicit operator simulation_api_schema::TrafficSignal() const
  {
    simulation_api_schema::TrafficSignal traffic_signal_proto;

    traffic_signal_proto.set_id(way_id);
    for (const auto & bulb : bulbs) {
      auto traffic_light_bulb_proto = static_cast<simulation_api_schema::TrafficLight>(bulb);
      traffic_light_bulb_proto.set_confidence(confidence);
      *traffic_signal_proto.add_traffic_light_status() = traffic_light_bulb_proto;
    }
    return traffic_signal_proto;
  }

  explicit operator traffic_simulator_msgs::msg::TrafficLightV1() const
  {
    traffic_simulator_msgs::msg::TrafficLightV1 traffic_signal;
    traffic_signal.lanelet_way_id = way_id;
    for (const auto & bulb : bulbs) {
      auto traffic_light_bulb = static_cast<traffic_simulator_msgs::msg::TrafficLightBulbV1>(bulb);
      traffic_light_bulb.confidence = confidence;
      traffic_signal.traffic_light_bulbs.push_back(traffic_light_bulb);
    }
    return traffic_signal;
  }
};
}  // namespace traffic_simulator

#endif  // TRAFFIC_SIMULATOR__TRAFFIC_LIGHTS__TRAFFIC_LIGHT_HPP_<|MERGE_RESOLUTION|>--- conflicted
+++ resolved
@@ -275,16 +275,11 @@
             color_message = simulation_api_schema::TrafficLight_Color_RED;
             break;
           case Color::white:
-<<<<<<< HEAD
-            return simulation_api_schema::TrafficLight_Color_WHITE;
+            color_message = simulation_api_schema::TrafficLight_Color_WHITE;
           case Color::unknown:
-            return simulation_api_schema::TrafficLight_Color_UNKNOWN_COLOR;
+            color_message = simulation_api_schema::TrafficLight_Color_UNKNOWN_COLOR;
           default:
             throw common::SyntaxError(std::get<Color>(value), " is not supported color.");
-=======
-            color_message = simulation_api_schema::TrafficLight_Color_WHITE;
-            break;
->>>>>>> 2f65a474
         }
         return color_message;
       };
@@ -339,16 +334,11 @@
             shape_message = simulation_api_schema::TrafficLight_Shape_UP_LEFT_ARROW;
             break;
           case Shape::upper_right:
-<<<<<<< HEAD
-            return simulation_api_schema::TrafficLight_Shape_UP_RIGHT_ARROW;
+            shape_message = simulation_api_schema::TrafficLight_Shape_UP_RIGHT_ARROW;
           case Shape::unknown:
-            return simulation_api_schema::TrafficLight_Shape_UNKNOWN_SHAPE;
+            shape_message = simulation_api_schema::TrafficLight_Shape_UNKNOWN_SHAPE;
           default:
             throw common::SyntaxError(std::get<Shape>(value), " is not supported as a shape.");
-=======
-            shape_message = simulation_api_schema::TrafficLight_Shape_UP_RIGHT_ARROW;
-            break;
->>>>>>> 2f65a474
         }
         return shape_message;
       };
