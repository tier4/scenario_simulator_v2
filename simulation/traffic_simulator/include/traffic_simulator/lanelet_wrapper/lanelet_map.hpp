// Copyright 2015 TIER IV, Inc. All rights reserved.
//
// Licensed under the Apache License, Version 2.0 (the "License");
// you may not use this file except in compliance with the License.
// You may obtain a copy of the License at
//
//     http://www.apache.org/licenses/LICENSE-2.0
//
// Unless required by applicable law or agreed to in writing, software
// distributed under the License is distributed on an "AS IS" BASIS,
// WITHOUT WARRANTIES OR CONDITIONS OF ANY KIND, either express or implied.
// See the License for the specific language governing permissions and
// limitations under the License.

#ifndef TRAFFIC_SIMULATOR__LANELET_WRAPPER_LANELET_MAP_HPP_
#define TRAFFIC_SIMULATOR__LANELET_WRAPPER_LANELET_MAP_HPP_

#include <traffic_simulator/lanelet_wrapper/lanelet_wrapper.hpp>

namespace traffic_simulator
{
namespace lanelet_wrapper
{
namespace lanelet_map
{
// Basics
auto isInLanelet(const lanelet::Id lanelet_id, const double lanelet_pose_s) -> bool;

auto isInLanelet(const lanelet::Id lanelet_id, const Point point) -> bool;

auto isInIntersection(const lanelet::Id) -> bool;

auto laneletLength(const lanelet::Id lanelet_id) -> double;

<<<<<<< HEAD
auto laneletYaw(const lanelet::Id lanelet_id, const Point & point)
  -> std::tuple<double, Point, Point>;
=======
auto laneletAltitude(
  const lanelet::Id & lanelet_id, const geometry_msgs::msg::Pose & pose,
  const double matching_distance) -> std::optional<double>;
>>>>>>> 9c16d719

template <typename Lanelet>
auto laneletIds(const std::vector<Lanelet> & lanelets) -> lanelet::Ids
{
  lanelet::Ids ids;
  std::transform(
    lanelets.begin(), lanelets.end(), std::back_inserter(ids),
    [](const auto & lanelet) { return lanelet.id(); });
  return ids;
}

auto laneletIds() -> lanelet::Ids;

auto filterLaneletIds(const lanelet::Ids & lanelet_ids, const char subtype[]) -> lanelet::Ids;

auto nearbyLaneletIds(
  const Point & point, const double distance_threshold, const bool include_crosswalk,
  const std::size_t search_count) -> lanelet::Ids;

// Center points
auto centerPoints(const lanelet::Ids & lanelet_ids) -> std::vector<Point>;

auto centerPoints(const lanelet::Id lanelet_id) -> std::vector<Point>;

auto centerPointsSpline(const lanelet::Id lanelet_id) -> std::shared_ptr<Spline>;

// Next lanelet
auto nextLaneletIds(
  const lanelet::Id lanelet_id,
  const RoutingGraphType type = RoutingConfiguration().routing_graph_type) -> lanelet::Ids;

auto nextLaneletIds(
  const lanelet::Ids & lanelet_ids,
  const RoutingGraphType type = RoutingConfiguration().routing_graph_type) -> lanelet::Ids;

auto nextLaneletIds(
  const lanelet::Id lanelet_id, std::string_view turn_direction,
  const RoutingGraphType type = RoutingConfiguration().routing_graph_type) -> lanelet::Ids;

auto nextLaneletIds(
  const lanelet::Ids & lanelet_ids, std::string_view turn_direction,
  const RoutingGraphType type = RoutingConfiguration().routing_graph_type) -> lanelet::Ids;

// Previous lanelet
auto previousLaneletIds(
  const lanelet::Id lanelet_id,
  const RoutingGraphType type = RoutingConfiguration().routing_graph_type) -> lanelet::Ids;

auto previousLaneletIds(
  const lanelet::Ids & lanelet_ids,
  const RoutingGraphType type = RoutingConfiguration().routing_graph_type) -> lanelet::Ids;

auto previousLaneletIds(
  const lanelet::Id lanelet_id, std::string_view turn_direction,
  const RoutingGraphType type = RoutingConfiguration().routing_graph_type) -> lanelet::Ids;

auto previousLaneletIds(
  const lanelet::Ids & lanelet_ids, std::string_view turn_direction,
  const RoutingGraphType type = RoutingConfiguration().routing_graph_type) -> lanelet::Ids;

// Bounds
auto leftBound(const lanelet::Id lanelet_id) -> std::vector<Point>;

auto rightBound(const lanelet::Id lanelet_id) -> std::vector<Point>;

// Polygons
auto laneletPolygon(const lanelet::Id lanelet_id) -> std::vector<Point>;

auto stopLinePolygon(const lanelet::Id lanelet_id) -> std::vector<Point>;

auto toPolygon(const lanelet::ConstLineString3d & line_string) -> std::vector<Point>;

// Relations
auto rightOfWayLaneletIds(const lanelet::Ids & lanelet_ids)
  -> std::unordered_map<lanelet::Id, lanelet::Ids>;

auto rightOfWayLaneletIds(const lanelet::Id lanelet_id) -> lanelet::Ids;

auto conflictingCrosswalkIds(const lanelet::Ids & lanelet_ids) -> lanelet::Ids;

auto conflictingLaneIds(
  const lanelet::Ids & lanelet_ids,
  const RoutingGraphType type = RoutingConfiguration().routing_graph_type) -> lanelet::Ids;

// Objects on path
auto trafficSignsOnPath(const lanelet::Ids & lanelet_ids)
  -> std::vector<std::shared_ptr<const lanelet::TrafficSign>>;

auto stopLinesOnPath(const lanelet::Ids & lanelet_ids) -> lanelet::ConstLineStrings3d;

auto stopLineIdsOnPath(const lanelet::Ids & lanelet_ids) -> lanelet::Ids;
}  // namespace lanelet_map
}  // namespace lanelet_wrapper
}  // namespace traffic_simulator
#endif  // TRAFFIC_SIMULATOR__LANELET_WRAPPER_LANELET_MAP_HPP_<|MERGE_RESOLUTION|>--- conflicted
+++ resolved
@@ -32,14 +32,12 @@
 
 auto laneletLength(const lanelet::Id lanelet_id) -> double;
 
-<<<<<<< HEAD
 auto laneletYaw(const lanelet::Id lanelet_id, const Point & point)
   -> std::tuple<double, Point, Point>;
-=======
+
 auto laneletAltitude(
   const lanelet::Id & lanelet_id, const geometry_msgs::msg::Pose & pose,
   const double matching_distance) -> std::optional<double>;
->>>>>>> 9c16d719
 
 template <typename Lanelet>
 auto laneletIds(const std::vector<Lanelet> & lanelets) -> lanelet::Ids
