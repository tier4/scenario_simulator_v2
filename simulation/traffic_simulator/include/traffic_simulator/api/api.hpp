--- conflicted
+++ resolved
@@ -333,15 +333,9 @@
     -> std::optional<CanonicalizedLaneletPose>;
 
 private:
-<<<<<<< HEAD
   bool updateNonEgoEntitiesStatusInSim();
-  std::optional<traffic_simulator_msgs::msg::EntityStatus> updateEntityStatusInSim(
-    const std::string & entity_name, traffic_simulator_msgs::msg::EntityStatus status);
-=======
-  bool updateEntityStatusInSim();
   std::optional<CanonicalizedEntityStatus> updateEntityStatusInSim(
-    const std::string & entity_name, const CanonicalizedEntityStatus & status);
->>>>>>> 8827848a
+    const std::string & entity_name, const CanonicalizedEntityStatus &status);
   bool updateTrafficLightsInSim();
 
   const Configuration configuration;
