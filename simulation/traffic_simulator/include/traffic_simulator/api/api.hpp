// Copyright 2015 TIER IV, Inc. All rights reserved.
//
// Licensed under the Apache License, Version 2.0 (the "License");
// you may not use this file except in compliance with the License.
// You may obtain a copy of the License at
//
//     http://www.apache.org/licenses/LICENSE-2.0
//
// Unless required by applicable law or agreed to in writing, software
// distributed under the License is distributed on an "AS IS" BASIS,
// WITHOUT WARRANTIES OR CONDITIONS OF ANY KIND, either express or implied.
// See the License for the specific language governing permissions and
// limitations under the License.

#ifndef TRAFFIC_SIMULATOR__API__API_HPP_
#define TRAFFIC_SIMULATOR__API__API_HPP_

#include <simulation_api_schema.pb.h>

#include <boost/variant.hpp>
#include <cassert>
#include <memory>
#include <optional>
#include <rclcpp/rclcpp.hpp>
#include <rosgraph_msgs/msg/clock.hpp>
#include <simulation_interface/conversions.hpp>
#include <simulation_interface/zmq_multi_client.hpp>
#include <std_msgs/msg/float64.hpp>
#include <stdexcept>
#include <string>
#include <traffic_simulator/api/configuration.hpp>
#include <traffic_simulator/data_type/entity_status.hpp>
#include <traffic_simulator/data_type/lane_change.hpp>
#include <traffic_simulator/data_type/lanelet_pose.hpp>
#include <traffic_simulator/entity/entity_base.hpp>
#include <traffic_simulator/entity/entity_manager.hpp>
#include <traffic_simulator/helper/helper.hpp>
#include <traffic_simulator/simulation_clock/simulation_clock.hpp>
#include <traffic_simulator/traffic/traffic_controller.hpp>
#include <traffic_simulator/traffic_lights/traffic_light.hpp>
#include <traffic_simulator/traffic_lights/traffic_lights.hpp>
#include <traffic_simulator_msgs/msg/behavior_parameter.hpp>
#include <utility>

namespace traffic_simulator
{
struct VehicleBehavior : public entity::VehicleEntity::BuiltinBehavior
{
  static auto autoware() noexcept -> const std::string &
  {
    static const std::string name = "Autoware";
    return name;
  }
};

struct PedestrianBehavior : public entity::PedestrianEntity::BuiltinBehavior
{
};

class API
{
public:
  template <typename NodeT, typename AllocatorT = std::allocator<void>, typename... Ts>
  explicit API(NodeT && node, const Configuration & configuration, Ts &&... xs)
  : configuration(configuration),
    node_parameters_(
      rclcpp::node_interfaces::get_node_parameters_interface(std::forward<NodeT>(node))),
    entity_manager_ptr_(
      std::make_shared<entity::EntityManager>(node, configuration, node_parameters_)),
    traffic_lights_ptr_(std::make_shared<TrafficLights>(
<<<<<<< HEAD
      node, getROS2Parameter<std::string>("architecture_type", "awf/universe"))),
=======
      node, entity_manager_ptr_->getHdmapUtils(),
      getROS2Parameter<std::string>("architecture_type", "awf/universe/20240605"))),
>>>>>>> 634cd23c
    traffic_controller_ptr_(std::make_shared<traffic::TrafficController>(
      [this]() { return API::getEntityNames(); },
      [this](const auto & entity_name) {
        if (const auto entity = getEntity(entity_name)) {
          return entity->getMapPose();
        } else {
          THROW_SEMANTIC_ERROR("Entity ", std::quoted(entity_name), " does not exists.");
        }
      },
      [this](const auto & name) { return API::despawn(name); }, configuration.auto_sink)),
    clock_pub_(rclcpp::create_publisher<rosgraph_msgs::msg::Clock>(
      node, "/clock", rclcpp::QoS(rclcpp::KeepLast(1)).best_effort(),
      rclcpp::PublisherOptionsWithAllocator<AllocatorT>())),
    debug_marker_pub_(rclcpp::create_publisher<visualization_msgs::msg::MarkerArray>(
      node, "debug_marker", rclcpp::QoS(100), rclcpp::PublisherOptionsWithAllocator<AllocatorT>())),
    real_time_factor_subscriber(rclcpp::create_subscription<std_msgs::msg::Float64>(
      node, "/real_time_factor", rclcpp::QoS(rclcpp::KeepLast(1)).best_effort(),
      [this](const std_msgs::msg::Float64 & message) {
        /**
         * @note Pausing the simulation by setting the realtime_factor_ value to 0 is not supported and causes the simulation crash.
         * For that reason, before performing the action, it needs to be ensured that the incoming request data is a positive number.
         */
        if (message.data >= 0.001) {
          clock_.realtime_factor = message.data;
          simulation_api_schema::UpdateStepTimeRequest request;
          request.set_simulation_step_time(clock_.getStepTime());
          zeromq_client_.call(request);
        }
      })),
    clock_(node->get_parameter("use_sim_time").as_bool(), std::forward<decltype(xs)>(xs)...),
    zeromq_client_(
      simulation_interface::protocol, configuration.simulator_host, getZMQSocketPort(*node))
  {
    entity_manager_ptr_->setTrafficLights(traffic_lights_ptr_);
    setVerbose(configuration.verbose);

    if (not configuration.standalone_mode) {
      simulation_api_schema::InitializeRequest request;
      request.set_initialize_time(clock_.getCurrentSimulationTime());
      request.set_lanelet2_map_path(configuration.lanelet2_map_path().string());
      request.set_realtime_factor(clock_.realtime_factor);
      request.set_step_time(clock_.getStepTime());
      simulation_interface::toProto(
        clock_.getCurrentRosTime(), *request.mutable_initialize_ros_time());
      if (not zeromq_client_.call(request).result().success()) {
        throw common::SimulationError("Failed to initialize simulator by InitializeRequest");
      }
    }
  }

  template <typename ParameterT, typename... Ts>
  auto getROS2Parameter(Ts &&... xs) const -> decltype(auto)
  {
    return getParameter<ParameterT>(node_parameters_, std::forward<Ts>(xs)...);
  }

  template <typename Node>
  int getZMQSocketPort(Node & node)
  {
    if (!node.has_parameter("port")) node.declare_parameter("port", 5555);
    return node.get_parameter("port").as_int();
  }

  void closeZMQConnection() { zeromq_client_.closeConnection(); }

  void setVerbose(const bool verbose);

  template <typename Pose>
  auto spawn(
    const std::string & name, const Pose & pose,
    const traffic_simulator_msgs::msg::VehicleParameters & parameters,
    const std::string & behavior = VehicleBehavior::defaultBehavior(),
    const std::string & model3d = "")
  {
    auto register_to_entity_manager = [&]() {
      if (behavior == VehicleBehavior::autoware()) {
        return entity_manager_ptr_->entityExists(name) or
               entity_manager_ptr_->spawnEntity<entity::EgoEntity>(
                 name, pose, parameters, getCurrentTime(), configuration, node_parameters_);
      } else {
        return entity_manager_ptr_->spawnEntity<entity::VehicleEntity>(
          name, pose, parameters, getCurrentTime(), behavior);
      }
    };

    auto register_to_environment_simulator = [&]() {
      if (configuration.standalone_mode) {
        return true;
      } else if (const auto entity = entity_manager_ptr_->getEntity(name); not entity) {
        throw common::SemanticError(
          "Entity ", name, " can not be registered in simulator - it has not been spawned yet.");
      } else {
        simulation_api_schema::SpawnVehicleEntityRequest req;
        simulation_interface::toProto(parameters, *req.mutable_parameters());
        req.mutable_parameters()->set_name(name);
        req.set_asset_key(model3d);
        simulation_interface::toProto(entity->getMapPose(), *req.mutable_pose());
        req.set_is_ego(behavior == VehicleBehavior::autoware());
        /// @todo Should be filled from function API
        req.set_initial_speed(0.0);
        return zeromq_client_.call(req).result().success();
      }
    };

    return register_to_entity_manager() and register_to_environment_simulator();
  }

  template <typename Pose>
  auto spawn(
    const std::string & name, const Pose & pose,
    const traffic_simulator_msgs::msg::PedestrianParameters & parameters,
    const std::string & behavior = PedestrianBehavior::defaultBehavior(),
    const std::string & model3d = "")
  {
    auto register_to_entity_manager = [&]() {
      return entity_manager_ptr_->spawnEntity<entity::PedestrianEntity>(
        name, pose, parameters, getCurrentTime(), behavior);
    };

    auto register_to_environment_simulator = [&]() {
      if (configuration.standalone_mode) {
        return true;
      } else if (const auto entity = entity_manager_ptr_->getEntity(name); not entity) {
        throw common::SemanticError(
          "Entity ", name, " can not be registered in simulator - it has not been spawned yet.");
      } else {
        simulation_api_schema::SpawnPedestrianEntityRequest req;
        simulation_interface::toProto(parameters, *req.mutable_parameters());
        req.mutable_parameters()->set_name(name);
        req.set_asset_key(model3d);
        simulation_interface::toProto(entity->getMapPose(), *req.mutable_pose());
        return zeromq_client_.call(req).result().success();
      }
    };

    return register_to_entity_manager() and register_to_environment_simulator();
  }

  template <typename Pose>
  auto spawn(
    const std::string & name, const Pose & pose,
    const traffic_simulator_msgs::msg::MiscObjectParameters & parameters,
    const std::string & model3d = "")
  {
    auto register_to_entity_manager = [&]() {
      return entity_manager_ptr_->spawnEntity<entity::MiscObjectEntity>(
        name, pose, parameters, getCurrentTime());
    };

    auto register_to_environment_simulator = [&]() {
      if (configuration.standalone_mode) {
        return true;
      } else if (const auto entity = entity_manager_ptr_->getEntity(name); not entity) {
        throw common::SemanticError(
          "Entity ", name, " can not be registered in simulator - it has not been spawned yet.");
      } else {
        simulation_api_schema::SpawnMiscObjectEntityRequest req;
        simulation_interface::toProto(parameters, *req.mutable_parameters());
        req.mutable_parameters()->set_name(name);
        req.set_asset_key(model3d);
        simulation_interface::toProto(entity->getMapPose(), *req.mutable_pose());
        return zeromq_client_.call(req).result().success();
      }
    };

    return register_to_entity_manager() and register_to_environment_simulator();
  }

  bool despawn(const std::string & name);
  bool despawnEntities();

  auto setEntityStatus(const std::string & name, const EntityStatus & status) -> void;
  auto respawn(
    const std::string & name, const geometry_msgs::msg::PoseWithCovarianceStamped & new_pose,
    const geometry_msgs::msg::PoseStamped & goal_pose) -> void;
  auto setEntityStatus(
    const std::string & name, const geometry_msgs::msg::Pose & map_pose,
    const traffic_simulator_msgs::msg::ActionStatus & action_status =
      helper::constructActionStatus()) -> void;
  auto setEntityStatus(
    const std::string & name, const LaneletPose & lanelet_pose,
    const traffic_simulator_msgs::msg::ActionStatus & action_status) -> void;
  auto setEntityStatus(
    const std::string & name, const CanonicalizedLaneletPose & canonicalized_lanelet_pose,
    const traffic_simulator_msgs::msg::ActionStatus & action_status =
      helper::constructActionStatus()) -> void;
  auto setEntityStatus(
    const std::string & name, const std::string & reference_entity_name,
    const geometry_msgs::msg::Pose & relative_pose,
    const traffic_simulator_msgs::msg::ActionStatus & action_status =
      helper::constructActionStatus()) -> void;
  auto setEntityStatus(
    const std::string & name, const std::string & reference_entity_name,
    const geometry_msgs::msg::Point & relative_position,
    const geometry_msgs::msg::Vector3 & relative_rpy,
    const traffic_simulator_msgs::msg::ActionStatus & action_status =
      helper::constructActionStatus()) -> void;

  std::optional<double> getTimeHeadway(const std::string & from, const std::string & to);

  auto attachImuSensor(
    const std::string &, const simulation_api_schema::ImuSensorConfiguration & configuration)
    -> bool;

  bool attachPseudoTrafficLightDetector(
    const simulation_api_schema::PseudoTrafficLightDetectorConfiguration &);

  bool attachLidarSensor(const simulation_api_schema::LidarConfiguration &);
  bool attachLidarSensor(
    const std::string &, const double lidar_sensor_delay,
    const helper::LidarType = helper::LidarType::VLP16);

  bool attachDetectionSensor(const simulation_api_schema::DetectionSensorConfiguration &);
  bool attachDetectionSensor(
    const std::string &, double detection_sensor_range, bool detect_all_objects_in_range,
    double pos_noise_stddev, int random_seed, double probability_of_lost,
    double object_recognition_delay);

  bool attachOccupancyGridSensor(const simulation_api_schema::OccupancyGridSensorConfiguration &);

  bool updateFrame();

  double getCurrentTime() const noexcept { return clock_.getCurrentScenarioTime(); }

  void startNpcLogic();

  void requestLaneChange(const std::string & name, const lanelet::Id lanelet_id);

  void requestLaneChange(const std::string & name, const lane_change::Direction & direction);

  void requestLaneChange(const std::string & name, const lane_change::Parameter &);

  void requestLaneChange(
    const std::string & name, const lane_change::RelativeTarget & target,
    const lane_change::TrajectoryShape trajectory_shape,
    const lane_change::Constraint & constraint);

  void requestLaneChange(
    const std::string & name, const lane_change::AbsoluteTarget & target,
    const lane_change::TrajectoryShape trajectory_shape,
    const lane_change::Constraint & constraint);

  /**
   * @brief Add a traffic source to the simulation
   * @param radius The radius defining the area on which entities will be spawned
   * @param rate The rate at which entities will be spawned [Hz]
   * @param speed The speed of the spawned entities
   * @param position The center of the area on which entities will be spawned (includes orientation)
   * @param distribution The parameters of the spawned entities with their respective weights for random distribution
   *                     For each entity there are 4 parameters in a tuple:
   *                     - VehicleParameters or PedestrianParameters - parameters of entity
   *                     - std::string - name of behavior to be used when spawning
   *                     - std::string - name of 3D model to be used when spawning
   *                     - double - weight of entity for random distribution
   * @param allow_spawn_outside_lane Whether entities can be spawned outside the lane
   * @param require_footprint_fitting Whether entities are required to fit inside lanelet polygon when spawned
   *                                  (allow_spawn_outside_lane has higher priority)
   * @param random_orientation Whether entities should have their orientation randomized before lane matching
   * @param random_seed [Optional] The seed for the random number generator
   */
  auto addTrafficSource(
    const double radius, const double rate, const double speed,
    const geometry_msgs::msg::Pose & position,
    const traffic::TrafficSource::Distribution & distribution,
    const bool allow_spawn_outside_lane = false, const bool require_footprint_fitting = false,
    const bool random_orientation = false, std::optional<int> random_seed = std::nullopt) -> void;

  auto getV2ITrafficLights() { return traffic_lights_ptr_->getV2ITrafficLights(); }

  auto getConventionalTrafficLights()
  {
    return traffic_lights_ptr_->getConventionalTrafficLights();
  }

  auto getEntity(const std::string & name) const -> std::shared_ptr<entity::EntityBase>;

  // clang-format off
#define FORWARD_TO_ENTITY_MANAGER(NAME)                                    \
  /*!                                                                      \
   @brief Forward to arguments to the EntityManager::NAME function.        \
   @return return value of the EntityManager::NAME function.               \
   @note This function was defined by FORWARD_TO_ENTITY_MANAGER macro.     \
   */                                                                      \
  template <typename... Ts>                                                \
  decltype(auto) NAME(Ts &&... xs)                                         \
  {                                                                        \
    assert(entity_manager_ptr_);                                           \
    return (*entity_manager_ptr_).NAME(std::forward<decltype(xs)>(xs)...); \
  }                                                                        \
  static_assert(true, "")
  // clang-format on

  FORWARD_TO_ENTITY_MANAGER(activateOutOfRangeJob);
  FORWARD_TO_ENTITY_MANAGER(asFieldOperatorApplication);
  FORWARD_TO_ENTITY_MANAGER(cancelRequest);
  FORWARD_TO_ENTITY_MANAGER(checkCollision);
  FORWARD_TO_ENTITY_MANAGER(entityExists);
  FORWARD_TO_ENTITY_MANAGER(getBehaviorParameter);
  FORWARD_TO_ENTITY_MANAGER(getBoundingBox);
  FORWARD_TO_ENTITY_MANAGER(getCurrentAccel);
  FORWARD_TO_ENTITY_MANAGER(getCurrentAction);
  FORWARD_TO_ENTITY_MANAGER(getCurrentTwist);
  FORWARD_TO_ENTITY_MANAGER(getEgoName);
  FORWARD_TO_ENTITY_MANAGER(getEntityNames);
  FORWARD_TO_ENTITY_MANAGER(getEntityStatus);
  FORWARD_TO_ENTITY_MANAGER(getCanonicalizedStatusBeforeUpdate);
  FORWARD_TO_ENTITY_MANAGER(getLinearJerk);
  FORWARD_TO_ENTITY_MANAGER(getStandStillDuration);
  FORWARD_TO_ENTITY_MANAGER(getTraveledDistance);
  FORWARD_TO_ENTITY_MANAGER(isEgoSpawned);
  FORWARD_TO_ENTITY_MANAGER(isInLanelet);
  FORWARD_TO_ENTITY_MANAGER(isNpcLogicStarted);
  FORWARD_TO_ENTITY_MANAGER(laneMatchingSucceed);
  FORWARD_TO_ENTITY_MANAGER(reachPosition);
  FORWARD_TO_ENTITY_MANAGER(requestAcquirePosition);
  FORWARD_TO_ENTITY_MANAGER(requestAssignRoute);
  FORWARD_TO_ENTITY_MANAGER(requestFollowTrajectory);
  FORWARD_TO_ENTITY_MANAGER(requestSpeedChange);
  FORWARD_TO_ENTITY_MANAGER(requestSynchronize);
  FORWARD_TO_ENTITY_MANAGER(requestWalkStraight);
  FORWARD_TO_ENTITY_MANAGER(requestClearRoute);
  FORWARD_TO_ENTITY_MANAGER(resetBehaviorPlugin);
  FORWARD_TO_ENTITY_MANAGER(setAcceleration);
  FORWARD_TO_ENTITY_MANAGER(setAccelerationLimit);
  FORWARD_TO_ENTITY_MANAGER(setAccelerationRateLimit);
  FORWARD_TO_ENTITY_MANAGER(setBehaviorParameter);
  FORWARD_TO_ENTITY_MANAGER(setDecelerationLimit);
  FORWARD_TO_ENTITY_MANAGER(setDecelerationRateLimit);
  FORWARD_TO_ENTITY_MANAGER(setLinearVelocity);
  FORWARD_TO_ENTITY_MANAGER(setMapPose);
  FORWARD_TO_ENTITY_MANAGER(setTwist);
  FORWARD_TO_ENTITY_MANAGER(setVelocityLimit);

private:
  FORWARD_TO_ENTITY_MANAGER(getDefaultMatchingDistanceForLaneletPoseCalculation);

public:
#undef FORWARD_TO_ENTITY_MANAGER

private:
  bool updateTimeInSim();

  bool updateEntitiesStatusInSim();

  bool updateTrafficLightsInSim();

  const Configuration configuration;

  const rclcpp::node_interfaces::NodeParametersInterface::SharedPtr node_parameters_;

  const std::shared_ptr<entity::EntityManager> entity_manager_ptr_;

  const std::shared_ptr<TrafficLights> traffic_lights_ptr_;

  const std::shared_ptr<traffic::TrafficController> traffic_controller_ptr_;

  const rclcpp::Publisher<rosgraph_msgs::msg::Clock>::SharedPtr clock_pub_;

  const rclcpp::Publisher<visualization_msgs::msg::MarkerArray>::SharedPtr debug_marker_pub_;

  const rclcpp::Subscription<std_msgs::msg::Float64>::SharedPtr real_time_factor_subscriber;

  SimulationClock clock_;

  zeromq::MultiClient zeromq_client_;
};
}  // namespace traffic_simulator

#endif  // TRAFFIC_SIMULATOR__API__API_HPP_<|MERGE_RESOLUTION|>--- conflicted
+++ resolved
@@ -68,12 +68,7 @@
     entity_manager_ptr_(
       std::make_shared<entity::EntityManager>(node, configuration, node_parameters_)),
     traffic_lights_ptr_(std::make_shared<TrafficLights>(
-<<<<<<< HEAD
-      node, getROS2Parameter<std::string>("architecture_type", "awf/universe"))),
-=======
-      node, entity_manager_ptr_->getHdmapUtils(),
-      getROS2Parameter<std::string>("architecture_type", "awf/universe/20240605"))),
->>>>>>> 634cd23c
+      node, getROS2Parameter<std::string>("architecture_type", "awf/universe/20240605"))),
     traffic_controller_ptr_(std::make_shared<traffic::TrafficController>(
       [this]() { return API::getEntityNames(); },
       [this](const auto & entity_name) {
