// Copyright 2015 TIER IV, Inc. All rights reserved.
//
// Licensed under the Apache License, Version 2.0 (the "License");
// you may not use this file except in compliance with the License.
// You may obtain a copy of the License at
//
//     http://www.apache.org/licenses/LICENSE-2.0
//
// Unless required by applicable law or agreed to in writing, software
// distributed under the License is distributed on an "AS IS" BASIS,
// WITHOUT WARRANTIES OR CONDITIONS OF ANY KIND, either express or implied.
// See the License for the specific language governing permissions and
// limitations under the License.

#ifndef TRAFFIC_SIMULATOR__API__API_HPP_
#define TRAFFIC_SIMULATOR__API__API_HPP_

#include <simulation_api_schema.pb.h>

#include <boost/variant.hpp>
#include <cassert>
#include <memory>
#include <optional>
#include <rclcpp/rclcpp.hpp>
#include <rosgraph_msgs/msg/clock.hpp>
#include <simulation_interface/conversions.hpp>
#include <simulation_interface/zmq_multi_client.hpp>
#include <std_msgs/msg/float64.hpp>
#include <stdexcept>
#include <string>
#include <traffic_simulator/api/configuration.hpp>
#include <traffic_simulator/data_type/entity_status.hpp>
#include <traffic_simulator/data_type/lane_change.hpp>
#include <traffic_simulator/data_type/lanelet_pose.hpp>
#include <traffic_simulator/entity/entity_base.hpp>
#include <traffic_simulator/entity/entity_manager.hpp>
#include <traffic_simulator/hdmap_utils/hdmap_utils.hpp>
#include <traffic_simulator/helper/helper.hpp>
#include <traffic_simulator/simulation_clock/simulation_clock.hpp>
#include <traffic_simulator/traffic/traffic_controller.hpp>
#include <traffic_simulator/traffic/traffic_source.hpp>
#include <traffic_simulator/traffic_lights/traffic_light.hpp>
#include <traffic_simulator/traffic_lights/traffic_lights.hpp>
#include <traffic_simulator_msgs/msg/behavior_parameter.hpp>
#include <utility>

namespace traffic_simulator
{
struct VehicleBehavior : public entity::VehicleEntity::BuiltinBehavior
{
  static auto autoware() noexcept -> const std::string &
  {
    static const std::string name = "Autoware";
    return name;
  }
};

struct PedestrianBehavior : public entity::PedestrianEntity::BuiltinBehavior
{
};

class API
{
public:
  template <typename NodeT, typename AllocatorT = std::allocator<void>, typename... Ts>
  explicit API(NodeT && node, const Configuration & configuration, Ts &&... xs)
  : configuration(configuration),
    node_parameters_(
      rclcpp::node_interfaces::get_node_parameters_interface(std::forward<NodeT>(node))),
    entity_manager_ptr_(
      std::make_shared<entity::EntityManager>(node, configuration, node_parameters_)),
    traffic_lights_ptr_(std::make_shared<TrafficLights>(
      node, entity_manager_ptr_->getHdmapUtils(),
      getROS2Parameter<std::string>("architecture_type", "awf/universe/20240605"))),
    traffic_controller_ptr_(std::make_shared<traffic::TrafficController>(
<<<<<<< HEAD
      [this]() { return API::getEntityNames(); },
      [this](const auto & entity_name) {
        if (const auto entity = getEntity(entity_name)) {
          return entity->getMapPose();
        } else {
          THROW_SEMANTIC_ERROR("Entity ", std::quoted(entity_name), " does not exists.");
        }
      },
      [this](const auto & name) { return API::despawn(name); }, configuration.auto_sink)),
=======
      entity_manager_ptr_, configuration.auto_sink_entity_types)),
>>>>>>> 9b0b06ef
    clock_pub_(rclcpp::create_publisher<rosgraph_msgs::msg::Clock>(
      node, "/clock", rclcpp::QoS(rclcpp::KeepLast(1)).best_effort(),
      rclcpp::PublisherOptionsWithAllocator<AllocatorT>())),
    debug_marker_pub_(rclcpp::create_publisher<visualization_msgs::msg::MarkerArray>(
      node, "debug_marker", rclcpp::QoS(100), rclcpp::PublisherOptionsWithAllocator<AllocatorT>())),
    real_time_factor_subscriber(rclcpp::create_subscription<std_msgs::msg::Float64>(
      node, "/real_time_factor", rclcpp::QoS(rclcpp::KeepLast(1)).best_effort(),
      [this](const std_msgs::msg::Float64 & message) {
        /**
         * @note Pausing the simulation by setting the realtime_factor_ value to 0 is not supported and causes the simulation crash.
         * For that reason, before performing the action, it needs to be ensured that the incoming request data is a positive number.
         */
        if (message.data >= 0.001) {
          clock_.realtime_factor = message.data;
          simulation_api_schema::UpdateStepTimeRequest request;
          request.set_simulation_step_time(clock_.getStepTime());
          zeromq_client_.call(request);
        }
      })),
    clock_(node->get_parameter("use_sim_time").as_bool(), std::forward<decltype(xs)>(xs)...),
    zeromq_client_(
      simulation_interface::protocol, configuration.simulator_host, getZMQSocketPort(*node))
  {
    entity_manager_ptr_->setTrafficLights(traffic_lights_ptr_);
    setVerbose(configuration.verbose);

    if (not configuration.standalone_mode) {
      simulation_api_schema::InitializeRequest request;
      request.set_initialize_time(clock_.getCurrentSimulationTime());
      request.set_lanelet2_map_path(configuration.lanelet2_map_path().string());
      request.set_realtime_factor(clock_.realtime_factor);
      request.set_step_time(clock_.getStepTime());
      simulation_interface::toProto(
        clock_.getCurrentRosTime(), *request.mutable_initialize_ros_time());
      if (not zeromq_client_.call(request).result().success()) {
        throw common::SimulationError("Failed to initialize simulator by InitializeRequest");
      }
    }
  }

  template <typename ParameterT, typename... Ts>
  auto getROS2Parameter(Ts &&... xs) const -> decltype(auto)
  {
    return getParameter<ParameterT>(node_parameters_, std::forward<Ts>(xs)...);
  }

  template <typename Node>
  int getZMQSocketPort(Node & node)
  {
    if (!node.has_parameter("port")) node.declare_parameter("port", 5555);
    return node.get_parameter("port").as_int();
  }

  void closeZMQConnection() { zeromq_client_.closeConnection(); }

  void setVerbose(const bool verbose);

  template <typename Pose>
  auto spawn(
    const std::string & name, const Pose & pose,
    const traffic_simulator_msgs::msg::VehicleParameters & parameters,
    const std::string & behavior = VehicleBehavior::defaultBehavior(),
    const std::string & model3d = "")
  {
    auto register_to_entity_manager = [&]() {
      if (behavior == VehicleBehavior::autoware()) {
        return entity_manager_ptr_->entityExists(name) or
               entity_manager_ptr_->spawnEntity<entity::EgoEntity>(
                 name, pose, parameters, getCurrentTime(), configuration, node_parameters_);
      } else {
        return entity_manager_ptr_->spawnEntity<entity::VehicleEntity>(
          name, pose, parameters, getCurrentTime(), behavior);
      }
    };

    auto register_to_environment_simulator = [&]() {
      if (configuration.standalone_mode) {
        return true;
      } else if (const auto entity = entity_manager_ptr_->getEntity(name); not entity) {
        throw common::SemanticError(
          "Entity ", name, " can not be registered in simulator - it has not been spawned yet.");
      } else {
        simulation_api_schema::SpawnVehicleEntityRequest req;
        simulation_interface::toProto(parameters, *req.mutable_parameters());
        req.mutable_parameters()->set_name(name);
        req.set_asset_key(model3d);
        simulation_interface::toProto(entity->getMapPose(), *req.mutable_pose());
        req.set_is_ego(behavior == VehicleBehavior::autoware());
        /// @todo Should be filled from function API
        req.set_initial_speed(0.0);
        return zeromq_client_.call(req).result().success();
      }
    };

    return register_to_entity_manager() and register_to_environment_simulator();
  }

  template <typename Pose>
  auto spawn(
    const std::string & name, const Pose & pose,
    const traffic_simulator_msgs::msg::PedestrianParameters & parameters,
    const std::string & behavior = PedestrianBehavior::defaultBehavior(),
    const std::string & model3d = "")
  {
    auto register_to_entity_manager = [&]() {
      return entity_manager_ptr_->spawnEntity<entity::PedestrianEntity>(
        name, pose, parameters, getCurrentTime(), behavior);
    };

    auto register_to_environment_simulator = [&]() {
      if (configuration.standalone_mode) {
        return true;
      } else if (const auto entity = entity_manager_ptr_->getEntity(name); not entity) {
        throw common::SemanticError(
          "Entity ", name, " can not be registered in simulator - it has not been spawned yet.");
      } else {
        simulation_api_schema::SpawnPedestrianEntityRequest req;
        simulation_interface::toProto(parameters, *req.mutable_parameters());
        req.mutable_parameters()->set_name(name);
        req.set_asset_key(model3d);
        simulation_interface::toProto(entity->getMapPose(), *req.mutable_pose());
        return zeromq_client_.call(req).result().success();
      }
    };

    return register_to_entity_manager() and register_to_environment_simulator();
  }

  template <typename Pose>
  auto spawn(
    const std::string & name, const Pose & pose,
    const traffic_simulator_msgs::msg::MiscObjectParameters & parameters,
    const std::string & model3d = "")
  {
    auto register_to_entity_manager = [&]() {
      return entity_manager_ptr_->spawnEntity<entity::MiscObjectEntity>(
        name, pose, parameters, getCurrentTime());
    };

    auto register_to_environment_simulator = [&]() {
      if (configuration.standalone_mode) {
        return true;
      } else if (const auto entity = entity_manager_ptr_->getEntity(name); not entity) {
        throw common::SemanticError(
          "Entity ", name, " can not be registered in simulator - it has not been spawned yet.");
      } else {
        simulation_api_schema::SpawnMiscObjectEntityRequest req;
        simulation_interface::toProto(parameters, *req.mutable_parameters());
        req.mutable_parameters()->set_name(name);
        req.set_asset_key(model3d);
        simulation_interface::toProto(entity->getMapPose(), *req.mutable_pose());
        return zeromq_client_.call(req).result().success();
      }
    };

    return register_to_entity_manager() and register_to_environment_simulator();
  }

  bool despawn(const std::string & name);
  bool despawnEntities();

  auto setEntityStatus(const std::string & name, const EntityStatus & status) -> void;
  auto respawn(
    const std::string & name, const geometry_msgs::msg::PoseWithCovarianceStamped & new_pose,
    const geometry_msgs::msg::PoseStamped & goal_pose) -> void;
  auto setEntityStatus(
    const std::string & name, const geometry_msgs::msg::Pose & map_pose,
    const traffic_simulator_msgs::msg::ActionStatus & action_status =
      helper::constructActionStatus()) -> void;
  auto setEntityStatus(
    const std::string & name, const LaneletPose & lanelet_pose,
    const traffic_simulator_msgs::msg::ActionStatus & action_status) -> void;
  auto setEntityStatus(
    const std::string & name, const CanonicalizedLaneletPose & canonicalized_lanelet_pose,
    const traffic_simulator_msgs::msg::ActionStatus & action_status =
      helper::constructActionStatus()) -> void;
  auto setEntityStatus(
    const std::string & name, const std::string & reference_entity_name,
    const geometry_msgs::msg::Pose & relative_pose,
    const traffic_simulator_msgs::msg::ActionStatus & action_status =
      helper::constructActionStatus()) -> void;
  auto setEntityStatus(
    const std::string & name, const std::string & reference_entity_name,
    const geometry_msgs::msg::Point & relative_position,
    const geometry_msgs::msg::Vector3 & relative_rpy,
    const traffic_simulator_msgs::msg::ActionStatus & action_status =
      helper::constructActionStatus()) -> void;

  std::optional<double> getTimeHeadway(const std::string & from, const std::string & to);

  auto attachImuSensor(
    const std::string &, const simulation_api_schema::ImuSensorConfiguration & configuration)
    -> bool;

  bool attachPseudoTrafficLightDetector(
    const simulation_api_schema::PseudoTrafficLightDetectorConfiguration &);

  bool attachLidarSensor(const simulation_api_schema::LidarConfiguration &);
  bool attachLidarSensor(
    const std::string &, const double lidar_sensor_delay,
    const helper::LidarType = helper::LidarType::VLP16);

  bool attachDetectionSensor(const simulation_api_schema::DetectionSensorConfiguration &);
  bool attachDetectionSensor(
    const std::string &, double detection_sensor_range, bool detect_all_objects_in_range,
    double pos_noise_stddev, int random_seed, double probability_of_lost,
    double object_recognition_delay);

  bool attachOccupancyGridSensor(const simulation_api_schema::OccupancyGridSensorConfiguration &);

  bool updateFrame();

  double getCurrentTime() const noexcept { return clock_.getCurrentScenarioTime(); }

  void startNpcLogic();

  void requestLaneChange(const std::string & name, const lanelet::Id & lanelet_id);

  void requestLaneChange(const std::string & name, const lane_change::Direction & direction);

  void requestLaneChange(const std::string & name, const lane_change::Parameter &);

  void requestLaneChange(
    const std::string & name, const lane_change::RelativeTarget & target,
    const lane_change::TrajectoryShape trajectory_shape,
    const lane_change::Constraint & constraint);

  void requestLaneChange(
    const std::string & name, const lane_change::AbsoluteTarget & target,
    const lane_change::TrajectoryShape trajectory_shape,
    const lane_change::Constraint & constraint);

  /**
   * @brief Add a traffic source to the simulation
   * @param radius The radius defining the area on which entities will be spawned
   * @param rate The rate at which entities will be spawned [Hz]
   * @param speed The speed of the spawned entities
   * @param position The center of the area on which entities will be spawned (includes orientation)
   * @param distribution The parameters of the spawned entities with their respective weights for random distribution
   *                     For each entity there are 4 parameters in a tuple:
   *                     - VehicleParameters or PedestrianParameters - parameters of entity
   *                     - std::string - name of behavior to be used when spawning
   *                     - std::string - name of 3D model to be used when spawning
   *                     - double - weight of entity for random distribution
   * @param allow_spawn_outside_lane Whether entities can be spawned outside the lane
   * @param require_footprint_fitting Whether entities are required to fit inside lanelet polygon when spawned
   *                                  (allow_spawn_outside_lane has higher priority)
   * @param random_orientation Whether entities should have their orientation randomized before lane matching
   * @param random_seed [Optional] The seed for the random number generator
   */
  auto addTrafficSource(
    const double radius, const double rate, const double speed,
    const geometry_msgs::msg::Pose & position,
    const traffic::TrafficSource::Distribution & distribution,
    const bool allow_spawn_outside_lane = false, const bool require_footprint_fitting = false,
    const bool random_orientation = false, std::optional<int> random_seed = std::nullopt) -> void;

  auto getV2ITrafficLights() { return traffic_lights_ptr_->getV2ITrafficLights(); }

  auto getConventionalTrafficLights()
  {
    return traffic_lights_ptr_->getConventionalTrafficLights();
  }

  auto getEntity(const std::string & name) const -> std::shared_ptr<entity::EntityBase>;

  // clang-format off
#define FORWARD_TO_ENTITY_MANAGER(NAME)                                    \
  /*!                                                                      \
   @brief Forward to arguments to the EntityManager::NAME function.        \
   @return return value of the EntityManager::NAME function.               \
   @note This function was defined by FORWARD_TO_ENTITY_MANAGER macro.     \
   */                                                                      \
  template <typename... Ts>                                                \
  decltype(auto) NAME(Ts &&... xs)                                         \
  {                                                                        \
    assert(entity_manager_ptr_);                                           \
    return (*entity_manager_ptr_).NAME(std::forward<decltype(xs)>(xs)...); \
  }                                                                        \
  static_assert(true, "")
  // clang-format on

  FORWARD_TO_ENTITY_MANAGER(activateOutOfRangeJob);
  FORWARD_TO_ENTITY_MANAGER(asFieldOperatorApplication);
  FORWARD_TO_ENTITY_MANAGER(cancelRequest);
  FORWARD_TO_ENTITY_MANAGER(checkCollision);
  FORWARD_TO_ENTITY_MANAGER(entityExists);
  FORWARD_TO_ENTITY_MANAGER(getBehaviorParameter);
  FORWARD_TO_ENTITY_MANAGER(getBoundingBox);
  FORWARD_TO_ENTITY_MANAGER(getCurrentAccel);
  FORWARD_TO_ENTITY_MANAGER(getCurrentAction);
  FORWARD_TO_ENTITY_MANAGER(getCurrentTwist);
  FORWARD_TO_ENTITY_MANAGER(getEgoName);
  FORWARD_TO_ENTITY_MANAGER(getEntityNames);
  FORWARD_TO_ENTITY_MANAGER(getEntityStatus);
  FORWARD_TO_ENTITY_MANAGER(getCanonicalizedStatusBeforeUpdate);
  FORWARD_TO_ENTITY_MANAGER(getHdmapUtils);
  FORWARD_TO_ENTITY_MANAGER(getLinearJerk);
  FORWARD_TO_ENTITY_MANAGER(getStandStillDuration);
  FORWARD_TO_ENTITY_MANAGER(getTraveledDistance);
  FORWARD_TO_ENTITY_MANAGER(isEgoSpawned);
  FORWARD_TO_ENTITY_MANAGER(isInLanelet);
  FORWARD_TO_ENTITY_MANAGER(isNpcLogicStarted);
  FORWARD_TO_ENTITY_MANAGER(laneMatchingSucceed);
  FORWARD_TO_ENTITY_MANAGER(reachPosition);
  FORWARD_TO_ENTITY_MANAGER(requestAcquirePosition);
  FORWARD_TO_ENTITY_MANAGER(requestAssignRoute);
  FORWARD_TO_ENTITY_MANAGER(requestFollowTrajectory);
  FORWARD_TO_ENTITY_MANAGER(requestSpeedChange);
  FORWARD_TO_ENTITY_MANAGER(requestSynchronize);
  FORWARD_TO_ENTITY_MANAGER(requestWalkStraight);
  FORWARD_TO_ENTITY_MANAGER(requestClearRoute);
  FORWARD_TO_ENTITY_MANAGER(resetBehaviorPlugin);
  FORWARD_TO_ENTITY_MANAGER(setAcceleration);
  FORWARD_TO_ENTITY_MANAGER(setAccelerationLimit);
  FORWARD_TO_ENTITY_MANAGER(setAccelerationRateLimit);
  FORWARD_TO_ENTITY_MANAGER(setBehaviorParameter);
  FORWARD_TO_ENTITY_MANAGER(setDecelerationLimit);
  FORWARD_TO_ENTITY_MANAGER(setDecelerationRateLimit);
  FORWARD_TO_ENTITY_MANAGER(setLinearVelocity);
  FORWARD_TO_ENTITY_MANAGER(setMapPose);
  FORWARD_TO_ENTITY_MANAGER(setTwist);
  FORWARD_TO_ENTITY_MANAGER(setVelocityLimit);

private:
  FORWARD_TO_ENTITY_MANAGER(getDefaultMatchingDistanceForLaneletPoseCalculation);

public:
#undef FORWARD_TO_ENTITY_MANAGER

private:
  bool updateTimeInSim();

  bool updateEntitiesStatusInSim();

  bool updateTrafficLightsInSim();

  const Configuration configuration;

  const rclcpp::node_interfaces::NodeParametersInterface::SharedPtr node_parameters_;

  const std::shared_ptr<entity::EntityManager> entity_manager_ptr_;

  const std::shared_ptr<TrafficLights> traffic_lights_ptr_;

  const std::shared_ptr<traffic::TrafficController> traffic_controller_ptr_;

  const rclcpp::Publisher<rosgraph_msgs::msg::Clock>::SharedPtr clock_pub_;

  const rclcpp::Publisher<visualization_msgs::msg::MarkerArray>::SharedPtr debug_marker_pub_;

  const rclcpp::Subscription<std_msgs::msg::Float64>::SharedPtr real_time_factor_subscriber;

  SimulationClock clock_;

  zeromq::MultiClient zeromq_client_;
};
}  // namespace traffic_simulator

#endif  // TRAFFIC_SIMULATOR__API__API_HPP_<|MERGE_RESOLUTION|>--- conflicted
+++ resolved
@@ -73,19 +73,7 @@
       node, entity_manager_ptr_->getHdmapUtils(),
       getROS2Parameter<std::string>("architecture_type", "awf/universe/20240605"))),
     traffic_controller_ptr_(std::make_shared<traffic::TrafficController>(
-<<<<<<< HEAD
-      [this]() { return API::getEntityNames(); },
-      [this](const auto & entity_name) {
-        if (const auto entity = getEntity(entity_name)) {
-          return entity->getMapPose();
-        } else {
-          THROW_SEMANTIC_ERROR("Entity ", std::quoted(entity_name), " does not exists.");
-        }
-      },
-      [this](const auto & name) { return API::despawn(name); }, configuration.auto_sink)),
-=======
       entity_manager_ptr_, configuration.auto_sink_entity_types)),
->>>>>>> 9b0b06ef
     clock_pub_(rclcpp::create_publisher<rosgraph_msgs::msg::Clock>(
       node, "/clock", rclcpp::QoS(rclcpp::KeepLast(1)).best_effort(),
       rclcpp::PublisherOptionsWithAllocator<AllocatorT>())),
