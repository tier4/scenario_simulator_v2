--- conflicted
+++ resolved
@@ -22,10 +22,7 @@
 #include <std_msgs/msg/float64.hpp>
 #include <traffic_simulator/entity/entity_base.hpp>
 #include <traffic_simulator/entity/entity_manager.hpp>
-<<<<<<< HEAD
 #include <traffic_simulator/helper/helper.hpp>
-=======
->>>>>>> 50e7bdd4
 #include <traffic_simulator/simulation_clock/simulation_clock.hpp>
 #include <traffic_simulator/traffic/traffic_controller.hpp>
 #include <traffic_simulator/traffic/traffic_source.hpp>
@@ -55,16 +52,6 @@
   : configuration_(configuration),
     node_parameters_(
       rclcpp::node_interfaces::get_node_parameters_interface(std::forward<NodeT>(node))),
-<<<<<<< HEAD
-    entity_manager_ptr_(
-      std::make_shared<entity::EntityManager>(node, configuration, node_parameters_)),
-    traffic_lights_ptr_(std::make_shared<TrafficLights>(
-      node, getROS2Parameter<std::string>("architecture_type", "awf/universe/20240605"))),
-    traffic_controller_ptr_(std::make_shared<traffic::TrafficController>(
-      [this](const std::string & name) { despawn(name); }, entity_manager_ptr_,
-      configuration.auto_sink_entity_types)),
-=======
->>>>>>> 50e7bdd4
     clock_pub_(rclcpp::create_publisher<rosgraph_msgs::msg::Clock>(
       node, "/clock", rclcpp::QoS(rclcpp::KeepLast(1)).best_effort(),
       rclcpp::PublisherOptionsWithAllocator<AllocatorT>())),
@@ -82,9 +69,7 @@
       [this](const std::string & name) { despawn(name); }, entity_manager_ptr_,
       configuration.auto_sink_entity_types)),
     traffic_lights_ptr_(std::make_shared<TrafficLights>(
-      node, entity_manager_ptr_->getHdmapUtils(),
-      common::getParameter<std::string>(
-        node_parameters_, "architecture_type", "awf/universe/20240605"))),
+      node, getROS2Parameter<std::string>("architecture_type", "awf/universe/20240605"))),
     real_time_factor_subscriber_(rclcpp::create_subscription<std_msgs::msg::Float64>(
       node, "/real_time_factor", rclcpp::QoS(rclcpp::KeepLast(1)).best_effort(),
       [this](const std_msgs::msg::Float64 & message) {
@@ -286,8 +271,6 @@
     const std::string & first_entity_name, const std::string & second_entity_name) const -> bool;
 
   // traffics, lanelet
-  auto getHdmapUtils() const -> const std::shared_ptr<hdmap_utils::HdMapUtils> &;
-
   auto getV2ITrafficLights() const -> std::shared_ptr<V2ITrafficLights>;
 
   auto getConventionalTrafficLights() const -> std::shared_ptr<ConventionalTrafficLights>;
@@ -316,47 +299,6 @@
     const bool allow_spawn_outside_lane = false, const bool require_footprint_fitting = false,
     const bool random_orientation = false, std::optional<int> random_seed = std::nullopt) -> void;
 
-<<<<<<< HEAD
-  auto getV2ITrafficLights() { return traffic_lights_ptr_->getV2ITrafficLights(); }
-
-  auto getConventionalTrafficLights()
-  {
-    return traffic_lights_ptr_->getConventionalTrafficLights();
-  }
-
-  auto getEntity(const std::string & name) -> entity::EntityBase &;
-
-  auto getEntity(const std::string & name) const -> const entity::EntityBase &;
-
-  // clang-format off
-#define FORWARD_TO_ENTITY_MANAGER(NAME)                                    \
-  /*!                                                                      \
-   @brief Forward to arguments to the EntityManager::NAME function.        \
-   @return return value of the EntityManager::NAME function.               \
-   @note This function was defined by FORWARD_TO_ENTITY_MANAGER macro.     \
-   */                                                                      \
-  template <typename... Ts>                                                \
-  decltype(auto) NAME(Ts &&... xs)                                         \
-  {                                                                        \
-    assert(entity_manager_ptr_);                                           \
-    return (*entity_manager_ptr_).NAME(std::forward<decltype(xs)>(xs)...); \
-  }                                                                        \
-  static_assert(true, "")
-  // clang-format on
-
-  FORWARD_TO_ENTITY_MANAGER(getEgoEntity);
-  FORWARD_TO_ENTITY_MANAGER(getEntityNames);
-  FORWARD_TO_ENTITY_MANAGER(getEntityPointer);
-  FORWARD_TO_ENTITY_MANAGER(getFirstEgoName);
-  FORWARD_TO_ENTITY_MANAGER(isEntityExist);
-  FORWARD_TO_ENTITY_MANAGER(isNpcLogicStarted);
-  FORWARD_TO_ENTITY_MANAGER(resetBehaviorPlugin);
-
-public:
-#undef FORWARD_TO_ENTITY_MANAGER
-
-=======
->>>>>>> 50e7bdd4
 private:
   auto updateTimeInSim() -> bool;
 
