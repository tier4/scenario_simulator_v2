// Copyright 2015 TIER IV, Inc. All rights reserved.
//
// Licensed under the Apache License, Version 2.0 (the "License");
// you may not use this file except in compliance with the License.
// You may obtain a copy of the License at
//
//     http://www.apache.org/licenses/LICENSE-2.0
//
// Unless required by applicable law or agreed to in writing, software
// distributed under the License is distributed on an "AS IS" BASIS,
// WITHOUT WARRANTIES OR CONDITIONS OF ANY KIND, either express or implied.
// See the License for the specific language governing permissions and
// limitations under the License.

#ifndef TRAFFIC_SIMULATOR__API__API_HPP_
#define TRAFFIC_SIMULATOR__API__API_HPP_

#include <simulation_api_schema.pb.h>

#include <geometry/quaternion/get_rotation_matrix.hpp>
#include <simulation_interface/conversions.hpp>
#include <simulation_interface/zmq_multi_client.hpp>
#include <std_msgs/msg/float64.hpp>
#include <traffic_simulator/entity/entity_base.hpp>
#include <traffic_simulator/entity/entity_manager.hpp>
#include <traffic_simulator/simulation_clock/simulation_clock.hpp>
#include <traffic_simulator/traffic/traffic_controller.hpp>
#include <traffic_simulator/traffic/traffic_source.hpp>
#include <traffic_simulator/traffic_lights/traffic_lights.hpp>
#include <traffic_simulator/utils/distance.hpp>
#include <traffic_simulator_msgs/msg/behavior_parameter.hpp>

namespace traffic_simulator
{
struct VehicleBehavior : public entity::VehicleEntity::BuiltinBehavior
{
  static auto autoware() noexcept -> const std::string &
  {
    static const std::string name = "Autoware";
    return name;
  }
};

struct PedestrianBehavior : public entity::PedestrianEntity::BuiltinBehavior
{
};

class API
{
public:
  template <typename NodeT, typename AllocatorT = std::allocator<void>, typename... Ts>
  explicit API(
    NodeT && node, const Configuration & configuration, const double realtime_factor,
    const double frame_rate)
  : configuration_(configuration),
    node_parameters_(
      rclcpp::node_interfaces::get_node_parameters_interface(std::forward<NodeT>(node))),
    clock_pub_(rclcpp::create_publisher<rosgraph_msgs::msg::Clock>(
      node, "/clock", rclcpp::QoS(rclcpp::KeepLast(1)).best_effort(),
      rclcpp::PublisherOptionsWithAllocator<AllocatorT>())),
    debug_marker_pub_(rclcpp::create_publisher<visualization_msgs::msg::MarkerArray>(
      node, "debug_marker", rclcpp::QoS(100), rclcpp::PublisherOptionsWithAllocator<AllocatorT>())),
    clock_(getROS2Parameter<bool>("use_sim_time", true), realtime_factor, frame_rate),
    zeromq_client_(
      simulation_interface::protocol, configuration.simulator_host,
      getROS2Parameter<int>("port", 5555)),
    entity_manager_ptr_(
      std::make_shared<entity::EntityManager>(node, configuration, node_parameters_)),
    traffic_controller_ptr_(std::make_shared<traffic::TrafficController>(
      [this](const std::string & name) { despawn(name); }, entity_manager_ptr_,
      configuration.auto_sink_entity_types)),
    traffic_lights_ptr_(std::make_shared<TrafficLights>(
      node, entity_manager_ptr_->getHdmapUtils(),
      getROS2Parameter<std::string>("architecture_type", "awf/universe/20240605"))),
    real_time_factor_subscriber_(rclcpp::create_subscription<std_msgs::msg::Float64>(
      node, "/real_time_factor", rclcpp::QoS(rclcpp::KeepLast(1)).best_effort(),
      [this](const std_msgs::msg::Float64 & message) {
        return setSimulationStepTime(message.data);
      }))
  {
    entity_manager_ptr_->setVerbose(configuration_.verbose);
    entity_manager_ptr_->setTrafficLights(traffic_lights_ptr_);
    if (not init()) {
      throw common::SimulationError("Failed to initialize simulator by InitializeRequest");
    }
  }

  // global
  template <typename ParameterT, typename... Ts>
  auto getROS2Parameter(Ts &&... xs) const -> decltype(auto)
  {
    return getParameter<ParameterT>(node_parameters_, std::forward<Ts>(xs)...);
  }

  auto init() -> bool;

  auto setVerbose(const bool verbose) -> void;

  auto setSimulationStepTime(const double step_time) -> bool;

  auto startNpcLogic() -> void;

  auto isNpcLogicStarted() const -> bool;

  auto getCurrentTime() const noexcept -> double;

  auto closeZMQConnection() -> void;

  // update
  auto updateFrame() -> bool;

  // entities, ego - spawn
  template <typename PoseType, typename ParamsType>
  auto spawn(
    const std::string & name, const PoseType & pose, const ParamsType & parameters,
    const std::string & behavior = "", const std::string & model3d = "") -> entity::EntityBase &
  {
    using VehicleParameters = traffic_simulator_msgs::msg::VehicleParameters;
    using PedestrianParameters = traffic_simulator_msgs::msg::PedestrianParameters;
    using MiscObjectParameters = traffic_simulator_msgs::msg::MiscObjectParameters;

    auto register_to_entity_manager = [&]() -> entity::EntityBase & {
      if constexpr (std::is_same_v<ParamsType, VehicleParameters>) {
        if (behavior == VehicleBehavior::autoware()) {
          return entity_manager_ptr_->spawnEntity<entity::EgoEntity>(
            name, pose, parameters, getCurrentTime(), configuration_, node_parameters_);
        } else {
          return entity_manager_ptr_->spawnEntity<entity::VehicleEntity>(
            name, pose, parameters, getCurrentTime(),
            behavior.empty() ? VehicleBehavior::defaultBehavior() : behavior);
        }
      } else if constexpr (std::is_same_v<ParamsType, PedestrianParameters>) {
        return entity_manager_ptr_->spawnEntity<entity::PedestrianEntity>(
          name, pose, parameters, getCurrentTime(),
          behavior.empty() ? PedestrianBehavior::defaultBehavior() : behavior);
      } else if constexpr (std::is_same_v<ParamsType, MiscObjectParameters>) {
        return entity_manager_ptr_->spawnEntity<entity::MiscObjectEntity>(
          name, pose, parameters, getCurrentTime());
      } else {
        THROW_SEMANTIC_ERROR("Entity ", std::quoted(name), " has an undefined type.");
      }
    };

    auto prepare_and_send_request = [&](const auto & entity, auto & request) -> bool {
      simulation_interface::toProto(parameters, *request.mutable_parameters());
      request.mutable_parameters()->set_name(name);
      request.set_asset_key(model3d);
      simulation_interface::toProto(entity.getMapPose(), *request.mutable_pose());
      return zeromq_client_.call(request).result().success();
    };

    auto register_to_environment_simulator = [&](const auto & entity) -> bool {
      if (configuration_.standalone_mode) {
        return true;
      } else {
        if constexpr (std::is_same_v<ParamsType, VehicleParameters>) {
          simulation_api_schema::SpawnVehicleEntityRequest request;
          request.set_is_ego(behavior == VehicleBehavior::autoware());
          /// @todo Should be filled from function API
          request.set_initial_speed(0.0);
          return prepare_and_send_request(entity, request);
        } else if constexpr (std::is_same_v<ParamsType, PedestrianParameters>) {
          simulation_api_schema::SpawnPedestrianEntityRequest request;
          return prepare_and_send_request(entity, request);
        } else if constexpr (std::is_same_v<ParamsType, MiscObjectParameters>) {
          simulation_api_schema::SpawnMiscObjectEntityRequest request;
          return prepare_and_send_request(entity, request);
        } else {
          return false;
        }
      }
    };

    auto & entity = register_to_entity_manager();
    if (register_to_environment_simulator(entity)) {
      return entity;
    } else {
      THROW_SEMANTIC_ERROR("Spawn entity ", std::quoted(name), " resulted in failure.");
    }
  }

  // sensors - attach
  auto attachImuSensor(
    const std::string &, const simulation_api_schema::ImuSensorConfiguration & configuration)
    -> bool;

  auto attachPseudoTrafficLightDetector(
    const simulation_api_schema::PseudoTrafficLightDetectorConfiguration &) -> bool;

  auto attachLidarSensor(const simulation_api_schema::LidarConfiguration &) -> bool;

  auto attachLidarSensor(
    const std::string &, const double lidar_sensor_delay,
    const helper::LidarType = helper::LidarType::VLP16) -> bool;

  auto attachDetectionSensor(const simulation_api_schema::DetectionSensorConfiguration &) -> bool;

  auto attachDetectionSensor(
    const std::string &, double detection_sensor_range, bool detect_all_objects_in_range,
    double pos_noise_stddev, int random_seed, double probability_of_lost,
    double object_recognition_delay) -> bool;

  auto attachOccupancyGridSensor(const simulation_api_schema::OccupancyGridSensorConfiguration &)
    -> bool;

  // ego - checks, getters
  auto isAnyEgoSpawned() const -> bool;

  auto getFirstEgoName() const -> std::optional<std::string>;

  auto getEgoEntity(const std::string & name) -> entity::EgoEntity &;

  auto getEgoEntity(const std::string & name) const -> const entity::EgoEntity &;

  // entities - checks, getters
  auto isEntityExist(const std::string & name) const -> bool;

  auto getEntityNames() const -> std::vector<std::string>;

  auto getEntity(const std::string & name) -> entity::EntityBase &;

<<<<<<< HEAD
=======
  auto getEntity(const std::string & name) const -> const entity::EntityBase &;

  auto getEntityPointer(const std::string & name) const -> std::shared_ptr<entity::EntityBase>;

>>>>>>> b3f72359
  // entities - respawn, despawn, reset
  auto resetBehaviorPlugin(const std::string & name, const std::string & behavior_plugin_name)
    -> void;

  auto respawn(
    const std::string & name, const geometry_msgs::msg::PoseWithCovarianceStamped & new_pose,
    const geometry_msgs::msg::PoseStamped & goal_pose) -> void;

  auto despawn(const std::string & name) -> bool;

  auto despawnEntities() -> bool;

  // entities - features
  auto checkCollision(
    const std::string & first_entity_name, const std::string & second_entity_name) const -> bool;

  auto laneletRelativeYaw(const std::string & entity_name, const LaneletPose & lanelet_pose) const
    -> std::optional<double>;

  auto timeHeadway(const std::string & from_entity_name, const std::string & to_entity_name)
    -> std::optional<double>;

  auto boundingBoxDistance(const std::string & from_entity_name, const std::string & to_entity_name)
    -> std::optional<double>;

  auto relativePose(const std::string & from_entity_name, const std::string & to_entity_name)
    -> std::optional<geometry_msgs::msg::Pose>;

  auto relativePose(
    const std::string & from_entity_name, const geometry_msgs::msg::Pose & to_map_pose)
    -> std::optional<geometry_msgs::msg::Pose>;

  auto relativePose(
    const geometry_msgs::msg::Pose & from_map_pose, const std::string & to_entity_name)
    -> std::optional<geometry_msgs::msg::Pose>;

  auto relativeSpeed(const std::string & from_entity_name, const std::string & to_entity_name)
    -> Eigen::Vector3d;

  auto countLaneChanges(
    const std::string & from_entity_name, const std::string & to_entity_name,
    const RoutingConfiguration & routing_configuration) const -> std::optional<std::pair<int, int>>;

  auto boundingBoxRelativePose(
    const std::string & from_entity_name, const geometry_msgs::msg::Pose & to_map_pose)
    -> std::optional<geometry_msgs::msg::Pose>;

  auto boundingBoxRelativePose(
    const std::string & from_entity_name, const std::string & to_entity_name)
    -> std::optional<geometry_msgs::msg::Pose>;

  auto laneletDistance(
    const std::string & from_entity_name, const std::string & to_entity_name,
    const RoutingConfiguration & routing_configuration) -> LaneletDistance;

  auto laneletDistance(
    const std::string & from_entity_name, const LaneletPose & to_lanelet_pose,
    const RoutingConfiguration & routing_configuration) -> LaneletDistance;

  auto laneletDistance(
    const LaneletPose & from_lanelet_pose, const std::string & to_entity_name,
    const RoutingConfiguration & routing_configuration) -> LaneletDistance;

  auto boundingBoxLaneletDistance(
    const std::string & from_entity_name, const std::string & to_entity_name,
    const RoutingConfiguration & routing_configuration) -> LaneletDistance;

  auto boundingBoxLaneletDistance(
    const std::string & from_entity_name, const LaneletPose & to_lanelet_pose,
    const RoutingConfiguration & routing_configuration) -> LaneletDistance;

  // traffics, lanelet
  auto getHdmapUtils() const -> const std::shared_ptr<hdmap_utils::HdMapUtils> &;

  auto getV2ITrafficLights() const -> std::shared_ptr<V2ITrafficLights>;

  auto getConventionalTrafficLights() const -> std::shared_ptr<ConventionalTrafficLights>;

  /**
   * @brief Add a traffic source to the simulation
   * @param radius The radius defining the area on which entities will be spawned
   * @param rate The rate at which entities will be spawned [Hz]
   * @param speed The speed of the spawned entities
   * @param position The center of the area on which entities will be spawned (includes orientation)
   * @param distribution The parameters of the spawned entities with their respective weights for random distribution
   *                     For each entity there are 4 parameters in a tuple:
   *                     - VehicleParameters or PedestrianParameters - parameters of entity
   *                     - std::string - name of behavior to be used when spawning
   *                     - std::string - name of 3D model to be used when spawning
   *                     - double - weight of entity for random distribution
   * @param allow_spawn_outside_lane Whether entities can be spawned outside the lane
   * @param require_footprint_fitting Whether entities are required to fit inside lanelet polygon when spawned
   *                                  (allow_spawn_outside_lane has higher priority)
   * @param random_orientation Whether entities should have their orientation randomized before lane matching
   * @param random_seed [Optional] The seed for the random number generator
   */
  auto addTrafficSource(
    const double radius, const double rate, const double speed,
    const geometry_msgs::msg::Pose & position,
    const traffic::TrafficSource::Distribution & distribution,
    const bool allow_spawn_outside_lane = false, const bool require_footprint_fitting = false,
    const bool random_orientation = false, std::optional<int> random_seed = std::nullopt) -> void;

private:
  auto updateTimeInSim() -> bool;

  auto updateEntitiesStatusInSim() -> bool;

  auto updateTrafficLightsInSim() -> bool;

  const Configuration configuration_;

  const rclcpp::node_interfaces::NodeParametersInterface::SharedPtr node_parameters_;

  const rclcpp::Publisher<rosgraph_msgs::msg::Clock>::SharedPtr clock_pub_;

  const rclcpp::Publisher<visualization_msgs::msg::MarkerArray>::SharedPtr debug_marker_pub_;

  SimulationClock clock_;

  zeromq::MultiClient zeromq_client_;

  const std::shared_ptr<entity::EntityManager> entity_manager_ptr_;

  const std::shared_ptr<traffic::TrafficController> traffic_controller_ptr_;

  const std::shared_ptr<TrafficLights> traffic_lights_ptr_;

  const rclcpp::Subscription<std_msgs::msg::Float64>::SharedPtr real_time_factor_subscriber_;
};
}  // namespace traffic_simulator

#endif  // TRAFFIC_SIMULATOR__API__API_HPP_<|MERGE_RESOLUTION|>--- conflicted
+++ resolved
@@ -219,13 +219,10 @@
 
   auto getEntity(const std::string & name) -> entity::EntityBase &;
 
-<<<<<<< HEAD
-=======
   auto getEntity(const std::string & name) const -> const entity::EntityBase &;
 
   auto getEntityPointer(const std::string & name) const -> std::shared_ptr<entity::EntityBase>;
 
->>>>>>> b3f72359
   // entities - respawn, despawn, reset
   auto resetBehaviorPlugin(const std::string & name, const std::string & behavior_plugin_name)
     -> void;
