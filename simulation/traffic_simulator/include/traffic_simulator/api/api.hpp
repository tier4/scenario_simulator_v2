--- conflicted
+++ resolved
@@ -95,7 +95,6 @@
   auto setSimulationStepTime(const double step_time) -> bool;
 
   auto startNpcLogic() -> void;
-<<<<<<< HEAD
 
   auto isNpcLogicStarted() const -> bool;
 
@@ -106,102 +105,6 @@
   // update
   auto updateFrame() -> bool;
 
-  // entities, ego - spawn
-  template <typename Pose>
-  auto spawn(
-    const std::string & name, const Pose & pose,
-    const traffic_simulator_msgs::msg::VehicleParameters & parameters,
-    const std::string & behavior = VehicleBehavior::defaultBehavior(),
-    const std::string & model3d = "")
-  {
-    auto register_to_entity_manager = [&]() {
-      if (behavior == VehicleBehavior::autoware()) {
-        return entity_manager_ptr_->isEntityExist(name) or
-               entity_manager_ptr_->spawnEntity<entity::EgoEntity>(
-                 name, pose, parameters, getCurrentTime(), configuration_, node_parameters_);
-      } else {
-        return entity_manager_ptr_->spawnEntity<entity::VehicleEntity>(
-          name, pose, parameters, getCurrentTime(), behavior);
-      }
-    };
-
-    auto register_to_environment_simulator = [&]() {
-      if (configuration_.standalone_mode) {
-        return true;
-      } else if (!entity_manager_ptr_->isEntityExist(name)) {
-        throw common::SemanticError(
-          "Entity ", name, " can not be registered in simulator - it has not been spawned yet.");
-      } else {
-        simulation_api_schema::SpawnVehicleEntityRequest req;
-        simulation_interface::toProto(parameters, *req.mutable_parameters());
-        req.mutable_parameters()->set_name(name);
-        req.set_asset_key(model3d);
-        simulation_interface::toProto(
-          entity_manager_ptr_->getEntity(name).getMapPose(), *req.mutable_pose());
-        req.set_is_ego(behavior == VehicleBehavior::autoware());
-        /// @todo Should be filled from function API
-        req.set_initial_speed(0.0);
-        return zeromq_client_.call(req).result().success();
-      }
-    };
-=======
-
-  auto isNpcLogicStarted() const -> bool;
->>>>>>> 5e20c3bb
-
-  auto getCurrentTime() const noexcept -> double;
-
-  auto closeZMQConnection() -> void;
-
-  // update
-  auto updateFrame() -> bool;
-
-<<<<<<< HEAD
-  template <typename PoseType>
-  auto spawn(
-    const std::string & name, const PoseType & pose,
-    const traffic_simulator_msgs::msg::PedestrianParameters & parameters,
-    const std::string & behavior = PedestrianBehavior::defaultBehavior(),
-    const std::string & model3d = "")
-  {
-    auto register_to_entity_manager = [&]() {
-      return entity_manager_ptr_->spawnEntity<entity::PedestrianEntity>(
-        name, pose, parameters, getCurrentTime(), behavior);
-    };
-
-    auto register_to_environment_simulator = [&]() {
-      if (configuration_.standalone_mode) {
-        return true;
-      } else if (!entity_manager_ptr_->isEntityExist(name)) {
-        throw common::SemanticError(
-          "Entity ", name, " can not be registered in simulator - it has not been spawned yet.");
-      } else {
-        simulation_api_schema::SpawnPedestrianEntityRequest req;
-        simulation_interface::toProto(parameters, *req.mutable_parameters());
-        req.mutable_parameters()->set_name(name);
-        req.set_asset_key(model3d);
-        simulation_interface::toProto(
-          entity_manager_ptr_->getEntity(name).getMapPose(), *req.mutable_pose());
-        return zeromq_client_.call(req).result().success();
-      }
-    };
-
-    return register_to_entity_manager() and register_to_environment_simulator();
-  }
-
-  template <typename PoseType>
-  auto spawn(
-    const std::string & name, const PoseType & pose,
-    const traffic_simulator_msgs::msg::MiscObjectParameters & parameters,
-    const std::string & model3d = "")
-  {
-    auto register_to_entity_manager = [&]() {
-      return entity_manager_ptr_->spawnEntity<entity::MiscObjectEntity>(
-        name, pose, parameters, getCurrentTime());
-    };
-
-    auto register_to_environment_simulator = [&]() {
-=======
   // entities, ego - spawn
   template <
     typename PoseType, typename ParamsType,
@@ -246,7 +149,6 @@
     };
 
     auto register_to_environment_simulator = [&](const auto & entity) -> bool {
->>>>>>> 5e20c3bb
       if (configuration_.standalone_mode) {
         return true;
       } else {
@@ -283,7 +185,6 @@
 
   auto attachPseudoTrafficLightDetector(
     const simulation_api_schema::PseudoTrafficLightDetectorConfiguration &) -> bool;
-<<<<<<< HEAD
 
   auto attachLidarSensor(const simulation_api_schema::LidarConfiguration &) -> bool;
 
@@ -293,17 +194,6 @@
 
   auto attachDetectionSensor(const simulation_api_schema::DetectionSensorConfiguration &) -> bool;
 
-=======
-
-  auto attachLidarSensor(const simulation_api_schema::LidarConfiguration &) -> bool;
-
-  auto attachLidarSensor(
-    const std::string &, const double lidar_sensor_delay,
-    const helper::LidarType = helper::LidarType::VLP16) -> bool;
-
-  auto attachDetectionSensor(const simulation_api_schema::DetectionSensorConfiguration &) -> bool;
-
->>>>>>> 5e20c3bb
   auto attachDetectionSensor(
     const std::string &, double detection_sensor_range, bool detect_all_objects_in_range,
     double pos_noise_stddev, int random_seed, double probability_of_lost,
@@ -313,7 +203,8 @@
     -> bool;
 
   // ego - checks, getters
-<<<<<<< HEAD
+  auto isAnyEgoSpawned() const -> bool;
+
   auto getFirstEgoName() const -> std::optional<std::string>;
 
   auto getEgoEntity(const std::string & name) -> entity::EgoEntity &;
@@ -347,43 +238,6 @@
   auto checkCollision(
     const std::string & first_entity_name, const std::string & second_entity_name) const -> bool;
 
-=======
-  auto isAnyEgoSpawned() const -> bool;
-
-  auto getFirstEgoName() const -> std::optional<std::string>;
-
-  auto getEgoEntity(const std::string & name) -> entity::EgoEntity &;
-
-  auto getEgoEntity(const std::string & name) const -> const entity::EgoEntity &;
-
-  // entities - checks, getters
-  auto isEntityExist(const std::string & name) const -> bool;
-
-  auto getEntityNames() const -> std::vector<std::string>;
-
-  auto getEntity(const std::string & name) -> entity::EntityBase &;
-
-  auto getEntity(const std::string & name) const -> const entity::EntityBase &;
-
-  auto getEntityPointer(const std::string & name) const -> std::shared_ptr<entity::EntityBase>;
-
-  // entities - respawn, despawn, reset
-  auto resetBehaviorPlugin(const std::string & name, const std::string & behavior_plugin_name)
-    -> void;
-
-  auto respawn(
-    const std::string & name, const geometry_msgs::msg::PoseWithCovarianceStamped & new_pose,
-    const geometry_msgs::msg::PoseStamped & goal_pose) -> void;
-
-  auto despawn(const std::string & name) -> bool;
-
-  auto despawnEntities() -> bool;
-
-  // entities - features
-  auto checkCollision(
-    const std::string & first_entity_name, const std::string & second_entity_name) const -> bool;
-
->>>>>>> 5e20c3bb
   // traffics, lanelet
   auto getHdmapUtils() const -> const std::shared_ptr<hdmap_utils::HdMapUtils> &;
 
