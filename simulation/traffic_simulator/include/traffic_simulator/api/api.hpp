// Copyright 2024 TIER IV, Inc. All rights reserved.
//
// Licensed under the Apache License, Version 2.0 (the "License");
// you may not use this file except in compliance with the License.
// You may obtain a copy of the License at
//
//     http://www.apache.org/licenses/LICENSE-2.0
//
// Unless required by applicable law or agreed to in writing, software
// distributed under the License is distributed on an "AS IS" BASIS,
// WITHOUT WARRANTIES OR CONDITIONS OF ANY KIND, either express or implied.
// See the License for the specific language governing permissions and
// limitations under the License.

#ifndef TRAFFIC_SIMULATOR__API__API_HPP_
#define TRAFFIC_SIMULATOR__API__API_HPP_

#include <simulation_api_schema.pb.h>

#include <simulation_interface/conversions.hpp>
#include <simulation_interface/zmq_multi_client.hpp>
#include <std_msgs/msg/float64.hpp>
#include <traffic_simulator/entity/entity_base.hpp>
#include <traffic_simulator/entity/entity_manager.hpp>
#include <traffic_simulator/simulation_clock/simulation_clock.hpp>
#include <traffic_simulator/traffic/traffic_controller.hpp>
#include <traffic_simulator/traffic/traffic_source.hpp>
#include <traffic_simulator_msgs/msg/behavior_parameter.hpp>

namespace traffic_simulator
{
struct VehicleBehavior : public entity::VehicleEntity::BuiltinBehavior
{
  static auto autoware() noexcept -> const std::string &
  {
    static const std::string name = "Autoware";
    return name;
  }
};

struct PedestrianBehavior : public entity::PedestrianEntity::BuiltinBehavior
{
};

class API
{
public:
  template <typename NodeT, typename AllocatorT = std::allocator<void>, typename... Ts>
  explicit API(NodeT && node, const Configuration & configuration, Ts &&... xs)
  : configuration_(configuration),
    node_parameters_(
      rclcpp::node_interfaces::get_node_parameters_interface(std::forward<NodeT>(node))),
    clock_pub_(rclcpp::create_publisher<rosgraph_msgs::msg::Clock>(
      node, "/clock", rclcpp::QoS(rclcpp::KeepLast(1)).best_effort(),
      rclcpp::PublisherOptionsWithAllocator<AllocatorT>())),
    debug_marker_pub_(rclcpp::create_publisher<visualization_msgs::msg::MarkerArray>(
      node, "debug_marker", rclcpp::QoS(100), rclcpp::PublisherOptionsWithAllocator<AllocatorT>())),
    clock_(getROS2Parameter<bool>("use_sim_time", true), std::forward<decltype(xs)>(xs)...),
    zeromq_client_(
      simulation_interface::protocol, configuration.simulator_host,
      getROS2Parameter<int>("port", 5555)),
    entity_manager_ptr_(
      std::make_shared<entity::EntityManager>(node, configuration, node_parameters_)),
    traffic_controller_ptr_(std::make_shared<traffic::TrafficController>(
      entity_manager_ptr_->getHdmapUtils(),
      [this]() { return entity_manager_ptr_->getEntityNames(); },
      [this](const auto & entity_name) { return getEntity(entity_name)->getMapPose(); },
      [this](const auto & name) { return despawn(name); }, configuration.auto_sink)),
    traffic_lights_ptr_(std::make_shared<TrafficLights>(
      node, entity_manager_ptr_->getHdmapUtils(),
      getParameter<std::string>(node_parameters_, "architecture_type", "awf/universe"))),
    real_time_factor_subscriber_(rclcpp::create_subscription<std_msgs::msg::Float64>(
      node, "/real_time_factor", rclcpp::QoS(rclcpp::KeepLast(1)).best_effort(),
      [this](const std_msgs::msg::Float64 & message) {
        return setSimulationStepTime(message.data);
      }))
  {
    entity_manager_ptr_->setVerbose(configuration_.verbose);
    entity_manager_ptr_->setTrafficLights(traffic_lights_ptr_);
    if (not init()) {
      throw common::SimulationError("Failed to initialize simulator by InitializeRequest");
    }
  }

  // global
  template <typename ParameterT, typename... Ts>
  auto getROS2Parameter(Ts &&... xs) const -> decltype(auto)
  {
    return getParameter<ParameterT>(node_parameters_, std::forward<Ts>(xs)...);
  }

  auto init() -> bool;

  auto setVerbose(const bool verbose) -> void;

  auto setSimulationStepTime(const double step_time) -> bool;

  auto startNpcLogic() -> void;

  auto isNpcLogicStarted() const -> bool;

  auto getCurrentTime() const noexcept -> double;

  auto closeZMQConnection() -> void;

  // update
  auto updateFrame() -> bool;

  // entities, ego - spawn
  template <typename PoseType, typename ParamsType>
  auto spawn(
    const std::string & name, const PoseType & pose, const ParamsType & parameters,
    const std::string & behavior = "", const std::string & model3d = "")
    -> std::shared_ptr<entity::EntityBase>
  {
    using VehicleParameters = traffic_simulator_msgs::msg::VehicleParameters;
    using PedestrianParameters = traffic_simulator_msgs::msg::PedestrianParameters;
    using MiscObjectParameters = traffic_simulator_msgs::msg::MiscObjectParameters;

    auto register_to_entity_manager = [&]() {
      if constexpr (std::is_same<ParamsType, VehicleParameters>::value) {
        if (behavior == VehicleBehavior::autoware()) {
          return entity_manager_ptr_->spawnEntity<entity::EgoEntity>(
            name, pose, parameters, getCurrentTime(), configuration_, node_parameters_);
        } else {
          return entity_manager_ptr_->spawnEntity<entity::VehicleEntity>(
            name, pose, parameters, getCurrentTime(),
            behavior.empty() ? VehicleBehavior::defaultBehavior() : behavior);
        }
      } else if constexpr (std::is_same<ParamsType, PedestrianParameters>::value) {
        return entity_manager_ptr_->spawnEntity<entity::PedestrianEntity>(
          name, pose, parameters, getCurrentTime(),
          behavior.empty() ? PedestrianBehavior::defaultBehavior() : behavior);
      } else if constexpr (std::is_same<ParamsType, MiscObjectParameters>::value) {
        return entity_manager_ptr_->spawnEntity<entity::MiscObjectEntity>(
          name, pose, parameters, getCurrentTime());
      } else {
        THROW_SEMANTIC_ERROR("Entity ", std::quoted(name), " has an undefined type.");
      }
    };

    auto prepare_and_send_request = [&](const auto & entity, auto & reqest) -> bool {
      simulation_interface::toProto(parameters, *reqest.mutable_parameters());
      reqest.mutable_parameters()->set_name(name);
      reqest.set_asset_key(model3d);
      simulation_interface::toProto(entity->getMapPose(), *reqest.mutable_pose());
      return zeromq_client_.call(reqest).result().success();
    };

    auto register_to_environment_simulator = [&](const auto & entity) -> bool {
      if (configuration_.standalone_mode) {
        return true;
      } else {
        if constexpr (std::is_same<ParamsType, VehicleParameters>::value) {
          simulation_api_schema::SpawnVehicleEntityRequest reqest;
          reqest.set_is_ego(behavior == VehicleBehavior::autoware());
          /// @todo Should be filled from function API
          reqest.set_initial_speed(0.0);
          return prepare_and_send_request(entity, reqest);
        } else if constexpr (std::is_same<ParamsType, PedestrianParameters>::value) {
          simulation_api_schema::SpawnPedestrianEntityRequest reqest;
          return prepare_and_send_request(entity, reqest);
        } else if constexpr (std::is_same<ParamsType, MiscObjectParameters>::value) {
          simulation_api_schema::SpawnMiscObjectEntityRequest reqest;
          return prepare_and_send_request(entity, reqest);
        } else {
          return false;
        }
      }
    };

    const auto entity = register_to_entity_manager();
    if (entity && register_to_environment_simulator(entity)) {
      return entity;
    } else {
      THROW_SEMANTIC_ERROR("Spawn entity ", std::quoted(name), " resulted in failure.");
    }
  }

  // sensors - attach
  auto attachPseudoTrafficLightDetector(
    const simulation_api_schema::PseudoTrafficLightDetectorConfiguration &) -> bool;

  auto attachLidarSensor(const simulation_api_schema::LidarConfiguration &) -> bool;

  auto attachLidarSensor(
    const std::string &, const double lidar_sensor_delay,
    const helper::LidarType = helper::LidarType::VLP16) -> bool;

  auto attachDetectionSensor(const simulation_api_schema::DetectionSensorConfiguration &) -> bool;

  auto attachDetectionSensor(
    const std::string &, double detection_sensor_range, bool detect_all_objects_in_range,
    double pos_noise_stddev, int random_seed, double probability_of_lost,
    double object_recognition_delay) -> bool;

  auto attachOccupancyGridSensor(const simulation_api_schema::OccupancyGridSensorConfiguration &)
    -> bool;

  // ego - checks, getters
  auto isAnyEgoSpawned() const -> bool;

  auto getEgoName() const -> const std::string &;

  auto getEgoEntity() const -> std::shared_ptr<entity::EgoEntity>;

  auto getEgoEntity(const std::string & name) const -> std::shared_ptr<entity::EgoEntity>;

  // entities - checks, getters
  auto isEntitySpawned(const std::string & name) const -> bool;

  auto getEntityNames() const -> std::vector<std::string>;

  auto getEntity(const std::string & name) const -> std::shared_ptr<entity::EntityBase>;

  auto getEntityOrNullptr(const std::string & name) const -> std::shared_ptr<entity::EntityBase>;

  // entities - respawn, despawn, reset
  auto resetBehaviorPlugin(const std::string & name, const std::string & behavior_plugin_name)
    -> void;

  auto respawn(
    const std::string & name, const geometry_msgs::msg::PoseWithCovarianceStamped & new_pose,
    const geometry_msgs::msg::PoseStamped & goal_pose) -> void;

<<<<<<< HEAD
  auto despawn(const std::string & name) -> bool;
=======
  auto attachImuSensor(
    const std::string &, const simulation_api_schema::ImuSensorConfiguration & configuration)
    -> bool;

  bool attachPseudoTrafficLightDetector(
    const simulation_api_schema::PseudoTrafficLightDetectorConfiguration &);
>>>>>>> f438056a

  auto despawnEntities() -> bool;

  // entities - features
  auto checkCollision(
    const std::string & first_entity_name, const std::string & second_entity_name) const -> bool;

  // traffics, lanelet
  auto getHdmapUtils() const -> const std::shared_ptr<hdmap_utils::HdMapUtils> &;

  auto getV2ITrafficLights() const -> std::shared_ptr<V2ITrafficLights>;

  auto getConventionalTrafficLights() const -> std::shared_ptr<ConventionalTrafficLights>;

  /**
   * @brief Add a traffic source to the simulation
   * @param radius The radius defining the area on which entities will be spawned
   * @param rate The rate at which entities will be spawned [Hz]
   * @param speed The speed of the spawned entities
   * @param position The center of the area on which entities will be spawned (includes orientation)
   * @param distribution The parameters of the spawned entities with their respective weights for random distribution
   *                     For each entity there are 4 parameters in a tuple:
   *                     - VehicleParameters or PedestrianParameters - parameters of entity
   *                     - std::string - name of behavior to be used when spawning
   *                     - std::string - name of 3D model to be used when spawning
   *                     - double - weight of entity for random distribution
   * @param allow_spawn_outside_lane Whether entities can be spawned outside the lane
   * @param require_footprint_fitting Whether entities are required to fit inside lanelet polygon when spawned
   *                                  (allow_spawn_outside_lane has higher priority)
   * @param random_orientation Whether entities should have their orientation randomized before lane matching
   * @param random_seed [Optional] The seed for the random number generator
   */
  auto addTrafficSource(
    const double radius, const double rate, const double speed,
    const geometry_msgs::msg::Pose & position,
    const traffic::TrafficSource::Distribution & distribution,
    const bool allow_spawn_outside_lane = false, const bool require_footprint_fitting = false,
    const bool random_orientation = false, std::optional<int> random_seed = std::nullopt) -> void;

  auto getV2ITrafficLights() { return traffic_lights_ptr_->getV2ITrafficLights(); }

  auto getConventionalTrafficLights()
  {
    return traffic_lights_ptr_->getConventionalTrafficLights();
  }

private:
  auto updateTimeInSim() -> bool;

  auto updateEntitiesStatusInSim() -> bool;

  auto updateTrafficLightsInSim() -> bool;

  const Configuration configuration_;

  const rclcpp::node_interfaces::NodeParametersInterface::SharedPtr node_parameters_;

  const rclcpp::Publisher<rosgraph_msgs::msg::Clock>::SharedPtr clock_pub_;

  const rclcpp::Publisher<visualization_msgs::msg::MarkerArray>::SharedPtr debug_marker_pub_;

  SimulationClock clock_;

  zeromq::MultiClient zeromq_client_;

  const std::shared_ptr<entity::EntityManager> entity_manager_ptr_;

  const std::shared_ptr<traffic::TrafficController> traffic_controller_ptr_;

  const std::shared_ptr<TrafficLights> traffic_lights_ptr_;

  const rclcpp::Subscription<std_msgs::msg::Float64>::SharedPtr real_time_factor_subscriber_;
};
}  // namespace traffic_simulator

#endif  // TRAFFIC_SIMULATOR__API__API_HPP_<|MERGE_RESOLUTION|>--- conflicted
+++ resolved
@@ -178,6 +178,10 @@
   }
 
   // sensors - attach
+  auto attachImuSensor(
+    const std::string &, const simulation_api_schema::ImuSensorConfiguration & configuration)
+    -> bool;
+
   auto attachPseudoTrafficLightDetector(
     const simulation_api_schema::PseudoTrafficLightDetectorConfiguration &) -> bool;
 
@@ -223,16 +227,7 @@
     const std::string & name, const geometry_msgs::msg::PoseWithCovarianceStamped & new_pose,
     const geometry_msgs::msg::PoseStamped & goal_pose) -> void;
 
-<<<<<<< HEAD
   auto despawn(const std::string & name) -> bool;
-=======
-  auto attachImuSensor(
-    const std::string &, const simulation_api_schema::ImuSensorConfiguration & configuration)
-    -> bool;
-
-  bool attachPseudoTrafficLightDetector(
-    const simulation_api_schema::PseudoTrafficLightDetectorConfiguration &);
->>>>>>> f438056a
 
   auto despawnEntities() -> bool;
 
