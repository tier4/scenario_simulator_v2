--- conflicted
+++ resolved
@@ -245,33 +245,6 @@
   auto respawn(
     const std::string & name, const geometry_msgs::msg::PoseWithCovarianceStamped & new_pose,
     const geometry_msgs::msg::PoseStamped & goal_pose) -> void;
-<<<<<<< HEAD
-=======
-  auto setEntityStatus(
-    const std::string & name, const geometry_msgs::msg::Pose & map_pose,
-    const traffic_simulator_msgs::msg::ActionStatus & action_status =
-      helper::constructActionStatus()) -> void;
-  auto setEntityStatus(
-    const std::string & name, const LaneletPose & lanelet_pose,
-    const traffic_simulator_msgs::msg::ActionStatus & action_status) -> void;
-  auto setEntityStatus(
-    const std::string & name, const CanonicalizedLaneletPose & canonicalized_lanelet_pose,
-    const traffic_simulator_msgs::msg::ActionStatus & action_status =
-      helper::constructActionStatus()) -> void;
-  auto setEntityStatus(
-    const std::string & name, const std::string & reference_entity_name,
-    const geometry_msgs::msg::Pose & relative_pose,
-    const traffic_simulator_msgs::msg::ActionStatus & action_status =
-      helper::constructActionStatus()) -> void;
-  auto setEntityStatus(
-    const std::string & name, const std::string & reference_entity_name,
-    const geometry_msgs::msg::Point & relative_position,
-    const geometry_msgs::msg::Vector3 & relative_rpy,
-    const traffic_simulator_msgs::msg::ActionStatus & action_status =
-      helper::constructActionStatus()) -> void;
-
-  std::optional<double> getTimeHeadway(const std::string & from, const std::string & to);
->>>>>>> a06f4b4c
 
   bool attachPseudoTrafficLightDetector(
     const simulation_api_schema::PseudoTrafficLightDetectorConfiguration &);
@@ -349,27 +322,10 @@
   FORWARD_TO_ENTITY_MANAGER(getEgoEntity);
   FORWARD_TO_ENTITY_MANAGER(getEgoName);
   FORWARD_TO_ENTITY_MANAGER(getEntityNames);
-<<<<<<< HEAD
   FORWARD_TO_ENTITY_MANAGER(getEntityOrNullptr);
-=======
-  FORWARD_TO_ENTITY_MANAGER(getEntityStatus);
-  FORWARD_TO_ENTITY_MANAGER(getCanonicalizedStatusBeforeUpdate);
->>>>>>> a06f4b4c
   FORWARD_TO_ENTITY_MANAGER(getHdmapUtils);
   FORWARD_TO_ENTITY_MANAGER(isAnyEgoSpawned);
   FORWARD_TO_ENTITY_MANAGER(isNpcLogicStarted);
-<<<<<<< HEAD
-=======
-  FORWARD_TO_ENTITY_MANAGER(laneMatchingSucceed);
-  FORWARD_TO_ENTITY_MANAGER(reachPosition);
-  FORWARD_TO_ENTITY_MANAGER(requestAcquirePosition);
-  FORWARD_TO_ENTITY_MANAGER(requestAssignRoute);
-  FORWARD_TO_ENTITY_MANAGER(requestFollowTrajectory);
-  FORWARD_TO_ENTITY_MANAGER(requestSpeedChange);
-  FORWARD_TO_ENTITY_MANAGER(requestSynchronize);
-  FORWARD_TO_ENTITY_MANAGER(requestWalkStraight);
-  FORWARD_TO_ENTITY_MANAGER(requestClearRoute);
->>>>>>> a06f4b4c
   FORWARD_TO_ENTITY_MANAGER(resetBehaviorPlugin);
 
 public:
