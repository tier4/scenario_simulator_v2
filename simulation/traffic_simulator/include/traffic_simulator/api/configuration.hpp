--- conflicted
+++ resolved
@@ -33,21 +33,17 @@
 
   using Pathname = boost::filesystem::path;
 
-<<<<<<< HEAD
-  const bool auto_sink = true;
-=======
-  std::set<std::uint8_t> auto_sink_entity_types = {};
->>>>>>> 12ff08c1
-
   bool verbose = false;
 
+  std::string simulator_host = "localhost";
+
   const bool standalone_mode = false;
-
-  std::string simulator_host = "localhost";
 
   const double conventional_traffic_light_publish_rate = 30.0;
 
   const double v2i_traffic_light_publish_rate = 10.0;
+
+  const std::set<std::uint8_t> auto_sink_entity_types;
 
   /* ---- NOTE -----------------------------------------------------------------
    *
@@ -71,8 +67,9 @@
   const Pathname scenario_path;
 
   explicit Configuration(
-    const Pathname & map_path, const Pathname & scenario_path, const bool auto_sink)
-  : auto_sink(auto_sink),
+    const Pathname & map_path, const Pathname & scenario_path,
+    const std::set<std::uint8_t> auto_sink_entity_types = {})
+  : auto_sink_entity_types(auto_sink_entity_types),
     map_path(assertMapPath(map_path)),
     lanelet2_map_file(findLexicographicallyFirstFilenameOf(map_path, ".osm")),
     pointcloud_map_file(findLexicographicallyFirstFilenameOf(map_path, ".pcd")),
@@ -83,8 +80,8 @@
 
   explicit Configuration(
     const Pathname & map_path, const Filename & lanelet2_map_file, const Pathname & scenario_path,
-    const bool auto_sink)
-  : auto_sink(auto_sink),
+    const std::set<std::uint8_t> auto_sink_entity_types = {})
+  : auto_sink_entity_types(auto_sink_entity_types),
     map_path(assertMapPath(map_path)),
     lanelet2_map_file(lanelet2_map_file),
     pointcloud_map_file(findLexicographicallyFirstFilenameOf(map_path, ".pcd")),
