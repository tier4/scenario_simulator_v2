--- conflicted
+++ resolved
@@ -45,10 +45,6 @@
     LaneletPose from, const std::shared_ptr<hdmap_utils::HdMapUtils> & hdmap_utils,
     const RoutingConfiguration & routing_configuration = RoutingConfiguration()) const
     -> std::optional<LaneletPose>;
-<<<<<<< HEAD
-=======
-
->>>>>>> dfefd36b
   static auto setConsiderPoseByRoadSlope(bool consider_pose_by_road_slope) -> void
   {
     consider_pose_by_road_slope_ = consider_pose_by_road_slope;
