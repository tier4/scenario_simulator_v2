// Copyright 2015 TIER IV, Inc. All rights reserved.
//
// Licensed under the Apache License, Version 2.0 (the "License");
// you may not use this file except in compliance with the License.
// You may obtain a copy of the License at
//
//     http://www.apache.org/licenses/LICENSE-2.0
//
// Unless required by applicable law or agreed to in writing, software
// distributed under the License is distributed on an "AS IS" BASIS,
// WITHOUT WARRANTIES OR CONDITIONS OF ANY KIND, either express or implied.
// See the License for the specific language governing permissions and
// limitations under the License.

#ifndef TRAFFIC_SIMULATOR__DATA_TYPE__LANELET_POSE_HPP_
#define TRAFFIC_SIMULATOR__DATA_TYPE__LANELET_POSE_HPP_

#include <lanelet2_core/geometry/Lanelet.h>

#include <geometry_msgs/msg/pose.hpp>
#include <optional>
#include <scenario_simulator_exception/exception.hpp>
#include <traffic_simulator_msgs/msg/lanelet_pose.hpp>

namespace traffic_simulator
{
using LaneletPose = traffic_simulator_msgs::msg::LaneletPose;

inline namespace lanelet_pose
{
class CanonicalizedLaneletPose
{
public:
  explicit CanonicalizedLaneletPose(const LaneletPose & maybe_non_canonicalized_lanelet_pose);
  explicit CanonicalizedLaneletPose(
    const LaneletPose & maybe_non_canonicalized_lanelet_pose, const lanelet::Ids & route_lanelets);
  CanonicalizedLaneletPose(const CanonicalizedLaneletPose & other);
  CanonicalizedLaneletPose(CanonicalizedLaneletPose && other) noexcept;
  CanonicalizedLaneletPose & operator=(const CanonicalizedLaneletPose & obj);
  explicit operator LaneletPose() const noexcept { return lanelet_pose_; }
  explicit operator geometry_msgs::msg::Pose() const noexcept { return map_pose_; }
  auto getLaneletPose() const -> const LaneletPose & { return lanelet_pose_; }
  auto hasAlternativeLaneletPose() const -> bool { return lanelet_poses_.size() > 1; }
  auto getAlternativeLaneletPoseBaseOnShortestRouteFrom(
<<<<<<< HEAD
    LaneletPose from, bool allow_lane_change = false) const -> std::optional<LaneletPose>;
=======
    LaneletPose from, const std::shared_ptr<hdmap_utils::HdMapUtils> & hdmap_utils,
    const traffic_simulator::RoutingConfiguration & routing_configuration =
      traffic_simulator::RoutingConfiguration()) const -> std::optional<LaneletPose>;
>>>>>>> 5be3ba50
  static auto setConsiderPoseByRoadSlope(bool consider_pose_by_road_slope) -> void
  {
    consider_pose_by_road_slope_ = consider_pose_by_road_slope;
  }
  static auto getConsiderPoseByRoadSlope() -> bool { return consider_pose_by_road_slope_; }
  auto getLaneletId() const noexcept -> lanelet::Id { return lanelet_pose_.lanelet_id; }
  auto alignOrientationToLanelet() -> void;

/**
   Note: The comparison operator for the CanonicalizedLaneletPose type compares
   the s values after making sure that the lanelet_id is the same. Offset and
   rpy values are not taken into account.
*/
#define DEFINE_COMPARISON_OPERATOR(OPERATOR)                                                    \
  bool operator OPERATOR(const CanonicalizedLaneletPose & rhs) const                            \
  {                                                                                             \
    if (                                                                                        \
      static_cast<LaneletPose>(*this).lanelet_id == static_cast<LaneletPose>(rhs).lanelet_id && \
      static_cast<LaneletPose>(*this).s OPERATOR static_cast<LaneletPose>(rhs).s) {             \
      return true;                                                                              \
    }                                                                                           \
    return false;                                                                               \
  }

  DEFINE_COMPARISON_OPERATOR(<=)
  DEFINE_COMPARISON_OPERATOR(<)
  DEFINE_COMPARISON_OPERATOR(>=)
  DEFINE_COMPARISON_OPERATOR(>)
#undef DEFINE_COMPARISON_OPERATOR

private:
  auto adjustOrientationAndOzPosition() -> void;
  LaneletPose lanelet_pose_;
  std::vector<LaneletPose> lanelet_poses_;
  geometry_msgs::msg::Pose map_pose_;
  inline static bool consider_pose_by_road_slope_{false};
};
}  // namespace lanelet_pose

auto isSameLaneletId(const CanonicalizedLaneletPose &, const CanonicalizedLaneletPose &) -> bool;
auto isSameLaneletId(const CanonicalizedLaneletPose &, const lanelet::Id lanelet_id) -> bool;
}  // namespace traffic_simulator

#endif  // TRAFFIC_SIMULATOR__DATA_TYPE__LANELET_POSE_HPP_<|MERGE_RESOLUTION|>--- conflicted
+++ resolved
@@ -20,6 +20,8 @@
 #include <geometry_msgs/msg/pose.hpp>
 #include <optional>
 #include <scenario_simulator_exception/exception.hpp>
+#include <traffic_simulator/data_type/routing_configuration.hpp>
+#include <traffic_simulator/data_type/routing_graph_type.hpp>
 #include <traffic_simulator_msgs/msg/lanelet_pose.hpp>
 
 namespace traffic_simulator
@@ -42,13 +44,9 @@
   auto getLaneletPose() const -> const LaneletPose & { return lanelet_pose_; }
   auto hasAlternativeLaneletPose() const -> bool { return lanelet_poses_.size() > 1; }
   auto getAlternativeLaneletPoseBaseOnShortestRouteFrom(
-<<<<<<< HEAD
-    LaneletPose from, bool allow_lane_change = false) const -> std::optional<LaneletPose>;
-=======
-    LaneletPose from, const std::shared_ptr<hdmap_utils::HdMapUtils> & hdmap_utils,
-    const traffic_simulator::RoutingConfiguration & routing_configuration =
-      traffic_simulator::RoutingConfiguration()) const -> std::optional<LaneletPose>;
->>>>>>> 5be3ba50
+    LaneletPose from,
+    const RoutingConfiguration & routing_configuration = RoutingConfiguration()) const
+    -> std::optional<LaneletPose>;
   static auto setConsiderPoseByRoadSlope(bool consider_pose_by_road_slope) -> void
   {
     consider_pose_by_road_slope_ = consider_pose_by_road_slope;
