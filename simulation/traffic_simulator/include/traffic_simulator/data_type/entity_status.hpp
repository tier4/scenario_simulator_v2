--- conflicted
+++ resolved
@@ -65,17 +65,10 @@
   auto getLinearJerk() const noexcept -> double;
   auto setLinearJerk(double) -> void;
 
-<<<<<<< HEAD
-  auto laneMatchingSucceed() const noexcept -> bool;
-  auto getLaneletId() const -> lanelet::Id;
-  auto getLaneletIds() const -> lanelet::Ids;
-  auto getLaneletPose() const -> const LaneletPose &;
-=======
   auto isInLanelet() const noexcept -> bool;
   auto getLaneletId() const noexcept -> lanelet::Id;
   auto getLaneletIds() const noexcept -> lanelet::Ids;
   auto getLaneletPose() const noexcept -> const LaneletPose &;
->>>>>>> 688dfaac
   auto getCanonicalizedLaneletPose() const noexcept
     -> const std::optional<CanonicalizedLaneletPose> &;
   auto getName() const noexcept -> const std::string & { return entity_status_.name; }
