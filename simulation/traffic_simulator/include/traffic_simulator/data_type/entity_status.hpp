// Copyright 2015 TIER IV, Inc. All rights reserved.
//
// Licensed under the Apache License, Version 2.0 (the "License");
// you may not use this file except in compliance with the License.
// You may obtain a copy of the License at
//
//     http://www.apache.org/licenses/LICENSE-2.0
//
// Unless required by applicable law or agreed to in writing, software
// distributed under the License is distributed on an "AS IS" BASIS,
// WITHOUT WARRANTIES OR CONDITIONS OF ANY KIND, either express or implied.
// See the License for the specific language governing permissions and
// limitations under the License.

#ifndef TRAFFIC_SIMULATOR__DATA_TYPE__ENTITY_STATUS_HPP_
#define TRAFFIC_SIMULATOR__DATA_TYPE__ENTITY_STATUS_HPP_

#include <traffic_simulator/data_type/lanelet_pose.hpp>
#include <traffic_simulator/hdmap_utils/hdmap_utils.hpp>
#include <traffic_simulator/utils/pose.hpp>
#include <traffic_simulator_msgs/msg/entity_status.hpp>

namespace traffic_simulator
{
using EntityStatus = traffic_simulator_msgs::msg::EntityStatus;
using EntityType = traffic_simulator_msgs::msg::EntityType;
using EntitySubtype = traffic_simulator_msgs::msg::EntitySubtype;

inline namespace entity_status
{
class CanonicalizedEntityStatus
{
public:
  explicit CanonicalizedEntityStatus(
    const EntityStatus & may_non_canonicalized_entity_status,
    const std::optional<CanonicalizedLaneletPose> & canonicalized_lanelet_pose);
  CanonicalizedEntityStatus(const CanonicalizedEntityStatus & obj);
  explicit operator EntityStatus() const noexcept { return entity_status_; }

  auto set(const CanonicalizedEntityStatus & status) -> void;
  auto set(
    const EntityStatus & status, const lanelet::Ids & lanelet_ids, const double matching_distance,
    const std::shared_ptr<hdmap_utils::HdMapUtils> & hdmap_utils_ptr) -> void;
  auto set(
    const EntityStatus & status, const double matching_distance,
    const std::shared_ptr<hdmap_utils::HdMapUtils> & hdmap_utils_ptr) -> void;

  auto setAction(const std::string & action) -> void;
  auto getActionStatus() const noexcept -> const traffic_simulator_msgs::msg::ActionStatus &;

  auto getTime() const noexcept -> double;
  auto setTime(double) -> void;

  auto getMapPose() const noexcept -> const geometry_msgs::msg::Pose &;
  auto setMapPose(const geometry_msgs::msg::Pose & pose) -> void;

<<<<<<< HEAD
  auto getLaneletRelativeYaw() const -> std::optional<double>;
=======
  auto getAltitude() const -> double;
>>>>>>> fa3e08ef

  auto getTwist() const noexcept -> const geometry_msgs::msg::Twist &;
  auto setTwist(const geometry_msgs::msg::Twist & twist) -> void;
  auto setLinearVelocity(double linear_velocity) -> void;

  auto getAccel() const noexcept -> const geometry_msgs::msg::Accel &;
  auto setAccel(const geometry_msgs::msg::Accel & accel) -> void;
  auto setLinearAcceleration(double linear_acceleration) -> void;

  auto getLinearJerk() const noexcept -> double;
  auto setLinearJerk(double) -> void;

  auto isInLanelet() const noexcept -> bool;
  auto getLaneletId() const noexcept -> lanelet::Id;
  auto getLaneletIds() const noexcept -> lanelet::Ids;
  auto getLaneletPose() const noexcept -> const LaneletPose &;
  auto getCanonicalizedLaneletPose() const noexcept
    -> const std::optional<CanonicalizedLaneletPose> &;

  auto getName() const noexcept -> const std::string & { return entity_status_.name; }
  auto getType() const noexcept -> const EntityType & { return entity_status_.type; }
  auto getSubtype() const noexcept -> const EntitySubtype & { return entity_status_.subtype; }
  auto getBoundingBox() const noexcept -> const traffic_simulator_msgs::msg::BoundingBox &;

private:
  std::optional<CanonicalizedLaneletPose> canonicalized_lanelet_pose_;
  EntityStatus entity_status_;
};
}  // namespace entity_status
auto isSameLaneletId(
  const CanonicalizedEntityStatus & first_status, const CanonicalizedEntityStatus & second_status)
  -> bool;
auto isSameLaneletId(const CanonicalizedEntityStatus & status, const lanelet::Id lanelet_id)
  -> bool;
}  // namespace traffic_simulator

#endif  // TRAFFIC_SIMULATOR__DATA_TYPE__ENTITY_STATUS_HPP_<|MERGE_RESOLUTION|>--- conflicted
+++ resolved
@@ -54,11 +54,8 @@
   auto getMapPose() const noexcept -> const geometry_msgs::msg::Pose &;
   auto setMapPose(const geometry_msgs::msg::Pose & pose) -> void;
 
-<<<<<<< HEAD
   auto getLaneletRelativeYaw() const -> std::optional<double>;
-=======
   auto getAltitude() const -> double;
->>>>>>> fa3e08ef
 
   auto getTwist() const noexcept -> const geometry_msgs::msg::Twist &;
   auto setTwist(const geometry_msgs::msg::Twist & twist) -> void;
