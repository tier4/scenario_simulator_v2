// Copyright 2015 TIER IV, Inc. All rights reserved.
//
// Licensed under the Apache License, Version 2.0 (the "License");
// you may not use this file except in compliance with the License.
// You may obtain a copy of the License at
//
//     http://www.apache.org/licenses/LICENSE-2.0
//
// Unless required by applicable law or agreed to in writing, software
// distributed under the License is distributed on an "AS IS" BASIS,
// WITHOUT WARRANTIES OR CONDITIONS OF ANY KIND, either express or implied.
// See the License for the specific language governing permissions and
// limitations under the License.

#ifndef TRAFFIC_SIMULATOR__DATA_TYPE__ENTITY_STATUS_HPP_
#define TRAFFIC_SIMULATOR__DATA_TYPE__ENTITY_STATUS_HPP_

#include <traffic_simulator/data_type/lanelet_pose.hpp>
#include <traffic_simulator/hdmap_utils/hdmap_utils.hpp>
#include <traffic_simulator/utils/pose.hpp>
#include <traffic_simulator_msgs/msg/entity_status.hpp>

namespace traffic_simulator
{
using EntityStatus = traffic_simulator_msgs::msg::EntityStatus;
using EntityType = traffic_simulator_msgs::msg::EntityType;
using EntitySubtype = traffic_simulator_msgs::msg::EntitySubtype;

inline namespace entity_status
{
class CanonicalizedEntityStatus
{
public:
  explicit CanonicalizedEntityStatus(
    const EntityStatus & may_non_canonicalized_entity_status,
    const std::optional<CanonicalizedLaneletPose> & canonicalized_lanelet_pose);
  CanonicalizedEntityStatus(const CanonicalizedEntityStatus & obj);
  CanonicalizedEntityStatus(CanonicalizedEntityStatus && obj) noexcept;
  explicit operator EntityStatus() const noexcept { return entity_status_; }

  auto set(const CanonicalizedEntityStatus & status) -> void;
  auto set(
    const EntityStatus & status, const lanelet::Ids & lanelet_ids, const double matching_distance,
    const std::shared_ptr<hdmap_utils::HdMapUtils> & hdmap_utils_ptr) -> void;
  auto set(
    const EntityStatus & status, const double matching_distance,
    const std::shared_ptr<hdmap_utils::HdMapUtils> & hdmap_utils_ptr) -> void;
  auto setAction(const std::string & action) -> void;

  auto getTime() const noexcept -> double;
  auto setTime(double) -> void;

  auto getMapPose() const noexcept -> const geometry_msgs::msg::Pose &;
  auto setMapPose(const geometry_msgs::msg::Pose & pose) -> void;

<<<<<<< HEAD
  auto getLaneletRelativeYaw() const -> std::optional<double>
  {
    return isInLanelet() ? std::make_optional<double>(getLaneletPose().rpy.z) : (std::nullopt);
  }

  auto getTwist() const noexcept -> geometry_msgs::msg::Twist;
=======
  auto getTwist() const noexcept -> const geometry_msgs::msg::Twist &;
>>>>>>> ff759fed
  auto setTwist(const geometry_msgs::msg::Twist & twist) -> void;
  auto setLinearVelocity(double linear_velocity) -> void;

  auto getAccel() const noexcept -> const geometry_msgs::msg::Accel &;
  auto setAccel(const geometry_msgs::msg::Accel & accel) -> void;
  auto setLinearAcceleration(double linear_acceleration) -> void;

  auto getLinearJerk() const noexcept -> double;
  auto setLinearJerk(double) -> void;

  auto isInLanelet() const noexcept -> bool;
  auto getLaneletId() const noexcept -> lanelet::Id;
  auto getLaneletIds() const noexcept -> lanelet::Ids;
<<<<<<< HEAD
  auto getLaneletPose() const noexcept -> LaneletPose;

  auto getCanonicalizedLaneletPose() const noexcept -> std::optional<CanonicalizedLaneletPose>;
=======
  auto getLaneletPose() const noexcept -> const LaneletPose &;
  auto getCanonicalizedLaneletPose() const noexcept
    -> const std::optional<CanonicalizedLaneletPose> &;
>>>>>>> ff759fed
  auto getName() const noexcept -> const std::string & { return entity_status_.name; }
  auto getType() const noexcept -> const EntityType & { return entity_status_.type; }
  auto getSubtype() const noexcept -> const EntitySubtype & { return entity_status_.subtype; }
  auto getBoundingBox() const noexcept -> const traffic_simulator_msgs::msg::BoundingBox &;

private:
  std::optional<CanonicalizedLaneletPose> canonicalized_lanelet_pose_;
  EntityStatus entity_status_;
};
}  // namespace entity_status
auto isSameLaneletId(
  const CanonicalizedEntityStatus & first_status, const CanonicalizedEntityStatus & second_status)
  -> bool;
auto isSameLaneletId(const CanonicalizedEntityStatus & status, const lanelet::Id lanelet_id)
  -> bool;
}  // namespace traffic_simulator

#endif  // TRAFFIC_SIMULATOR__DATA_TYPE__ENTITY_STATUS_HPP_<|MERGE_RESOLUTION|>--- conflicted
+++ resolved
@@ -53,16 +53,12 @@
   auto getMapPose() const noexcept -> const geometry_msgs::msg::Pose &;
   auto setMapPose(const geometry_msgs::msg::Pose & pose) -> void;
 
-<<<<<<< HEAD
   auto getLaneletRelativeYaw() const -> std::optional<double>
   {
     return isInLanelet() ? std::make_optional<double>(getLaneletPose().rpy.z) : (std::nullopt);
   }
 
-  auto getTwist() const noexcept -> geometry_msgs::msg::Twist;
-=======
   auto getTwist() const noexcept -> const geometry_msgs::msg::Twist &;
->>>>>>> ff759fed
   auto setTwist(const geometry_msgs::msg::Twist & twist) -> void;
   auto setLinearVelocity(double linear_velocity) -> void;
 
@@ -76,15 +72,11 @@
   auto isInLanelet() const noexcept -> bool;
   auto getLaneletId() const noexcept -> lanelet::Id;
   auto getLaneletIds() const noexcept -> lanelet::Ids;
-<<<<<<< HEAD
-  auto getLaneletPose() const noexcept -> LaneletPose;
-
-  auto getCanonicalizedLaneletPose() const noexcept -> std::optional<CanonicalizedLaneletPose>;
-=======
   auto getLaneletPose() const noexcept -> const LaneletPose &;
+  ;
   auto getCanonicalizedLaneletPose() const noexcept
     -> const std::optional<CanonicalizedLaneletPose> &;
->>>>>>> ff759fed
+
   auto getName() const noexcept -> const std::string & { return entity_status_.name; }
   auto getType() const noexcept -> const EntityType & { return entity_status_.type; }
   auto getSubtype() const noexcept -> const EntitySubtype & { return entity_status_.subtype; }
