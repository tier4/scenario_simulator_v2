// Copyright 2015 TIER IV, Inc. All rights reserved.
//
// Licensed under the Apache License, Version 2.0 (the "License");
// you may not use this file except in compliance with the License.
// You may obtain a copy of the License at
//
//     http://www.apache.org/licenses/LICENSE-2.0
//
// Unless required by applicable law or agreed to in writing, software
// distributed under the License is distributed on an "AS IS" BASIS,
// WITHOUT WARRANTIES OR CONDITIONS OF ANY KIND, either express or implied.
// See the License for the specific language governing permissions and
// limitations under the License.

#ifndef TRAFFIC_SIMULATOR__DATA_TYPE__ENTITY_STATUS_HPP_
#define TRAFFIC_SIMULATOR__DATA_TYPE__ENTITY_STATUS_HPP_

#include <traffic_simulator/data_type/lanelet_pose.hpp>
#include <traffic_simulator/utils/pose.hpp>
#include <traffic_simulator_msgs/msg/entity_status.hpp>

namespace traffic_simulator
{
using EntityStatus = traffic_simulator_msgs::msg::EntityStatus;
using EntityType = traffic_simulator_msgs::msg::EntityType;
using EntitySubtype = traffic_simulator_msgs::msg::EntitySubtype;

inline namespace entity_status
{
class CanonicalizedEntityStatus
{
public:
  explicit CanonicalizedEntityStatus(
    const EntityStatus & may_non_canonicalized_entity_status,
    const std::optional<CanonicalizedLaneletPose> & canonicalized_lanelet_pose);
  explicit CanonicalizedEntityStatus(const CanonicalizedEntityStatus & obj);
  explicit operator EntityStatus() const noexcept { return entity_status_; }

<<<<<<< HEAD
  auto set(const EntityStatus & status, const double matching_distance) -> void;
  auto set(const CanonicalizedEntityStatus & status) -> void;
=======
  auto set(const CanonicalizedEntityStatus & status) -> void;
  auto set(
    const EntityStatus & status, const lanelet::Ids & lanelet_ids, const double matching_distance,
    const std::shared_ptr<hdmap_utils::HdMapUtils> & hdmap_utils_ptr) -> void;
  auto set(
    const EntityStatus & status, const double matching_distance,
    const std::shared_ptr<hdmap_utils::HdMapUtils> & hdmap_utils_ptr) -> void;

>>>>>>> 1e75dfc1
  auto setAction(const std::string & action) -> void;
  auto getActionStatus() const noexcept -> const traffic_simulator_msgs::msg::ActionStatus &;

  auto getTime() const noexcept -> double;
  auto setTime(double) -> void;

  auto getMapPose() const noexcept -> const geometry_msgs::msg::Pose &;
  auto setMapPose(const geometry_msgs::msg::Pose & pose) -> void;

  auto getTwist() const noexcept -> const geometry_msgs::msg::Twist &;
  auto setTwist(const geometry_msgs::msg::Twist & twist) -> void;
  auto setLinearVelocity(double linear_velocity) -> void;

  auto getAccel() const noexcept -> const geometry_msgs::msg::Accel &;
  auto setAccel(const geometry_msgs::msg::Accel & accel) -> void;
  auto setLinearAcceleration(double linear_acceleration) -> void;

  auto getLinearJerk() const noexcept -> double;
  auto setLinearJerk(double) -> void;

  auto laneMatchingSucceed() const noexcept -> bool;
  auto getLaneletId() const noexcept -> lanelet::Id;
  auto getLaneletIds() const noexcept -> lanelet::Ids;
  auto getLaneletPose() const noexcept -> const LaneletPose &;
  auto getCanonicalizedLaneletPose() const noexcept
    -> const std::optional<CanonicalizedLaneletPose> &;
  auto getName() const noexcept -> const std::string & { return entity_status_.name; }
  auto getType() const noexcept -> const EntityType & { return entity_status_.type; }
  auto getSubtype() const noexcept -> const EntitySubtype & { return entity_status_.subtype; }
  auto getBoundingBox() const noexcept -> const traffic_simulator_msgs::msg::BoundingBox &;

private:
  std::optional<CanonicalizedLaneletPose> canonicalized_lanelet_pose_;
  EntityStatus entity_status_;
};
}  // namespace entity_status
auto isSameLaneletId(
  const CanonicalizedEntityStatus & first_status, const CanonicalizedEntityStatus & second_status)
  -> bool;
auto isSameLaneletId(const CanonicalizedEntityStatus & status, const lanelet::Id lanelet_id)
  -> bool;
}  // namespace traffic_simulator

#endif  // TRAFFIC_SIMULATOR__DATA_TYPE__ENTITY_STATUS_HPP_<|MERGE_RESOLUTION|>--- conflicted
+++ resolved
@@ -36,19 +36,12 @@
   explicit CanonicalizedEntityStatus(const CanonicalizedEntityStatus & obj);
   explicit operator EntityStatus() const noexcept { return entity_status_; }
 
-<<<<<<< HEAD
-  auto set(const EntityStatus & status, const double matching_distance) -> void;
-  auto set(const CanonicalizedEntityStatus & status) -> void;
-=======
   auto set(const CanonicalizedEntityStatus & status) -> void;
   auto set(
-    const EntityStatus & status, const lanelet::Ids & lanelet_ids, const double matching_distance,
-    const std::shared_ptr<hdmap_utils::HdMapUtils> & hdmap_utils_ptr) -> void;
-  auto set(
-    const EntityStatus & status, const double matching_distance,
-    const std::shared_ptr<hdmap_utils::HdMapUtils> & hdmap_utils_ptr) -> void;
+    const EntityStatus & status, const lanelet::Ids & lanelet_ids, const double matching_distance)
+    -> void;
+  auto set(const EntityStatus & status, const double matching_distance) -> void;
 
->>>>>>> 1e75dfc1
   auto setAction(const std::string & action) -> void;
   auto getActionStatus() const noexcept -> const traffic_simulator_msgs::msg::ActionStatus &;
 
