--- conflicted
+++ resolved
@@ -68,14 +68,8 @@
  * @param offset offset value in lane coordinate
  * @return LaneletPose
  */
-<<<<<<< HEAD
-traffic_simulator::lanelet_pose::CanonicalizedLaneletPose constructCanonicalizedLaneletPose(
-  lanelet::Id lanelet_id, double s, double offset);
-=======
-auto constructCanonicalizedLaneletPose(
-  lanelet::Id lanelet_id, double s, double offset,
-  const std::shared_ptr<hdmap_utils::HdMapUtils> & hdmap_utils_ptr) -> CanonicalizedLaneletPose;
->>>>>>> 1e75dfc1
+auto constructCanonicalizedLaneletPose(lanelet::Id lanelet_id, double s, double offset)
+  -> CanonicalizedLaneletPose;
 
 /**
  * @brief helper function for constructing canonicalized lanelet pose
@@ -88,14 +82,9 @@
  * @param yaw yaw value in the lane coordinate
  * @return LaneletPose
  */
-<<<<<<< HEAD
-traffic_simulator::lanelet_pose::CanonicalizedLaneletPose constructCanonicalizedLaneletPose(
-  lanelet::Id lanelet_id, double s, double offset, double roll, double pitch, double yaw);
-=======
 auto constructCanonicalizedLaneletPose(
-  lanelet::Id lanelet_id, double s, double offset, double roll, double pitch, double yaw,
-  const std::shared_ptr<hdmap_utils::HdMapUtils> & hdmap_utils_ptr) -> CanonicalizedLaneletPose;
->>>>>>> 1e75dfc1
+  lanelet::Id lanelet_id, double s, double offset, double roll, double pitch, double yaw)
+  -> CanonicalizedLaneletPose;
 
 /**
  * @brief helper function for constructing rpy
