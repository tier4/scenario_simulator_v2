--- conflicted
+++ resolved
@@ -27,21 +27,10 @@
 auto quietNaNLaneletPose() -> LaneletPose;
 
 // Conversions
-<<<<<<< HEAD
-auto canonicalize(
-  const LaneletPose & lanelet_pose,
-  const std::shared_ptr<hdmap_utils::HdMapUtils> & hdmap_utils_ptr) -> CanonicalizedLaneletPose;
-
-auto canonicalize(
-  const std::vector<LaneletPose> & lanelet_pose,
-  const std::shared_ptr<hdmap_utils::HdMapUtils> & hdmap_utils_ptr)
-  -> std::vector<CanonicalizedLaneletPose>;
-=======
 auto canonicalize(const LaneletPose & lanelet_pose) -> LaneletPose;
 
 auto canonicalize(const LaneletPose & lanelet_pose, const lanelet::Ids & route_lanelets)
   -> LaneletPose;
->>>>>>> dfefd36b
 
 auto toMapPose(const CanonicalizedLaneletPose & lanelet_pose) -> geometry_msgs::msg::Pose;
 
@@ -54,8 +43,7 @@
 
 auto toLaneletPose(
   const geometry_msgs::msg::Pose & map_pose, const bool include_crosswalk,
-  const double matching_distance, const std::shared_ptr<hdmap_utils::HdMapUtils> & hdmap_utils_ptr)
-  -> std::optional<LaneletPose>;
+  const double matching_distance) -> std::optional<LaneletPose>;
 
 auto toCanonicalizedLaneletPose(
   const geometry_msgs::msg::Pose & map_pose, const bool include_crosswalk)
@@ -93,8 +81,6 @@
   const traffic_simulator_msgs::msg::BoundingBox & to_bounding_box)
   -> std::optional<geometry_msgs::msg::Pose>;
 
-<<<<<<< HEAD
-=======
 // Relative LaneletPose
 auto isAltitudeMatching(
   const CanonicalizedLaneletPose & lanelet_pose,
@@ -113,7 +99,6 @@
   const RoutingConfiguration & routing_configuration,
   const std::shared_ptr<hdmap_utils::HdMapUtils> & hdmap_utils_ptr) -> LaneletPose;
 
->>>>>>> dfefd36b
 // Others
 auto isInLanelet(
   const CanonicalizedLaneletPose & canonicalized_lanelet_pose, const lanelet::Id lanelet_id,
