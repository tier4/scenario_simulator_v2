// Copyright 2024 TIER IV, Inc. All rights reserved.
//
// Licensed under the Apache License, Version 2.0 (the "License");
// you may not use this file except in compliance with the License.
// You may obtain a copy of the License at
//
//     http://www.apache.org/licenses/LICENSE-2.0
//
// Unless required by applicable law or agreed to in writing, software
// distributed under the License is distributed on an "AS IS" BASIS,
// WITHOUT WARRANTIES OR CONDITIONS OF ANY KIND, either express or implied.
// See the License for the specific language governing permissions and
// limitations under the License.

#ifndef TRAFFIC_SIMULATOR__UTILS__POSE_HPP_
#define TRAFFIC_SIMULATOR__UTILS__POSE_HPP_

#include <traffic_simulator/data_type/lanelet_pose.hpp>
#include <traffic_simulator_msgs/msg/bounding_box.hpp>

namespace traffic_simulator
{
inline namespace pose
{
<<<<<<< HEAD
using Point = geometry_msgs::msg::Point;
using Vector3 = geometry_msgs::msg::Vector3;
using Pose = geometry_msgs::msg::Pose;
using BoundingBox = traffic_simulator_msgs::msg::BoundingBox;

auto quietNaNPose() -> Pose;

auto quietNaNLaneletPose() -> LaneletPose;

auto isInLanelet(
  const CanonicalizedLaneletPose & canonicalized_lanelet_pose, const lanelet::Id lanelet_id,
  const double tolerance) -> bool;

auto isInLanelet(const Point & point, const lanelet::Id lanelet_id) -> bool;

auto isAtEndOfLanelets(const CanonicalizedLaneletPose & canonicalized_lanelet_pose) -> bool;

// Conversions
auto toMapPose(const CanonicalizedLaneletPose & lanelet_pose) -> Pose;

auto toMapPose(const LaneletPose & lanelet_pose) -> Pose;

auto canonicalize(const LaneletPose & lanelet_pose) -> LaneletPose;

auto canonicalize(const LaneletPose & lanelet_pose, const lanelet::Ids & route_lanelets)
  -> LaneletPose;

auto alternativeLaneletPoses(const LaneletPose & lanelet_pose) -> std::vector<LaneletPose>;

auto toCanonicalizedLaneletPose(const LaneletPose & lanelet_pose)
  -> std::optional<CanonicalizedLaneletPose>;

auto toCanonicalizedLaneletPose(const Pose & map_pose, const bool include_crosswalk)
  -> std::optional<CanonicalizedLaneletPose>;

auto toCanonicalizedLaneletPose(
  const Point & map_point, const BoundingBox & bounding_box, const bool include_crosswalk,
  const double matching_distance) -> std::optional<CanonicalizedLaneletPose>;

auto toCanonicalizedLaneletPose(
  const Pose & map_pose, const BoundingBox & bounding_box, const bool include_crosswalk,
  const double matching_distance) -> std::optional<CanonicalizedLaneletPose>;

auto toCanonicalizedLaneletPose(
  const Pose & map_pose, const BoundingBox & bounding_box,
  const lanelet::Ids & unique_route_lanelets, const bool include_crosswalk,
  const double matching_distance) -> std::optional<CanonicalizedLaneletPose>;

auto transformRelativePoseToGlobal(const Pose & global_pose, const Pose & relative_pose) -> Pose;
=======
// Useful constructors
auto quietNaNPose() -> geometry_msgs::msg::Pose;

auto quietNaNLaneletPose() -> LaneletPose;

// Conversions
auto canonicalize(
  const LaneletPose & lanelet_pose,
  const std::shared_ptr<hdmap_utils::HdMapUtils> & hdmap_utils_ptr)
  -> std::optional<CanonicalizedLaneletPose>;

auto toMapPose(const CanonicalizedLaneletPose & lanelet_pose) -> geometry_msgs::msg::Pose;

auto toMapPose(
  const LaneletPose & lanelet_pose,
  const std::shared_ptr<hdmap_utils::HdMapUtils> & hdmap_utils_ptr) -> geometry_msgs::msg::Pose;

auto toCanonicalizedLaneletPose(
  const geometry_msgs::msg::Pose & map_pose, const bool include_crosswalk,
  const std::shared_ptr<hdmap_utils::HdMapUtils> & hdmap_utils_ptr)
  -> std::optional<CanonicalizedLaneletPose>;

auto toCanonicalizedLaneletPose(
  const geometry_msgs::msg::Pose & map_pose,
  const traffic_simulator_msgs::msg::BoundingBox & bounding_box, const bool include_crosswalk,
  const double matching_distance, const std::shared_ptr<hdmap_utils::HdMapUtils> & hdmap_utils_ptr)
  -> std::optional<CanonicalizedLaneletPose>;

auto toCanonicalizedLaneletPose(
  const geometry_msgs::msg::Pose & map_pose,
  const traffic_simulator_msgs::msg::BoundingBox & bounding_box,
  const lanelet::Ids & unique_route_lanelets, const bool include_crosswalk,
  const double matching_distance, const std::shared_ptr<hdmap_utils::HdMapUtils> & hdmap_utils_ptr)
  -> std::optional<CanonicalizedLaneletPose>;

auto transformRelativePoseToGlobal(
  const geometry_msgs::msg::Pose & global_pose, const geometry_msgs::msg::Pose & relative_pose)
  -> geometry_msgs::msg::Pose;
>>>>>>> bb2fe152

// Relative msg::Pose
auto relativePose(const Pose & from, const Pose & to) -> std::optional<Pose>;

auto relativePose(const Pose & from, const CanonicalizedLaneletPose & to) -> std::optional<Pose>;

auto relativePose(const CanonicalizedLaneletPose & from, const Pose & to) -> std::optional<Pose>;

auto boundingBoxRelativePose(
  const Pose & from, const BoundingBox & from_bounding_box, const Pose & to,
  const BoundingBox & to_bounding_box) -> std::optional<Pose>;

// Relative LaneletPose
auto relativeLaneletPose(
  const CanonicalizedLaneletPose & from, const CanonicalizedLaneletPose & to,
<<<<<<< HEAD
  const bool allow_lane_change) -> LaneletPose;

auto boundingBoxRelativeLaneletPose(
  const CanonicalizedLaneletPose & from, const BoundingBox & from_bounding_box,
  const CanonicalizedLaneletPose & to, const BoundingBox & to_bounding_box,
  const bool allow_lane_change) -> LaneletPose;

// Others
auto estimateCanonicalizedLaneletPose(
  const Pose & map_pose, const BoundingBox & bounding_box,
  const lanelet::Ids & unique_route_lanelets, const bool include_crosswalk,
  const double matching_distance) -> std::optional<CanonicalizedLaneletPose>;
=======
  const bool allow_lane_change, const std::shared_ptr<hdmap_utils::HdMapUtils> & hdmap_utils_ptr)
  -> LaneletPose;

auto boundingBoxRelativeLaneletPose(
  const CanonicalizedLaneletPose & from,
  const traffic_simulator_msgs::msg::BoundingBox & from_bounding_box,
  const CanonicalizedLaneletPose & to,
  const traffic_simulator_msgs::msg::BoundingBox & to_bounding_box, const bool allow_lane_change,
  const std::shared_ptr<hdmap_utils::HdMapUtils> & hdmap_utils_ptr) -> LaneletPose;

// Others
auto isInLanelet(
  const CanonicalizedLaneletPose & canonicalized_lanelet_pose, const lanelet::Id lanelet_id,
  const double tolerance, const std::shared_ptr<hdmap_utils::HdMapUtils> & hdmap_utils_ptr) -> bool;

auto isAtEndOfLanelets(
  const CanonicalizedLaneletPose & canonicalized_lanelet_pose,
  const std::shared_ptr<hdmap_utils::HdMapUtils> & hdmap_utils_ptr) -> bool;

// it will be moved to "lanelet" namespace
auto laneletLength(
  const lanelet::Id lanelet_id, const std::shared_ptr<hdmap_utils::HdMapUtils> & hdmap_utils_ptr)
  -> double;

namespace pedestrian
{
auto transformToCanonicalizedLaneletPose(
  const geometry_msgs::msg::Pose & map_pose,
  const traffic_simulator_msgs::msg::BoundingBox & bounding_box,
  const lanelet::Ids & unique_route_lanelets, const bool include_crosswalk,
  const double matching_distance, const std::shared_ptr<hdmap_utils::HdMapUtils> & hdmap_utils_ptr)
  -> std::optional<CanonicalizedLaneletPose>;
}  // namespace pedestrian
>>>>>>> bb2fe152
}  // namespace pose
}  // namespace traffic_simulator
#endif  // TRAFFIC_SIMULATOR__UTILS__POSE_HPP_<|MERGE_RESOLUTION|>--- conflicted
+++ resolved
@@ -22,7 +22,6 @@
 {
 inline namespace pose
 {
-<<<<<<< HEAD
 using Point = geometry_msgs::msg::Point;
 using Vector3 = geometry_msgs::msg::Vector3;
 using Pose = geometry_msgs::msg::Pose;
@@ -72,46 +71,6 @@
   const double matching_distance) -> std::optional<CanonicalizedLaneletPose>;
 
 auto transformRelativePoseToGlobal(const Pose & global_pose, const Pose & relative_pose) -> Pose;
-=======
-// Useful constructors
-auto quietNaNPose() -> geometry_msgs::msg::Pose;
-
-auto quietNaNLaneletPose() -> LaneletPose;
-
-// Conversions
-auto canonicalize(
-  const LaneletPose & lanelet_pose,
-  const std::shared_ptr<hdmap_utils::HdMapUtils> & hdmap_utils_ptr)
-  -> std::optional<CanonicalizedLaneletPose>;
-
-auto toMapPose(const CanonicalizedLaneletPose & lanelet_pose) -> geometry_msgs::msg::Pose;
-
-auto toMapPose(
-  const LaneletPose & lanelet_pose,
-  const std::shared_ptr<hdmap_utils::HdMapUtils> & hdmap_utils_ptr) -> geometry_msgs::msg::Pose;
-
-auto toCanonicalizedLaneletPose(
-  const geometry_msgs::msg::Pose & map_pose, const bool include_crosswalk,
-  const std::shared_ptr<hdmap_utils::HdMapUtils> & hdmap_utils_ptr)
-  -> std::optional<CanonicalizedLaneletPose>;
-
-auto toCanonicalizedLaneletPose(
-  const geometry_msgs::msg::Pose & map_pose,
-  const traffic_simulator_msgs::msg::BoundingBox & bounding_box, const bool include_crosswalk,
-  const double matching_distance, const std::shared_ptr<hdmap_utils::HdMapUtils> & hdmap_utils_ptr)
-  -> std::optional<CanonicalizedLaneletPose>;
-
-auto toCanonicalizedLaneletPose(
-  const geometry_msgs::msg::Pose & map_pose,
-  const traffic_simulator_msgs::msg::BoundingBox & bounding_box,
-  const lanelet::Ids & unique_route_lanelets, const bool include_crosswalk,
-  const double matching_distance, const std::shared_ptr<hdmap_utils::HdMapUtils> & hdmap_utils_ptr)
-  -> std::optional<CanonicalizedLaneletPose>;
-
-auto transformRelativePoseToGlobal(
-  const geometry_msgs::msg::Pose & global_pose, const geometry_msgs::msg::Pose & relative_pose)
-  -> geometry_msgs::msg::Pose;
->>>>>>> bb2fe152
 
 // Relative msg::Pose
 auto relativePose(const Pose & from, const Pose & to) -> std::optional<Pose>;
@@ -127,7 +86,6 @@
 // Relative LaneletPose
 auto relativeLaneletPose(
   const CanonicalizedLaneletPose & from, const CanonicalizedLaneletPose & to,
-<<<<<<< HEAD
   const bool allow_lane_change) -> LaneletPose;
 
 auto boundingBoxRelativeLaneletPose(
@@ -136,45 +94,15 @@
   const bool allow_lane_change) -> LaneletPose;
 
 // Others
-auto estimateCanonicalizedLaneletPose(
-  const Pose & map_pose, const BoundingBox & bounding_box,
-  const lanelet::Ids & unique_route_lanelets, const bool include_crosswalk,
-  const double matching_distance) -> std::optional<CanonicalizedLaneletPose>;
-=======
-  const bool allow_lane_change, const std::shared_ptr<hdmap_utils::HdMapUtils> & hdmap_utils_ptr)
-  -> LaneletPose;
-
-auto boundingBoxRelativeLaneletPose(
-  const CanonicalizedLaneletPose & from,
-  const traffic_simulator_msgs::msg::BoundingBox & from_bounding_box,
-  const CanonicalizedLaneletPose & to,
-  const traffic_simulator_msgs::msg::BoundingBox & to_bounding_box, const bool allow_lane_change,
-  const std::shared_ptr<hdmap_utils::HdMapUtils> & hdmap_utils_ptr) -> LaneletPose;
-
-// Others
-auto isInLanelet(
-  const CanonicalizedLaneletPose & canonicalized_lanelet_pose, const lanelet::Id lanelet_id,
-  const double tolerance, const std::shared_ptr<hdmap_utils::HdMapUtils> & hdmap_utils_ptr) -> bool;
-
-auto isAtEndOfLanelets(
-  const CanonicalizedLaneletPose & canonicalized_lanelet_pose,
-  const std::shared_ptr<hdmap_utils::HdMapUtils> & hdmap_utils_ptr) -> bool;
-
-// it will be moved to "lanelet" namespace
-auto laneletLength(
-  const lanelet::Id lanelet_id, const std::shared_ptr<hdmap_utils::HdMapUtils> & hdmap_utils_ptr)
-  -> double;
-
 namespace pedestrian
 {
 auto transformToCanonicalizedLaneletPose(
   const geometry_msgs::msg::Pose & map_pose,
   const traffic_simulator_msgs::msg::BoundingBox & bounding_box,
   const lanelet::Ids & unique_route_lanelets, const bool include_crosswalk,
-  const double matching_distance, const std::shared_ptr<hdmap_utils::HdMapUtils> & hdmap_utils_ptr)
+  const double matching_distance)
   -> std::optional<CanonicalizedLaneletPose>;
 }  // namespace pedestrian
->>>>>>> bb2fe152
 }  // namespace pose
 }  // namespace traffic_simulator
 #endif  // TRAFFIC_SIMULATOR__UTILS__POSE_HPP_