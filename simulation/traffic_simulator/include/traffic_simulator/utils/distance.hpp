--- conflicted
+++ resolved
@@ -33,22 +33,12 @@
 
 auto lateralDistance(
   const CanonicalizedLaneletPose & from, const CanonicalizedLaneletPose & to,
-<<<<<<< HEAD
-  const RoutingConfiguration & routing_configuration,
-  const std::shared_ptr<hdmap_utils::HdMapUtils> & hdmap_utils_ptr) -> std::optional<double>;
-
-auto lateralDistance(
-  const CanonicalizedLaneletPose & from, const CanonicalizedLaneletPose & to,
-  const double matching_distance, const RoutingConfiguration & routing_configuration,
-  const std::shared_ptr<hdmap_utils::HdMapUtils> & hdmap_utils_ptr) -> std::optional<double>;
-=======
   const RoutingConfiguration & routing_configuration) -> std::optional<double>;
 
 auto lateralDistance(
   const CanonicalizedLaneletPose & from, const CanonicalizedLaneletPose & to,
   const double matching_distance, const RoutingConfiguration & routing_configuration)
   -> std::optional<double>;
->>>>>>> b6c62202
 
 // Lateral (unit: lanes)
 auto countLaneChanges(
@@ -81,12 +71,7 @@
   const traffic_simulator_msgs::msg::BoundingBox & from_bounding_box,
   const CanonicalizedLaneletPose & to,
   const traffic_simulator_msgs::msg::BoundingBox & to_bounding_box,
-<<<<<<< HEAD
-  const RoutingConfiguration & routing_configuration,
-  const std::shared_ptr<hdmap_utils::HdMapUtils> & hdmap_utils_ptr) -> std::optional<double>;
-=======
   const RoutingConfiguration & routing_configuration) -> std::optional<double>;
->>>>>>> b6c62202
 
 auto boundingBoxLaneLongitudinalDistance(
   const CanonicalizedLaneletPose & from,
