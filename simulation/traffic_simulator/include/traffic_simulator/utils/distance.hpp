--- conflicted
+++ resolved
@@ -113,20 +113,18 @@
   const lanelet::Id target_stop_line_id,
   const std::shared_ptr<hdmap_utils::HdMapUtils> & hdmap_utils_ptr) -> std::optional<double>;
 
-<<<<<<< HEAD
 auto distanceAlongLanelet(
-  const geometry_msgs::msg::Point & from_position,
+  const geometry_msgs::msg::Pose & from_pose,
   const traffic_simulator_msgs::msg::BoundingBox & from_bounding_box,
-  const geometry_msgs::msg::Point & to_position,
+  const geometry_msgs::msg::Pose & to_pose,
   const traffic_simulator_msgs::msg::BoundingBox & to_bounding_box, const double matching_distance,
   const std::shared_ptr<hdmap_utils::HdMapUtils> & hdmap_utils_ptr) -> std::optional<double>;
-=======
+
 // spline
 auto distanceToSpline(
   const geometry_msgs::msg::Pose & map_pose,
   const traffic_simulator_msgs::msg::BoundingBox & bounding_box,
   const math::geometry::CatmullRomSplineInterface & spline, const double s_reference) -> double;
->>>>>>> 3a9115e3
 }  // namespace distance
 }  // namespace traffic_simulator
 #endif  // TRAFFIC_SIMULATOR__UTILS__DISTANCE_HPP_