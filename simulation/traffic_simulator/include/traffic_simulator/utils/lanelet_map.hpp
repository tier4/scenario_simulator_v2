--- conflicted
+++ resolved
@@ -48,15 +48,11 @@
   const Pose & pose, const double distance_threshold, const bool include_crosswalk,
   const std::size_t search_count = 5) -> lanelet::Ids;
 
-<<<<<<< HEAD
-auto borderlinePoses() -> std::vector<std::pair<lanelet::Id, Pose>>;
-
-auto visualizationMarker() -> visualization_msgs::msg::MarkerArray;
-=======
 /// @brief Calculates all poses on the map that have no next lanelet (dead ends)
 /// @return A vector of final poses and their corresponding lanelet IDs
 auto noNextLaneletPoses() -> std::vector<std::pair<lanelet::Id, Pose>>;
->>>>>>> 76f4efb0
+
+auto visualizationMarker() -> visualization_msgs::msg::MarkerArray;
 }  // namespace lanelet_map
 }  // namespace traffic_simulator
 #endif  // TRAFFIC_SIMULATOR__UTILS__LANELET_MAP_HPP_