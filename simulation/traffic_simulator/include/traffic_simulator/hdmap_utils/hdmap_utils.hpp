// Copyright 2015 TIER IV, Inc. All rights reserved.
//
// Licensed under the Apache License, Version 2.0 (the "License");
// you may not use this file except in compliance with the License.
// You may obtain a copy of the License at
//
//     http://www.apache.org/licenses/LICENSE-2.0
//
// Unless required by applicable law or agreed to in writing, software
// distributed under the License is distributed on an "AS IS" BASIS,
// WITHOUT WARRANTIES OR CONDITIONS OF ANY KIND, either express or implied.
// See the License for the specific language governing permissions and
// limitations under the License.

#ifndef TRAFFIC_SIMULATOR__HDMAP_UTILS__HDMAP_UTILS_HPP_
#define TRAFFIC_SIMULATOR__HDMAP_UTILS__HDMAP_UTILS_HPP_

#include <geometry_msgs/msg/vector3.h>
#include <lanelet2_core/LaneletMap.h>
#include <lanelet2_core/geometry/Lanelet.h>
#include <lanelet2_core/primitives/BasicRegulatoryElements.h>
#include <lanelet2_core/primitives/LaneletSequence.h>
#include <lanelet2_matching/LaneletMatching.h>
#include <lanelet2_routing/Route.h>
#include <lanelet2_routing/RoutingCost.h>
#include <lanelet2_routing/RoutingGraph.h>
#include <lanelet2_routing/RoutingGraphContainer.h>
#include <lanelet2_traffic_rules/TrafficRulesFactory.h>
#include <tf2/LinearMath/Matrix3x3.h>

#include <autoware_lanelet2_extension/utility/message_conversion.hpp>
#include <autoware_lanelet2_extension/utility/query.hpp>
#include <autoware_lanelet2_extension/utility/utilities.hpp>
#include <autoware_map_msgs/msg/lanelet_map_bin.hpp>
#include <boost/filesystem.hpp>
#include <geographic_msgs/msg/geo_point.hpp>
#include <geometry/spline/catmull_rom_spline.hpp>
#include <geometry/spline/catmull_rom_spline_interface.hpp>
#include <geometry/spline/hermite_curve.hpp>
#include <geometry_msgs/msg/pose_stamped.hpp>
#include <map>
#include <memory>
#include <optional>
#include <rclcpp/rclcpp.hpp>
#include <string>
#include <tf2_geometry_msgs/tf2_geometry_msgs.hpp>
#include <traffic_simulator/data_type/lane_change.hpp>
#include <traffic_simulator/data_type/routing_configuration.hpp>
#include <traffic_simulator/data_type/routing_graph_type.hpp>
#include <traffic_simulator/hdmap_utils/cache.hpp>
#include <traffic_simulator_msgs/msg/bounding_box.hpp>
#include <traffic_simulator_msgs/msg/entity_status.hpp>
#include <tuple>
#include <unordered_map>
#include <utility>
#include <vector>
#include <visualization_msgs/msg/marker_array.hpp>

namespace hdmap_utils
{
enum class LaneletType { LANE, CROSSWALK };

class HdMapUtils
{
public:
  explicit HdMapUtils(const boost::filesystem::path &, const geographic_msgs::msg::GeoPoint &);

  auto canChangeLane(
    const lanelet::Id from, const lanelet::Id to,
    const traffic_simulator::RoutingGraphType type =
      traffic_simulator::RoutingConfiguration().routing_graph_type) const -> bool;

  auto countLaneChanges(
    const traffic_simulator_msgs::msg::LaneletPose & from,
    const traffic_simulator_msgs::msg::LaneletPose & to,
    const traffic_simulator::RoutingConfiguration & routing_configuration =
      traffic_simulator::RoutingConfiguration()) const -> std::optional<std::pair<int, int>>;

  auto generateMarker() const -> visualization_msgs::msg::MarkerArray;

  auto getCenterPoints(const lanelet::Ids &) const -> std::vector<geometry_msgs::msg::Point>;

  auto getCenterPoints(const lanelet::Id) const -> std::vector<geometry_msgs::msg::Point>;

  auto getCenterPointsSpline(const lanelet::Id) const
    -> std::shared_ptr<math::geometry::CatmullRomSpline>;

  auto getFollowingLanelets(
    const lanelet::Id current_lanelet_id, const lanelet::Ids & route, const double horizon = 100,
    const bool include_current_lanelet_id = true,
    const traffic_simulator::RoutingGraphType type =
      traffic_simulator::RoutingConfiguration().routing_graph_type) const -> lanelet::Ids;

  auto getFollowingLanelets(
    const lanelet::Id, const double distance = 100, const bool include_self = true,
    const traffic_simulator::RoutingGraphType type =
      traffic_simulator::RoutingConfiguration().routing_graph_type) const -> lanelet::Ids;

  auto getLaneChangeTrajectory(
    const geometry_msgs::msg::Pose & from,
    const traffic_simulator::lane_change::Parameter & lane_change_parameter,
    const double maximum_curvature_threshold, const double target_trajectory_length,
    const double forward_distance_threshold) const
    -> std::optional<std::pair<math::geometry::HermiteCurve, double>>;

  auto getLaneChangeTrajectory(
    const traffic_simulator_msgs::msg::LaneletPose & from,
    const traffic_simulator::lane_change::Parameter & lane_change_parameter) const
    -> std::optional<std::pair<math::geometry::HermiteCurve, double>>;

  auto getLaneChangeableLaneletId(
    const lanelet::Id, const traffic_simulator::lane_change::Direction,
    const traffic_simulator::RoutingGraphType type =
      traffic_simulator::RoutingConfiguration().routing_graph_type) const
    -> std::optional<lanelet::Id>;

  auto getLaneChangeableLaneletId(
    const lanelet::Id, const traffic_simulator::lane_change::Direction, const std::uint8_t shift,
    const traffic_simulator::RoutingGraphType type =
      traffic_simulator::RoutingConfiguration().routing_graph_type) const
    -> std::optional<lanelet::Id>;

  auto getLaneletIds() const -> lanelet::Ids;

  auto getLanelets(const lanelet::Ids &) const -> lanelet::Lanelets;

  auto getNearbyLaneletIds(
    const geometry_msgs::msg::Point &, const double distance_threshold,
    const bool include_crosswalk, const std::size_t search_count = 5) const -> lanelet::Ids;

  auto getNearbyLaneletIds(
    const geometry_msgs::msg::Point &, const double distance_threshold,
    const std::size_t search_count = 5) const -> lanelet::Ids;

  auto getPreviousLanelets(
    const lanelet::Id, const double backward_horizon = 100,
    const traffic_simulator::RoutingGraphType type =
      traffic_simulator::RoutingConfiguration().routing_graph_type) const -> lanelet::Ids;

  auto getRoute(
    const lanelet::Id from, const lanelet::Id to,
    const traffic_simulator::RoutingConfiguration & routing_configuration =
      traffic_simulator::RoutingConfiguration()) const -> lanelet::Ids;

  auto getSpeedLimit(
    const lanelet::Ids &, const traffic_simulator::RoutingGraphType type =
                            traffic_simulator::RoutingConfiguration().routing_graph_type) const
    -> double;

  auto getTangentVector(const lanelet::Id, const double s) const
    -> std::optional<geometry_msgs::msg::Vector3>;

  auto getTrafficLightBulbPosition(const lanelet::Id traffic_light_id, const std::string &) const
    -> std::optional<geometry_msgs::msg::Point>;

  auto getTrafficLightIds() const -> lanelet::Ids;

  auto getTrafficLightIdsOnPath(const lanelet::Ids & route_lanelets) const -> lanelet::Ids;

  auto getTrafficLightRegulatoryElement(const lanelet::Id) const -> lanelet::TrafficLight::Ptr;

  auto getTrafficLightRegulatoryElementIDsFromTrafficLight(const lanelet::Id) const -> lanelet::Ids;

  auto getTrafficLightStopLineIds(const lanelet::Id traffic_light_id) const -> lanelet::Ids;

  auto getTrafficLightStopLinesPoints(const lanelet::Id traffic_light_id) const
    -> std::vector<std::vector<geometry_msgs::msg::Point>>;

  auto insertMarkerArray(
    visualization_msgs::msg::MarkerArray &, const visualization_msgs::msg::MarkerArray &) const
    -> void;

  auto isInRoute(const lanelet::Id, const lanelet::Ids & route) const -> bool;

  auto isTrafficLight(const lanelet::Id) const -> bool;

  auto isTrafficLightRegulatoryElement(const lanelet::Id) const -> bool;

private:
  /// @note This value was determined experimentally by @hakuturu583 and not theoretically.
  /// @sa https://github.com/tier4/scenario_simulator_v2/commit/4c8e9f496b061b00bec799159d59c33f2ba46b3a
  constexpr static double DEFAULT_MATCH_TO_LANE_REDUCTION_RATIO = 0.8;

<<<<<<< HEAD
=======
public:
  auto toMapBin() const -> autoware_map_msgs::msg::LaneletMapBin;

  auto toMapPoints(const lanelet::Id, const std::vector<double> & s) const
    -> std::vector<geometry_msgs::msg::Point>;

private:
>>>>>>> fa0acce1
  /** @defgroup cache
   *  Declared mutable for caching
   */
  // @{
  mutable CenterPointsCache center_points_cache_;
  mutable LaneletLengthCache lanelet_length_cache_;
  // @}

  lanelet::LaneletMapPtr lanelet_map_ptr_;

  class RoutingGraphs
  {
  public:
    explicit RoutingGraphs(const lanelet::LaneletMapPtr & lanelet_map);

    struct RuleWithGraph
    {
      lanelet::traffic_rules::TrafficRulesPtr rules;
      lanelet::routing::RoutingGraphPtr graph;
      RouteCache route_cache;
    };

    [[nodiscard]] lanelet::routing::RoutingGraphPtr routing_graph(
      const traffic_simulator::RoutingGraphType type) const;

    [[nodiscard]] lanelet::traffic_rules::TrafficRulesPtr traffic_rule(
      const traffic_simulator::RoutingGraphType type) const;

    [[nodiscard]] auto getRoute(
      const lanelet::Id from_lanelet_id, const lanelet::Id to_lanelet_id,
      lanelet::LaneletMapPtr lanelet_map_ptr,
      const traffic_simulator::RoutingConfiguration & routing_configuration =
        traffic_simulator::RoutingConfiguration()) -> lanelet::Ids;

  private:
    [[nodiscard]] RouteCache & route_cache(const traffic_simulator::RoutingGraphType type);

    RuleWithGraph vehicle;

    RuleWithGraph vehicle_with_road_shoulder;

    RuleWithGraph pedestrian;
  };

  std::unique_ptr<RoutingGraphs> routing_graphs_;

  template <typename Lanelet>
  auto getLaneletIds(const std::vector<Lanelet> & lanelets) const -> lanelet::Ids
  {
    lanelet::Ids ids;
    std::transform(
      lanelets.begin(), lanelets.end(), std::back_inserter(ids),
      [](const auto & lanelet) { return lanelet.id(); });
    return ids;
  }

  auto calculateAccumulatedLengths(const lanelet::ConstLineString3d &) const -> std::vector<double>;

  auto calculateSegmentDistances(const lanelet::ConstLineString3d &) const -> std::vector<double>;

  auto excludeSubtypeLanelets(
    const std::vector<std::pair<double, lanelet::Lanelet>> &, const char subtype[]) const
    -> std::vector<std::pair<double, lanelet::Lanelet>>;

  auto findNearestIndexPair(
    const std::vector<double> & accumulated_lengths, const double target_length) const
    -> std::pair<std::size_t, std::size_t>;

  auto generateFineCenterline(const lanelet::ConstLanelet &, const double resolution) const
    -> lanelet::LineString3d;

  auto getLaneChangeTrajectory(
    const geometry_msgs::msg::Pose & from, const traffic_simulator_msgs::msg::LaneletPose & to,
    const traffic_simulator::lane_change::TrajectoryShape,
    const double tangent_vector_size = 100) const -> math::geometry::HermiteCurve;

  auto getTrafficLightRegulatoryElementsOnPath(const lanelet::Ids &) const
    -> std::vector<std::shared_ptr<const lanelet::autoware::AutowareTrafficLight>>;

  auto getTrafficLights(const lanelet::Id traffic_light_id) const
    -> std::vector<lanelet::AutowareTrafficLightConstPtr>;

  auto getTrafficSignRegulatoryElementsOnPath(const lanelet::Ids &) const
    -> std::vector<std::shared_ptr<const lanelet::TrafficSign>>;

  auto getTrafficSignRegulatoryElements() const
    -> std::vector<std::shared_ptr<const lanelet::TrafficSign>>;

  auto getVectorFromPose(const geometry_msgs::msg::Pose &, const double magnitude) const
    -> geometry_msgs::msg::Vector3;

<<<<<<< HEAD
=======
  auto mapCallback(const autoware_map_msgs::msg::LaneletMapBin &) const -> void;

>>>>>>> fa0acce1
  auto overwriteLaneletsCenterline() -> void;

  auto resamplePoints(const lanelet::ConstLineString3d &, const std::int32_t num_segments) const
    -> lanelet::BasicPoints3d;
};
}  // namespace hdmap_utils

#endif  // TRAFFIC_SIMULATOR__HDMAP_UTILS__HDMAP_UTILS_HPP_<|MERGE_RESOLUTION|>--- conflicted
+++ resolved
@@ -181,16 +181,6 @@
   /// @sa https://github.com/tier4/scenario_simulator_v2/commit/4c8e9f496b061b00bec799159d59c33f2ba46b3a
   constexpr static double DEFAULT_MATCH_TO_LANE_REDUCTION_RATIO = 0.8;
 
-<<<<<<< HEAD
-=======
-public:
-  auto toMapBin() const -> autoware_map_msgs::msg::LaneletMapBin;
-
-  auto toMapPoints(const lanelet::Id, const std::vector<double> & s) const
-    -> std::vector<geometry_msgs::msg::Point>;
-
-private:
->>>>>>> fa0acce1
   /** @defgroup cache
    *  Declared mutable for caching
    */
@@ -282,11 +272,6 @@
   auto getVectorFromPose(const geometry_msgs::msg::Pose &, const double magnitude) const
     -> geometry_msgs::msg::Vector3;
 
-<<<<<<< HEAD
-=======
-  auto mapCallback(const autoware_map_msgs::msg::LaneletMapBin &) const -> void;
-
->>>>>>> fa0acce1
   auto overwriteLaneletsCenterline() -> void;
 
   auto resamplePoints(const lanelet::ConstLineString3d &, const std::int32_t num_segments) const
