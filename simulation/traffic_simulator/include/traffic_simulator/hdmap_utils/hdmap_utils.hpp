// Copyright 2015 TIER IV, Inc. All rights reserved.
//
// Licensed under the Apache License, Version 2.0 (the "License");
// you may not use this file except in compliance with the License.
// You may obtain a copy of the License at
//
//     http://www.apache.org/licenses/LICENSE-2.0
//
// Unless required by applicable law or agreed to in writing, software
// distributed under the License is distributed on an "AS IS" BASIS,
// WITHOUT WARRANTIES OR CONDITIONS OF ANY KIND, either express or implied.
// See the License for the specific language governing permissions and
// limitations under the License.

#ifndef TRAFFIC_SIMULATOR__HDMAP_UTILS__HDMAP_UTILS_HPP_
#define TRAFFIC_SIMULATOR__HDMAP_UTILS__HDMAP_UTILS_HPP_

#include <geometry_msgs/msg/vector3.h>
#include <lanelet2_core/LaneletMap.h>
#include <lanelet2_core/geometry/Lanelet.h>
#include <lanelet2_core/primitives/BasicRegulatoryElements.h>
#include <lanelet2_core/primitives/LaneletSequence.h>
#include <lanelet2_matching/LaneletMatching.h>
#include <lanelet2_routing/Route.h>
#include <lanelet2_routing/RoutingCost.h>
#include <lanelet2_routing/RoutingGraph.h>
#include <lanelet2_routing/RoutingGraphContainer.h>
#include <lanelet2_traffic_rules/TrafficRulesFactory.h>
#include <tf2/LinearMath/Matrix3x3.h>

#include <autoware_lanelet2_extension/utility/message_conversion.hpp>
#include <autoware_lanelet2_extension/utility/query.hpp>
#include <autoware_lanelet2_extension/utility/utilities.hpp>
#include <autoware_map_msgs/msg/lanelet_map_bin.hpp>
#include <boost/filesystem.hpp>
#include <geographic_msgs/msg/geo_point.hpp>
#include <geometry/spline/catmull_rom_spline.hpp>
#include <geometry/spline/catmull_rom_spline_interface.hpp>
#include <geometry/spline/hermite_curve.hpp>
#include <geometry_msgs/msg/pose_stamped.hpp>
#include <map>
#include <memory>
#include <optional>
#include <rclcpp/rclcpp.hpp>
#include <string>
#include <tf2_geometry_msgs/tf2_geometry_msgs.hpp>
#include <traffic_simulator/data_type/lane_change.hpp>
#include <traffic_simulator/data_type/routing_configuration.hpp>
#include <traffic_simulator/data_type/routing_graph_type.hpp>
#include <traffic_simulator/hdmap_utils/cache.hpp>
#include <traffic_simulator_msgs/msg/bounding_box.hpp>
#include <traffic_simulator_msgs/msg/entity_status.hpp>
#include <tuple>
#include <unordered_map>
#include <utility>
#include <vector>
#include <visualization_msgs/msg/marker_array.hpp>

namespace hdmap_utils
{
enum class LaneletType { LANE, CROSSWALK };

class HdMapUtils
{
public:
  explicit HdMapUtils(const boost::filesystem::path &, const geographic_msgs::msg::GeoPoint &);

  auto generateMarker() const -> visualization_msgs::msg::MarkerArray;

<<<<<<< HEAD
  auto getTrafficLightBulbPosition(const lanelet::Id traffic_light_id, const std::string &) const
    -> std::optional<geometry_msgs::msg::Point>;
=======
  auto getCenterPoints(const lanelet::Ids &) const -> std::vector<geometry_msgs::msg::Point>;

  auto getCenterPoints(const lanelet::Id) const -> std::vector<geometry_msgs::msg::Point>;

  auto getCenterPointsSpline(const lanelet::Id) const
    -> std::shared_ptr<math::geometry::CatmullRomSpline>;

  auto getFollowingLanelets(
    const lanelet::Id current_lanelet_id, const lanelet::Ids & route, const double horizon = 100,
    const bool include_current_lanelet_id = true,
    const traffic_simulator::RoutingGraphType type =
      traffic_simulator::RoutingConfiguration().routing_graph_type) const -> lanelet::Ids;

  auto getFollowingLanelets(
    const lanelet::Id, const double distance = 100, const bool include_self = true,
    const traffic_simulator::RoutingGraphType type =
      traffic_simulator::RoutingConfiguration().routing_graph_type) const -> lanelet::Ids;

  auto getLaneChangeTrajectory(
    const geometry_msgs::msg::Pose & from,
    const traffic_simulator::lane_change::Parameter & lane_change_parameter,
    const double maximum_curvature_threshold, const double target_trajectory_length,
    const double forward_distance_threshold) const
    -> std::optional<std::pair<math::geometry::HermiteCurve, double>>;

  auto getLaneChangeTrajectory(
    const traffic_simulator_msgs::msg::LaneletPose & from,
    const traffic_simulator::lane_change::Parameter & lane_change_parameter) const
    -> std::optional<std::pair<math::geometry::HermiteCurve, double>>;

  auto getLaneChangeableLaneletId(
    const lanelet::Id, const traffic_simulator::lane_change::Direction,
    const traffic_simulator::RoutingGraphType type =
      traffic_simulator::RoutingConfiguration().routing_graph_type) const
    -> std::optional<lanelet::Id>;

  auto getLaneChangeableLaneletId(
    const lanelet::Id, const traffic_simulator::lane_change::Direction, const std::uint8_t shift,
    const traffic_simulator::RoutingGraphType type =
      traffic_simulator::RoutingConfiguration().routing_graph_type) const
    -> std::optional<lanelet::Id>;

  auto getLaneletIds() const -> lanelet::Ids;

  auto getLanelets(const lanelet::Ids &) const -> lanelet::Lanelets;

  auto getPreviousLanelets(
    const lanelet::Id, const double backward_horizon = 100,
    const traffic_simulator::RoutingGraphType type =
      traffic_simulator::RoutingConfiguration().routing_graph_type) const -> lanelet::Ids;

  auto getRoute(
    const lanelet::Id from, const lanelet::Id to,
    const traffic_simulator::RoutingConfiguration & routing_configuration =
      traffic_simulator::RoutingConfiguration()) const -> lanelet::Ids;

  auto getSpeedLimit(
    const lanelet::Ids &, const traffic_simulator::RoutingGraphType type =
                            traffic_simulator::RoutingConfiguration().routing_graph_type) const
    -> double;

  auto getTangentVector(const lanelet::Id, const double s) const
    -> std::optional<geometry_msgs::msg::Vector3>;

  auto getTrafficLightBulbPosition(
    const lanelet::Id traffic_light_id, const std::string &,
    const bool allow_infer_position = false) const -> std::optional<geometry_msgs::msg::Point>;
>>>>>>> d51dc6e3

  auto getTrafficLightIds() const -> lanelet::Ids;

  auto getTrafficLightIdsOnPath(const lanelet::Ids & route_lanelets) const -> lanelet::Ids;

  auto getTrafficLightRegulatoryElement(const lanelet::Id) const -> lanelet::TrafficLight::Ptr;

  auto getTrafficLightRegulatoryElementIDsFromTrafficLight(const lanelet::Id) const -> lanelet::Ids;

  auto getTrafficLightStopLineIds(const lanelet::Id traffic_light_id) const -> lanelet::Ids;

  auto getTrafficLightStopLinesPoints(const lanelet::Id traffic_light_id) const
    -> std::vector<std::vector<geometry_msgs::msg::Point>>;

  auto insertMarkerArray(
    visualization_msgs::msg::MarkerArray &, const visualization_msgs::msg::MarkerArray &) const
    -> void;

  auto isTrafficLight(const lanelet::Id) const -> bool;

  auto isTrafficLightRegulatoryElement(const lanelet::Id) const -> bool;

private:
  /// @note This value was determined experimentally by @hakuturu583 and not theoretically.
  /// @sa https://github.com/tier4/scenario_simulator_v2/commit/4c8e9f496b061b00bec799159d59c33f2ba46b3a
  constexpr static double DEFAULT_MATCH_TO_LANE_REDUCTION_RATIO = 0.8;

  /** @defgroup cache
   *  Declared mutable for caching
   */
  // @{
  mutable CenterPointsCache center_points_cache_;
  mutable LaneletLengthCache lanelet_length_cache_;
  // @}

  lanelet::LaneletMapPtr lanelet_map_ptr_;

  class RoutingGraphs
  {
  public:
    explicit RoutingGraphs(const lanelet::LaneletMapPtr & lanelet_map);

    struct RuleWithGraph
    {
      lanelet::traffic_rules::TrafficRulesPtr rules;
      lanelet::routing::RoutingGraphPtr graph;
      RouteCache route_cache;
    };

    [[nodiscard]] lanelet::routing::RoutingGraphPtr routing_graph(
      const traffic_simulator::RoutingGraphType type) const;

    [[nodiscard]] lanelet::traffic_rules::TrafficRulesPtr traffic_rule(
      const traffic_simulator::RoutingGraphType type) const;

    [[nodiscard]] auto getRoute(
      const lanelet::Id from_lanelet_id, const lanelet::Id to_lanelet_id,
      lanelet::LaneletMapPtr lanelet_map_ptr,
      const traffic_simulator::RoutingConfiguration & routing_configuration =
        traffic_simulator::RoutingConfiguration()) -> lanelet::Ids;

  private:
    [[nodiscard]] RouteCache & route_cache(const traffic_simulator::RoutingGraphType type);

    RuleWithGraph vehicle;

    RuleWithGraph vehicle_with_road_shoulder;

    RuleWithGraph pedestrian;
  };

  std::unique_ptr<RoutingGraphs> routing_graphs_;

  auto calculateAccumulatedLengths(const lanelet::ConstLineString3d &) const -> std::vector<double>;

  auto calculateSegmentDistances(const lanelet::ConstLineString3d &) const -> std::vector<double>;

  auto findNearestIndexPair(
    const std::vector<double> & accumulated_lengths, const double target_length) const
    -> std::pair<std::size_t, std::size_t>;

  auto generateFineCenterline(const lanelet::ConstLanelet &, const double resolution) const
    -> lanelet::LineString3d;

  auto getTrafficLightRegulatoryElementsOnPath(const lanelet::Ids &) const
    -> std::vector<std::shared_ptr<const lanelet::autoware::AutowareTrafficLight>>;

  auto getTrafficLights(const lanelet::Id traffic_light_id) const
    -> std::vector<lanelet::AutowareTrafficLightConstPtr>;

  auto overwriteLaneletsCenterline() -> void;

  auto resamplePoints(const lanelet::ConstLineString3d &, const std::int32_t num_segments) const
    -> lanelet::BasicPoints3d;
};
}  // namespace hdmap_utils

#endif  // TRAFFIC_SIMULATOR__HDMAP_UTILS__HDMAP_UTILS_HPP_<|MERGE_RESOLUTION|>--- conflicted
+++ resolved
@@ -67,78 +67,9 @@
 
   auto generateMarker() const -> visualization_msgs::msg::MarkerArray;
 
-<<<<<<< HEAD
-  auto getTrafficLightBulbPosition(const lanelet::Id traffic_light_id, const std::string &) const
-    -> std::optional<geometry_msgs::msg::Point>;
-=======
-  auto getCenterPoints(const lanelet::Ids &) const -> std::vector<geometry_msgs::msg::Point>;
-
-  auto getCenterPoints(const lanelet::Id) const -> std::vector<geometry_msgs::msg::Point>;
-
-  auto getCenterPointsSpline(const lanelet::Id) const
-    -> std::shared_ptr<math::geometry::CatmullRomSpline>;
-
-  auto getFollowingLanelets(
-    const lanelet::Id current_lanelet_id, const lanelet::Ids & route, const double horizon = 100,
-    const bool include_current_lanelet_id = true,
-    const traffic_simulator::RoutingGraphType type =
-      traffic_simulator::RoutingConfiguration().routing_graph_type) const -> lanelet::Ids;
-
-  auto getFollowingLanelets(
-    const lanelet::Id, const double distance = 100, const bool include_self = true,
-    const traffic_simulator::RoutingGraphType type =
-      traffic_simulator::RoutingConfiguration().routing_graph_type) const -> lanelet::Ids;
-
-  auto getLaneChangeTrajectory(
-    const geometry_msgs::msg::Pose & from,
-    const traffic_simulator::lane_change::Parameter & lane_change_parameter,
-    const double maximum_curvature_threshold, const double target_trajectory_length,
-    const double forward_distance_threshold) const
-    -> std::optional<std::pair<math::geometry::HermiteCurve, double>>;
-
-  auto getLaneChangeTrajectory(
-    const traffic_simulator_msgs::msg::LaneletPose & from,
-    const traffic_simulator::lane_change::Parameter & lane_change_parameter) const
-    -> std::optional<std::pair<math::geometry::HermiteCurve, double>>;
-
-  auto getLaneChangeableLaneletId(
-    const lanelet::Id, const traffic_simulator::lane_change::Direction,
-    const traffic_simulator::RoutingGraphType type =
-      traffic_simulator::RoutingConfiguration().routing_graph_type) const
-    -> std::optional<lanelet::Id>;
-
-  auto getLaneChangeableLaneletId(
-    const lanelet::Id, const traffic_simulator::lane_change::Direction, const std::uint8_t shift,
-    const traffic_simulator::RoutingGraphType type =
-      traffic_simulator::RoutingConfiguration().routing_graph_type) const
-    -> std::optional<lanelet::Id>;
-
-  auto getLaneletIds() const -> lanelet::Ids;
-
-  auto getLanelets(const lanelet::Ids &) const -> lanelet::Lanelets;
-
-  auto getPreviousLanelets(
-    const lanelet::Id, const double backward_horizon = 100,
-    const traffic_simulator::RoutingGraphType type =
-      traffic_simulator::RoutingConfiguration().routing_graph_type) const -> lanelet::Ids;
-
-  auto getRoute(
-    const lanelet::Id from, const lanelet::Id to,
-    const traffic_simulator::RoutingConfiguration & routing_configuration =
-      traffic_simulator::RoutingConfiguration()) const -> lanelet::Ids;
-
-  auto getSpeedLimit(
-    const lanelet::Ids &, const traffic_simulator::RoutingGraphType type =
-                            traffic_simulator::RoutingConfiguration().routing_graph_type) const
-    -> double;
-
-  auto getTangentVector(const lanelet::Id, const double s) const
-    -> std::optional<geometry_msgs::msg::Vector3>;
-
   auto getTrafficLightBulbPosition(
     const lanelet::Id traffic_light_id, const std::string &,
     const bool allow_infer_position = false) const -> std::optional<geometry_msgs::msg::Point>;
->>>>>>> d51dc6e3
 
   auto getTrafficLightIds() const -> lanelet::Ids;
 
