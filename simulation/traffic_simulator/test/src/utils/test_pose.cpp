// Copyright 2015 TIER IV, Inc. All rights reserved.
//
// Licensed under the Apache License, Version 2.0 (the "License");
// you may not use this file except in compliance with the License.
// You may obtain a copy of the License at
//
//     http://www.apache.org/licenses/LICENSE-2.0
//
// Unless required by applicable law or agreed to in writing, software
// distributed under the License is distributed on an "AS IS" BASIS,
// WITHOUT WARRANTIES OR CONDITIONS OF ANY KIND, either express or implied.
// See the License for the specific language governing permissions and
// limitations under the License.

#include <gtest/gtest.h>

#include <traffic_simulator/utils/pose.hpp>

#include "../helper_functions.hpp"

int main(int argc, char ** argv)
{
  testing::InitGoogleTest(&argc, argv);
  return RUN_ALL_TESTS();
}

class PoseTest : public testing::Test
{
protected:
  PoseTest()
  : hdmap_utils(std::make_shared<hdmap_utils::HdMapUtils>(
      ament_index_cpp::get_package_share_directory("traffic_simulator") +
        "/map/four_track_highway/lanelet2_map.osm",
      geographic_msgs::build<geographic_msgs::msg::GeoPoint>()
        .latitude(35.22312494055522)
        .longitude(138.8024583466017)
        .altitude(0.0)))
  {
    activateLaneletWrapper("four_track_highway");
  }

  std::shared_ptr<hdmap_utils::HdMapUtils> hdmap_utils;
};

/**
 * @note Test created object values.
 */
TEST(pose, quietNaNPose)
{
  const auto pose = traffic_simulator::pose::quietNaNPose();

  EXPECT_TRUE(std::isnan(pose.position.x));
  EXPECT_TRUE(std::isnan(pose.position.y));
  EXPECT_TRUE(std::isnan(pose.position.z));

  EXPECT_DOUBLE_EQ(pose.orientation.x, 0.0);
  EXPECT_DOUBLE_EQ(pose.orientation.y, 0.0);
  EXPECT_DOUBLE_EQ(pose.orientation.z, 0.0);
  EXPECT_DOUBLE_EQ(pose.orientation.w, 1.0);
}

/**
 * @note Test created object values.
 */
TEST(pose, quietNaNLaneletPose)
{
  const auto pose = traffic_simulator::pose::quietNaNLaneletPose();

  EXPECT_EQ(pose.lanelet_id, std::numeric_limits<std::int64_t>::max());
  EXPECT_TRUE(std::isnan(pose.s));
  EXPECT_TRUE(std::isnan(pose.offset));
  EXPECT_TRUE(std::isnan(pose.rpy.x));
  EXPECT_TRUE(std::isnan(pose.rpy.y));
  EXPECT_TRUE(std::isnan(pose.rpy.z));
}

/**
<<<<<<< HEAD
=======
 * @note Test canonicalization with a default constructed LaneletPose.
 */
TEST_F(PoseTest, canonicalize_default)
{
  const auto pose =
    traffic_simulator::pose::toCanonicalizedLaneletPose(traffic_simulator_msgs::msg::LaneletPose());

  EXPECT_FALSE(pose.has_value());
}

/**
>>>>>>> dfefd36b
 * @note Test canonicalization with an invalid LaneletPose.
 */
TEST_F(PoseTest, canonicalize_invalid)
{
  EXPECT_THROW(
    traffic_simulator::pose::toCanonicalizedLaneletPose(
      traffic_simulator::pose::quietNaNLaneletPose()),
    std::runtime_error);
<<<<<<< HEAD
  EXPECT_THROW(
    traffic_simulator::pose::canonicalize(
      traffic_simulator::helper::constructLaneletPose(203, 1000.0, 0.0), hdmap_utils),
    common::SemanticError);
=======
  EXPECT_FALSE(traffic_simulator::pose::toCanonicalizedLaneletPose(
    traffic_simulator::helper::constructLaneletPose(203, 1000.0, 0.0)));
>>>>>>> dfefd36b
}

/**
 * @note Test canonicalization with a valid constructed LaneletPose.
 */
TEST_F(PoseTest, canonicalize_valid)
{
  const auto pose = traffic_simulator::helper::constructLaneletPose(195, 0.0, 0.0);
  std::optional<traffic_simulator::CanonicalizedLaneletPose> canonicalized_pose;

  EXPECT_NO_THROW(canonicalized_pose = traffic_simulator::pose::toCanonicalizedLaneletPose(pose));
  ASSERT_TRUE(canonicalized_pose.has_value());
  EXPECT_LANELET_POSE_EQ(
    static_cast<traffic_simulator::LaneletPose>(canonicalized_pose.value()), pose);
}

/**
 * @note Test conversion to geometry_msgs::msg::Pose from CanonicalizedLaneletPose.
 */
TEST_F(PoseTest, toMapPose_CanonicalizedLaneletPose)
{
  const traffic_simulator::lanelet_pose::CanonicalizedLaneletPose canonicalized_pose(
    traffic_simulator::helper::constructLaneletPose(195, 0.0, 0.0));

  const geometry_msgs::msg::Pose pose = makePose(
    makePoint(81585.1622, 50176.9202, 34.2595),
    geometry_msgs::build<geometry_msgs::msg::Quaternion>().x(0.0).y(0.0).z(-0.6397).w(0.7686));

  EXPECT_POSE_NEAR(traffic_simulator::pose::toMapPose(canonicalized_pose), pose, 0.01);
}

/**
 * @note Test conversion to geometry_msgs::msg::Pose from LaneletPose with HdMapUtils pointer.
 */
TEST_F(PoseTest, toMapPose_LaneletPose)
{
  const auto lanelet_pose = traffic_simulator::helper::constructLaneletPose(195, 0.0, 0.0);

  const geometry_msgs::msg::Pose pose = makePose(
    makePoint(81585.1622, 50176.9202, 34.2595),
    geometry_msgs::build<geometry_msgs::msg::Quaternion>().x(0).y(0).z(-0.6397).w(0.7686));

  EXPECT_POSE_NEAR(traffic_simulator::pose::toMapPose(lanelet_pose), pose, 0.01);
}

/**
 * @note Test function behavior with a pose that can be canonicalized.
 */
TEST_F(PoseTest, toCanonicalizedLaneletPose_noBoundingBox_noRoute_valid)
{
  const auto lanelet_pose =
    traffic_simulator::helper::constructCanonicalizedLaneletPose(195, 0.0, 0.0);

  const geometry_msgs::msg::Pose pose = static_cast<geometry_msgs::msg::Pose>(lanelet_pose);

  const auto canonicalized_pose = traffic_simulator::pose::toCanonicalizedLaneletPose(pose, true);

  ASSERT_TRUE(canonicalized_pose.has_value());
  EXPECT_POSE_NEAR(pose, static_cast<geometry_msgs::msg::Pose>(canonicalized_pose.value()), 0.01);
  EXPECT_LANELET_POSE_NEAR(
    static_cast<traffic_simulator::LaneletPose>(canonicalized_pose.value()),
    static_cast<traffic_simulator::LaneletPose>(lanelet_pose), 0.01);
}

/**
 * @note Test function behavior with a pose that can not be canonicalized.
 */
TEST_F(PoseTest, toCanonicalizedLaneletPose_noBoundingBox_noRoute_invalid)
{
  const geometry_msgs::msg::Pose pose = makePose(makePoint(0.0, 0.0, 0.0));

  EXPECT_EQ(traffic_simulator::pose::toCanonicalizedLaneletPose(pose, true), std::nullopt);
}

/**
 * @note Test function behavior with a pose that can be canonicalized.
 */
TEST_F(PoseTest, toCanonicalizedLaneletPose_BoundingBox_noRoute_valid)
{
  const auto lanelet_pose =
    traffic_simulator::helper::constructCanonicalizedLaneletPose(195, 0.0, 0.0);

  const geometry_msgs::msg::Pose pose = static_cast<geometry_msgs::msg::Pose>(lanelet_pose);

  const auto canonicalized_pose =
    traffic_simulator::pose::toCanonicalizedLaneletPose(pose, makeBoundingBox(), true, 1.0);

  ASSERT_TRUE(canonicalized_pose.has_value());
  EXPECT_POSE_NEAR(pose, static_cast<geometry_msgs::msg::Pose>(canonicalized_pose.value()), 0.01);
  EXPECT_LANELET_POSE_NEAR(
    static_cast<traffic_simulator::LaneletPose>(canonicalized_pose.value()),
    static_cast<traffic_simulator::LaneletPose>(lanelet_pose), 0.01);
}

/**
 * @note Test function behavior with a pose that can not be canonicalized, matching distance too large.
 */
TEST_F(PoseTest, toCanonicalizedLaneletPose_BoundingBox_noRoute_invalid)
{
  const auto lanelet_pose =
    traffic_simulator::helper::constructCanonicalizedLaneletPose(195, 10.0, 0.0);

  const geometry_msgs::msg::Pose pose = static_cast<geometry_msgs::msg::Pose>(lanelet_pose);

  EXPECT_EQ(
    traffic_simulator::pose::toCanonicalizedLaneletPose(pose, makeSmallBoundingBox(), true, 0.0),
    std::nullopt);
}

/**
 * @note Test function behavior with an empty unique_route_lanelets vector and a pose that can not be canonicalized.
 */
TEST_F(PoseTest, toCanonicalizedLaneletPose_BoundingBox_route_emptyInvalid)
{
  const geometry_msgs::msg::Pose pose = makePose(makePoint(0.0, 0.0, 0.0));

  EXPECT_EQ(
    traffic_simulator::pose::toCanonicalizedLaneletPose(
      pose, makeBoundingBox(), lanelet::Ids{}, true, 1.0),
    std::nullopt);
}

/**
 * @note Test function behavior with an empty unique_route_lanelets vector and a pose that can be canonicalized.
 */
TEST_F(PoseTest, toCanonicalizedLaneletPose_BoundingBox_route_emptyValid)
{
  const auto lanelet_pose =
    traffic_simulator::helper::constructCanonicalizedLaneletPose(195, 0.0, 0.0);

  const geometry_msgs::msg::Pose pose = static_cast<geometry_msgs::msg::Pose>(lanelet_pose);

  const auto canonicalized_pose = traffic_simulator::pose::toCanonicalizedLaneletPose(
    pose, makeBoundingBox(), lanelet::Ids{}, true, 1.0);

  ASSERT_TRUE(canonicalized_pose.has_value());
  EXPECT_POSE_NEAR(pose, static_cast<geometry_msgs::msg::Pose>(canonicalized_pose.value()), 0.01);
  EXPECT_LANELET_POSE_NEAR(
    static_cast<traffic_simulator::LaneletPose>(canonicalized_pose.value()),
    static_cast<traffic_simulator::LaneletPose>(lanelet_pose), 0.01);
}

/**
 * @note Test function behavior with a non empty unique_route_lanelets vector and a pose that can not be canonicalized.
 */
TEST_F(PoseTest, toCanonicalizedLaneletPose_BoundingBox_route_nonEmptyInvalid)
{
  const geometry_msgs::msg::Pose pose = makePose(makePoint(0.0, 0.0, 0.0));

  EXPECT_EQ(
    traffic_simulator::pose::toCanonicalizedLaneletPose(pose, makeBoundingBox(), {195}, true, 1.0),
    std::nullopt);
}

/**
 * @note Test function behavior with a non empty unique_route_lanelets vector and a pose that can be canonicalized.
 */
TEST_F(PoseTest, toCanonicalizedLaneletPose_BoundingBox_route_nonEmptyValid)
{
  const auto lanelet_pose =
    traffic_simulator::helper::constructCanonicalizedLaneletPose(195, 0.0, 0.0);

  const geometry_msgs::msg::Pose pose = static_cast<geometry_msgs::msg::Pose>(lanelet_pose);

  const auto canonicalized_pose = traffic_simulator::pose::toCanonicalizedLaneletPose(
    pose, makeBoundingBox(), lanelet::Ids{195}, true, 1.0);

  ASSERT_TRUE(canonicalized_pose.has_value());
  EXPECT_POSE_NEAR(pose, static_cast<geometry_msgs::msg::Pose>(canonicalized_pose.value()), 0.01);
  EXPECT_LANELET_POSE_NEAR(
    static_cast<traffic_simulator::LaneletPose>(canonicalized_pose.value()),
    static_cast<traffic_simulator::LaneletPose>(lanelet_pose), 0.01);
}

/**
 * @note Test calculation correctness with a non trivial example.
 */
TEST(pose, transformRelativePoseToGlobal)
{
  const geometry_msgs::msg::Pose pose_relative = makePose(makePoint(4.9969, -28.1026, 0.214));
  const geometry_msgs::msg::Pose pose_global = makePose(makePoint(81601.0571, 50099.0981, 34.595));
  const geometry_msgs::msg::Pose pose_rel_global =
    makePose(makePoint(81606.054, 50070.9955, 34.809));

  EXPECT_POSE_EQ(
    traffic_simulator::pose::transformRelativePoseToGlobal(pose_global, pose_relative),
    pose_rel_global);
}

/**
 * @note Test calculation correctness when only one pose is zeroed, the goal is to obtain a pose equal to the second argument.
 */
TEST(pose, relativePose_poses_zero)
{
  const auto from = makePose(makePoint(0.0, 0.0, 0.0));
  const auto to = makePose(makePoint(10.0, 51.0, 2.0));
  const auto relative = traffic_simulator::pose::relativePose(from, to);

  ASSERT_TRUE(relative.has_value());
  EXPECT_POSE_EQ(relative.value(), to);
}

/**
 * @note Test calculation correctness when both poses are zeroed.
 */
TEST(pose, relativePose_poses_zeros)
{
  const auto from = makePose(makePoint(0.0, 0.0, 0.0));
  const auto to = makePose(makePoint(0.0, 0.0, 0.0));
  const auto relative = traffic_simulator::pose::relativePose(from, to);

  ASSERT_TRUE(relative.has_value());
  EXPECT_POSE_EQ(relative.value(), to);
}

/**
 * @note Test calculation correctness with a non trivial example.
 */
TEST(pose, relativePose_poses_complex)
{
  const auto pose_relative = makePose(makePoint(4.9969, -28.1026, 0.214));
  const auto from = makePose(makePoint(81601.0571, 50099.0981, 34.595));
  const auto to = makePose(makePoint(81606.054, 50070.9955, 34.809));

  const auto relative = traffic_simulator::pose::relativePose(from, to);

  ASSERT_TRUE(relative.has_value());
  EXPECT_POSE_NEAR(pose_relative, relative.value(), 0.01);
}

/**
 * @note Test calculation correctness with the overload.
 */
TEST_F(PoseTest, relativePose_canonicalized_end_position)
{
  const auto pose_relative = makePose(
    makePoint(9.9999, -0.0009, 0.0126),
    geometry_msgs::build<geometry_msgs::msg::Quaternion>().x(0).y(0).z(0).w(1));
  const auto from = makePose(
    makePoint(81585.1622, 50176.9202, 34.2595),
    geometry_msgs::build<geometry_msgs::msg::Quaternion>().x(0).y(0).z(-0.6397).w(0.7686));
  const auto to = traffic_simulator::helper::constructCanonicalizedLaneletPose(195, 10.0, 0.0);

  const auto relative = traffic_simulator::pose::relativePose(from, to);

  ASSERT_TRUE(relative.has_value());
  EXPECT_POSE_NEAR(pose_relative, relative.value(), 0.01);
}

/**
 * @note Test calculation correctness with the overload.
 */
TEST_F(PoseTest, relativePose_canonicalized_start_position)
{
  const auto pose_relative = makePose(
    makePoint(145244.7916, 786706.3326, 0.0127),
    geometry_msgs::build<geometry_msgs::msg::Quaternion>().x(0).y(0).z(0).w(1));
  const auto from = traffic_simulator::helper::constructCanonicalizedLaneletPose(195, 0.0, 0.0);
  const auto to = makePose(
    makePoint(881586.9767, 50167.0862, 34.2722),
    geometry_msgs::build<geometry_msgs::msg::Quaternion>().x(0).y(0).z(-0.6397).w(0.7686));
  const auto relative = traffic_simulator::pose::relativePose(from, to);

  ASSERT_TRUE(relative.has_value());
  EXPECT_POSE_NEAR(pose_relative, relative.value(), 0.01);
}

/**
 * @note Test calculation correctness when bounding boxes are disjoint.
 */
TEST_F(PoseTest, boundingBoxRelativePose_disjoint)
{
  const auto pose_relative = makePose(makePoint(0.1108, -20.5955, 0.0));
  const auto from = makePose(makePoint(81600.3967, 50094.4298, 34.6759));
  const auto to = makePose(makePoint(81604.5076, 50071.8343, 40.8482));
  const auto bounding_box = makeBoundingBox();

  const auto relative =
    traffic_simulator::pose::boundingBoxRelativePose(from, bounding_box, to, bounding_box);

  ASSERT_TRUE(relative.has_value());
  EXPECT_POSE_NEAR(pose_relative, relative.value(), 0.01);
}

/**
 * @note Test calculation correctness when bounding boxes share an edge.
 */
TEST_F(PoseTest, boundingBoxRelativePose_commonEdge)
{
  const auto from = makePose(makePoint(81600, 50094, 34));
  const auto to = makePose(makePoint(81601, 50094, 34));
  const auto bounding_box = makeSmallBoundingBox();

  const auto relative =
    traffic_simulator::pose::boundingBoxRelativePose(from, bounding_box, to, bounding_box);

  EXPECT_FALSE(relative.has_value());
}

/**
 * @note Test calculation correctness when bounding boxes intersect.
 */
TEST_F(PoseTest, boundingBoxRelativePose_intersect)
{
  const auto from = makePose(makePoint(81600, 50094, 34));
  const auto to = makePose(makePoint(81600.5, 50094, 34));
  const auto bounding_box = makeSmallBoundingBox();

  const auto relative =
    traffic_simulator::pose::boundingBoxRelativePose(from, bounding_box, to, bounding_box);

  EXPECT_FALSE(relative.has_value());
}

/**
<<<<<<< HEAD
=======
 * @note Test s-value calculation correctness when longitudinal distance between the poses can not be calculated.
 */
TEST_F(PoseTest, relativeLaneletPose_s_invalid)
{
  const auto from = traffic_simulator::helper::constructCanonicalizedLaneletPose(195, 0.0, 0.0);
  const auto to = traffic_simulator::helper::constructCanonicalizedLaneletPose(196, 0.0, 0.0);

  const auto relative = traffic_simulator::pose::relativeLaneletPose(
    from, to, traffic_simulator::RoutingConfiguration(), hdmap_utils);

  EXPECT_TRUE(std::isnan(relative.s));
}

/**
 * @note Test s-value calculation correctness when longitudinal distance between the poses can be calculated.
 */
TEST_F(PoseTest, relativeLaneletPose_s_valid)
{
  const auto from = traffic_simulator::helper::constructCanonicalizedLaneletPose(195, 0.0, 0.0);
  const auto to = traffic_simulator::helper::constructCanonicalizedLaneletPose(3002163, 0.0, 0.0);

  const auto relative = traffic_simulator::pose::relativeLaneletPose(
    from, to, traffic_simulator::RoutingConfiguration(), hdmap_utils);

  EXPECT_NEAR(relative.s, 107.74, 0.001);
}

/**
 * @note Test offset-value calculation correctness when lateral distance between the poses can not be calculated.
 */
TEST_F(PoseTest, relativeLaneletPose_offset_invalid)
{
  const auto from = traffic_simulator::helper::constructCanonicalizedLaneletPose(195, 0.0, 0.0);
  const auto to = traffic_simulator::helper::constructCanonicalizedLaneletPose(196, 0.0, 0.0);

  const auto relative = traffic_simulator::pose::relativeLaneletPose(
    from, to, traffic_simulator::RoutingConfiguration(), hdmap_utils);

  EXPECT_TRUE(std::isnan(relative.offset));
}

/**
 * @note Test offset-value calculation correctness when lateral distance between the poses can be calculated.
 */
TEST_F(PoseTest, relativeLaneletPose_offset_valid)
{
  const auto from = traffic_simulator::helper::constructCanonicalizedLaneletPose(195, 0.0, 0.0);
  const auto to = traffic_simulator::helper::constructCanonicalizedLaneletPose(3002163, 0.0, 1.0);

  traffic_simulator::RoutingConfiguration lane_changeable_routing_configuration;
  lane_changeable_routing_configuration.allow_lane_change = true;
  const auto relative = traffic_simulator::pose::relativeLaneletPose(
    from, to, lane_changeable_routing_configuration, hdmap_utils);

  EXPECT_EQ(relative.offset, 1.0);
}

/**
 * @note Test s-value calculation correctness when longitudinal distance between the poses can not be calculated.
 */
TEST_F(PoseTest, boundingBoxRelativeLaneletPose_s_invalid)
{
  const auto from = traffic_simulator::helper::constructCanonicalizedLaneletPose(195, 0.0, 0.0);
  const auto to = traffic_simulator::helper::constructCanonicalizedLaneletPose(196, 0.0, 1.0);
  const auto bounding_box = makeBoundingBox();

  const auto relative = traffic_simulator::pose::boundingBoxRelativeLaneletPose(
    from, bounding_box, to, bounding_box, traffic_simulator::RoutingConfiguration(), hdmap_utils);

  EXPECT_TRUE(std::isnan(relative.s));
}

/**
 * @note Test s-value calculation correctness when longitudinal distance between the poses can be calculated.
 */
TEST_F(PoseTest, boundingBoxRelativeLaneletPose_s_valid)
{
  const auto from = traffic_simulator::helper::constructCanonicalizedLaneletPose(195, 0.0, 0.0);
  const auto to = traffic_simulator::helper::constructCanonicalizedLaneletPose(3002163, 0.0, 0.0);
  const auto bounding_box = makeBoundingBox();

  const auto relative = traffic_simulator::pose::boundingBoxRelativeLaneletPose(
    from, bounding_box, to, bounding_box, traffic_simulator::RoutingConfiguration(), hdmap_utils);

  EXPECT_NEAR(relative.s, 103.74, 0.01);
}

/**
 * @note Test offset-value calculation correctness when lateral distance between the poses can not be calculated.
 */
TEST_F(PoseTest, boundingBoxRelativeLaneletPose_offset_invalid)
{
  const auto from = traffic_simulator::helper::constructCanonicalizedLaneletPose(195, 0.0, 0.0);
  const auto to = traffic_simulator::helper::constructCanonicalizedLaneletPose(196, 0.0, 1.0);
  const auto bounding_box = makeBoundingBox();

  const auto relative = traffic_simulator::pose::boundingBoxRelativeLaneletPose(
    from, bounding_box, to, bounding_box, traffic_simulator::RoutingConfiguration(), hdmap_utils);

  EXPECT_TRUE(std::isnan(relative.s));
}

/**
 * @note Test offset-value calculation correctness when lateral distance between the poses can be calculated.
 */
TEST_F(PoseTest, boundingBoxRelativeLaneletPose_offset_valid)
{
  const auto from = traffic_simulator::helper::constructCanonicalizedLaneletPose(195, 0.0, -1.0);
  const auto to = traffic_simulator::helper::constructCanonicalizedLaneletPose(3002163, 0.0, 1.0);
  const auto bounding_box = makeBoundingBox();

  const auto relative = traffic_simulator::pose::boundingBoxRelativeLaneletPose(
    from, bounding_box, to, bounding_box, traffic_simulator::RoutingConfiguration(), hdmap_utils);

  EXPECT_EQ(relative.offset, 0.0);
}

/**
>>>>>>> dfefd36b
 * @note Test calculation correctness when the pose lies within the lanelet.
 */
TEST_F(PoseTest, isInLanelet_inside)
{
  const auto pose = traffic_simulator::helper::constructCanonicalizedLaneletPose(195, 0.0, 0.0);

  EXPECT_TRUE(traffic_simulator::pose::isInLanelet(
    pose, 195, std::numeric_limits<double>::epsilon(), hdmap_utils));
}

/**
 * @note Test calculation correctness when the pose lies outside the front of the lanelet, distance greater than the tolerance.
 */
TEST_F(PoseTest, isInLanelet_outsideFrontFar)
{
  const auto pose =
    traffic_simulator::helper::constructCanonicalizedLaneletPose(3002163, -10.0, 0.0);

  EXPECT_FALSE(traffic_simulator::pose::isInLanelet(pose, 3002163, 1.0, hdmap_utils));
}

/**
 * @note Test calculation correctness when the pose lies outside the front of the lanelet, distance smaller than the tolerance.
 */
TEST_F(PoseTest, isInLanelet_outsideFrontClose)
{
  const auto pose =
    traffic_simulator::helper::constructCanonicalizedLaneletPose(3002163, -1.0, 0.0);

  EXPECT_TRUE(traffic_simulator::pose::isInLanelet(pose, 3002163, 2.0, hdmap_utils));
}

/**
 * @note Test calculation correctness when the pose lies outside the back of the lanelet, distance greater than the tolerance.
 */
TEST_F(PoseTest, isInLanelet_outsideBackFar)
{
  const auto pose = traffic_simulator::helper::constructCanonicalizedLaneletPose(195, 120.0, 0.0);

  EXPECT_FALSE(traffic_simulator::pose::isInLanelet(pose, 195, 2, hdmap_utils));
}

/**
 * @note Test calculation correctness when the pose lies outside the back of the lanelet, distance smaller than the tolerance.
 */
TEST_F(PoseTest, isInLanelet_outsideBackClose)
{
  const auto pose = traffic_simulator::helper::constructCanonicalizedLaneletPose(195, 110.0, 0.0);

  EXPECT_TRUE(traffic_simulator::pose::isInLanelet(pose, 195, 10.0, hdmap_utils));
}

/**
 * @note Test calculation correctness when there are no following lanelets and the pose lies within the lanelet.
 */
TEST_F(PoseTest, isAtEndOfLanelets_noFollowing_within)
{
  const auto pose =
    traffic_simulator::helper::constructCanonicalizedLaneletPose(3002171, 31.0, 0.0);

  EXPECT_FALSE(traffic_simulator::pose::isAtEndOfLanelets(pose, hdmap_utils));
}

/**
 * @note Test calculation correctness when there is a single following lanelet and the pose lies within the lanelet.
 */
TEST_F(PoseTest, isAtEndOfLanelets_singleFollowing_within)
{
  const auto pose = traffic_simulator::helper::constructCanonicalizedLaneletPose(3002167, 5.0, 0.0);

  EXPECT_FALSE(traffic_simulator::pose::isAtEndOfLanelets(pose, hdmap_utils));
}

/**
 * @note Test calculation correctness when there is a single following lanelet and the pose lies after the end of the lanelet.
 */
TEST_F(PoseTest, isAtEndOfLanelets_singleFollowing_outside)
{
  const auto pose =
    traffic_simulator::helper::constructCanonicalizedLaneletPose(3002167, 20.0, 0.0);

  EXPECT_FALSE(traffic_simulator::pose::isAtEndOfLanelets(pose, hdmap_utils));
}

/**
 * @note Test calculation correctness when there are multiple following lanelets and the pose lies within the lanelet.
 */
TEST_F(PoseTest, isAtEndOfLanelets_multipleFollowing_within)
{
  const auto pose = traffic_simulator::helper::constructCanonicalizedLaneletPose(195, 5.0, 0.0);

  EXPECT_FALSE(traffic_simulator::pose::isAtEndOfLanelets(pose, hdmap_utils));
}

/**
 * @note Test calculation correctness when there are multiple following lanelets and the pose lies after the end of the lanelet.
 */
TEST_F(PoseTest, isAtEndOfLanelets_multipleFollowing_outside)
{
  const auto pose = traffic_simulator::helper::constructCanonicalizedLaneletPose(195, 120.0, 0.0);

  EXPECT_FALSE(traffic_simulator::pose::isAtEndOfLanelets(pose, hdmap_utils));
}

/**
 * @note Test function behavior when non existent lanelet::Id has been passed.
 */
TEST_F(PoseTest, laneletLength_invalid)
{
  EXPECT_THROW(
    traffic_simulator::lanelet_map::laneletLength(10000000000000000), std::runtime_error);
}

/**
 * @note Test calculation correctness when a correct lanelet::Id has been passed.
 */
TEST_F(PoseTest, laneletLength_valid)
{
  EXPECT_NEAR(traffic_simulator::lanelet_map::laneletLength(195), 107.74, 0.01);
}<|MERGE_RESOLUTION|>--- conflicted
+++ resolved
@@ -75,8 +75,6 @@
 }
 
 /**
-<<<<<<< HEAD
-=======
  * @note Test canonicalization with a default constructed LaneletPose.
  */
 TEST_F(PoseTest, canonicalize_default)
@@ -88,7 +86,6 @@
 }
 
 /**
->>>>>>> dfefd36b
  * @note Test canonicalization with an invalid LaneletPose.
  */
 TEST_F(PoseTest, canonicalize_invalid)
@@ -97,15 +94,8 @@
     traffic_simulator::pose::toCanonicalizedLaneletPose(
       traffic_simulator::pose::quietNaNLaneletPose()),
     std::runtime_error);
-<<<<<<< HEAD
-  EXPECT_THROW(
-    traffic_simulator::pose::canonicalize(
-      traffic_simulator::helper::constructLaneletPose(203, 1000.0, 0.0), hdmap_utils),
-    common::SemanticError);
-=======
   EXPECT_FALSE(traffic_simulator::pose::toCanonicalizedLaneletPose(
     traffic_simulator::helper::constructLaneletPose(203, 1000.0, 0.0)));
->>>>>>> dfefd36b
 }
 
 /**
@@ -421,8 +411,6 @@
 }
 
 /**
-<<<<<<< HEAD
-=======
  * @note Test s-value calculation correctness when longitudinal distance between the poses can not be calculated.
  */
 TEST_F(PoseTest, relativeLaneletPose_s_invalid)
@@ -541,7 +529,6 @@
 }
 
 /**
->>>>>>> dfefd36b
  * @note Test calculation correctness when the pose lies within the lanelet.
  */
 TEST_F(PoseTest, isInLanelet_inside)
