--- conflicted
+++ resolved
@@ -245,12 +245,7 @@
 
     // WIP just use the first canonicalized lanelet pose for now
     const auto result = traffic_simulator::distance::longitudinalDistance(
-<<<<<<< HEAD
-      pose_from.front(), pose_to.front(), false, false, traffic_simulator::RoutingConfiguration(),
-      hdmap_utils_ptr);
-=======
-      pose_from.value(), pose_to.value(), false, false, traffic_simulator::RoutingConfiguration());
->>>>>>> defc46f2
+      pose_from.front(), pose_to.front(), false, false, traffic_simulator::RoutingConfiguration());
     EXPECT_FALSE(result.has_value());
   }
 }
@@ -272,12 +267,7 @@
 
     // WIP just use the first canonicalized lanelet pose for now
     const auto result = traffic_simulator::distance::longitudinalDistance(
-<<<<<<< HEAD
-      pose_from.front(), pose_to.front(), false, false, traffic_simulator::RoutingConfiguration(),
-      hdmap_utils_ptr);
-=======
-      pose_from.value(), pose_to.value(), false, false, traffic_simulator::RoutingConfiguration());
->>>>>>> defc46f2
+      pose_from.front(), pose_to.front(), false, false, traffic_simulator::RoutingConfiguration());
     ASSERT_TRUE(result.has_value());
     EXPECT_NEAR(result.value(), 60.0, 1.0);
   }
@@ -300,12 +290,8 @@
 
     // WIP just use the first canonicalized lanelet pose for now
     const auto result = traffic_simulator::distance::longitudinalDistance(
-<<<<<<< HEAD
-      pose_from.front(), pose_to.front(), true, false, traffic_simulator::RoutingConfiguration(),
-      hdmap_utils_ptr);
-=======
-      pose_from.value(), pose_to.value(), true, false, traffic_simulator::RoutingConfiguration());
->>>>>>> defc46f2
+      pose_from.front(), pose_to.front(), true, false, traffic_simulator::RoutingConfiguration());
+
     EXPECT_FALSE(result.has_value());
   }
 }
@@ -327,12 +313,7 @@
 
     // WIP just use the first canonicalized lanelet pose for now
     const auto result = traffic_simulator::distance::longitudinalDistance(
-<<<<<<< HEAD
-      pose_from.front(), pose_to.front(), true, false, traffic_simulator::RoutingConfiguration(),
-      hdmap_utils_ptr);
-=======
-      pose_from.value(), pose_to.value(), true, false, traffic_simulator::RoutingConfiguration());
->>>>>>> defc46f2
+      pose_from.front(), pose_to.front(), true, false, traffic_simulator::RoutingConfiguration());
     ASSERT_TRUE(result.has_value());
     EXPECT_NEAR(result.value(), 20.0, 1.0);
   }
@@ -357,12 +338,7 @@
     traffic_simulator::RoutingConfiguration lane_changeable_routing_configuration;
     lane_changeable_routing_configuration.allow_lane_change = true;
     const auto result = traffic_simulator::distance::longitudinalDistance(
-<<<<<<< HEAD
-      pose_from.front(), pose_to.front(), false, false, lane_changeable_routing_configuration,
-      hdmap_utils_ptr);
-=======
-      pose_from.value(), pose_to.value(), false, false, lane_changeable_routing_configuration);
->>>>>>> defc46f2
+      pose_from.front(), pose_to.front(), false, false, lane_changeable_routing_configuration);
     EXPECT_FALSE(result.has_value());
   }
   {
@@ -377,12 +353,7 @@
     traffic_simulator::RoutingConfiguration lane_changeable_routing_configuration;
     lane_changeable_routing_configuration.allow_lane_change = true;
     const auto result = traffic_simulator::distance::longitudinalDistance(
-<<<<<<< HEAD
-      pose_from.front(), pose_to.front(), false, false, lane_changeable_routing_configuration,
-      hdmap_utils_ptr);
-=======
-      pose_from.value(), pose_to.value(), false, false, lane_changeable_routing_configuration);
->>>>>>> defc46f2
+      pose_from.front(), pose_to.front(), false, false, lane_changeable_routing_configuration);
     EXPECT_FALSE(result.has_value());
   }
 }
@@ -406,12 +377,7 @@
     traffic_simulator::RoutingConfiguration lane_changeable_routing_configuration;
     lane_changeable_routing_configuration.allow_lane_change = true;
     const auto result = traffic_simulator::distance::longitudinalDistance(
-<<<<<<< HEAD
-      pose_from.front(), pose_to.front(), false, false, lane_changeable_routing_configuration,
-      hdmap_utils_ptr);
-=======
-      pose_from.value(), pose_to.value(), false, false, lane_changeable_routing_configuration);
->>>>>>> defc46f2
+      pose_from.front(), pose_to.front(), false, false, lane_changeable_routing_configuration);
     ASSERT_TRUE(result.has_value());
     EXPECT_NEAR(result.value(), 145.0, 1.0);
   }
@@ -427,12 +393,7 @@
     traffic_simulator::RoutingConfiguration lane_changeable_routing_configuration;
     lane_changeable_routing_configuration.allow_lane_change = true;
     const auto result = traffic_simulator::distance::longitudinalDistance(
-<<<<<<< HEAD
-      pose_from.front(), pose_to.front(), false, false, lane_changeable_routing_configuration,
-      hdmap_utils_ptr);
-=======
-      pose_from.value(), pose_to.value(), false, false, lane_changeable_routing_configuration);
->>>>>>> defc46f2
+      pose_from.front(), pose_to.front(), false, false, lane_changeable_routing_configuration);
     ASSERT_TRUE(result.has_value());
     EXPECT_NEAR(result.value(), 178.0, 1.0);
   }
@@ -455,12 +416,7 @@
     traffic_simulator::RoutingConfiguration lane_changeable_routing_configuration;
     lane_changeable_routing_configuration.allow_lane_change = true;
     const auto result = traffic_simulator::distance::longitudinalDistance(
-<<<<<<< HEAD
-      pose_from.front(), pose_to.front(), false, false, lane_changeable_routing_configuration,
-      hdmap_utils_ptr);
-=======
-      pose_from.value(), pose_to.value(), false, false, lane_changeable_routing_configuration);
->>>>>>> defc46f2
+      pose_from.front(), pose_to.front(), false, false, lane_changeable_routing_configuration);
     EXPECT_NO_THROW(EXPECT_NEAR(result.value(), 118.0, 1.0));
   }
   {
@@ -475,12 +431,7 @@
     traffic_simulator::RoutingConfiguration lane_changeable_routing_configuration;
     lane_changeable_routing_configuration.allow_lane_change = true;
     const auto result = traffic_simulator::distance::longitudinalDistance(
-<<<<<<< HEAD
-      pose_from.front(), pose_to.front(), false, false, lane_changeable_routing_configuration,
-      hdmap_utils_ptr);
-=======
-      pose_from.value(), pose_to.value(), false, false, lane_changeable_routing_configuration);
->>>>>>> defc46f2
+      pose_from.front(), pose_to.front(), false, false, lane_changeable_routing_configuration);
     EXPECT_NO_THROW(EXPECT_NEAR(result.value(), 195.0, 1.0));
   }
   {
@@ -495,12 +446,7 @@
     traffic_simulator::RoutingConfiguration lane_changeable_routing_configuration;
     lane_changeable_routing_configuration.allow_lane_change = true;
     const auto result = traffic_simulator::distance::longitudinalDistance(
-<<<<<<< HEAD
-      pose_from.front(), pose_to.front(), false, false, lane_changeable_routing_configuration,
-      hdmap_utils_ptr);
-=======
-      pose_from.value(), pose_to.value(), false, false, lane_changeable_routing_configuration);
->>>>>>> defc46f2
+      pose_from.front(), pose_to.front(), false, false, lane_changeable_routing_configuration);
     EXPECT_NO_THROW(EXPECT_NEAR(result.value(), 257.0, 1.0));
   }
   {
@@ -515,12 +461,7 @@
     traffic_simulator::RoutingConfiguration lane_changeable_routing_configuration;
     lane_changeable_routing_configuration.allow_lane_change = true;
     const auto result = traffic_simulator::distance::longitudinalDistance(
-<<<<<<< HEAD
-      pose_from.front(), pose_to.front(), false, false, lane_changeable_routing_configuration,
-      hdmap_utils_ptr);
-=======
-      pose_from.value(), pose_to.value(), false, false, lane_changeable_routing_configuration);
->>>>>>> defc46f2
+      pose_from.front(), pose_to.front(), false, false, lane_changeable_routing_configuration);
     EXPECT_NO_THROW(EXPECT_NEAR(result.value(), 228.0, 1.0));
   }
 }
@@ -544,12 +485,7 @@
     traffic_simulator::RoutingConfiguration lane_changeable_routing_configuration;
     lane_changeable_routing_configuration.allow_lane_change = true;
     const auto result = traffic_simulator::distance::longitudinalDistance(
-<<<<<<< HEAD
-      pose_from.front(), pose_to.front(), true, false, lane_changeable_routing_configuration,
-      hdmap_utils_ptr);
-=======
-      pose_from.value(), pose_to.value(), true, false, lane_changeable_routing_configuration);
->>>>>>> defc46f2
+      pose_from.front(), pose_to.front(), true, false, lane_changeable_routing_configuration);
     EXPECT_FALSE(result.has_value());
   }
   {
@@ -564,12 +500,7 @@
     traffic_simulator::RoutingConfiguration lane_changeable_routing_configuration;
     lane_changeable_routing_configuration.allow_lane_change = true;
     const auto result = traffic_simulator::distance::longitudinalDistance(
-<<<<<<< HEAD
-      pose_from.front(), pose_to.front(), true, false, lane_changeable_routing_configuration,
-      hdmap_utils_ptr);
-=======
-      pose_from.value(), pose_to.value(), true, false, lane_changeable_routing_configuration);
->>>>>>> defc46f2
+      pose_from.front(), pose_to.front(), true, false, lane_changeable_routing_configuration);
     EXPECT_FALSE(result.has_value());
   }
 }
@@ -591,12 +522,7 @@
     traffic_simulator::RoutingConfiguration lane_changeable_routing_configuration;
     lane_changeable_routing_configuration.allow_lane_change = true;
     const auto result = traffic_simulator::distance::longitudinalDistance(
-<<<<<<< HEAD
-      pose_from.front(), pose_to.front(), true, false, lane_changeable_routing_configuration,
-      hdmap_utils_ptr);
-=======
-      pose_from.value(), pose_to.value(), true, false, lane_changeable_routing_configuration);
->>>>>>> defc46f2
+      pose_from.front(), pose_to.front(), true, false, lane_changeable_routing_configuration);
     ASSERT_TRUE(result.has_value());
     EXPECT_DOUBLE_EQ(result.value(), 97.648110014340688);
   }
@@ -612,12 +538,7 @@
     traffic_simulator::RoutingConfiguration lane_changeable_routing_configuration;
     lane_changeable_routing_configuration.allow_lane_change = true;
     const auto result = traffic_simulator::distance::longitudinalDistance(
-<<<<<<< HEAD
-      pose_from.front(), pose_to.front(), true, false, lane_changeable_routing_configuration,
-      hdmap_utils_ptr);
-=======
-      pose_from.value(), pose_to.value(), true, false, lane_changeable_routing_configuration);
->>>>>>> defc46f2
+      pose_from.front(), pose_to.front(), true, false, lane_changeable_routing_configuration);
     ASSERT_TRUE(result.has_value());
     EXPECT_DOUBLE_EQ(result.value(), 127.99532311325152);
   }
