// Copyright 2015 TIER IV, Inc. All rights reserved.
//
// Licensed under the Apache License, Version 2.0 (the "License");
// you may not use this file except in compliance with the License.
// You may obtain a copy of the License at
//
//     http://www.apache.org/licenses/LICENSE-2.0
//
// Unless required by applicable law or agreed to in writing, software
// distributed under the License is distributed on an "AS IS" BASIS,
// WITHOUT WARRANTIES OR CONDITIONS OF ANY KIND, either express or implied.
// See the License for the specific language governing permissions and
// limitations under the License.

#ifndef TRAFFIC_SIMULATOR__TEST__HELPER_FUNCTIONS_HPP_
#define TRAFFIC_SIMULATOR__TEST__HELPER_FUNCTIONS_HPP_

#include <ament_index_cpp/get_package_share_directory.hpp>
#include <geometry/quaternion/euler_to_quaternion.hpp>
#include <scenario_simulator_exception/exception.hpp>
#include <traffic_simulator/entity/entity_base.hpp>
#include <traffic_simulator/helper/helper.hpp>
#include <traffic_simulator/utils/lanelet_map.hpp>
#include <traffic_simulator_msgs/msg/entity_subtype.hpp>
#include <traffic_simulator_msgs/msg/entity_type.hpp>

#include "catalogs.hpp"
#include "expect_eq_macros.hpp"

constexpr auto convertDegToRad(const double deg) -> double { return deg / 180.0 * M_PI; }
constexpr auto convertRadToDeg(const double rad) -> double { return rad * 180.0 / M_PI; }

auto makePoint(const double x, const double y, const double z = 0.0) -> geometry_msgs::msg::Point
{
  return geometry_msgs::build<geometry_msgs::msg::Point>().x(x).y(y).z(z);
}

auto makeBoundingBox(const double center_y = 0.0) -> traffic_simulator_msgs::msg::BoundingBox
{
  return traffic_simulator_msgs::build<traffic_simulator_msgs::msg::BoundingBox>()
    .center(makePoint(1.0, center_y))
    .dimensions(geometry_msgs::build<geometry_msgs::msg::Vector3>().x(4.0).y(2.0).z(1.5));
}

auto makeCustom2DBoundingBox(
  const double x, const double y, const double x_offset = 0.0, const double y_offset = 0.0)
  -> traffic_simulator_msgs::msg::BoundingBox
{
  return traffic_simulator_msgs::build<traffic_simulator_msgs::msg::BoundingBox>()
    .center(geometry_msgs::build<geometry_msgs::msg::Point>().x(x_offset).y(y_offset).z(0.0))
    .dimensions(geometry_msgs::build<geometry_msgs::msg::Vector3>().x(x).y(y).z(0.0));
}

auto makeSmallBoundingBox(const double center_y = 0.0) -> traffic_simulator_msgs::msg::BoundingBox
{
  return traffic_simulator_msgs::build<traffic_simulator_msgs::msg::BoundingBox>()
    .center(makePoint(0.0, center_y))
    .dimensions(geometry_msgs::build<geometry_msgs::msg::Vector3>().x(1.0).y(1.0).z(1.0));
}

auto makeQuaternionFromYaw(const double yaw) -> geometry_msgs::msg::Quaternion
{
  return math::geometry::convertEulerAngleToQuaternion(
    geometry_msgs::build<geometry_msgs::msg::Vector3>().x(0.0).y(0.0).z(yaw));
}

auto makePose(const double x, const double y, const double z, const double yaw_deg)
  -> geometry_msgs::msg::Pose
{
  /**
   * @note +x axis is  0 degrees; +y axis is 90 degrees
   */
  return geometry_msgs::build<geometry_msgs::msg::Pose>()
    .position(geometry_msgs::build<geometry_msgs::msg::Point>().x(x).y(y).z(z))
    .orientation(math::geometry::convertEulerAngleToQuaternion(
      geometry_msgs::build<geometry_msgs::msg::Vector3>().x(0.0).y(0.0).z(
        convertDegToRad(yaw_deg))));
}

auto makePose(
  geometry_msgs::msg::Point position,
  geometry_msgs::msg::Quaternion orientation = geometry_msgs::msg::Quaternion())
  -> geometry_msgs::msg::Pose
{
  return geometry_msgs::build<geometry_msgs::msg::Pose>().position(position).orientation(
    orientation);
}

auto makeHdMapUtilsSharedPointer() -> std::shared_ptr<hdmap_utils::HdMapUtils>
{
  return std::make_shared<hdmap_utils::HdMapUtils>(
    ament_index_cpp::get_package_share_directory("traffic_simulator") +
      "/map/standard_map/lanelet2_map.osm",
    geographic_msgs::build<geographic_msgs::msg::GeoPoint>()
      .latitude(35.9037067912303)
      .longitude(139.9337945139059)
      .altitude(0.0));
}

<<<<<<< HEAD
auto makeLaneletPose(const int lanelet_id, const double s = 0)
  -> traffic_simulator_msgs::msg::LaneletPose
{
  traffic_simulator_msgs::msg::LaneletPose lanelet_pose;
  lanelet_pose.lanelet_id = lanelet_id;
  lanelet_pose.s = s;
  return lanelet_pose;
=======
auto activateLaneletWrapper(const std::string map_name) -> void
{
  const auto lanelet_path = ament_index_cpp::get_package_share_directory("traffic_simulator") +
                            "/map/" + map_name + "/lanelet2_map.osm";
  traffic_simulator::lanelet_map::activate(lanelet_path);
>>>>>>> dfefd36b
}

auto makeCanonicalizedLaneletPose(
  const lanelet::Id id = 120659, const double s = 0.0, const double offset = 0.0)
  -> traffic_simulator::lanelet_pose::CanonicalizedLaneletPose
{
<<<<<<< HEAD
  return traffic_simulator::pose::canonicalize(
    traffic_simulator::helper::constructLaneletPose(id, s, offset), hdmap_utils);
=======
  return traffic_simulator::lanelet_pose::CanonicalizedLaneletPose(
    traffic_simulator::helper::constructLaneletPose(id, s, offset));
>>>>>>> dfefd36b
}

auto makeEntityStatus(
  traffic_simulator::lanelet_pose::CanonicalizedLaneletPose pose,
  traffic_simulator_msgs::msg::BoundingBox bbox, const double speed = 0.0,
  const std::string name = "default_entity_name",
  const uint8_t type = traffic_simulator_msgs::msg::EntityType::VEHICLE)
  -> traffic_simulator::EntityStatus
{
  return traffic_simulator_msgs::build<traffic_simulator::EntityStatus>()
    .type(traffic_simulator_msgs::build<traffic_simulator_msgs::msg::EntityType>().type(type))
    .subtype(traffic_simulator_msgs::build<traffic_simulator_msgs::msg::EntitySubtype>().value(
      traffic_simulator_msgs::msg::EntitySubtype::UNKNOWN))
    .time(0.0)
    .name(name)
    .bounding_box(bbox)
    .action_status(traffic_simulator::helper::constructActionStatus(speed, 0.0, 0.0, 0.0))
    .pose(traffic_simulator::pose::toMapPose(pose))
    .lanelet_pose(static_cast<traffic_simulator::LaneletPose>(pose))
    .lanelet_pose_valid(true);
}

auto makeEntityStatus(
  geometry_msgs::msg::Pose pose, traffic_simulator_msgs::msg::BoundingBox bbox,
  const double speed = 0.0, const std::string name = "default_entity_name",
  const uint8_t type = traffic_simulator_msgs::msg::EntityType::VEHICLE)
  -> traffic_simulator::EntityStatus
{
  return traffic_simulator_msgs::build<traffic_simulator::EntityStatus>()
    .type(traffic_simulator_msgs::build<traffic_simulator_msgs::msg::EntityType>().type(type))
    .subtype(traffic_simulator_msgs::build<traffic_simulator_msgs::msg::EntitySubtype>().value(
      traffic_simulator_msgs::msg::EntitySubtype::UNKNOWN))
    .time(0.0)
    .name(name)
    .bounding_box(bbox)
    .action_status(traffic_simulator::helper::constructActionStatus(speed, 0.0, 0.0, 0.0))
    .pose(pose)
    .lanelet_pose(traffic_simulator_msgs::msg::LaneletPose{})
    .lanelet_pose_valid(false);
}

auto makeCanonicalizedEntityStatus(
  traffic_simulator::lanelet_pose::CanonicalizedLaneletPose canonicalized_lanelet_pose,
  traffic_simulator_msgs::msg::BoundingBox bbox, const double speed = 0.0,
  const std::string name = "default_entity_name",
  const uint8_t type = traffic_simulator_msgs::msg::EntityType::VEHICLE)
  -> traffic_simulator::entity_status::CanonicalizedEntityStatus
{
  return traffic_simulator::entity_status::CanonicalizedEntityStatus(
    makeEntityStatus(canonicalized_lanelet_pose, bbox, speed, name, type),
    canonicalized_lanelet_pose);
}

auto makeCanonicalizedEntityStatus(
  geometry_msgs::msg::Pose pose, traffic_simulator_msgs::msg::BoundingBox bbox,
  const double matching_distance = 1.0, const double speed = 0.0,
  const std::string name = "default_entity_name",
  const uint8_t type = traffic_simulator_msgs::msg::EntityType::VEHICLE)
  -> traffic_simulator::entity_status::CanonicalizedEntityStatus
{
  const auto include_crosswalk =
    (traffic_simulator_msgs::msg::EntityType::PEDESTRIAN == type ||
     traffic_simulator_msgs::msg::EntityType::MISC_OBJECT == type);
  const auto canonicalized_lanelet_pose = traffic_simulator::pose::toCanonicalizedLaneletPose(
    pose, bbox, include_crosswalk, matching_distance);
  return traffic_simulator::entity_status::CanonicalizedEntityStatus(
    makeEntityStatus(pose, bbox, speed, name, type), canonicalized_lanelet_pose);
}

#endif  // TRAFFIC_SIMULATOR__TEST__ENTITY_HELPER_FUNCTIONS_HPP_<|MERGE_RESOLUTION|>--- conflicted
+++ resolved
@@ -97,7 +97,6 @@
       .altitude(0.0));
 }
 
-<<<<<<< HEAD
 auto makeLaneletPose(const int lanelet_id, const double s = 0)
   -> traffic_simulator_msgs::msg::LaneletPose
 {
@@ -105,26 +104,21 @@
   lanelet_pose.lanelet_id = lanelet_id;
   lanelet_pose.s = s;
   return lanelet_pose;
-=======
+}
+
 auto activateLaneletWrapper(const std::string map_name) -> void
 {
   const auto lanelet_path = ament_index_cpp::get_package_share_directory("traffic_simulator") +
                             "/map/" + map_name + "/lanelet2_map.osm";
   traffic_simulator::lanelet_map::activate(lanelet_path);
->>>>>>> dfefd36b
 }
 
 auto makeCanonicalizedLaneletPose(
   const lanelet::Id id = 120659, const double s = 0.0, const double offset = 0.0)
   -> traffic_simulator::lanelet_pose::CanonicalizedLaneletPose
 {
-<<<<<<< HEAD
-  return traffic_simulator::pose::canonicalize(
-    traffic_simulator::helper::constructLaneletPose(id, s, offset), hdmap_utils);
-=======
   return traffic_simulator::lanelet_pose::CanonicalizedLaneletPose(
     traffic_simulator::helper::constructLaneletPose(id, s, offset));
->>>>>>> dfefd36b
 }
 
 auto makeEntityStatus(
