// Copyright 2015 TIER IV, Inc. All rights reserved.
//
// Licensed under the Apache License, Version 2.0 (the "License");
// you may not use this file except in compliance with the License.
// You may obtain a copy of the License at
//
//     http://www.apache.org/licenses/LICENSE-2.0
//
// Unless required by applicable law or agreed to in writing, software
// distributed under the License is distributed on an "AS IS" BASIS,
// WITHOUT WARRANTIES OR CONDITIONS OF ANY KIND, either express or implied.
// See the License for the specific language governing permissions and
// limitations under the License.

#include <geometry_msgs/msg/point.h>
#include <gtest/gtest.h>

#include <ament_index_cpp/get_package_share_directory.hpp>
#include <geometry/quaternion/euler_to_quaternion.hpp>
#include <string>
#include <traffic_simulator/hdmap_utils/hdmap_utils.hpp>
#include <traffic_simulator/helper/helper.hpp>
#include <traffic_simulator/lanelet_wrapper/distance.hpp>
#include <traffic_simulator/lanelet_wrapper/lanelet_map.hpp>
#include <traffic_simulator/lanelet_wrapper/pose.hpp>

#include "../expect_eq_macros.hpp"
#include "../helper_functions.hpp"

int main(int argc, char ** argv)
{
  testing::InitGoogleTest(&argc, argv);
  return RUN_ALL_TESTS();
}

class HdMapUtilsTest_StandardMap : public testing::Test
{
protected:
  HdMapUtilsTest_StandardMap()
  : hdmap_utils(
      ament_index_cpp::get_package_share_directory("traffic_simulator") +
        "/map/standard_map/lanelet2_map.osm",
      geographic_msgs::build<geographic_msgs::msg::GeoPoint>()
        .latitude(35.61836750154)
        .longitude(139.78066608243)
        .altitude(0.0))
  {
    activateLaneletWrapper("standard_map");
  }

  hdmap_utils::HdMapUtils hdmap_utils;
};
class HdMapUtilsTest_WithoutLightBulb : public testing::Test
{
protected:
  HdMapUtilsTest_WithoutLightBulb()
  : hdmap_utils(
      ament_index_cpp::get_package_share_directory("traffic_simulator") +
        "/map/minimal_map/lanelet2_map.osm",
      geographic_msgs::build<geographic_msgs::msg::GeoPoint>()
        .latitude(35.61836750154)
        .longitude(139.78066608243)
        .altitude(0.0))
  {
    activateLaneletWrapper("minimal_map");
  }

  hdmap_utils::HdMapUtils hdmap_utils;
};
class HdMapUtilsTest_WithRoadShoulderMap : public testing::Test
{
protected:
  HdMapUtilsTest_WithRoadShoulderMap()
  : hdmap_utils(
      ament_index_cpp::get_package_share_directory("traffic_simulator") +
        "/map/with_road_shoulder/lanelet2_map.osm",
      geographic_msgs::build<geographic_msgs::msg::GeoPoint>()
        .latitude(35.61836750154)
        .longitude(139.78066608243)
        .altitude(0.0))
  {
    activateLaneletWrapper("with_road_shoulder");
  }

  hdmap_utils::HdMapUtils hdmap_utils;
};
class HdMapUtilsTest_FourTrackHighwayMap : public testing::Test
{
protected:
  HdMapUtilsTest_FourTrackHighwayMap()
  : hdmap_utils(
      ament_index_cpp::get_package_share_directory("traffic_simulator") +
        "/map/four_track_highway/lanelet2_map.osm",
      geographic_msgs::build<geographic_msgs::msg::GeoPoint>()
        .latitude(35.22312494055522)
        .longitude(138.8024583466017)
        .altitude(0.0))
  {
    activateLaneletWrapper("four_track_highway");
  }

  hdmap_utils::HdMapUtils hdmap_utils;
};
class HdMapUtilsTest_CrossroadsWithStoplinesMap : public testing::Test
{
protected:
  HdMapUtilsTest_CrossroadsWithStoplinesMap()
  : hdmap_utils(
      ament_index_cpp::get_package_share_directory("traffic_simulator") +
        "/map/crossroads_with_stoplines/lanelet2_map.osm",
      geographic_msgs::build<geographic_msgs::msg::GeoPoint>()
        .latitude(35.23808753540768)
        .longitude(139.9009591876285)
        .altitude(0.0))
  {
    activateLaneletWrapper("crossroads_with_stoplines");
  }

  hdmap_utils::HdMapUtils hdmap_utils;
};
class HdMapUtilsTest_KashiwanohaMap : public testing::Test
{
protected:
  HdMapUtilsTest_KashiwanohaMap()
  : hdmap_utils(
      ament_index_cpp::get_package_share_directory("kashiwanoha_map") + "/map/lanelet2_map.osm",
      geographic_msgs::build<geographic_msgs::msg::GeoPoint>()
        .latitude(0.0)
        .longitude(0.0)
        .altitude(0.0))
  {
    const auto lanelet_path =
      ament_index_cpp::get_package_share_directory("kashiwanoha_map") + "/map/lanelet2_map.osm";
    traffic_simulator::lanelet_map::activate(lanelet_path);
  }

  hdmap_utils::HdMapUtils hdmap_utils;
};
class HdMapUtilsTest_IntersectionMap : public testing::Test
{
protected:
  HdMapUtilsTest_IntersectionMap()
  : hdmap_utils(
      ament_index_cpp::get_package_share_directory("traffic_simulator") +
        "/map/intersection/lanelet2_map.osm",
      geographic_msgs::build<geographic_msgs::msg::GeoPoint>()
        .latitude(35.64200728302)
        .longitude(139.74821144562)
        .altitude(0.0))
  {
    activateLaneletWrapper("intersection");
  }

  hdmap_utils::HdMapUtils hdmap_utils;
};

/**
 * @note Test basic functionality.
 * Test initialization correctness with a correct path to a lanelet map.
 */
TEST(HdMapUtils, Construct)
{
  ASSERT_NO_THROW(
    auto hdmap_utils = hdmap_utils::HdMapUtils(
      ament_index_cpp::get_package_share_directory("traffic_simulator") +
        "/map/standard_map/lanelet2_map.osm",
      geographic_msgs::build<geographic_msgs::msg::GeoPoint>()
        .latitude(35.61836750154)
        .longitude(139.78066608243)
        .altitude(0.0)));
}

/**
 * @note Test basic functionality.
 * Test initialization correctness with an invalid path to a lanelet map.
 */
TEST(HdMapUtils, Construct_invalid)
{
  EXPECT_THROW(
    auto hdmap_utils = hdmap_utils::HdMapUtils(
      ament_index_cpp::get_package_share_directory("traffic_simulator") + "invalid_path",
      geographic_msgs::build<geographic_msgs::msg::GeoPoint>()
        .latitude(35.61836750154)
        .longitude(139.78066608243)
        .altitude(0.0)),
    std::runtime_error);
}

/**
 * @note Test basic functionality.
<<<<<<< HEAD
=======
 * Test initialization correctness with an empty lanelet map.
 */
TEST(HdMapUtils, Construct_emptyMap)
{
  EXPECT_THROW(
    auto hdmap_utils = hdmap_utils::HdMapUtils(
      ament_index_cpp::get_package_share_directory("traffic_simulator") +
        "/map/empty/lanelet2_map.osm",
      geographic_msgs::build<geographic_msgs::msg::GeoPoint>()
        .latitude(35.61836750154)
        .longitude(139.78066608243)
        .altitude(0.0)),
    std::runtime_error);
}

/**
 * @note Test basic functionality.
 * Test map conversion to binary message correctness with a sample map.
 */
TEST_F(HdMapUtilsTest_StandardMap, toMapBin) { ASSERT_NO_THROW(hdmap_utils.toMapBin()); }

/**
 * @note Test basic functionality.
 * Test lanelet matching correctness with a small bounding box (1, 1)
 * and a pose on a lanelet and without including the crosswalk.
 */
TEST_F(HdMapUtilsTest_StandardMap, matchToLane)
{
  const auto bbox = makeSmallBoundingBox();
  {
    const auto id = traffic_simulator::lanelet_wrapper::pose::matchToLane(
      traffic_simulator::lanelet_wrapper::pose::toMapPose(
        traffic_simulator::helper::constructLaneletPose(120659, 1))
        .pose,
      bbox, false);
    EXPECT_TRUE(id);
    EXPECT_EQ(id.value(), 120659);
  }
  {
    const auto id = traffic_simulator::lanelet_wrapper::pose::matchToLane(
      traffic_simulator::lanelet_wrapper::pose::toMapPose(
        traffic_simulator::helper::constructLaneletPose(34411, 1))
        .pose,
      bbox, false);
    EXPECT_TRUE(id);
    EXPECT_EQ(id.value(), 34411);
  }
}

/**
 * @note Test basic functionality.
>>>>>>> d06d5f78
 * Test lanelet matching correctness with a small bounding box (1, 1)
 * and a pose on a crosswalk lanelet and including the crosswalk.
 */
TEST_F(HdMapUtilsTest_StandardMap, matchToLane_includeCrosswalk)
{
  auto bbox = makeSmallBoundingBox();
  {
    const auto id = traffic_simulator::lanelet_wrapper::pose::matchToLane(
      traffic_simulator::lanelet_wrapper::pose::toMapPose(
        traffic_simulator::helper::constructLaneletPose(34399, 1))
        .pose,
      bbox, true);
    EXPECT_TRUE(id.has_value());
    EXPECT_EQ(id.value(), 34399);
  }
  {
    const auto id = traffic_simulator::lanelet_wrapper::pose::matchToLane(
      traffic_simulator::lanelet_wrapper::pose::toMapPose(
        traffic_simulator::helper::constructLaneletPose(34399, 1))
        .pose,
      bbox, false);
    if (id.has_value()) {
      EXPECT_NE(id.value(), 34399);
    }
  }
}

/**
 * @note Test basic functionality.
 * Test lanelet matching correctness with a small bounding box (1, 1)
 * and such a pose so that no lanelets are in the distance of 1 unit
 * - the goal is to test the branch where getDeterministicMatches returns nullopt and thus
 * this function returns nullopt as well.
 */
TEST_F(HdMapUtilsTest_StandardMap, matchToLane_noMatch)
{
  auto bbox = makeSmallBoundingBox();
  {
    const auto id = traffic_simulator::lanelet_wrapper::pose::matchToLane(
      traffic_simulator::lanelet_wrapper::pose::toMapPose(
        traffic_simulator::helper::constructLaneletPose(34392, 0))
        .pose,
      bbox, false);
    EXPECT_FALSE(id.has_value());
  }
  {
    const auto id = traffic_simulator::lanelet_wrapper::pose::matchToLane(
      traffic_simulator::lanelet_wrapper::pose::toMapPose(
        traffic_simulator::helper::constructLaneletPose(34378, 0))
        .pose,
      bbox, false);
    EXPECT_FALSE(id.has_value());
  }
}

/**
 * @note Test basic functionality.
 * Test along lanelet pose obtaining with a distance
 * along the lanelet less than the lanelet length - so the along pose is still the same lanelet.
*/
TEST_F(HdMapUtilsTest_StandardMap, AlongLaneletPose_insideDistance)
{
  EXPECT_DOUBLE_EQ(
    traffic_simulator::lanelet_wrapper::pose::alongLaneletPose(
      traffic_simulator::helper::constructLaneletPose(34513, 0), 30.0)
      .s,
    30.0);
  EXPECT_EQ(
    traffic_simulator::lanelet_wrapper::pose::alongLaneletPose(
      traffic_simulator::helper::constructLaneletPose(34513, 0), 30.0)
      .lanelet_id,
    34513);
}

/**
 * @note Test basic functionality.
 * Test along lanelet pose obtaining with a distance
 * along the lanelet more than the lanelet length - the goal is
 * to test the situation when the next lanelet is returned.
*/
TEST_F(HdMapUtilsTest_StandardMap, AlongLaneletPose_outsideDistance)
{
  EXPECT_EQ(
    traffic_simulator::lanelet_wrapper::pose::alongLaneletPose(
      traffic_simulator::helper::constructLaneletPose(34513, 0), 30)
      .lanelet_id,
    34513);
  EXPECT_EQ(
    traffic_simulator::lanelet_wrapper::pose::alongLaneletPose(
      traffic_simulator::helper::constructLaneletPose(34513, 0),
      traffic_simulator::lanelet_wrapper::lanelet_map::laneletLength(34513) + 10.0)
      .lanelet_id,
    34510);
}

/**
 * @note Test basic functionality.
 * Test along lanelet pose obtaining with a negative distance
 * along the lanelet and start from the beginning of one lanelet - the goal is to test
 * the situation when the previous lanelet is returned.
*/
TEST_F(HdMapUtilsTest_StandardMap, AlongLaneletPose_negativeDistance)
{
  EXPECT_EQ(
    traffic_simulator::lanelet_wrapper::pose::alongLaneletPose(
      traffic_simulator::helper::constructLaneletPose(34513, 0), -10.0)
      .lanelet_id,
    34684);
  EXPECT_DOUBLE_EQ(
    traffic_simulator::lanelet_wrapper::pose::alongLaneletPose(
      traffic_simulator::helper::constructLaneletPose(34513, 0), -10.0)
      .s,
    traffic_simulator::lanelet_wrapper::lanelet_map::laneletLength(34684) - 10.0);
}

/**
 * @note Test function behavior when passed a sufficiently large along distance
 * and the last lanelet on the map as start - the goal is to test the situation
 * when desired pose is outside the lanelet map.
 */
TEST_F(HdMapUtilsTest_FourTrackHighwayMap, AlongLaneletPose_afterLast)
{
  EXPECT_THROW(
    traffic_simulator::lanelet_wrapper::pose::alongLaneletPose(
      traffic_simulator::helper::constructLaneletPose(206, 15.0), 30.0),
    common::SemanticError);
}

/**
 * @note Test function behavior when passed a negative along distance and first
 * lanelet on the map as start - the goal is to test the situation
 * when desired pose is outside the lanelet map.
 */
TEST_F(HdMapUtilsTest_FourTrackHighwayMap, AlongLaneletPose_beforeFirst)
{
  EXPECT_THROW(
    traffic_simulator::lanelet_wrapper::pose::alongLaneletPose(
      traffic_simulator::helper::constructLaneletPose(3002178, 15.0), -30.0),
    common::SemanticError);
}

/**
 * @note Test lanelet pose obtaining correctness when s < 0.
 * Function should find correct lanelet id and canonicalize lanelet pose even when s < 0.
 * Following lanelets: 34576 -> 34570 -> 34564
 * Canonicalized lanelet pose of (id=34564, s=-22) is suppose to be
 *                               (id=34576, s=-22 + length of 34570 + length of 34576)
 */
TEST_F(HdMapUtilsTest_StandardMap, CanonicalizeNegative)
{
  double non_canonicalized_lanelet_s = -22.0;
  const auto canonicalized_lanelet_pose = std::get<std::optional<traffic_simulator::LaneletPose>>(
    traffic_simulator::lanelet_wrapper::pose::canonicalizeLaneletPose(
      traffic_simulator::helper::constructLaneletPose(34564, non_canonicalized_lanelet_s)));

  EXPECT_EQ(canonicalized_lanelet_pose.value().lanelet_id, 34576);
  EXPECT_EQ(
    canonicalized_lanelet_pose.value().s,
    non_canonicalized_lanelet_s +
      traffic_simulator::lanelet_wrapper::lanelet_map::laneletLength(34570) +
      traffic_simulator::lanelet_wrapper::lanelet_map::laneletLength(34576));
}

/**
 * @note Test lanelet pose obtaining correctness when s is larger than lanelet length.
 * Function should find correct lanelet id and canonicalize lanelet pose for s larger than lanelet length.
 * Following lanelets: 34981 -> 34585 -> 34579
 * Canonicalized lanelet pose of (id=34981, s=30) is suppose to be
 *                               (id=34579, s=30 - length of 34585 - length of 34981)
 */
TEST_F(HdMapUtilsTest_StandardMap, CanonicalizePositive)
{
  double non_canonicalized_lanelet_s = 30.0;
  const auto canonicalized_lanelet_pose = std::get<std::optional<traffic_simulator::LaneletPose>>(
    traffic_simulator::lanelet_wrapper::pose::canonicalizeLaneletPose(
      traffic_simulator::helper::constructLaneletPose(34981, non_canonicalized_lanelet_s)));

  EXPECT_EQ(canonicalized_lanelet_pose.value().lanelet_id, 34579);
  EXPECT_EQ(
    canonicalized_lanelet_pose.value().s,
    non_canonicalized_lanelet_s -
      traffic_simulator::lanelet_wrapper::lanelet_map::laneletLength(34585) -
      traffic_simulator::lanelet_wrapper::lanelet_map::laneletLength(34981));
}

/**
 * @note Testcase for lanelet pose canonicalization when s in
 * range [0,length_of_the_lanelet]
 * Canonicalized lanelet pose of (id=34981, s=2) is suppose to be the same.
 */
TEST_F(HdMapUtilsTest_StandardMap, Canonicalize)
{
  const double non_canonicalized_lanelet_s = 2.0;
  const auto canonicalized_lanelet_pose = std::get<std::optional<traffic_simulator::LaneletPose>>(
    traffic_simulator::lanelet_wrapper::pose::canonicalizeLaneletPose(
      traffic_simulator::helper::constructLaneletPose(34981, non_canonicalized_lanelet_s)));

  EXPECT_EQ(canonicalized_lanelet_pose.value().lanelet_id, 34981);
  EXPECT_EQ(canonicalized_lanelet_pose.value().s, non_canonicalized_lanelet_s);
}

/**
 * @note Test lanelet pose vector obtaining correctness when s < 0.
 * Function should find correct lanelet ids and canonicalize lanelet pose even when s < 0.
 * Following lanelets: 34576 -> 34570 -> 34564
 *                     34981 -> 34636 -> 34564
 *                     34600 -> 34648 -> 34564
 * Canonicalized lanelet pose of (id=34564, s=-22) is suppose to be
 *                               (id=34575, s=-22 + length of 34570 + length of 34576)
 *                               (id=34981, s=-22 + length of 34636 + length of 34981)
 *                               (id=34600, s=-22 + length of 34648 + length of 34600)
 */
TEST_F(HdMapUtilsTest_StandardMap, CanonicalizeAllNegative)
{
  const double non_canonicalized_lanelet_s = -22.0;
  const auto canonicalized_lanelet_poses =
    traffic_simulator::lanelet_wrapper::pose::alternativeLaneletPoses(
      traffic_simulator::helper::constructLaneletPose(34564, non_canonicalized_lanelet_s));

  EXPECT_EQ(canonicalized_lanelet_poses.size(), static_cast<std::size_t>(3));
  EXPECT_EQ(canonicalized_lanelet_poses[0].lanelet_id, 34576);
  EXPECT_EQ(
    canonicalized_lanelet_poses[0].s,
    non_canonicalized_lanelet_s +
      traffic_simulator::lanelet_wrapper::lanelet_map::laneletLength(34570) +
      traffic_simulator::lanelet_wrapper::lanelet_map::laneletLength(34576));
  EXPECT_EQ(canonicalized_lanelet_poses[1].lanelet_id, 34981);
  EXPECT_EQ(
    canonicalized_lanelet_poses[1].s,
    non_canonicalized_lanelet_s +
      traffic_simulator::lanelet_wrapper::lanelet_map::laneletLength(34636) +
      traffic_simulator::lanelet_wrapper::lanelet_map::laneletLength(34981));
  EXPECT_EQ(canonicalized_lanelet_poses[2].lanelet_id, 34600);
  EXPECT_EQ(
    canonicalized_lanelet_poses[2].s,
    non_canonicalized_lanelet_s +
      traffic_simulator::lanelet_wrapper::lanelet_map::laneletLength(34648) +
      traffic_simulator::lanelet_wrapper::lanelet_map::laneletLength(34600));
}

/**
 * @note Test lanelet pose vector obtaining correctness when s is larger than lanelet length.
 * Function should find correct lanelet ids and canonicalize lanelet pose for s larger than lanelet length.
 * Following lanelets: 34981 -> 34585 -> 34579
 *                     34981 -> 34636 -> 34564
 *                     34981 -> 34651 -> 34630
 * Canonicalized lanelet pose of (id=34981, s=30) is suppose to be
 *                               (id=34579, s=30 - length of 34585 - length of 34981)
 *                               (id=34564, s=30 - length of 34636 - length of 34981)
 *                               (id=34630, s=30 - length of 34651 - length of 34981)
 */
TEST_F(HdMapUtilsTest_StandardMap, CanonicalizeAllPositive)
{
  const double non_canonicalized_lanelet_s = 30.0;
  const auto canonicalized_lanelet_poses =
    traffic_simulator::lanelet_wrapper::pose::alternativeLaneletPoses(
      traffic_simulator::helper::constructLaneletPose(34981, non_canonicalized_lanelet_s));

  EXPECT_EQ(canonicalized_lanelet_poses.size(), static_cast<std::size_t>(3));
  EXPECT_EQ(canonicalized_lanelet_poses[0].lanelet_id, 34579);
  EXPECT_EQ(
    canonicalized_lanelet_poses[0].s,
    non_canonicalized_lanelet_s -
      traffic_simulator::lanelet_wrapper::lanelet_map::laneletLength(34585) -
      traffic_simulator::lanelet_wrapper::lanelet_map::laneletLength(34981));
  EXPECT_EQ(canonicalized_lanelet_poses[1].lanelet_id, 34564);
  EXPECT_EQ(
    canonicalized_lanelet_poses[1].s,
    non_canonicalized_lanelet_s -
      traffic_simulator::lanelet_wrapper::lanelet_map::laneletLength(34636) -
      traffic_simulator::lanelet_wrapper::lanelet_map::laneletLength(34981));
  EXPECT_EQ(canonicalized_lanelet_poses[2].lanelet_id, 34630);
  EXPECT_EQ(
    canonicalized_lanelet_poses[2].s,
    non_canonicalized_lanelet_s -
      traffic_simulator::lanelet_wrapper::lanelet_map::laneletLength(34651) -
      traffic_simulator::lanelet_wrapper::lanelet_map::laneletLength(34981));
}

/**
 * @note Testcase for getAllCanonicalizedLaneletPoses() function when s in
 * range [0,length_of_the_lanelet]
 * Canonicalized lanelet pose of (id=34981, s=2) is supposed to be the same.
 */
TEST_F(HdMapUtilsTest_StandardMap, CanonicalizeAll)
{
  const double non_canonicalized_lanelet_s = 2.0;
  const auto canonicalized_lanelet_poses =
    traffic_simulator::lanelet_wrapper::pose::alternativeLaneletPoses(
      traffic_simulator::helper::constructLaneletPose(34981, non_canonicalized_lanelet_s));

  EXPECT_EQ(canonicalized_lanelet_poses.size(), static_cast<std::size_t>(1));
  EXPECT_EQ(canonicalized_lanelet_poses[0].lanelet_id, 34981);
  EXPECT_EQ(canonicalized_lanelet_poses[0].s, non_canonicalized_lanelet_s);
}

/**
 * @note Testcase for countLaneChanges() function
 */
TEST_F(HdMapUtilsTest_FourTrackHighwayMap, CountLaneChangesAlongRoute)
{
  using traffic_simulator::helper::constructLaneletPose;
  traffic_simulator::RoutingConfiguration lane_changeable_routing_configuration;
  lane_changeable_routing_configuration.allow_lane_change = true;
  EXPECT_EQ(
    hdmap_utils.countLaneChanges(
      constructLaneletPose(3002176, 0), constructLaneletPose(3002175, 0),
      lane_changeable_routing_configuration),
    std::make_pair(1, 0));
  EXPECT_EQ(
    hdmap_utils.countLaneChanges(
      constructLaneletPose(3002176, 0), constructLaneletPose(3002182, 0),
      lane_changeable_routing_configuration),
    std::make_pair(1, 0));
  EXPECT_EQ(
    hdmap_utils.countLaneChanges(
      constructLaneletPose(3002176, 0), constructLaneletPose(199, 0),
      lane_changeable_routing_configuration),
    std::make_pair(1, 0));
  EXPECT_EQ(
    hdmap_utils.countLaneChanges(
      constructLaneletPose(3002176, 0), constructLaneletPose(3002176, 0),
      lane_changeable_routing_configuration),
    std::make_pair(0, 0));
  EXPECT_EQ(
    hdmap_utils.countLaneChanges(
      constructLaneletPose(3002176, 0), constructLaneletPose(200, 0),
      lane_changeable_routing_configuration),
    std::make_pair(0, 0));
  EXPECT_EQ(
    hdmap_utils.countLaneChanges(
      constructLaneletPose(3002176, 0), constructLaneletPose(201, 0),
      lane_changeable_routing_configuration),
    std::make_pair(0, 1));
  EXPECT_EQ(
    hdmap_utils.countLaneChanges(
      constructLaneletPose(3002176, 0), constructLaneletPose(202, 0),
      lane_changeable_routing_configuration),
    std::make_pair(0, 2));
  EXPECT_EQ(
    hdmap_utils.countLaneChanges(
      constructLaneletPose(3002176, 0), constructLaneletPose(206, 0),
      lane_changeable_routing_configuration),
    std::make_pair(0, 2));
}

/**
 * @note Test basic functionality.
 * Test filtering correctness with some lanelet ids and a valid subtype name.
 */
TEST_F(HdMapUtilsTest_StandardMap, filterLaneletIds_correct)
{
  const lanelet::Id id_crosswalk_0 = 34399;
  const lanelet::Id id_crosswalk_1 = 34385;

  auto filtered = traffic_simulator::lanelet_wrapper::lanelet_map::filterLaneletIds(
    {id_crosswalk_0, id_crosswalk_1, 34600, 34675}, "crosswalk");

  EXPECT_EQ(filtered.size(), static_cast<std::size_t>(2));
  EXPECT_TRUE(std::find(filtered.begin(), filtered.end(), id_crosswalk_0) != filtered.end());
  EXPECT_TRUE(std::find(filtered.begin(), filtered.end(), id_crosswalk_1) != filtered.end());
}

/**
 * @note Test function behavior when passed an empty lanelet ids vector.
 */
TEST_F(HdMapUtilsTest_StandardMap, filterLaneletIds_emptyIds)
{
  EXPECT_TRUE(
    traffic_simulator::lanelet_wrapper::lanelet_map::filterLaneletIds({}, "crosswalk").empty());
}

/**
 * @note Test function behavior when passed an invalid subtype name.
 */
TEST_F(HdMapUtilsTest_StandardMap, filterLaneletIds_invalidSubtype)
{
  EXPECT_TRUE(traffic_simulator::lanelet_wrapper::lanelet_map::filterLaneletIds(
                {34399, 34385, 34600, 34675}, "invalid_subtype")
                .empty());
}

/**
 * @note Test function behavior when passed a vector of invalid lanelet ids.
 */
TEST_F(HdMapUtilsTest_StandardMap, filterLaneletIds_invalidIds)
{
  EXPECT_THROW(
    auto filtered = traffic_simulator::lanelet_wrapper::lanelet_map::filterLaneletIds(
      {10000000, 10000001, 10000002}, "crosswalk"),
    std::runtime_error);
}

/**
 * @note Test basic functionality.
 * Test obtaining nearest lanelet ids correctness
 * with a position in the middle of the lane and relatively big distance threshold
 * - the goal is to test successful scenario when there should be lanelets returned.
 */
TEST_F(HdMapUtilsTest_StandardMap, getNearbyLaneletIds)
{
  EXPECT_EQ(
    traffic_simulator::lanelet_wrapper::lanelet_map::nearbyLaneletIds(
      makePoint(3807.34, 73817.95), 10.0, false, static_cast<std::size_t>(100)),
    (lanelet::Ids{34795, 120660, 34507, 34468, 120659, 34606}));
}

/**
 * @note Test basic functionality.
 * Test obtaining nearest lanelet ids correctness
 * with a position on the side of the map and with fairly small distance threshold
 * - the goal is to test unsuccessful scenario when there should be no lanelets returned.
 */
TEST_F(HdMapUtilsTest_StandardMap, getNearbyLaneletIds_unsuccessful)
{
  EXPECT_TRUE(traffic_simulator::lanelet_wrapper::lanelet_map::nearbyLaneletIds(
                makePoint(3826.26, 73837.32), 10.0, false, static_cast<std::size_t>(100))
                .empty());
}

/**
 * @note Test basic functionality.
 * Test obtaining nearest lanelet ids correctness
 * (with a crosswalk) with a position on the side of the map and with fairly small distance threshold
 * - the goal is to test unsuccessful scenario when there should be no lanelets returned.
 */
TEST_F(HdMapUtilsTest_StandardMap, getNearbyLaneletIds_crosswalkUnsuccessful)
{
  EXPECT_TRUE(traffic_simulator::lanelet_wrapper::lanelet_map::nearbyLaneletIds(
                makePoint(3826.26, 73837.32), 10.0, true, static_cast<std::size_t>(100))
                .empty());
}

/**
 * @note Test basic functionality.
 * Test conversion to lanelet pose correctness with a point
 * positioned on a given lanelet with the given matching distance
 * - the goal is to test a regular usecase of correct conversion.
 */
TEST_F(HdMapUtilsTest_StandardMap, toLaneletPose_correct)
{
  const auto lanelet_pose = traffic_simulator::lanelet_wrapper::pose::toLaneletPose(
    makePose(makePoint(3790.0, 73757.0), makeQuaternionFromYaw(M_PI + M_PI_2 / 3.0)),
    false);  // angle to make pose aligned with the lanelet

  const auto reference_lanelet_pose =
    traffic_simulator_msgs::build<traffic_simulator_msgs::msg::LaneletPose>()
      .lanelet_id(34600)
      .s(35.0)
      .offset(0.0)
      .rpy(geometry_msgs::msg::Vector3());

  EXPECT_TRUE(lanelet_pose.has_value());
  EXPECT_LANELET_POSE_NEAR(lanelet_pose.value(), reference_lanelet_pose, 0.1);
}

/**
 * @note Test basic functionality.
 * Test conversion to lanelet pose correctness with a point
 * positioned near a given lanelet (closer than the given matching distance) and slightly behind
 * the normal vector of the nearest point on the lanelet - the goal is to test
 * the branch of execution where the inner product between:
 * - the vector from the given pose to the nearest point on the spline and
 * - the normal vector to the nearest point on the spline
 * is negative - meaning the offset should be calculated negative
 */
TEST_F(HdMapUtilsTest_StandardMap, toLaneletPose_negativeOffset)
{
  const double yaw = M_PI + M_PI_2 / 3.0;  // angle to make pose aligned with the lanelet

  const double offset_yaw = yaw - M_PI_2;  // offset pose
  const double offset = -0.5;

  const auto pose = makePose(
    makePoint(
      3790.0 + std::cos(offset_yaw) * std::abs(offset),
      73757.0 + std::sin(offset_yaw) * std::abs(offset)),
    makeQuaternionFromYaw(yaw));

  const auto lanelet_pose = traffic_simulator::lanelet_wrapper::pose::toLaneletPose(pose, false);

  const auto reference_lanelet_pose =
    traffic_simulator_msgs::build<traffic_simulator_msgs::msg::LaneletPose>()
      .lanelet_id(34600)
      .s(35.0)
      .offset(offset)
      .rpy(geometry_msgs::msg::Vector3());

  EXPECT_TRUE(lanelet_pose.has_value());
  EXPECT_LANELET_POSE_NEAR(lanelet_pose.value(), reference_lanelet_pose, 0.1);
}

/**
 * @note Test function behavior when passed a pose that is positioned on the given lanelet,
 * but is facing the wrong direction (either parallel to the lanelet or aligned but in reverse)
 * - the goal is to test the branch of execution where alignment with the lanelet
 * is checked and if pose is nor oriented in similar direction the result is decided incorrect.
 */
TEST_F(HdMapUtilsTest_StandardMap, toLaneletPose_reverse)
{
  EXPECT_FALSE(
    traffic_simulator::lanelet_wrapper::pose::toLaneletPose(
      makePose(makePoint(3790.0, 73757.0), makeQuaternionFromYaw(M_PI_2 + M_PI_2 / 3.0)), false)
      .has_value());  // angle to make pose reverse aligned with the lanelet
}

/**
 * @note Test function behavior when passed a pose that is away
 * from the given lanelet (over the matching distance).
 */
TEST_F(HdMapUtilsTest_StandardMap, toLaneletPose_notOnLanelet)
{
  EXPECT_FALSE(
    traffic_simulator::lanelet_wrapper::pose::toLaneletPose(
      makePose(makePoint(3790.0 + 5.0, 73757.0 - 5.0), makeQuaternionFromYaw(M_PI + M_PI_2 / 3.0)),
      true)
      .has_value());  // angle to make pose aligned with the lanelet
}

/**
 * @note test function behavior when passed an empty vector
 * of lanelet ids (for the vector specialization).
 */
TEST_F(HdMapUtilsTest_StandardMap, toLaneletPose_empty)
{
  EXPECT_FALSE(traffic_simulator::lanelet_wrapper::pose::toLaneletPose(
                 makePose(makePoint(3790.0, 73757.0), makeQuaternionFromYaw(M_PI + M_PI_2 / 3.0)),
                 lanelet::Ids{})
                 .has_value());  // angle to make pose aligned with the lanelet
}

/**
 * @note Test basic functionality.
 * Test lanelet matching correctness with a bounding box and a pose that is:
 * - exactly on the centerline of a lanelet
 * - <0.9; 1) away from the next lanelet and a fairly small matching_distance (e.g. 0.5)
 * - the goal is to test the branch in bounding box variant where the bounding box is matched
 * to the next lanelet (with hardcoded max distance of 1), but the distance is more than
 * the matching_distance. In this situation the previous lanelet has to be matched
 * - so the loop over previous lanelets is executed.
 */
TEST_F(HdMapUtilsTest_StandardMap, toLaneletPose_boundingBoxMatchPrevious)
{
  EXPECT_LANELET_POSE_NEAR(
    traffic_simulator::lanelet_wrapper::pose::toLaneletPose(
      makePose(
        makePoint(3774.9, 73749.2),
        makeQuaternionFromYaw(M_PI + M_PI_2 / 3.0)),  // angle to make pose aligned with the lanelet
      makeBoundingBox(), false, 0.5)
      .value(),
    traffic_simulator_msgs::build<traffic_simulator_msgs::msg::LaneletPose>()
      .lanelet_id(34600)
      .s(52.0)
      .offset(0.0)
      .rpy(geometry_msgs::msg::Vector3()),
    0.1);
}

/**
 * @note Test basic functionality.
 * Test speed limit obtaining correctness
 * with ids of lanelets that have different speed limits.
 */
TEST_F(HdMapUtilsTest_StandardMap, getSpeedLimit_correct)
{
  EXPECT_NEAR(hdmap_utils.getSpeedLimit(lanelet::Ids{34600, 34675}), 50.0 / 3.6, 0.01);
}

/**
 * @note Test function behavior when crosswalk lanelet id is included in the vector.
 */
TEST_F(HdMapUtilsTest_StandardMap, getSpeedLimit_crosswalk)
{
  EXPECT_NEAR(hdmap_utils.getSpeedLimit(lanelet::Ids{34399, 34385, 34600, 34675}), 0.0 / 3.6, 0.01);
}

/**
 * @note Test function behavior when an empty vector is passed.
 */
TEST_F(HdMapUtilsTest_StandardMap, getSpeedLimit_empty)
{
  EXPECT_THROW(hdmap_utils.getSpeedLimit(lanelet::Ids{}), std::runtime_error);
}

/**
 * @note Test basic functionality.
<<<<<<< HEAD
=======
 * Test obtaining closest lanelet id with a pose near
 * the road lanelet (closer than the distance_threshold).
 */
TEST_F(HdMapUtilsTest_StandardMap, getClosestLaneletId_near)
{
  const auto result =
    hdmap_utils.getClosestLaneletId(makePose(makePoint(3818.91, 73787.95)), 1.0, false);

  EXPECT_TRUE(result.has_value());
  EXPECT_EQ(result.value(), 120659);
}

/**
 * @note Test basic functionality.
 * Test obtaining closest lanelet id with a pose far
 * from the road lanelet (further than the distance_threshold).
 */
TEST_F(HdMapUtilsTest_StandardMap, getClosestLaneletId_away)
{
  EXPECT_FALSE(hdmap_utils.getClosestLaneletId(makePose(makePoint(3775.82, 73743.29)), 1.0, false)
                 .has_value());
}

/**
 * @note Test basic functionality.
 * Test obtaining closest lanelet id with a pose near
 * the crosswalk lanelet (closer than the distance_threshold) and include_crosswalk = false
 * and road lanelet further than crosswalk, but closer than distance_threshold
 * - the goal is to test whether the function returns road lanelet,
 * when the crosswalk is closer, but should not be included.
 */
TEST_F(HdMapUtilsTest_StandardMap, getClosestLaneletId_crosswalkCloserButExcluded)
{
  const auto result =
    hdmap_utils.getClosestLaneletId(makePose(makePoint(3774.73, 73744.38)), 5.0, false);

  EXPECT_TRUE(result.has_value());
  EXPECT_EQ(result.value(), 34639);
  EXPECT_NE(result.value(), 34399);
}

/**
 * @note Test basic functionality.
 * Test obtaining closest lanelet id with a pose near
 * the crosswalk lanelet (closer than the distance_threshold) and include_crosswalk = false
 * and road lanelet further than crosswalk and further away than distance_threshold
 * - the goal is to test scenario when the only lanelet in the
 * considered distance is crosswalk, but should not be included.
 */
TEST_F(HdMapUtilsTest_StandardMap, getClosestLaneletId_onlyCrosswalkNearButExcluded)
{
  const auto pose = makePose(makePoint(3774.73, 73744.38));
  const double distance_threshold = 2.0;

  {
    const bool include_crosswalk = true;
    const auto result =
      hdmap_utils.getClosestLaneletId(pose, distance_threshold, include_crosswalk);

    EXPECT_TRUE(result.has_value());
    EXPECT_EQ(result.value(), 34399);
  }
  {
    const bool include_crosswalk = false;
    const auto result =
      hdmap_utils.getClosestLaneletId(pose, distance_threshold, include_crosswalk);

    EXPECT_FALSE(result.has_value());
  }
}

/**
 * @note Test basic functionality.
>>>>>>> d06d5f78
 * Test previous lanelets id obtaining correctness
 * with a lanelet that has a lanelet preceding it.
 */
TEST_F(HdMapUtilsTest_StandardMap, getPreviousLaneletIds)
{
  const auto result_ids =
    traffic_simulator::lanelet_wrapper::lanelet_map::previousLaneletIds(34468);
  EXPECT_EQ(result_ids.size(), static_cast<std::size_t>(1));
  if (result_ids.size() == 1) {
    EXPECT_EQ(result_ids[0], static_cast<lanelet::Id>(120660));
  }
}

/**
 * @note Test basic functionality.
 * Test previous lanelets id obtaining correctness
 * with a lanelet that has a lanelet preceding it and is a shoulder lane.
 */
TEST_F(HdMapUtilsTest_WithRoadShoulderMap, getPreviousLaneletIds_RoadShoulder)
{
  const auto result_ids =
    traffic_simulator::lanelet_wrapper::lanelet_map::previousLaneletIds(34768);
  EXPECT_EQ(result_ids.size(), static_cast<std::size_t>(1));
  if (result_ids.size() == 1) {
    EXPECT_EQ(result_ids[0], static_cast<lanelet::Id>(34696));
  }
}

/**
 * @note Test basic functionality.
 * Test previous lanelets id obtaining correctness
 * with a lanelet that has several lanelets preceding it.
 */
TEST_F(HdMapUtilsTest_StandardMap, getPreviousLaneletIds_multiplePrevious)
{
  lanelet::Ids prev_lanelets = {34411, 34465};
  auto result_ids = traffic_simulator::lanelet_wrapper::lanelet_map::previousLaneletIds(34462);

  std::sort(prev_lanelets.begin(), prev_lanelets.end());
  std::sort(result_ids.begin(), result_ids.end());

  EXPECT_EQ(prev_lanelets, result_ids);
}

/**
 * @note Test basic functionality.
 * Test previous lanelets id obtaining correctness
 * with a lanelet that has several lanelets preceding it and a direction specified (e.g. right)
 * - the goal is to test the function specialization that takes a direction as an argument
 * and returns only the previous lanelets that have this turn direction.
 */
TEST_F(HdMapUtilsTest_StandardMap, getPreviousLaneletIds_direction)
{
  const lanelet::Id curr_lanelet = 34462;
  const lanelet::Id prev_lanelet_left = 34411;
  const lanelet::Id prev_lanelet_straight = 34465;

  {
    const auto result_ids =
      traffic_simulator::lanelet_wrapper::lanelet_map::previousLaneletIds(curr_lanelet, "left");
    EXPECT_EQ(result_ids.size(), static_cast<std::size_t>(1));
    if (result_ids.size() == 1) {
      EXPECT_EQ(result_ids[0], static_cast<lanelet::Id>(prev_lanelet_left));
    }
  }
  {
    const auto result_ids =
      traffic_simulator::lanelet_wrapper::lanelet_map::previousLaneletIds(curr_lanelet, "straight");
    EXPECT_EQ(result_ids.size(), static_cast<std::size_t>(1));
    if (result_ids.size() == 1) {
      EXPECT_EQ(result_ids[0], static_cast<lanelet::Id>(prev_lanelet_straight));
    }
  }
}

/**
 * @note Test basic functionality.
 * Test next lanelets id obtaining correctness
 * with a lanelet that has a lanelet following it.
 */
TEST_F(HdMapUtilsTest_StandardMap, nextLaneletIds)
{
  const auto result_ids = traffic_simulator::lanelet_wrapper::lanelet_map::nextLaneletIds(120660);
  EXPECT_EQ(result_ids.size(), static_cast<std::size_t>(1));
  if (result_ids.size() == 1) {
    EXPECT_EQ(result_ids[0], static_cast<lanelet::Id>(34468));
  }
}

/**
 * @note Test basic functionality.
 * Test next lanelets id obtaining correctness
 * with a lanelet that has a lanelet following it and is a shoulder lane.
 */
TEST_F(HdMapUtilsTest_WithRoadShoulderMap, nextLaneletIds_RoadShoulder)
{
  const auto result_ids = traffic_simulator::lanelet_wrapper::lanelet_map::nextLaneletIds(34696);
  EXPECT_EQ(result_ids.size(), static_cast<std::size_t>(1));
  if (result_ids.size() == 1) {
    EXPECT_EQ(result_ids[0], static_cast<lanelet::Id>(34768));
  }
}

/**
 * @note Test basic functionality.
 * Test next lanelets id obtaining correctness
 * with a lanelet that has several lanelets following it.
 */
TEST_F(HdMapUtilsTest_StandardMap, nextLaneletIds_multipleNext)
{
  lanelet::Ids next_lanelets = {34438, 34465};
  auto result_ids = traffic_simulator::lanelet_wrapper::lanelet_map::nextLaneletIds(34468);

  std::sort(next_lanelets.begin(), next_lanelets.end());
  std::sort(result_ids.begin(), result_ids.end());

  EXPECT_EQ(next_lanelets, result_ids);
}

/**
 * @note Test basic functionality.
 * Test next lanelets id obtaining correctness
 * with a lanelet that has several lanelets following it and a direction specified (e.g. right)
 * - the goal is to test the function specialization that takes a direction as an argument
 * and returns only the next lanelets that have this turn direction.
 */
TEST_F(HdMapUtilsTest_StandardMap, nextLaneletIds_direction)
{
  const lanelet::Id curr_lanelet = 34468;

  {
    const auto result_ids =
      traffic_simulator::lanelet_wrapper::lanelet_map::nextLaneletIds(curr_lanelet, "left");
    EXPECT_EQ(result_ids.size(), static_cast<std::size_t>(1));
    if (result_ids.size() == 1) {
      EXPECT_EQ(result_ids[0], static_cast<lanelet::Id>(34438));
    }
  }
  {
    const auto result_ids =
      traffic_simulator::lanelet_wrapper::lanelet_map::nextLaneletIds(curr_lanelet, "straight");
    EXPECT_EQ(result_ids.size(), static_cast<std::size_t>(1));
    if (result_ids.size() == 1) {
      EXPECT_EQ(result_ids[0], static_cast<lanelet::Id>(34465));
    }
  }
}

/**
 * @note Test basic functionality.
 * Test on route checking correctness
 * with a route and a lanelet that is on the route.
 */
TEST_F(HdMapUtilsTest_StandardMap, isInRoute_onRoute)
{
  EXPECT_TRUE(hdmap_utils.isInRoute(34850, lanelet::Ids{34741, 34850, 34603, 34777}));
}

/**
 * @note Test basic functionality.
 * Test on route checking correctness
 * with a route and a lanelet that is not on the route.
 */
TEST_F(HdMapUtilsTest_StandardMap, isInRoute_notOnRoute)
{
  EXPECT_FALSE(hdmap_utils.isInRoute(34468, lanelet::Ids{34741, 34850, 34603, 34777}));
}

/**
 * @note Test function behavior when an empty vector is passed.
 */
TEST_F(HdMapUtilsTest_StandardMap, isInRoute_empty)
{
  EXPECT_FALSE(hdmap_utils.isInRoute(34468, lanelet::Ids{}));
}

/**
 * @note Test basic functionality.
 * Test in lanelet presence correctness
 * with a position that is in the given lanelet.
 */
TEST_F(HdMapUtilsTest_StandardMap, isInLanelet_correct)
{
  EXPECT_TRUE(traffic_simulator::lanelet_wrapper::lanelet_map::isInLanelet(34696, 10.0));
}

/**
 * @note Test basic functionality.
 * Test in lanelet presence correctness
 * with a position that is after the given lanelet.
 */
TEST_F(HdMapUtilsTest_StandardMap, isInLanelet_after)
{
  const lanelet::Id lanelet_id = 34696;
  EXPECT_FALSE(traffic_simulator::lanelet_wrapper::lanelet_map::isInLanelet(
    lanelet_id, traffic_simulator::lanelet_wrapper::lanelet_map::laneletLength(lanelet_id) + 5.0));
}

/**
 * @note Test basic functionality.
 * Test in lanelet presence correctness
 * with a position that is before the given lanelet.
 */
TEST_F(HdMapUtilsTest_StandardMap, isInLanelet_before)
{
  EXPECT_FALSE(traffic_simulator::lanelet_wrapper::lanelet_map::isInLanelet(34696, -5.0));
}

/**
 * @note Test basic functionality.
 * Test lanelet to map pose transform correctness
 * with a position on the lanelet and a small offset (e.g. 0.5) - test the specialization
 * taking a lanelet id, s and an offset as parameters.
 */
TEST_F(HdMapUtilsTest_StandardMap, toMapPose_onlyOffset)
{
  const auto map_pose = traffic_simulator::lanelet_wrapper::pose::toMapPose(
    traffic_simulator::helper::constructLaneletPose(34696, 10.0, 0.5));

  EXPECT_STREQ(map_pose.header.frame_id.c_str(), "map");
  EXPECT_POSE_NEAR(
    map_pose.pose, makePose(makePoint(3768.9, 73695.8, 1.9), makeQuaternionFromYaw(-2.667)), 0.1);
}

/**
 * @note Test basic functionality.
 * Test lanelet to map pose transform correctness with a position
 * on the lanelet and additional rotation of 90 degrees
 * - test the specialization taking a lanelet pose object as a parameter.
 */
TEST_F(HdMapUtilsTest_StandardMap, toMapPose_additionalRotation)
{
  const auto map_pose = traffic_simulator::lanelet_wrapper::pose::toMapPose(
    traffic_simulator::helper::constructLaneletPose(34696, 10.0, 0.0, 0.0, 0.0, M_PI_4));

  EXPECT_STREQ(map_pose.header.frame_id.c_str(), "map");
  EXPECT_POSE_NEAR(
    map_pose.pose,
    makePose(makePoint(3768.7, 73696.2, 1.9), makeQuaternionFromYaw(-2.667 + M_PI_4)), 0.1);
}

/**
 * @note Test function behavior when called with a negative s.
 */
TEST_F(HdMapUtilsTest_StandardMap, toMapPose_negativeS)
{
  geometry_msgs::msg::PoseStamped map_pose;
  EXPECT_NO_THROW(
    map_pose = traffic_simulator::lanelet_wrapper::pose::toMapPose(
      traffic_simulator::helper::constructLaneletPose(34696, -10.0)));

  EXPECT_STREQ(map_pose.header.frame_id.c_str(), "map");
  EXPECT_POSE_NEAR(
    map_pose.pose, makePose(makePoint(3784.0, 73707.8, 1.5), makeQuaternionFromYaw(-1.595)), 0.1);
}

/**
 * @note Test function behavior when called with a value of s larger than the lanelet length.
 */
TEST_F(HdMapUtilsTest_StandardMap, toMapPose_sLargerThanLaneletLength)
{
  const lanelet::Id lanelet_id = 34696;

  geometry_msgs::msg::PoseStamped map_pose;
  EXPECT_NO_THROW(
    map_pose = traffic_simulator::lanelet_wrapper::pose::toMapPose(
      traffic_simulator::helper::constructLaneletPose(
        lanelet_id,
        traffic_simulator::lanelet_wrapper::lanelet_map::laneletLength(lanelet_id) + 10.0)));

  EXPECT_STREQ(map_pose.header.frame_id.c_str(), "map");
  EXPECT_POSE_NEAR(
    map_pose.pose, makePose(makePoint(3724.9, 73678.1, 2.7), makeQuaternionFromYaw(2.828)), 0.1);
}

/**
 * @note Test basic functionality.
 * Test changeable lanelets id obtaining with a lanelet
 * that has no changeable lanelets and direction = STRAIGHT.
 */
TEST_F(HdMapUtilsTest_FourTrackHighwayMap, getLaneChangeableLaneletId_straight)
{
  const lanelet::Id start_and_end_lanelet = 199;
  const auto result_lanelet = hdmap_utils.getLaneChangeableLaneletId(
    start_and_end_lanelet, traffic_simulator::lane_change::Direction::STRAIGHT);

  EXPECT_TRUE(result_lanelet.has_value());
  EXPECT_EQ(start_and_end_lanelet, result_lanelet);
}

/**
 * @note Test basic functionality.
 * Test changeable lanelets id obtaining
 * with a lanelet that has no changeable lanelets and direction = LEFT.
 */
TEST_F(HdMapUtilsTest_FourTrackHighwayMap, getLaneChangeableLaneletId_leftNoChangeable)
{
  EXPECT_FALSE(
    hdmap_utils.getLaneChangeableLaneletId(199, traffic_simulator::lane_change::Direction::LEFT)
      .has_value());
}

/**
 * @note Test basic functionality.
 * Test changeable lanelets id obtaining with
 * a lanelet that has changeable lanelets (left direction) and direction = LEFT.
 */
TEST_F(HdMapUtilsTest_FourTrackHighwayMap, getLaneChangeableLaneletId_leftChangeable)
{
  const auto result_lanelet =
    hdmap_utils.getLaneChangeableLaneletId(200, traffic_simulator::lane_change::Direction::LEFT);

  EXPECT_TRUE(result_lanelet.has_value());
  EXPECT_EQ(result_lanelet.value(), 199);
}

/**
 * @note Test basic functionality.
 * Test changeable lanelets id obtaining
 * with a lanelet that has no changeable lanelets and direction = RIGHT.
 */
TEST_F(HdMapUtilsTest_FourTrackHighwayMap, getLaneChangeableLaneletId_rightNoChangeable)
{
  EXPECT_FALSE(
    hdmap_utils.getLaneChangeableLaneletId(202, traffic_simulator::lane_change::Direction::RIGHT)
      .has_value());
}

/**
 * @note Test basic functionality.
 * Test changeable lanelets id obtaining with
 * a lanelet that has changeable lanelets (right direction) and direction = RIGHT.
 */
TEST_F(HdMapUtilsTest_FourTrackHighwayMap, getLaneChangeableLaneletId_rightChangeable)
{
  const auto result_lanelet =
    hdmap_utils.getLaneChangeableLaneletId(200, traffic_simulator::lane_change::Direction::RIGHT);

  EXPECT_TRUE(result_lanelet.has_value());
  EXPECT_EQ(result_lanelet.value(), 201);
}

/**
 * @note Test basic functionality.
 * Test changeable lanelets id obtaining
 * with a lanelet that has at least two changeable lanes to the left,
 * direction = LEFT and shift = 2.
 */
TEST_F(HdMapUtilsTest_FourTrackHighwayMap, getLaneChangeableLaneletId_shift2LeftPossible)
{
  const auto result_lanelet =
    hdmap_utils.getLaneChangeableLaneletId(201, traffic_simulator::lane_change::Direction::LEFT, 2);

  EXPECT_TRUE(result_lanelet.has_value());
  EXPECT_EQ(result_lanelet.value(), 199);
}

/**
 * @note Test basic functionality.
 * Test changeable lanelets id obtaining
 * with a lanelet that has 1 changeable lane to the left, direction = LEFT and shift = 2
 * - the goal is to test the branch where we expect lanelet id
 * for shifting 2 times left, but shifting 2 lanes is not possible.
 */
TEST_F(HdMapUtilsTest_FourTrackHighwayMap, getLaneChangeableLaneletId_shift2LeftNotPossible)
{
  EXPECT_FALSE(
    hdmap_utils.getLaneChangeableLaneletId(200, traffic_simulator::lane_change::Direction::LEFT, 2)
      .has_value());
}

/**
 * @note Test basic functionality.
 * Test changeable lanelets id obtaining
 * with a lanelet that has at least two changeable lanes to the right,
 * direction = RIGHT and shift = 2.
 */
TEST_F(HdMapUtilsTest_FourTrackHighwayMap, getLaneChangeableLaneletId_shift2RightPossible)
{
  const auto result_lanelet = hdmap_utils.getLaneChangeableLaneletId(
    200, traffic_simulator::lane_change::Direction::RIGHT, 2);

  EXPECT_TRUE(result_lanelet.has_value());
  EXPECT_EQ(result_lanelet.value(), 202);
}

/**
 * @note Test basic functionality.
 * Test changeable lanelets id obtaining
 * with a lanelet that has 1 changeable lane to the right,
 * direction = RIGHT and shift = 2 - the goal is to test the branch where
 * we expect lanelet id for shifting 2 times right, but shifting 2 lanes is not possible.
 */
TEST_F(HdMapUtilsTest_FourTrackHighwayMap, getLaneChangeableLaneletId_shift2RightNotPossible)
{
  EXPECT_FALSE(
    hdmap_utils.getLaneChangeableLaneletId(201, traffic_simulator::lane_change::Direction::RIGHT, 2)
      .has_value());
}

/**
 * @note Test function behavior when called with a direction = RIGHT and shift = 0.
 */
TEST_F(HdMapUtilsTest_FourTrackHighwayMap, getLaneChangeableLaneletId_shift0)
{
  const lanelet::Id start_and_end_lanelet = 201;
  const auto result_lanelet = hdmap_utils.getLaneChangeableLaneletId(
    start_and_end_lanelet, traffic_simulator::lane_change::Direction::RIGHT, 0);

  EXPECT_TRUE(result_lanelet.has_value());
  EXPECT_EQ(result_lanelet.value(), start_and_end_lanelet);
}

/**
 * @note Test basic functionality.
 * Test traffic lights id obtaining correctness.
 */
TEST_F(HdMapUtilsTest_StandardMap, getTrafficLightIds_correct)
{
  auto result_traffic_lights = hdmap_utils.getTrafficLightIds();

  std::sort(result_traffic_lights.begin(), result_traffic_lights.end());
  EXPECT_EQ(result_traffic_lights, (lanelet::Ids{34802, 34836}));
}

/**
 * @note Test function behavior when there are no traffic lights on the map.
 */
TEST_F(HdMapUtilsTest_FourTrackHighwayMap, getTrafficLightIds_noTrafficLight)
{
  EXPECT_EQ(hdmap_utils.getTrafficLightIds().size(), static_cast<size_t>(0));
}

/**
 * @note Test basic functionality.
 * Test traffic light position obtaining
 * with a traffic light and bulb color specified.
 */
TEST_F(HdMapUtilsTest_StandardMap, getTrafficLightBulbPosition_correct)
{
  const lanelet::Id light_id = 34802;
  const double epsilon = 0.1;

  {
    const auto return_bulb_position = hdmap_utils.getTrafficLightBulbPosition(light_id, "green");

    EXPECT_TRUE(return_bulb_position.has_value());
    EXPECT_POINT_NEAR(return_bulb_position.value(), makePoint(3761.05, 73755.30, 5.35), epsilon);
  }

  {
    const auto return_bulb_position = hdmap_utils.getTrafficLightBulbPosition(light_id, "yellow");

    EXPECT_TRUE(return_bulb_position.has_value());
    EXPECT_POINT_NEAR(return_bulb_position.value(), makePoint(3760.60, 73755.07, 5.35), epsilon);
  }

  {
    const auto return_bulb_position = hdmap_utils.getTrafficLightBulbPosition(light_id, "red");

    EXPECT_TRUE(return_bulb_position.has_value());
    EXPECT_POINT_NEAR(return_bulb_position.value(), makePoint(3760.16, 73754.87, 5.35), epsilon);
  }

  {
    EXPECT_FALSE(hdmap_utils.getTrafficLightBulbPosition(light_id, "pink").has_value());
  }
}

/**
 * @note Test basic functionality.
 * Test traffic light position obtaining
 * with a traffic light and bulb color specified.
 */
TEST_F(HdMapUtilsTest_WithoutLightBulb, getTrafficLightBulbPositionInfer_correct)
{
  const lanelet::Id light_id = 34802;
  const double epsilon = 0.1;

  {
    const auto return_bulb_position =
      hdmap_utils.getTrafficLightBulbPosition(light_id, "green", true);

    EXPECT_TRUE(return_bulb_position.has_value());
    EXPECT_POINT_NEAR(return_bulb_position.value(), makePoint(3761.05, 73755.30, 5.35), epsilon);
  }

  {
    const auto return_bulb_position =
      hdmap_utils.getTrafficLightBulbPosition(light_id, "yellow", true);

    EXPECT_TRUE(return_bulb_position.has_value());
    EXPECT_POINT_NEAR(return_bulb_position.value(), makePoint(3760.60, 73755.07, 5.35), epsilon);
  }

  {
    const auto return_bulb_position =
      hdmap_utils.getTrafficLightBulbPosition(light_id, "red", true);

    EXPECT_TRUE(return_bulb_position.has_value());
    EXPECT_POINT_NEAR(return_bulb_position.value(), makePoint(3760.16, 73754.87, 5.35), epsilon);
  }

  {
    EXPECT_FALSE(hdmap_utils.getTrafficLightBulbPosition(light_id, "green").has_value());
  }

  {
    EXPECT_FALSE(hdmap_utils.getTrafficLightBulbPosition(light_id, "yellow").has_value());
  }

  {
    EXPECT_FALSE(hdmap_utils.getTrafficLightBulbPosition(light_id, "red").has_value());
  }

  {
    EXPECT_FALSE(hdmap_utils.getTrafficLightBulbPosition(light_id, "pink").has_value());
  }
}

/**
 * @note Test basic functionality.
 * Test traffic light position obtaining
 * with an id of a traffic light that does not exist
 * - the goal is to test the branch when no traffic light is selected.
 */
TEST_F(HdMapUtilsTest_StandardMap, getTrafficLightBulbPosition_invalidTrafficLight)
{
  EXPECT_FALSE(hdmap_utils.getTrafficLightBulbPosition(1000003, "red").has_value());
}

/**
 * @note Test basic functionality.
 * Test obtaining conflicting lanelets correctness
 * with lanelets that do conflict with other lanelets.
 */
TEST_F(HdMapUtilsTest_StandardMap, getConflictingLaneIds_conflicting)
{
  lanelet::Ids actual_ids = {34495, 34498};
  auto result_ids = traffic_simulator::lanelet_wrapper::lanelet_map::conflictingLaneIds({34510});

  std::sort(actual_ids.begin(), actual_ids.end());
  std::sort(result_ids.begin(), result_ids.end());
  EXPECT_EQ(actual_ids, result_ids);
}

/**
 * @note Test basic functionality.
 * Test obtaining conflicting lanelets correctness
 * with lanelets that do not conflict with any other lanelets.
 */
TEST_F(HdMapUtilsTest_StandardMap, getConflictingLaneIds_notConflicting)
{
  EXPECT_EQ(
    traffic_simulator::lanelet_wrapper::lanelet_map::conflictingLaneIds({34513}).size(),
    static_cast<std::size_t>(0));
}

/**
 * @note Test function behavior when called with an empty vector.
 */
TEST_F(HdMapUtilsTest_StandardMap, getConflictingLaneIds_empty)
{
  EXPECT_EQ(
    traffic_simulator::lanelet_wrapper::lanelet_map::conflictingLaneIds({}).size(),
    static_cast<std::size_t>(0));
}

/**
 * @note Test basic functionality.
 * Test obtaining conflicting crosswalk lanelets
 * correctness with lanelets that do conflict with crosswalk lanelets.
 */
TEST_F(HdMapUtilsTest_StandardMap, getConflictingCrosswalkIds_conflicting)
{
  lanelet::Ids actual_ids = {34399, 34385};
  auto result_ids =
    traffic_simulator::lanelet_wrapper::lanelet_map::conflictingCrosswalkIds({34633});

  std::sort(actual_ids.begin(), actual_ids.end());
  std::sort(result_ids.begin(), result_ids.end());
  EXPECT_EQ(actual_ids, result_ids);
}

/**
 * @note Test basic functionality.
 * Test obtaining conflicting crosswalk lanelets
 * correctness with lanelets that do not conflict with any crosswalk lanelets,
 * but do conflict with vehicle lanelets.
 */
TEST_F(HdMapUtilsTest_StandardMap, getConflictingCrosswalkIds_notConflictingWithCrosswalk)
{
  EXPECT_EQ(
    traffic_simulator::lanelet_wrapper::lanelet_map::conflictingCrosswalkIds({34510}).size(),
    static_cast<std::size_t>(0));
}

/**
 * @note Test basic functionality.
 * Test obtaining conflicting crosswalk lanelets
 * correctness with lanelets that do not conflict with any other lanelets.
 */
TEST_F(HdMapUtilsTest_StandardMap, getConflictingCrosswalkIds_notConflicting)
{
  EXPECT_EQ(
    traffic_simulator::lanelet_wrapper::lanelet_map::conflictingCrosswalkIds({34513}).size(),
    static_cast<std::size_t>(0));
}

/**
 * @note Test function behavior when called with an empty vector.
 */
TEST_F(HdMapUtilsTest_StandardMap, getConflictingCrosswalkIds_empty)
{
  EXPECT_EQ(
    traffic_simulator::lanelet_wrapper::lanelet_map::conflictingCrosswalkIds({}).size(),
    static_cast<std::size_t>(0));
}

/**
 * @note Test basic functionality.
 * Test following lanelets obtaining with
 * a lanelet that has lanelets after it longer than parameter distance.
 */
TEST_F(HdMapUtilsTest_StandardMap, getFollowingLanelets_straightAfter)
{
  const lanelet::Id id = 120660;
  EXPECT_EQ(hdmap_utils.getFollowingLanelets(id, 1.0, true), (lanelet::Ids{id, 34468}));
}

/**
 * @note Test basic functionality.
 * Test following lanelets obtaining with a lanelet
 * that has lanelets after it longer than parameter distance, but the following lanelets
 * go through a curve (e.g there was an order to go right earlier on the lane).
 */
TEST_F(HdMapUtilsTest_StandardMap, getFollowingLanelets_curveAfter)
{
  const lanelet::Id id = 34564;
  EXPECT_EQ(hdmap_utils.getFollowingLanelets(id, 40.0, true), (lanelet::Ids{id, 34411, 34462}));
}

/**
 * @note Test basic functionality.
 * Test following lanelets obtaining with a lanelet
 * that has lanelets after it for less than specified in the distance parameter
 * - the goal is for the function to return trajectory shorter than distance specified.
 */
TEST_F(HdMapUtilsTest_FourTrackHighwayMap, getFollowingLanelets_notEnoughLaneletsAfter)
{
  const lanelet::Id id = 199;
  EXPECT_EQ(hdmap_utils.getFollowingLanelets(id, 1.0e3, true), (lanelet::Ids{id, 203}));
}

/**
 * @note Test basic functionality.
 * Test following lanelets obtaining
 * with a candidate trajectory longer than the given distance.
 */
TEST_F(HdMapUtilsTest_StandardMap, getFollowingLanelets_candidateTrajectory)
{
  const lanelet::Id id = 34564;
  EXPECT_EQ(
    hdmap_utils.getFollowingLanelets(id, lanelet::Ids{id, 34495, 34507, 34795, 34606}, 40.0, true),
    (lanelet::Ids{id, 34495, 34507}));
}

/**
 * @note Test basic functionality.
 * Test following lanelets obtaining
 * with a candidate trajectory longer than the given distance without starting lanelet.
 */
TEST_F(HdMapUtilsTest_StandardMap, getFollowingLanelets_candidateTrajectoryFalse)
{
  const lanelet::Id id = 34564;
  EXPECT_EQ(
    hdmap_utils.getFollowingLanelets(id, lanelet::Ids{id, 34495, 34507, 34795, 34606}, 40.0, false),
    (lanelet::Ids{34495, 34507}));
}

/**
 * @note Test basic functionality.
 * Test following lanelets obtaining with
 * a candidate trajectory shorter than the given distance
 * - the goal is to test generating lacking part of the trajectory.
 */
TEST_F(HdMapUtilsTest_StandardMap, getFollowingLanelets_candidateTrajectoryNotEnough)
{
  const lanelet::Id id = 34564;
  EXPECT_EQ(
    hdmap_utils.getFollowingLanelets(id, lanelet::Ids{id, 34495, 34507}, 100.0, true),
    (lanelet::Ids{id, 34495, 34507, 34795, 34606}));
}

/**
 * @note Test function behavior when called with a candidate trajectory
 * that does not contain the starting lanelet.
 */
TEST_F(HdMapUtilsTest_StandardMap, getFollowingLanelets_candidatesDoNotMatch)
{
  EXPECT_THROW(
    hdmap_utils.getFollowingLanelets(120660, lanelet::Ids{34981}, 1.0e3, true), common::Error);
}

/**
 * @note Test function behavior when an empty vector is passed.
 */
TEST_F(HdMapUtilsTest_StandardMap, getFollowingLanelets_candidateTrajectoryEmpty)
{
  EXPECT_EQ(
    hdmap_utils.getFollowingLanelets(120660, {}, 1.0e3, true).size(), static_cast<std::size_t>(0));
}

/**
 * @note Test function behavior when called with a candidate trajectory
 * that contains wrong candidates
 */
TEST_F(HdMapUtilsTest_StandardMap, getFollowingLanelets_candidatesDoNotMatchRealTrajectory)
{
  EXPECT_THROW(
    hdmap_utils.getFollowingLanelets(
      34564, lanelet::Ids{34564, 34495, 34507, 34399, 34399}, 100.0, true),
    common::Error);
}

/**
 * @note Test basic functionality.
 * Test lane change possibility checking
 * correctness with lanelets that can be changed.
 */
TEST_F(HdMapUtilsTest_FourTrackHighwayMap, canChangeLane_canChange)
{
  EXPECT_TRUE(hdmap_utils.canChangeLane(199, 200));
}

/**
 * @note Test basic functionality.
 * Test lane change possibility checking correctness with lanelets
 * that can not be changed (e.g. goal lanelet is behind the start lanelet).
 */
TEST_F(HdMapUtilsTest_FourTrackHighwayMap, canChangeLane_canNotChange)
{
  EXPECT_FALSE(hdmap_utils.canChangeLane(199, 201));
}

/**
 * @note Test function behavior when either of the lanelet ids is invalid.
 */
TEST_F(HdMapUtilsTest_FourTrackHighwayMap, canChangeLane_invalidLaneletId)
{
  EXPECT_THROW(hdmap_utils.canChangeLane(1000003, 1000033), std::runtime_error);
}

/**
 * @note Test basic functionality.
 * Test lateral distance calculation correctness
 * with two lanelet poses on the same lanelet but with different offsets.
 */
TEST_F(HdMapUtilsTest_FourTrackHighwayMap, getLateralDistance_sameLane)
{
  const auto from = traffic_simulator::helper::constructLaneletPose(3002185, 0.0, 0.5);
  const auto to = traffic_simulator::helper::constructLaneletPose(3002185, 10.0, 0.2);
  const auto result = traffic_simulator::lanelet_wrapper::distance::lateralDistance(from, to);

  EXPECT_TRUE(result.has_value());
  EXPECT_NEAR(result.value(), to.offset - from.offset, 1e-3);
}

/**
 * @note Test basic functionality.
 * Test lateral distance calculation correctness
 * with two lanelet poses on parallel lanes with no possibility of changing the lane.
 */
TEST_F(HdMapUtilsTest_FourTrackHighwayMap, getLateralDistance_parallelLanesCanNotChange)
{
  EXPECT_FALSE(traffic_simulator::lanelet_wrapper::distance::lateralDistance(
                 traffic_simulator::helper::constructLaneletPose(3002185, 0.0, 0.5),
                 traffic_simulator::helper::constructLaneletPose(3002184, 10.0, 0.2))
                 .has_value());
}

/**
 * @note Test basic functionality.
 * Test lateral distance calculation correctness
 * with two lanelet poses on parallel lanes with a possibility of changing the lane.
 */
TEST_F(HdMapUtilsTest_FourTrackHighwayMap, getLateralDistance_parallelLanesCanChange)
{
  const auto from = traffic_simulator::helper::constructLaneletPose(3002185, 0.0, 0.5);
  const auto to = traffic_simulator::helper::constructLaneletPose(3002184, 10.0, 0.2);

  traffic_simulator::RoutingConfiguration lane_changeable_routing_configuration;
  lane_changeable_routing_configuration.allow_lane_change = true;
  const auto result = traffic_simulator::lanelet_wrapper::distance::lateralDistance(
    from, to, lane_changeable_routing_configuration);

  EXPECT_TRUE(result.has_value());
  EXPECT_NEAR(result.value(), 2.80373 / 2.0 + 3.03463 / 2.0 + to.offset - from.offset, 1e-3);
}

/**
 * @note Test basic functionality.
 * Test lateral distance calculation correctness
 * with two poses on lanelets that are not connected - the goal is to test
 * the scenario when the distance cannot be calculated because two positions
 * will never be able to come in contact.
 */
TEST_F(HdMapUtilsTest_FourTrackHighwayMap, getLateralDistance_notConnected)
{
  traffic_simulator::RoutingConfiguration lane_changeable_routing_configuration;
  lane_changeable_routing_configuration.allow_lane_change = true;
  EXPECT_FALSE(traffic_simulator::lanelet_wrapper::distance::lateralDistance(
                 traffic_simulator::helper::constructLaneletPose(3002185, 0.0, 0.5),
                 traffic_simulator::helper::constructLaneletPose(3002166, 10.0, 0.2),
                 lane_changeable_routing_configuration)
                 .has_value());
}

/**
 * @note Test basic functionality.
 * Test route obtaining correctness with a feasible route.
 */
TEST_F(HdMapUtilsTest_StandardMap, getRoute_correct)
{
  traffic_simulator::RoutingConfiguration lane_changeable_routing_configuration;
  lane_changeable_routing_configuration.allow_lane_change = true;
  EXPECT_EQ(
    hdmap_utils.getRoute(34579, 34630, lane_changeable_routing_configuration),
    (lanelet::Ids{34579, 34774, 120659, 120660, 34468, 34438, 34408, 34624, 34630}));
}

/**
 * @note Test basic functionality.
 * Test route obtaining correctness with a feasible route and obtain it two times
 * - the goal is to test whether the route cache works correctly.
 */
TEST_F(HdMapUtilsTest_StandardMap, getRoute_correctCache)
{
  const lanelet::Id from_id = 34579;
  const lanelet::Id to_id = 34630;
  traffic_simulator::RoutingConfiguration lane_changeable_routing_configuration;
  lane_changeable_routing_configuration.allow_lane_change = true;

  EXPECT_EQ(
    hdmap_utils.getRoute(from_id, to_id, lane_changeable_routing_configuration),
    hdmap_utils.getRoute(from_id, to_id, lane_changeable_routing_configuration));
}

/**
 * @note Test basic functionality.
 * Test route obtaining correctness with the beginning
 * and ending that are impossible to route between.
 */
TEST_F(HdMapUtilsTest_FourTrackHighwayMap, getRoute_impossibleRouting)
{
  traffic_simulator::RoutingConfiguration lane_changeable_routing_configuration;
  lane_changeable_routing_configuration.allow_lane_change = true;
  EXPECT_EQ(
    hdmap_utils.getRoute(199, 196, lane_changeable_routing_configuration).size(),
    static_cast<std::size_t>(0));
}

/**
 * @note Test basic functionality.
 * Test route obtaining correctness with beginning
 * and ending of the route set to the same lanelet id.
 */
TEST_F(HdMapUtilsTest_StandardMap, getRoute_circular)
{
  const lanelet::Id from_and_to_id = 120659;

  EXPECT_EQ(
    hdmap_utils.getRoute(from_and_to_id, from_and_to_id, traffic_simulator::RoutingConfiguration()),
    lanelet::Ids{from_and_to_id});
}

/**
 * @note Test basic functionality with a lanelet that has a centerline with 3 or more points.
 */
TEST_F(HdMapUtilsTest_StandardMap, getCenterPoints_correct)
{
  const std::vector<geometry_msgs::msg::Point> actual_center_points{
    makePoint(3774.1, 73748.8, -0.3), makePoint(3772.5, 73748.0, -0.2),
    makePoint(3770.8, 73747.1, -0.2), makePoint(3769.2, 73746.3, -0.2),
    makePoint(3767.6, 73745.4, -0.2), makePoint(3766.0, 73744.6, -0.1),
    makePoint(3764.4, 73743.8, -0.1), makePoint(3762.7, 73742.9, -0.1),
    makePoint(3761.1, 73742.1, 0.0),  makePoint(3759.5, 73741.3, 0.0),
    makePoint(3757.9, 73740.4, 0.1),  makePoint(3756.3, 73739.6, 0.1)};

  const auto result_center_points = hdmap_utils.getCenterPoints(34594);

  EXPECT_EQ(result_center_points.size(), actual_center_points.size());
  for (std::size_t i = 0; i < result_center_points.size(); ++i) {
    EXPECT_POINT_NEAR_STREAM(
      result_center_points[i], actual_center_points[i], 0.1, "In this test i = " << i);
  }
}

/**
 * @note Test basic functionality with a lanelet that has a centerline with 3 or more points
 * and call the function 2 times
 * - the goal is to test whether the centerline cache works correctly.
 */
TEST_F(HdMapUtilsTest_StandardMap, getCenterPoints_correctCache)
{
  const lanelet::Id id = 34594;

  const auto result_center_points = hdmap_utils.getCenterPoints(id);
  const auto result_center_points2 = hdmap_utils.getCenterPoints(id);

  EXPECT_EQ(result_center_points.size(), result_center_points2.size());
  for (std::size_t i = 0; i < result_center_points.size(); ++i) {
    EXPECT_POINT_EQ_STREAM(
      result_center_points[i], result_center_points2[i], "In this test i = " << i);
  }
}

/**
 * @note Test basic functionality with a vector containing valid lanelets.
 */
TEST_F(HdMapUtilsTest_StandardMap, getCenterPoints_correctVector)
{
  const std::vector<geometry_msgs::msg::Point> actual_center_points{
    makePoint(3774.1, 73748.8, -0.3), makePoint(3772.4, 73748.0, -0.2),
    makePoint(3770.8, 73747.1, -0.2), makePoint(3769.2, 73746.3, -0.2),
    makePoint(3767.6, 73745.4, -0.1), makePoint(3766.0, 73744.6, -0.1),
    makePoint(3764.4, 73743.8, -0.1), makePoint(3762.7, 73742.9, -0.0),
    makePoint(3761.1, 73742.1, -0.0), makePoint(3759.5, 73741.3, 0.0),
    makePoint(3757.9, 73740.4, 0.1),  makePoint(3756.3, 73739.6, 0.1),
    makePoint(3754.5, 73738.7, 0.1),  makePoint(3752.7, 73737.8, 0.2),
    makePoint(3750.9, 73736.9, 0.2),  makePoint(3749.1, 73736.0, 0.3),
    makePoint(3747.4, 73735.1, 0.3),  makePoint(3745.6, 73734.2, 0.3),
    makePoint(3743.8, 73733.2, 0.4),  makePoint(3742.0, 73732.3, 0.4),
    makePoint(3740.3, 73731.4, 0.4),  makePoint(3738.5, 73730.5, 0.5),
    makePoint(3736.7, 73729.6, 0.5),  makePoint(3734.9, 73728.7, 0.6),
    makePoint(3733.2, 73727.8, 0.6),  makePoint(3731.4, 73726.9, 0.6),
    makePoint(3729.6, 73725.9, 0.7),  makePoint(3727.8, 73725.0, 0.7),
    makePoint(3726.1, 73724.1, 0.7),  makePoint(3724.3, 73723.2, 0.8),
    makePoint(3722.5, 73722.3, 0.8),  makePoint(3720.7, 73721.4, 0.8),
    makePoint(3719.0, 73720.5, 0.9),  makePoint(3717.2, 73719.5, 0.9),
    makePoint(3715.4, 73718.6, 1.0),  makePoint(3713.7, 73717.7, 1.0),
    makePoint(3711.9, 73716.7, 1.1)};

  const auto result_center_points = hdmap_utils.getCenterPoints(lanelet::Ids{34594, 34621});

  EXPECT_EQ(result_center_points.size(), actual_center_points.size());
  for (std::size_t i = 0; i < result_center_points.size(); ++i) {
    EXPECT_POINT_NEAR_STREAM(
      result_center_points[i], actual_center_points[i], 0.1, "In this test i = " << i);
  }
}

/**
 * @note Test basic functionality with an empty lanelet vector.
 */
TEST_F(HdMapUtilsTest_StandardMap, getCenterPoints_empty)
{
  EXPECT_EQ(hdmap_utils.getCenterPoints(lanelet::Ids{}).size(), static_cast<std::size_t>(0));
}

/**
 * @note Test basic functionality.
 * Test traffic light checking correctness with an id of a traffic light.
 */
TEST_F(HdMapUtilsTest_StandardMap, isTrafficLight_trafficLight)
{
  EXPECT_TRUE(hdmap_utils.isTrafficLight(34836));
}

/**
 * @note Test basic functionality.
 * Test traffic light checking correctness with an id of not a traffic light.
 */
TEST_F(HdMapUtilsTest_StandardMap, isTrafficLight_notTrafficLight)
{
  EXPECT_FALSE(hdmap_utils.isTrafficLight(120659));
}

/**
 * @note Test function behavior when called with an invalid lanelet id.
 */
TEST_F(HdMapUtilsTest_StandardMap, isTrafficLight_invalidId)
{
  EXPECT_FALSE(hdmap_utils.isTrafficLight(1000003));
}

/**
 * @note Test basic functionality.
 * Test traffic light relation checking correctness
 * with an id of a lanelet that has a relation with a traffic light.
 */
TEST_F(HdMapUtilsTest_StandardMap, isTrafficLightRegulatoryElement_trafficLightRegulatoryElement)
{
  EXPECT_TRUE(hdmap_utils.isTrafficLightRegulatoryElement(34806));
}

/**
 * @note Test basic functionality.
 * Test traffic light relation checking correctness
 * with an id of a lanelet that does not have a relation with a traffic light.
 */
TEST_F(HdMapUtilsTest_StandardMap, isTrafficLightRegulatoryElement_noTrafficLightRegulatoryElement)
{
  EXPECT_FALSE(hdmap_utils.isTrafficLightRegulatoryElement(120659));
}

/**
 * @note Test function behavior when called with an invalid lanelet id.
 */
TEST_F(HdMapUtilsTest_StandardMap, isTrafficLightRegulatoryElement_invalidId)
{
  EXPECT_FALSE(hdmap_utils.isTrafficLightRegulatoryElement(1000003));
}

/**
 * @note Test basic functionality. Test lanelet length obtaining with some lanelet id.
 */
TEST_F(HdMapUtilsTest_StandardMap, getLaneletLength_simple)
{
  EXPECT_NEAR(traffic_simulator::lanelet_wrapper::lanelet_map::laneletLength(34468), 55.5, 1.0);
}

/**
 * @note Test basic functionality.
 * Test lanelet length obtaining with some lanelet id two times
 * (the same lanelet id) - the goal is to test lanelet length caching correctness.
 */
TEST_F(HdMapUtilsTest_StandardMap, getLaneletLength_cache)
{
  const lanelet::Id id = 34468;

  EXPECT_EQ(
    traffic_simulator::lanelet_wrapper::lanelet_map::laneletLength(id),
    traffic_simulator::lanelet_wrapper::lanelet_map::laneletLength(id));
}

/**
 * @note Test basic functionality.
 * Test traffic light ids obtaining correctness
 * with a route that does not have any traffic lights.
 */
TEST_F(HdMapUtilsTest_StandardMap, getTrafficLightIdsOnPath_noTrafficLights)
{
  EXPECT_EQ(
    hdmap_utils.getTrafficLightIdsOnPath(lanelet::Ids{34579, 34774, 120659, 120660, 34468, 34438})
      .size(),
    static_cast<size_t>(0));
}

/**
 * @note Test basic functionality.
 * Test traffic light ids obtaining correctness with a route that has some traffic lights.
 */
TEST_F(HdMapUtilsTest_StandardMap, getTrafficLightIdsOnPath_trafficLights)
{
  auto result_traffic_light_ids = hdmap_utils.getTrafficLightIdsOnPath(
    {34579, 34774, 120659, 120660, 34468, 34438, 34408, 34624, 34630});
  auto actual_traffic_light_ids = lanelet::Ids{34802, 34836};

  std::sort(result_traffic_light_ids.begin(), result_traffic_light_ids.end());
  std::sort(actual_traffic_light_ids.begin(), actual_traffic_light_ids.end());

  EXPECT_EQ(result_traffic_light_ids, actual_traffic_light_ids);
}

/**
 * @note Test function behavior when passed an empty vector of lanelet ids.
 */
TEST_F(HdMapUtilsTest_StandardMap, getTrafficLightIdsOnPath_empty)
{
  EXPECT_EQ(hdmap_utils.getTrafficLightIdsOnPath({}).size(), static_cast<size_t>(0));
}

/**
 * @note Test basic functionality.
 * Test longitudinal distance calculation correctness
 * with two poses on the same lanelet, where the goal pose is positioned in front of the start pose.
 */
TEST_F(HdMapUtilsTest_StandardMap, getLongitudinalDistance_sameLanelet)
{
  const auto pose_from = traffic_simulator::lanelet_wrapper::pose::toLaneletPose(
    makePose(makePoint(3812.65, 73810.13, -2.80), makeQuaternionFromYaw(90.0)), lanelet::Id{34606});
  const auto pose_to = traffic_simulator::lanelet_wrapper::pose::toLaneletPose(
    makePose(makePoint(3825.10, 73786.34, -1.82), makeQuaternionFromYaw(90.0)), lanelet::Id{34606});
  ASSERT_TRUE(pose_from.has_value());
  ASSERT_TRUE(pose_to.has_value());

  const auto result_distance = traffic_simulator::lanelet_wrapper::distance::longitudinalDistance(
    pose_from.value(), pose_to.value(), traffic_simulator::RoutingConfiguration());

  ASSERT_TRUE(result_distance.has_value());
  EXPECT_NEAR(result_distance.value(), 27.0, 1.0);
}

/**
 * @note Test basic functionality.
 * Test longitudinal distance calculation correctness
 * with two poses on the same lanelet, where the goal pose is positioned behind the start pose.
 */
TEST_F(HdMapUtilsTest_StandardMap, getLongitudinalDistance_sameLaneletBehind)
{
  const auto pose_to = traffic_simulator::lanelet_wrapper::pose::toLaneletPose(
    makePose(makePoint(3812.65, 73810.13, -2.80), makeQuaternionFromYaw(90.0)), lanelet::Id{34606});
  const auto pose_from = traffic_simulator::lanelet_wrapper::pose::toLaneletPose(
    makePose(makePoint(3825.10, 73786.34, -1.82), makeQuaternionFromYaw(90.0)), lanelet::Id{34606});
  ASSERT_TRUE(pose_from.has_value());
  ASSERT_TRUE(pose_to.has_value());

  const auto longitudinal_distance =
    traffic_simulator::lanelet_wrapper::distance::longitudinalDistance(
      pose_from.value(), pose_to.value(), traffic_simulator::RoutingConfiguration());
  EXPECT_FALSE(longitudinal_distance.has_value());
}

/**
 * @note Test basic functionality.
 * Test longitudinal distance calculation correctness
 * with two poses on different lanelets that are a few lanelets apart (e.g. 3).
 */
TEST_F(HdMapUtilsTest_StandardMap, getLongitudinalDistance_differentLanelet)
{
  const auto pose_from = traffic_simulator::lanelet_wrapper::pose::toLaneletPose(
    makePose(makePoint(3801.19, 73812.70, -2.86)), lanelet::Id{120660});
  const auto pose_to = traffic_simulator::lanelet_wrapper::pose::toLaneletPose(
    makePose(makePoint(3724.70, 73773.00, -1.20)), lanelet::Id{34462});
  ASSERT_TRUE(pose_from.has_value());
  ASSERT_TRUE(pose_to.has_value());

  const auto result_distance = traffic_simulator::lanelet_wrapper::distance::longitudinalDistance(
    pose_from.value(), pose_to.value(), traffic_simulator::RoutingConfiguration());

  ASSERT_TRUE(result_distance.has_value());
  EXPECT_NEAR(result_distance.value(), 86.0, 1.0);
}

/**
 * @note Test basic functionality. Test longitudinal distance calculation correctness
 * with two poses on different lanelets where the goal pose is on lanelet unreachable
 * from the start pose lanelet - the goal is to test the branch of execution where no route is found.
 */
TEST_F(HdMapUtilsTest_FourTrackHighwayMap, getLongitudinalDistance_differentLaneletNoRoute)
{
  const auto pose_to = traffic_simulator::lanelet_wrapper::pose::toLaneletPose(
    makePose(makePoint(81590.79, 50067.66, 35.0), makeQuaternionFromYaw(90.0)),
    lanelet::Id{3002185});
  const auto pose_from = traffic_simulator::lanelet_wrapper::pose::toLaneletPose(
    makePose(makePoint(81596.20, 50068.04, 35.0), makeQuaternionFromYaw(90.0)),
    lanelet::Id{3002166});
  ASSERT_TRUE(pose_from.has_value());
  ASSERT_TRUE(pose_to.has_value());

  EXPECT_FALSE(traffic_simulator::lanelet_wrapper::distance::longitudinalDistance(
                 pose_from.value(), pose_to.value(), traffic_simulator::RoutingConfiguration())
                 .has_value());
}

/**
 * @note Test for the corner-case fixed in https://github.com/tier4/scenario_simulator_v2/pull/1348.
 */
TEST_F(HdMapUtilsTest_KashiwanohaMap, getLongitudinalDistance_PullRequest1348)
{
  auto pose_from = traffic_simulator::helper::constructLaneletPose(34468, 10.0);
  auto pose_to = traffic_simulator::helper::constructLaneletPose(34795, 5.0);

  traffic_simulator::RoutingConfiguration lane_changeable_routing_configuration;
  lane_changeable_routing_configuration.allow_lane_change = true;
  EXPECT_NO_THROW(EXPECT_DOUBLE_EQ(
    traffic_simulator::lanelet_wrapper::distance::longitudinalDistance(
      pose_from, pose_to, lane_changeable_routing_configuration)
      .value(),
    54.18867466433655977198213804513216018676757812500000));
}

/**
 * @note Test for the corner case described in https://github.com/tier4/scenario_simulator_v2/issues/1364
 * Test in a scenario where lane change is necessary:
 * if allow_lane_change = false, std::nullopt should be returned;
 * if allow_lane_change = true, a value should be returned.
 */
TEST_F(HdMapUtilsTest_IntersectionMap, getLongitudinalDistance_laneChange)
{
  traffic_simulator::RoutingConfiguration lane_changeable_routing_configuration;
  lane_changeable_routing_configuration.allow_lane_change = true;
  traffic_simulator::RoutingConfiguration default_routing_configuration;
  {
    const auto pose_from = traffic_simulator::helper::constructLaneletPose(563L, 5.0);
    const auto pose_to = traffic_simulator::helper::constructLaneletPose(659L, 5.0);

    const auto without_lane_change =
      traffic_simulator::lanelet_wrapper::distance::longitudinalDistance(
        pose_from, pose_to, default_routing_configuration);
    EXPECT_FALSE(without_lane_change.has_value());

    const auto with_lane_change =
      traffic_simulator::lanelet_wrapper::distance::longitudinalDistance(
        pose_from, pose_to, lane_changeable_routing_configuration);
    ASSERT_TRUE(with_lane_change.has_value());
    EXPECT_NEAR(with_lane_change.value(), 157.0, 1.0);
  }
  {
    const auto pose_from = traffic_simulator::helper::constructLaneletPose(563L, 5.0);
    const auto pose_to = traffic_simulator::helper::constructLaneletPose(658L, 5.0);

    const auto without_lane_change =
      traffic_simulator::lanelet_wrapper::distance::longitudinalDistance(
        pose_from, pose_to, default_routing_configuration);
    EXPECT_FALSE(without_lane_change.has_value());

    const auto with_lane_change =
      traffic_simulator::lanelet_wrapper::distance::longitudinalDistance(
        pose_from, pose_to, lane_changeable_routing_configuration);
    ASSERT_TRUE(with_lane_change.has_value());
    EXPECT_NEAR(with_lane_change.value(), 161.0, 1.0);
  }
  {
    const auto pose_from = traffic_simulator::helper::constructLaneletPose(563L, 5.0);
    const auto pose_to = traffic_simulator::helper::constructLaneletPose(657L, 5.0);

    const auto without_lane_change =
      traffic_simulator::lanelet_wrapper::distance::longitudinalDistance(
        pose_from, pose_to, default_routing_configuration);
    EXPECT_FALSE(without_lane_change.has_value());

    const auto with_lane_change =
      traffic_simulator::lanelet_wrapper::distance::longitudinalDistance(
        pose_from, pose_to, lane_changeable_routing_configuration);
    ASSERT_TRUE(with_lane_change.has_value());
    EXPECT_NEAR(with_lane_change.value(), 161.0, 1.0);
  }
  {
    const auto pose_from = traffic_simulator::helper::constructLaneletPose(643L, 5.0);
    const auto pose_to = traffic_simulator::helper::constructLaneletPose(666L, 5.0);

    const auto without_lane_change =
      traffic_simulator::lanelet_wrapper::distance::longitudinalDistance(
        pose_from, pose_to, default_routing_configuration);
    EXPECT_FALSE(without_lane_change.has_value());

    const auto with_lane_change =
      traffic_simulator::lanelet_wrapper::distance::longitudinalDistance(
        pose_from, pose_to, lane_changeable_routing_configuration);
    ASSERT_TRUE(with_lane_change.has_value());
    EXPECT_NEAR(with_lane_change.value(), 250.0, 1.0);
  }
  {
    const auto pose_from = traffic_simulator::helper::constructLaneletPose(643L, 5.0);
    const auto pose_to = traffic_simulator::helper::constructLaneletPose(665L, 5.0);

    const auto without_lane_change =
      traffic_simulator::lanelet_wrapper::distance::longitudinalDistance(
        pose_from, pose_to, default_routing_configuration);
    EXPECT_FALSE(without_lane_change.has_value());

    const auto with_lane_change =
      traffic_simulator::lanelet_wrapper::distance::longitudinalDistance(
        pose_from, pose_to, lane_changeable_routing_configuration);
    ASSERT_TRUE(with_lane_change.has_value());
    EXPECT_NEAR(with_lane_change.value(), 253.0, 1.0);
  }
}

/**
 * @note Test for isInIntersection function
 */
TEST_F(HdMapUtilsTest_IntersectionMap, isInIntersection)
{
  EXPECT_TRUE(traffic_simulator::lanelet_wrapper::lanelet_map::isInIntersection(662));
  EXPECT_FALSE(traffic_simulator::lanelet_wrapper::lanelet_map::isInIntersection(574));
}

/**
 * @note Test basic functionality.
 * Test obtaining stop line ids correctness with a route that has no stop lines.
 */
TEST_F(HdMapUtilsTest_StandardMap, getStopLineIdsOnPath_noStopLines)
{
  EXPECT_EQ(
    traffic_simulator::lanelet_wrapper::lanelet_map::stopLineIdsOnPath({34507, 34795, 34606, 34672})
      .size(),
    static_cast<size_t>(0));
}

/**
 * @note Test basic functionality.
 * Test obtaining stop line ids correctness with a route that has a stop line.
 */
TEST_F(HdMapUtilsTest_StandardMap, getStopLineIdsOnPath_someStopLines)
{
  EXPECT_EQ(
    traffic_simulator::lanelet_wrapper::lanelet_map::stopLineIdsOnPath(
      {34408, 34633, 34579, 34780, 34675, 34744, 34690}),
    (lanelet::Ids{120635}));
}

/**
 * @note Test function behavior when passed an empty vector of lanelet ids.
 */
TEST_F(HdMapUtilsTest_StandardMap, getStopLineIdsOnPath_empty)
{
  EXPECT_EQ(
    traffic_simulator::lanelet_wrapper::lanelet_map::stopLineIdsOnPath(lanelet::Ids{}).size(),
    static_cast<size_t>(0));
}

/**
 * @note Test obtaining stop line ids for a standard map.
 */
TEST_F(HdMapUtilsTest_StandardMap, stopLineIds_standardMap)
{
  EXPECT_EQ(traffic_simulator::lanelet_wrapper::lanelet_map::stopLineIds(), (lanelet::Ids{120635}));
}

/**
 * @note Test obtaining stop line ids for an intersection map.
 */
TEST_F(HdMapUtilsTest_IntersectionMap, stopLineIds_intersectionMap)
{
  EXPECT_EQ(traffic_simulator::lanelet_wrapper::lanelet_map::stopLineIds(), (lanelet::Ids{6960}));
}

/**
 * @note Test basic functionality.
 * Test obtaining traffic light stop line ids
 * correctness with a traffic light that has one stop line.
 */
TEST_F(HdMapUtilsTest_CrossroadsWithStoplinesMap, getTrafficLightStopLineIds_stopLine)
{
  EXPECT_EQ(hdmap_utils.getTrafficLightStopLineIds(34802), (lanelet::Ids{34805}));
}

/**
 * @note Test basic functionality.
 * Test obtaining traffic light stop line ids
 * correctness with a traffic light that has several stop lines
 * - the goal is to test the scenario where one traffic light has multiple stop lines
 * (e.g. on a road with two parallel lanes with the same direction).
 */
TEST_F(HdMapUtilsTest_CrossroadsWithStoplinesMap, getTrafficLightStopLineIds_severalStopLines)
{
  auto result_stoplines = hdmap_utils.getTrafficLightStopLineIds(34836);
  auto actual_stoplines = lanelet::Ids{120663, 34805};

  std::sort(result_stoplines.begin(), result_stoplines.end());
  std::sort(actual_stoplines.begin(), actual_stoplines.end());

  EXPECT_EQ(result_stoplines, actual_stoplines);
}

/**
 * @note Test function behavior when passed an invalid traffic light id.
 */
TEST_F(HdMapUtilsTest_CrossroadsWithStoplinesMap, getTrafficLightStopLineIds_invalidTrafficLightId)
{
  EXPECT_THROW(hdmap_utils.getTrafficLightStopLineIds(1000039), std::runtime_error);
}

void sortStoplines(std::vector<std::vector<geometry_msgs::msg::Point>> & stoplines)
{
  auto point_comparator =
    [](const geometry_msgs::msg::Point & a, const geometry_msgs::msg::Point & b) -> bool {
    if (a.x != b.x) return a.x < b.x;
    if (a.y != b.y) return a.y < b.y;
    return a.z < b.z;
  };

  std::for_each(
    stoplines.begin(), stoplines.end(),
    [&point_comparator](std::vector<geometry_msgs::msg::Point> & v) {
      std::sort(v.begin(), v.end(), point_comparator);
    });
  std::sort(
    stoplines.begin(), stoplines.end(),
    [&point_comparator](
      const std::vector<geometry_msgs::msg::Point> & a,
      const std::vector<geometry_msgs::msg::Point> & b) {
      return std::lexicographical_compare(a.begin(), a.end(), b.begin(), b.end(), point_comparator);
    });
}

void compareStoplines(
  const std::vector<std::vector<geometry_msgs::msg::Point>> & a,
  const std::vector<std::vector<geometry_msgs::msg::Point>> & b)
{
  EXPECT_EQ(a.size(), b.size());
  for (std::size_t i = 0; i < a.size(); ++i) {
    EXPECT_EQ(a[i].size(), b[i].size()) << "In this test i = " << i;
    for (std::size_t j = 0; j < a[i].size(); ++j) {
      EXPECT_POINT_NEAR_STREAM(a[i][j], b[i][j], 1.0, "In this test i = " << i << ", j = " << j);
    }
  }
}

/**
 * @note Test basic functionality.
 * Test obtaining traffic light stop line points correctness
 * with a traffic light id that has only one traffic light stop line.
 */
TEST_F(HdMapUtilsTest_CrossroadsWithStoplinesMap, getTrafficLightStopLinesPoints_stopLine)
{
  auto result_stoplines_points = hdmap_utils.getTrafficLightStopLinesPoints(34802);
  auto actual_stoplines_points = std::vector<std::vector<geometry_msgs::msg::Point>>{
    {makePoint(3762.0, 73756.0, -0.5), makePoint(3759.0, 73754.5, -0.5)}};

  EXPECT_EQ(result_stoplines_points.size(), actual_stoplines_points.size());

  sortStoplines(result_stoplines_points);
  sortStoplines(actual_stoplines_points);

  compareStoplines(actual_stoplines_points, result_stoplines_points);
}

/**
 * @note Test basic functionality.
 * Test obtaining traffic light stop line points correctness
 * with a traffic light id that has multiple traffic light stop lines.
 */
TEST_F(HdMapUtilsTest_CrossroadsWithStoplinesMap, getTrafficLightStopLinesPoints_severalStopLines)
{
  auto result_stoplines_points = hdmap_utils.getTrafficLightStopLinesPoints(34836);
  auto actual_stoplines_points = std::vector<std::vector<geometry_msgs::msg::Point>>{
    {makePoint(3762.0, 73756.0, -0.5), makePoint(3759.0, 73754.5, -0.5)},
    {makePoint(3768.5, 73737.0, -0.5), makePoint(3765.5, 73736.0, -0.5)}};

  EXPECT_EQ(result_stoplines_points.size(), actual_stoplines_points.size());

  sortStoplines(result_stoplines_points);
  sortStoplines(actual_stoplines_points);

  compareStoplines(actual_stoplines_points, result_stoplines_points);
}

/**
 * @note Test function behavior when passed an invalid traffic light id.
 */
TEST_F(
  HdMapUtilsTest_CrossroadsWithStoplinesMap, getTrafficLightStopLinesPoints_invalidTrafficLightId)
{
  EXPECT_THROW(hdmap_utils.getTrafficLightStopLinesPoints(1000039), std::runtime_error);
}

/**
 * @note Test basic functionality.
 * Test stop line polygon obtaining correctness with a lanelet that has a stop line.
 */
TEST_F(HdMapUtilsTest_CrossroadsWithStoplinesMap, getStopLinePolygon_stopLine)
{
  const auto result_stoplines_points =
    traffic_simulator::lanelet_wrapper::lanelet_map::stopLinePolygon(lanelet::Id{120663});
  const auto actual_stoplines_points = std::vector<geometry_msgs::msg::Point>{
    makePoint(3768.5, 73737.5, -0.5), makePoint(3765.5, 73735.5, -0.5)};

  const double tolerance = 1.0;
  EXPECT_EQ(result_stoplines_points.size(), actual_stoplines_points.size());
  EXPECT_POINT_NEAR(result_stoplines_points.at(0), actual_stoplines_points.at(0), tolerance);
  EXPECT_POINT_NEAR(result_stoplines_points.at(1), actual_stoplines_points.at(1), tolerance);
}

/**
 * @note Test function behavior with an invalid lanelet id.
 */
TEST_F(HdMapUtilsTest_CrossroadsWithStoplinesMap, getStopLinePolygon_invalidLaneletId)
{
  EXPECT_THROW(
    traffic_simulator::lanelet_wrapper::lanelet_map::stopLinePolygon(1000039), std::runtime_error);
}

/**
 * @note Test basic functionality.
 * Test distance to traffic light stop line obtaining
 * correctness with a spline and a traffic light id that has a stop line on the spline.
 */
TEST_F(
  HdMapUtilsTest_CrossroadsWithStoplinesMap, getDistanceToTrafficLightStopLine_trafficLightOnSpline)
{
  const auto start_waypoint = makePoint(3771.06, 73728.35);
  const auto result_distance =
    traffic_simulator::lanelet_wrapper::distance::distanceToTrafficLightStopLine(
      math::geometry::CatmullRomSpline(std::vector<geometry_msgs::msg::Point>{
        start_waypoint, makePoint(3756.30, 73755.87), makePoint(3746.90, 73774.44)}),
      lanelet::Id{34836});
  EXPECT_TRUE(result_distance.has_value());

  const auto stopline_midpoint = makePoint(3767.00, 73736.47);

  EXPECT_NEAR(
    std::hypot(start_waypoint.x - stopline_midpoint.x, start_waypoint.y - stopline_midpoint.y),
    result_distance.value(), 1.0);
}

/**
 * @note Test basic functionality.
 * Test distance to traffic light stop line obtaining correctness
 * with a spline and a traffic light id that does not have a stop line on the spline.
 */
TEST_F(
  HdMapUtilsTest_CrossroadsWithStoplinesMap,
  getDistanceToTrafficLightStopLine_noTrafficLightOnSpline)
{
  EXPECT_FALSE(
    traffic_simulator::lanelet_wrapper::distance::distanceToTrafficLightStopLine(
      math::geometry::CatmullRomSpline(std::vector<geometry_msgs::msg::Point>{
        makePoint(3807.63, 73715.99), makePoint(3785.76, 73707.70), makePoint(3773.19, 73723.27)}),
      lanelet::Id{34836})
      .has_value());
}

/**
 * @note Test basic functionality.
 * Test distance to traffic light stop line obtaining correctness
 * with a road (waypoints) and a traffic light id has a stop line on the road.
 */
TEST_F(
  HdMapUtilsTest_CrossroadsWithStoplinesMap,
  getDistanceToTrafficLightStopLine_trafficLightOnWaypoints)
{
  const auto start_waypoint = makePoint(3771.06, 73728.35);
  const auto result_distance =
    traffic_simulator::lanelet_wrapper::distance::distanceToTrafficLightStopLine(
      std::vector<geometry_msgs::msg::Point>{
        start_waypoint, makePoint(3756.30, 73755.87), makePoint(3746.90, 73774.44)},
      lanelet::Id{34836});
  EXPECT_TRUE(result_distance.has_value());

  const auto stopline_midpoint = makePoint(3767.00, 73736.47);

  EXPECT_NEAR(
    std::hypot(start_waypoint.x - stopline_midpoint.x, start_waypoint.y - stopline_midpoint.y),
    result_distance.value(), 1.0);
}

/**
 * @note Test basic functionality.
 * Test distance to traffic light stop line obtaining correctness
 * with a road (waypoints) and a traffic light id that does not have a stop line on the road.
 */
TEST_F(
  HdMapUtilsTest_CrossroadsWithStoplinesMap,
  getDistanceToTrafficLightStopLine_noTrafficLightOnWaypoints)
{
  EXPECT_FALSE(

    traffic_simulator::lanelet_wrapper::distance::distanceToTrafficLightStopLine(
      std::vector<geometry_msgs::msg::Point>{
        makePoint(3807.63, 73715.99), makePoint(3785.76, 73707.70), makePoint(3773.19, 73723.27)},
      lanelet::Id{34836})
      .has_value());
}

/**
 * @note Test function behavior when an empty vector is passed.
 */
TEST_F(
  HdMapUtilsTest_CrossroadsWithStoplinesMap,
  getDistanceToTrafficLightStopLine_emptyVector_waypoints)
{
  EXPECT_FALSE(traffic_simulator::lanelet_wrapper::distance::distanceToTrafficLightStopLine(
                 std::vector<geometry_msgs::msg::Point>{}, lanelet::Id{34836})
                 .has_value());
}

/**
 * @note Test basic functionality.
 * Test distance to traffic light stop line obtaining correctness
 * with a spline and a route that is coherent with the spline and has a traffic light on it.
 */
TEST_F(
  HdMapUtilsTest_CrossroadsWithStoplinesMap,
  getDistanceToTrafficLightStopLine_routeWithTrafficLightsOnSpline)
{
  const auto start_waypoint = makePoint(3771.06, 73728.35);

  const auto result_distance =
    traffic_simulator::lanelet_wrapper::distance::distanceToTrafficLightStopLine(
      lanelet::Ids{34576, 34570, 34564},
      math::geometry::CatmullRomSpline(std::vector<geometry_msgs::msg::Point>{
        start_waypoint, makePoint(3756.30, 73755.87), makePoint(3746.90, 73774.44)}));
  EXPECT_TRUE(result_distance.has_value());

  const auto stopline_midpoint = makePoint(3767.00, 73736.47);

  EXPECT_NEAR(
    std::hypot(start_waypoint.x - stopline_midpoint.x, start_waypoint.y - stopline_midpoint.y),
    result_distance.value(), 1.0);
}

/**
 * @note Test basic functionality.
 * Test distance to traffic light stop line obtaining correctness
 * with a spline and a route that is coherent with the spline and does not have a traffic light on it.
 */
TEST_F(
  HdMapUtilsTest_CrossroadsWithStoplinesMap,
  getDistanceToTrafficLightStopLine_routeWithNoTrafficLightsOnSplineCongruent)
{
  EXPECT_FALSE(
    traffic_simulator::lanelet_wrapper::distance::distanceToTrafficLightStopLine(
      lanelet::Ids{34690, 34759, 34576},
      math::geometry::CatmullRomSpline(std::vector<geometry_msgs::msg::Point>{
        makePoint(3807.63, 73715.99), makePoint(3785.76, 73707.70), makePoint(3773.19, 73723.27)}))
      .has_value());
}

/**
 * @note Test basic functionality.
 * Test distance to traffic light stop line obtaining correctness
 * with a spline and a route that is not coherent with the spline and has a traffic light on it
 * - the goal is to test the situation where the traffic light and its stop line are checked
 * against a spline that does not overlay with them.
 */
TEST_F(
  HdMapUtilsTest_CrossroadsWithStoplinesMap,
  getDistanceToTrafficLightStopLine_routeWithTrafficLightsNotOnSplineIncongruent)
{
  EXPECT_FALSE(
    traffic_simulator::lanelet_wrapper::distance::distanceToTrafficLightStopLine(
      lanelet::Ids{34576, 34570, 34564},
      math::geometry::CatmullRomSpline(std::vector<geometry_msgs::msg::Point>{
        makePoint(3807.63, 73715.99), makePoint(3785.76, 73707.70), makePoint(3773.19, 73723.27)}))
      .has_value());
}

/**
 * @note Test function behavior when an empty vector is passed.
 */
TEST_F(
  HdMapUtilsTest_CrossroadsWithStoplinesMap,
  getDistanceToTrafficLightStopLine_emptyVector_splineRoute)
{
  EXPECT_FALSE(
    traffic_simulator::lanelet_wrapper::distance::distanceToTrafficLightStopLine(
      lanelet::Ids{},
      math::geometry::CatmullRomSpline(std::vector<geometry_msgs::msg::Point>{
        makePoint(3807.63, 73715.99), makePoint(3785.76, 73707.70), makePoint(3773.19, 73723.27)}))
      .has_value());
}

/**
 * @note Test basic functionality.
 * Test distance to traffic light stop line obtaining correctness
 * with a road (waypoints) and a route that is coherent with the road and has a traffic light on it.
 */
TEST_F(
  HdMapUtilsTest_CrossroadsWithStoplinesMap,
  getDistanceToTrafficLightStopLine_routeWithTrafficLightsOnWaypoints)
{
  const auto start_waypoint = makePoint(3771.06, 73728.35);

  const auto result_distance =
    traffic_simulator::lanelet_wrapper::distance::distanceToTrafficLightStopLine(
      lanelet::Ids{34576, 34570, 34564},
      std::vector<geometry_msgs::msg::Point>{
        start_waypoint, makePoint(3756.30, 73755.87), makePoint(3746.90, 73774.44)});
  EXPECT_TRUE(result_distance.has_value());

  const auto stopline_midpoint = makePoint(3767.00, 73736.47);

  EXPECT_NEAR(
    std::hypot(start_waypoint.x - stopline_midpoint.x, start_waypoint.y - stopline_midpoint.y),
    result_distance.value(), 1.0);
}

/**
 * @note Test basic functionality.
 * Test distance to traffic light stop line obtaining correctness
 * with a road (waypoints) and a route that is not coherent with the road
 * and has a traffic light on it - the goal is to test the situation where
 * the traffic light and its stop line are checked against a road that does not overlay with them.
 */
TEST_F(
  HdMapUtilsTest_CrossroadsWithStoplinesMap,
  getDistanceToTrafficLightStopLine_routeWithNoTrafficLightsOnWaypointsIncongruent)
{
  EXPECT_FALSE(

    traffic_simulator::lanelet_wrapper::distance::distanceToTrafficLightStopLine(
      lanelet::Ids{34690, 34759, 34576},
      std::vector<geometry_msgs::msg::Point>{
        makePoint(3807.63, 73715.99), makePoint(3785.76, 73707.70), makePoint(3773.19, 73723.27)})
      .has_value());
}

/**
 * @note Test basic functionality.
 * Test distance to traffic light stop line obtaining correctness with a road (waypoints)
 * and a route that is coherent with the road and does not have a traffic light on it.
 */
TEST_F(
  HdMapUtilsTest_CrossroadsWithStoplinesMap,
  getDistanceToTrafficLightStopLine_routeWithTrafficLightsNotOnWaypointsCongruent)
{
  EXPECT_FALSE(

    traffic_simulator::lanelet_wrapper::distance::distanceToTrafficLightStopLine(
      lanelet::Ids{34576, 34570, 34564},
      std::vector<geometry_msgs::msg::Point>{
        makePoint(3807.63, 73715.99), makePoint(3785.76, 73707.70), makePoint(3773.19, 73723.27)})
      .has_value());
}

/**
 * @note Test function behavior when an empty vector is passed.
 */
TEST_F(
  HdMapUtilsTest_CrossroadsWithStoplinesMap,
  getDistanceToTrafficLightStopLine_emptyVector_waypointsRoute)
{
  EXPECT_FALSE(

    traffic_simulator::lanelet_wrapper::distance::distanceToTrafficLightStopLine(
      lanelet::Ids{},
      std::vector<geometry_msgs::msg::Point>{
        makePoint(3807.63, 73715.99), makePoint(3785.76, 73707.70), makePoint(3773.19, 73723.27)})
      .has_value());
}

/**
 * @note Test basic functionality.
 * Test distance to stop line calculation correctness
 * with a spline and a route that is coherent with the spline and has a stop line on it.
 */
TEST_F(HdMapUtilsTest_CrossroadsWithStoplinesMap, getDistanceToStopLine_stopLineOnSpline)
{
  const auto start_waypoint = makePoint(3821.86, 73777.20);
  const auto result_distance = traffic_simulator::lanelet_wrapper::distance::distanceToStopLine(
    lanelet::Ids{34780, 34675, 34744},
    math::geometry::CatmullRomSpline(std::vector<geometry_msgs::msg::Point>{
      start_waypoint, makePoint(3837.28, 73762.67), makePoint(3846.10, 73741.38)}));
  EXPECT_TRUE(result_distance.has_value());

  const auto stopline_midpoint = makePoint(3838.98, 73759.28);
  EXPECT_NEAR(
    std::hypot(start_waypoint.x - stopline_midpoint.x, start_waypoint.y - stopline_midpoint.y),
    result_distance.value(), 1.0);
}

/**
 * @note Test basic functionality.
 * Test distance to stop line calculation correctness
 * with a spline and a route that is coherent with the spline and does not have a stop line on it.
 */
TEST_F(HdMapUtilsTest_CrossroadsWithStoplinesMap, getDistanceToStopLine_noStopLineOnSplineCongruent)
{
  EXPECT_FALSE(
    traffic_simulator::lanelet_wrapper::distance::distanceToStopLine(
      lanelet::Ids{34690, 34759, 34576},
      math::geometry::CatmullRomSpline(std::vector<geometry_msgs::msg::Point>{
        makePoint(3807.63, 73715.99), makePoint(3785.76, 73707.70), makePoint(3773.19, 73723.27)}))
      .has_value());
}

/**
 * @note Test basic functionality.
 * Test distance to stop line calculation correctness
 * with a spline and a route that is not coherent with the spline and has a stop line on it
 * - the goal is to test the situation where the stop line is checked
 * against a spline that does not overlay with it.
 */
TEST_F(
  HdMapUtilsTest_CrossroadsWithStoplinesMap, getDistanceToStopLine_noStopLineOnSplineIncongruent)
{
  EXPECT_FALSE(
    traffic_simulator::lanelet_wrapper::distance::distanceToStopLine(
      lanelet::Ids{34576, 34570, 34564},
      math::geometry::CatmullRomSpline(std::vector<geometry_msgs::msg::Point>{
        makePoint(3821.86, 73777.20), makePoint(3837.28, 73762.67), makePoint(3846.10, 73741.38)}))
      .has_value());
}

/**
 * @note Test function behavior when an empty vector is passed.
 */
TEST_F(HdMapUtilsTest_CrossroadsWithStoplinesMap, getDistanceToStopLine_emptyVector_spline)
{
  EXPECT_FALSE(
    traffic_simulator::lanelet_wrapper::distance::distanceToStopLine(
      lanelet::Ids{},
      math::geometry::CatmullRomSpline(std::vector<geometry_msgs::msg::Point>{
        makePoint(3807.63, 73715.99), makePoint(3785.76, 73707.70), makePoint(3773.19, 73723.27)}))
      .has_value());
}

/**
 * @note Test basic functionality.
 * Test distance to stop line calculation correctness
 * with a road (waypoints) and a route that is coherent with the road and has a stop line on it.
 */
TEST_F(HdMapUtilsTest_CrossroadsWithStoplinesMap, getDistanceToStopLine_stopLineOnWaypoints)
{
  const auto start_waypoint = makePoint(3821.86, 73777.20);
  const auto result_distance = traffic_simulator::lanelet_wrapper::distance::distanceToStopLine(
    lanelet::Ids{34780, 34675, 34744},
    std::vector<geometry_msgs::msg::Point>{
      start_waypoint, makePoint(3837.28, 73762.67), makePoint(3846.10, 73741.38)});
  EXPECT_TRUE(result_distance.has_value());

  const auto stopline_midpoint = makePoint(3838.98, 73759.28);
  EXPECT_NEAR(
    std::hypot(start_waypoint.x - stopline_midpoint.x, start_waypoint.y - stopline_midpoint.y),
    result_distance.value(), 1.0);
}

/**
 * @note Test basic functionality.
 * Test distance to stop line calculation correctness with a road (waypoints)
 * and a route that is coherent with the road and does not have a stop line on it.
 */
TEST_F(
  HdMapUtilsTest_CrossroadsWithStoplinesMap, getDistanceToStopLine_noStopLineOnWaypointsCongruent)
{
  EXPECT_FALSE(
    traffic_simulator::lanelet_wrapper::distance::distanceToStopLine(
      lanelet::Ids{34690, 34759, 34576},
      std::vector<geometry_msgs::msg::Point>{
        makePoint(3807.63, 73715.99), makePoint(3785.76, 73707.70), makePoint(3773.19, 73723.27)})
      .has_value());
}

/**
 * @note Test basic functionality.
 * Test distance to stop line calculation correctness
 * with a road (waypoints) and a route that is not coherent with the road
 * and has a stop line on it - the goal is to test the situation where the stop line
 * is checked against a road that does not overlay with it.
 */
TEST_F(
  HdMapUtilsTest_CrossroadsWithStoplinesMap, getDistanceToStopLine_noStopLineOnWaypointsIncongruent)
{
  EXPECT_FALSE(
    traffic_simulator::lanelet_wrapper::distance::distanceToStopLine(
      lanelet::Ids{34576, 34570, 34564},
      std::vector<geometry_msgs::msg::Point>{
        makePoint(3821.86, 73777.20), makePoint(3837.28, 73762.67), makePoint(3846.10, 73741.38)})
      .has_value());
}

/**
 * @note Test function behavior when an empty vector is passed.
 */
TEST_F(HdMapUtilsTest_CrossroadsWithStoplinesMap, getDistanceToStopLine_emptyVector_waypoints)
{
  EXPECT_FALSE(
    traffic_simulator::lanelet_wrapper::distance::distanceToStopLine(
      lanelet::Ids{},
      std::vector<geometry_msgs::msg::Point>{
        makePoint(3807.63, 73715.99), makePoint(3785.76, 73707.70), makePoint(3773.19, 73723.27)})
      .has_value());
}

/**
 * @note Test basic functionality.
 */
TEST_F(HdMapUtilsTest_StandardMap, getPreviousLanelets)
{
  const lanelet::Id id = 34600;
  const auto result_previous = hdmap_utils.getPreviousLanelets(id, 100.0);
  const lanelet::Ids actual_previous{id, 34783, 34606, 34795, 34507};

  EXPECT_EQ(result_previous, actual_previous);
}

TEST_F(HdMapUtilsTest_WithRoadShoulderMap, routingWithRoadShoulder)
{
  traffic_simulator::RoutingConfiguration routing_configuration_without_road_shoulder;
  routing_configuration_without_road_shoulder.routing_graph_type =
    traffic_simulator::RoutingGraphType::VEHICLE;
  const auto route_without_road_shoulder =
    hdmap_utils.getRoute(34693, 34615, routing_configuration_without_road_shoulder);
  EXPECT_EQ(route_without_road_shoulder.size(), 0);

  // default: traffic_simulator::RoutingGraphType::VEHICLE_WITH_ROAD_SHOULDER
  const auto route_with_road_shoulder =
    hdmap_utils.getRoute(34693, 34615, traffic_simulator::RoutingConfiguration());
  EXPECT_EQ(route_with_road_shoulder.size(), 4);
  EXPECT_EQ(route_with_road_shoulder[0], 34693);
  EXPECT_EQ(route_with_road_shoulder[1], 34696);  // road shoulder
  EXPECT_EQ(route_with_road_shoulder[2], 34768);  // road shoulder
  EXPECT_EQ(route_with_road_shoulder[3], 34615);
}<|MERGE_RESOLUTION|>--- conflicted
+++ resolved
@@ -188,8 +188,6 @@
 
 /**
  * @note Test basic functionality.
-<<<<<<< HEAD
-=======
  * Test initialization correctness with an empty lanelet map.
  */
 TEST(HdMapUtils, Construct_emptyMap)
@@ -207,41 +205,6 @@
 
 /**
  * @note Test basic functionality.
- * Test map conversion to binary message correctness with a sample map.
- */
-TEST_F(HdMapUtilsTest_StandardMap, toMapBin) { ASSERT_NO_THROW(hdmap_utils.toMapBin()); }
-
-/**
- * @note Test basic functionality.
- * Test lanelet matching correctness with a small bounding box (1, 1)
- * and a pose on a lanelet and without including the crosswalk.
- */
-TEST_F(HdMapUtilsTest_StandardMap, matchToLane)
-{
-  const auto bbox = makeSmallBoundingBox();
-  {
-    const auto id = traffic_simulator::lanelet_wrapper::pose::matchToLane(
-      traffic_simulator::lanelet_wrapper::pose::toMapPose(
-        traffic_simulator::helper::constructLaneletPose(120659, 1))
-        .pose,
-      bbox, false);
-    EXPECT_TRUE(id);
-    EXPECT_EQ(id.value(), 120659);
-  }
-  {
-    const auto id = traffic_simulator::lanelet_wrapper::pose::matchToLane(
-      traffic_simulator::lanelet_wrapper::pose::toMapPose(
-        traffic_simulator::helper::constructLaneletPose(34411, 1))
-        .pose,
-      bbox, false);
-    EXPECT_TRUE(id);
-    EXPECT_EQ(id.value(), 34411);
-  }
-}
-
-/**
- * @note Test basic functionality.
->>>>>>> d06d5f78
  * Test lanelet matching correctness with a small bounding box (1, 1)
  * and a pose on a crosswalk lanelet and including the crosswalk.
  */
@@ -828,82 +791,6 @@
 
 /**
  * @note Test basic functionality.
-<<<<<<< HEAD
-=======
- * Test obtaining closest lanelet id with a pose near
- * the road lanelet (closer than the distance_threshold).
- */
-TEST_F(HdMapUtilsTest_StandardMap, getClosestLaneletId_near)
-{
-  const auto result =
-    hdmap_utils.getClosestLaneletId(makePose(makePoint(3818.91, 73787.95)), 1.0, false);
-
-  EXPECT_TRUE(result.has_value());
-  EXPECT_EQ(result.value(), 120659);
-}
-
-/**
- * @note Test basic functionality.
- * Test obtaining closest lanelet id with a pose far
- * from the road lanelet (further than the distance_threshold).
- */
-TEST_F(HdMapUtilsTest_StandardMap, getClosestLaneletId_away)
-{
-  EXPECT_FALSE(hdmap_utils.getClosestLaneletId(makePose(makePoint(3775.82, 73743.29)), 1.0, false)
-                 .has_value());
-}
-
-/**
- * @note Test basic functionality.
- * Test obtaining closest lanelet id with a pose near
- * the crosswalk lanelet (closer than the distance_threshold) and include_crosswalk = false
- * and road lanelet further than crosswalk, but closer than distance_threshold
- * - the goal is to test whether the function returns road lanelet,
- * when the crosswalk is closer, but should not be included.
- */
-TEST_F(HdMapUtilsTest_StandardMap, getClosestLaneletId_crosswalkCloserButExcluded)
-{
-  const auto result =
-    hdmap_utils.getClosestLaneletId(makePose(makePoint(3774.73, 73744.38)), 5.0, false);
-
-  EXPECT_TRUE(result.has_value());
-  EXPECT_EQ(result.value(), 34639);
-  EXPECT_NE(result.value(), 34399);
-}
-
-/**
- * @note Test basic functionality.
- * Test obtaining closest lanelet id with a pose near
- * the crosswalk lanelet (closer than the distance_threshold) and include_crosswalk = false
- * and road lanelet further than crosswalk and further away than distance_threshold
- * - the goal is to test scenario when the only lanelet in the
- * considered distance is crosswalk, but should not be included.
- */
-TEST_F(HdMapUtilsTest_StandardMap, getClosestLaneletId_onlyCrosswalkNearButExcluded)
-{
-  const auto pose = makePose(makePoint(3774.73, 73744.38));
-  const double distance_threshold = 2.0;
-
-  {
-    const bool include_crosswalk = true;
-    const auto result =
-      hdmap_utils.getClosestLaneletId(pose, distance_threshold, include_crosswalk);
-
-    EXPECT_TRUE(result.has_value());
-    EXPECT_EQ(result.value(), 34399);
-  }
-  {
-    const bool include_crosswalk = false;
-    const auto result =
-      hdmap_utils.getClosestLaneletId(pose, distance_threshold, include_crosswalk);
-
-    EXPECT_FALSE(result.has_value());
-  }
-}
-
-/**
- * @note Test basic functionality.
->>>>>>> d06d5f78
  * Test previous lanelets id obtaining correctness
  * with a lanelet that has a lanelet preceding it.
  */
