// Copyright 2015 TIER IV, Inc. All rights reserved.
//
// Licensed under the Apache License, Version 2.0 (the "License");
// you may not use this file except in compliance with the License.
// You may obtain a copy of the License at
//
//     http://www.apache.org/licenses/LICENSE-2.0
//
// Unless required by applicable law or agreed to in writing, software
// distributed under the License is distributed on an "AS IS" BASIS,
// WITHOUT WARRANTIES OR CONDITIONS OF ANY KIND, either express or implied.
// See the License for the specific language governing permissions and
// limitations under the License.

#include <gtest/gtest.h>

#include <geometry/vector3/vector3.hpp>
#include <regex>
#include <scenario_simulator_exception/exception.hpp>
#include <traffic_simulator/helper/helper.hpp>
#include <traffic_simulator/helper/ostream_helpers.hpp>

#include "../expect_eq_macros.hpp"

/**
 * @note Test basic functionality. Test construction correctness of an action status.
 */
TEST(helper, constructActionStatus)
{
  traffic_simulator_msgs::msg::ActionStatus actual_action_status;
  actual_action_status.twist.linear.x = 2.0;
  actual_action_status.twist.angular.z = 3.0;
  actual_action_status.accel.linear.x = 5.0;
  actual_action_status.accel.angular.z = 7.0;

  const auto result_action_status =
    traffic_simulator::helper::constructActionStatus(2.0, 3.0, 5.0, 7.0);

  EXPECT_ACTION_STATUS_EQ(result_action_status, actual_action_status);
}

/**
 * @note Test basic functionality. Test construction correctness of a lanelet pose.
 */
TEST(helper, constructLaneletPose)
{
  const auto actual_lanelet_pose =
    traffic_simulator_msgs::build<traffic_simulator::LaneletPose>()
      .lanelet_id(11LL)
      .s(13.0)
      .offset(17.0)
      .rpy(geometry_msgs::build<geometry_msgs::msg::Vector3>().x(19.0).y(23.0).z(29.0));

  const auto result_lanelet_pose =
    traffic_simulator::helper::constructLaneletPose(11LL, 13.0, 17.0, 19.0, 23.0, 29.0);

  std::stringstream ss;
  ss << result_lanelet_pose;
  EXPECT_LANELET_POSE_EQ(result_lanelet_pose, actual_lanelet_pose);
  EXPECT_STREQ(ss.str().c_str(), "lanelet id : 11\ns : 13");
}

/**
 * @note Test basic functionality. Test construction correctness of RPY vector.
 */
TEST(helper, constructRPY)
{
<<<<<<< HEAD
  using traffic_simulator::operator<<;
  const auto lanelet_pose = traffic_simulator::helper::constructLaneletPose(5, 10, 2, 0, 0, 0);
  traffic_simulator::LaneletPose expected_pose;
  expected_pose.lanelet_id = 5;
  expected_pose.s = 10.0;
  expected_pose.offset = 2.0;
  expected_pose.rpy.x = 0;
  expected_pose.rpy.y = 0;
  expected_pose.rpy.z = 0;
  EXPECT_LANELET_POSE_EQ(lanelet_pose, expected_pose);
  std::stringstream ss;
  ss << lanelet_pose;
  EXPECT_STREQ(
    ss.str().c_str(),
    "LaneletPose(lanelet_id: 5, s: 10, offset: 2, rpy: Vector3(x: 0, y: 0, z: 0))");
=======
  const auto vec = geometry_msgs::build<geometry_msgs::msg::Vector3>().x(31.0).y(37.0).z(41.0);
  const auto rpy = traffic_simulator::helper::constructRPY(31.0, 37.0, 41.0);
  EXPECT_VECTOR3_EQ(rpy, vec);
>>>>>>> f438056a
}

/**
 * @note Test basic functionality. Test construction correctness of a quaternion.
 */
TEST(helper, constructRPYfromQuaternion)
{
  {
    const auto default_vec = geometry_msgs::msg::Vector3();
    const auto default_rpy =
      traffic_simulator::helper::constructRPYfromQuaternion(geometry_msgs::msg::Quaternion());
    EXPECT_VECTOR3_EQ(default_rpy, default_vec);
  }
  {
    const auto vec = geometry_msgs::build<geometry_msgs::msg::Vector3>()
                       .x(-M_PI / 3.0)
                       .y(-M_PI / 6.0)
                       .z(M_PI / 2.0);
    const auto rpy = traffic_simulator::helper::constructRPYfromQuaternion(
      geometry_msgs::build<geometry_msgs::msg::Quaternion>().x(-0.183).y(-0.5).z(0.5).w(0.683));
    EXPECT_VECTOR3_NEAR(rpy, vec, 1.0e-3);
  }
}

/**
 * @note Test basic functionality. Test construction correctness of a pose.
 */
TEST(helper, constructPose)
{
  const auto actual_pose =
    geometry_msgs::build<geometry_msgs::msg::Pose>()
      .position(geometry_msgs::build<geometry_msgs::msg::Point>().x(43.0).y(47.0).z(53.0))
      .orientation(
        geometry_msgs::build<geometry_msgs::msg::Quaternion>().x(-0.183).y(-0.5).z(0.5).w(0.683));

  const auto result_pose = traffic_simulator::helper::constructPose(
    43.0, 47.0, 53.0, -M_PI / 3.0, -M_PI / 6.0, M_PI / 2.0);

  EXPECT_POSE_NEAR(result_pose, actual_pose, 1.0e-3);
}

/**
 * @note Test basic functionality. Test construction correctness of
 * a lidar sensor with both VLP16 and VLP32 configurations.
 */
TEST(helper, constructLidarConfiguration)
{
  EXPECT_NO_THROW(traffic_simulator::helper::constructLidarConfiguration(
    traffic_simulator::helper::LidarType::VLP16, "ego", "test"));
  EXPECT_NO_THROW(traffic_simulator::helper::constructLidarConfiguration(
    traffic_simulator::helper::LidarType::VLP32, "ego", "test"));
}

/**
 * @note Test basic functionality. Test construction correctness of 
 * a detection sensor with a given configuration.
 */
TEST(helper, constructDetectionSensorConfiguration)
{
  simulation_api_schema::DetectionSensorConfiguration actual_configuration;
  actual_configuration.set_architecture_type("test");
  actual_configuration.set_entity("ego");
  actual_configuration.set_update_duration(3.0);

  const auto result_configuration =
    traffic_simulator::helper::constructDetectionSensorConfiguration("ego", "test", 3.0);

  EXPECT_DETECTION_SENSOR_CONFIGURATION_EQ(result_configuration, actual_configuration);
}

int main(int argc, char ** argv)
{
  testing::InitGoogleTest(&argc, argv);
  return RUN_ALL_TESTS();
}<|MERGE_RESOLUTION|>--- conflicted
+++ resolved
@@ -44,6 +44,8 @@
  */
 TEST(helper, constructLaneletPose)
 {
+  using traffic_simulator::operator<<;
+
   const auto actual_lanelet_pose =
     traffic_simulator_msgs::build<traffic_simulator::LaneletPose>()
       .lanelet_id(11LL)
@@ -57,7 +59,9 @@
   std::stringstream ss;
   ss << result_lanelet_pose;
   EXPECT_LANELET_POSE_EQ(result_lanelet_pose, actual_lanelet_pose);
-  EXPECT_STREQ(ss.str().c_str(), "lanelet id : 11\ns : 13");
+  EXPECT_STREQ(
+    ss.str().c_str(),
+    "LaneletPose(lanelet_id: 11, s: 13, offset: 17, rpy: Vector3(x: 19, y: 23, z: 29))");
 }
 
 /**
@@ -65,27 +69,9 @@
  */
 TEST(helper, constructRPY)
 {
-<<<<<<< HEAD
-  using traffic_simulator::operator<<;
-  const auto lanelet_pose = traffic_simulator::helper::constructLaneletPose(5, 10, 2, 0, 0, 0);
-  traffic_simulator::LaneletPose expected_pose;
-  expected_pose.lanelet_id = 5;
-  expected_pose.s = 10.0;
-  expected_pose.offset = 2.0;
-  expected_pose.rpy.x = 0;
-  expected_pose.rpy.y = 0;
-  expected_pose.rpy.z = 0;
-  EXPECT_LANELET_POSE_EQ(lanelet_pose, expected_pose);
-  std::stringstream ss;
-  ss << lanelet_pose;
-  EXPECT_STREQ(
-    ss.str().c_str(),
-    "LaneletPose(lanelet_id: 5, s: 10, offset: 2, rpy: Vector3(x: 0, y: 0, z: 0))");
-=======
   const auto vec = geometry_msgs::build<geometry_msgs::msg::Vector3>().x(31.0).y(37.0).z(41.0);
   const auto rpy = traffic_simulator::helper::constructRPY(31.0, 37.0, 41.0);
   EXPECT_VECTOR3_EQ(rpy, vec);
->>>>>>> f438056a
 }
 
 /**
