--- conflicted
+++ resolved
@@ -165,14 +165,7 @@
         makeCanonicalizedLaneletPose(120659), makeBoundingBox(), 0.0, entity_name,
         traffic_simulator_msgs::msg::EntityType::MISC_OBJECT),
       hdmap_utils_ptr, traffic_simulator_msgs::msg::MiscObjectParameters{})
-<<<<<<< HEAD
-      .requestAssignRoute({makeLaneletPose(120660)}),
-=======
-      .requestAssignRoute(
-        std::vector<traffic_simulator::lanelet_pose::CanonicalizedLaneletPose>{
-          makeCanonicalizedLaneletPose(120660)},
-        {}),
->>>>>>> e9151b23
+      .requestAssignRoute({makeLaneletPose(120660)}, {}),
     common::SemanticError);
 }
 
@@ -207,11 +200,7 @@
         makeCanonicalizedLaneletPose(120659), makeBoundingBox(), 0.0, entity_name,
         traffic_simulator_msgs::msg::EntityType::MISC_OBJECT),
       hdmap_utils_ptr, traffic_simulator_msgs::msg::MiscObjectParameters{})
-<<<<<<< HEAD
-      .requestAcquirePosition(makeLaneletPose(120660)),
-=======
-      .requestAcquirePosition(makeCanonicalizedLaneletPose(120660), {}),
->>>>>>> e9151b23
+      .requestAcquirePosition(makeLaneletPose(120660), {}),
     common::SemanticError);
 }
 
