--- conflicted
+++ resolved
@@ -1326,11 +1326,7 @@
 
   EXPECT_THROW(
     dummy.requestSpeedChange(relative_taget_speed, transition, constraint, continuous),
-<<<<<<< HEAD
-    std::runtime_error);
-=======
     common::Error);
->>>>>>> 995bbc93
 
   EXPECT_FALSE(dummy.getTargetSpeed().has_value());
 }
