// Copyright 2015 TIER IV, Inc. All rights reserved.
//
// Licensed under the Apache License, Version 2.0 (the "License");
// you may not use this file except in compliance with the License.
// You may obtain a copy of the License at
//
//     http://www.apache.org/licenses/LICENSE-2.0
//
// Unless required by applicable law or agreed to in writing, software
// distributed under the License is distributed on an "AS IS" BASIS,
// WITHOUT WARRANTIES OR CONDITIONS OF ANY KIND, either express or implied.
// See the License for the specific language governing permissions and
// limitations under the License.

#include <gtest/gtest.h>

#include <ament_index_cpp/get_package_share_directory.hpp>
#include <scenario_simulator_exception/exception.hpp>
#include <std_msgs/msg/header.hpp>
#include <traffic_simulator/traffic_lights/traffic_lights.hpp>
#include <traffic_simulator/traffic_lights/traffic_lights_base.hpp>
#include <traffic_simulator/utils/lanelet_map.hpp>

#include "../expect_eq_macros.hpp"
#include "helper.hpp"

// Frequency can fluctuate a bit due to timing, especially when the machine is under heavy load, so higher tolerance is needed
constexpr double frequency_eps = 0.5;

using namespace std::chrono_literals;

class TrafficLightsTest : public testing::Test
{
public:
  TrafficLightsTest()
  {
    const auto lanelet_path = ament_index_cpp::get_package_share_directory("traffic_simulator") +
                              "/map/standard_map/lanelet2_map.osm";
    traffic_simulator::lanelet_map::activate(lanelet_path);

    executor.add_node(node_ptr);
  }

  const lanelet::Id id{34836};

  const lanelet::Id signal_id{34806};

  const std::string red_state{stateFromColor("red")};

  const std::string yellow_state{"yellow flashing circle"};

  const rclcpp::Node::SharedPtr node_ptr = rclcpp::Node::make_shared("TrafficLightsTest");

<<<<<<< HEAD
=======
  rclcpp::executors::SingleThreadedExecutor executor;

  const std::string path = ament_index_cpp::get_package_share_directory("traffic_simulator") +
                           "/map/standard_map/lanelet2_map.osm";

  const std::shared_ptr<hdmap_utils::HdMapUtils> hdmap_utils_ptr =
    std::make_shared<hdmap_utils::HdMapUtils>(
      path, geographic_msgs::build<geographic_msgs::msg::GeoPoint>()
              .latitude(35.61836750154)
              .longitude(139.78066608243)
              .altitude(0.0));

>>>>>>> 37af2e2a
  std::unique_ptr<traffic_simulator::TrafficLights> lights =
    std::make_unique<traffic_simulator::TrafficLights>(node_ptr, "awf/universe/20240605");
};

TEST_F(TrafficLightsTest, isAnyTrafficLightChanged)
{
  EXPECT_TRUE(lights->isAnyTrafficLightChanged());
}

TEST_F(TrafficLightsTest, getConventionalTrafficLights)
{
  {
    this->lights->getConventionalTrafficLights()->setTrafficLightsState(this->id, this->red_state);
    const auto actual_state =
      this->lights->getConventionalTrafficLights()->getTrafficLightsComposedState(this->id);
    EXPECT_EQ(actual_state, this->red_state);
  }
  {
    this->lights->getConventionalTrafficLights()->setTrafficLightsState(
      this->id, this->yellow_state);
    const auto actual_state =
      this->lights->getConventionalTrafficLights()->getTrafficLightsComposedState(this->id);
    EXPECT_EQ(actual_state, this->yellow_state);
  }
}

TEST_F(TrafficLightsTest, getV2ITrafficLights)
{
  {
    this->lights->getV2ITrafficLights()->setTrafficLightsState(this->id, this->red_state);
    const auto actual_state =
      this->lights->getV2ITrafficLights()->getTrafficLightsComposedState(this->id);
    EXPECT_EQ(actual_state, this->red_state);
  }
  {
    this->lights->getV2ITrafficLights()->setTrafficLightsState(this->id, this->yellow_state);
    const auto actual_state =
      this->lights->getV2ITrafficLights()->getTrafficLightsComposedState(this->id);
    EXPECT_EQ(actual_state, this->yellow_state);
  }
}

TEST_F(TrafficLightsTest, startTrafficLightsUpdate)
{
  this->lights->getConventionalTrafficLights()->setTrafficLightsState(this->id, this->red_state);
  this->lights->getV2ITrafficLights()->setTrafficLightsState(this->id, this->red_state);

  std::vector<visualization_msgs::msg::MarkerArray> markers;
  const auto subscriber =
    this->node_ptr->template create_subscription<visualization_msgs::msg::MarkerArray>(
      "traffic_light/marker", 10,
      [&markers](const visualization_msgs::msg::MarkerArray::SharedPtr msg_in) {
        markers.push_back(*msg_in);
      });

  // start update the Conventional with 20Hz frequency
  // as well as V2I with 10Hz frequency and subscribe for 1 second
  this->lights->startTrafficLightsUpdate(20.0, 10.0);
  const auto end = std::chrono::system_clock::now() + 1s;
  while (std::chrono::system_clock::now() < end) {
    this->executor.spin_some();
  }

  // verify contents of messages
  std::vector<std_msgs::msg::Header> headers;
  for (std::size_t i = 0; i < markers.size(); ++i) {
    const auto & one_marker = markers[i].markers;
    if (one_marker.size() == 1) {
      // DELETEALL marker
      EXPECT_EQ(one_marker.front().action, visualization_msgs::msg::Marker::DELETEALL);
    } else {
      // ADD marker
      EXPECT_EQ(one_marker.size(), static_cast<std::size_t>(3));
      EXPECT_EQ(one_marker.front().action, visualization_msgs::msg::Marker::ADD);
      EXPECT_EQ(one_marker.front().ns, "bulb");
    }
    if (
      one_marker.front().header.stamp.sec != 0 and one_marker.front().header.stamp.nanosec != 0u) {
      headers.push_back(one_marker.front().header);
    }
  }

  // verify 30Hz frequency (conventional and v2i publish markers on the same topic)
  const double expected_frequency = 30.0;
  const double actual_frequency =
    static_cast<double>(headers.size() - 1) /
    static_cast<double>(getTime(headers.back()) - getTime(headers.front())) * 1e+9;
  EXPECT_NEAR(actual_frequency, expected_frequency, frequency_eps);
}

int main(int argc, char ** argv)
{
  testing::InitGoogleTest(&argc, argv);
  rclcpp::init(argc, argv);
  return RUN_ALL_TESTS();
}<|MERGE_RESOLUTION|>--- conflicted
+++ resolved
@@ -51,21 +51,8 @@
 
   const rclcpp::Node::SharedPtr node_ptr = rclcpp::Node::make_shared("TrafficLightsTest");
 
-<<<<<<< HEAD
-=======
   rclcpp::executors::SingleThreadedExecutor executor;
 
-  const std::string path = ament_index_cpp::get_package_share_directory("traffic_simulator") +
-                           "/map/standard_map/lanelet2_map.osm";
-
-  const std::shared_ptr<hdmap_utils::HdMapUtils> hdmap_utils_ptr =
-    std::make_shared<hdmap_utils::HdMapUtils>(
-      path, geographic_msgs::build<geographic_msgs::msg::GeoPoint>()
-              .latitude(35.61836750154)
-              .longitude(139.78066608243)
-              .altitude(0.0));
-
->>>>>>> 37af2e2a
   std::unique_ptr<traffic_simulator::TrafficLights> lights =
     std::make_unique<traffic_simulator::TrafficLights>(node_ptr, "awf/universe/20240605");
 };
