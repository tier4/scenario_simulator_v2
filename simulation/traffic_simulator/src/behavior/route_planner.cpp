--- conflicted
+++ resolved
@@ -17,16 +17,10 @@
 
 namespace traffic_simulator
 {
-<<<<<<< HEAD
-RoutePlanner::RoutePlanner() {}
-=======
-RoutePlanner::RoutePlanner(
-  const traffic_simulator::RoutingGraphType & routing_graph_type,
-  const std::shared_ptr<hdmap_utils::HdMapUtils> & hdmap_utils_ptr)
-: hdmap_utils_ptr_(hdmap_utils_ptr), routing_graph_type_(routing_graph_type)
+RoutePlanner::RoutePlanner(const traffic_simulator::RoutingGraphType & routing_graph_type)
+: routing_graph_type_(routing_graph_type)
 {
 }
->>>>>>> 3dd43abd
 
 auto RoutePlanner::setWaypoints(const std::vector<CanonicalizedLaneletPose> & waypoints) -> void
 {
@@ -49,28 +43,17 @@
   // If the route from the entity_lanelet_pose to waypoint_queue_.front() was failed to calculate in updateRoute function,
   // use following lanelet as route.
   if (!route_) {
-<<<<<<< HEAD
-    return route::followingLanelets(lanelet_pose.lanelet_id, horizon, include_current_lanelet);
+    return route::followingLanelets(
+      lanelet_pose.lanelet_id, horizon, include_current_lanelet, routing_graph_type_);
   }
   if (route_ && route::isInRoute(lanelet_pose.lanelet_id, route_.value())) {
-    return route::followingLanelets(lanelet_pose.lanelet_id, route_.value(), horizon, true);
-  }
-  // If the entity_lanelet_pose is in the lanelet id of the waypoint queue, cancel the target waypoint.
-  cancelWaypoint(entity_lanelet_pose);
-  return route::followingLanelets(lanelet_pose.lanelet_id, horizon, include_current_lanelet);
-=======
-    return hdmap_utils_ptr_->getFollowingLanelets(
-      lanelet_pose.lanelet_id, horizon, true, routing_graph_type_);
-  }
-  if (route_ && hdmap_utils_ptr_->isInRoute(lanelet_pose.lanelet_id, route_.value())) {
-    return hdmap_utils_ptr_->getFollowingLanelets(
+    return route::followingLanelets(
       lanelet_pose.lanelet_id, route_.value(), horizon, true, routing_graph_type_);
   }
   // If the entity_lanelet_pose is in the lanelet id of the waypoint queue, cancel the target waypoint.
   cancelWaypoint(entity_lanelet_pose);
-  return hdmap_utils_ptr_->getFollowingLanelets(
-    lanelet_pose.lanelet_id, horizon, true, routing_graph_type_);
->>>>>>> 3dd43abd
+  return route::followingLanelets(
+    lanelet_pose.lanelet_id, horizon, include_current_lanelet, routing_graph_type_);
 }
 
 void RoutePlanner::cancelRoute()
@@ -130,27 +113,17 @@
     return config;
   }();
   if (!route_) {
-<<<<<<< HEAD
     route_ = route::getRoute(
-      lanelet_pose.lanelet_id, static_cast<LaneletPose>(waypoint_queue_.front()).lanelet_id);
-=======
-    route_ = hdmap_utils_ptr_->getRoute(
       lanelet_pose.lanelet_id, static_cast<LaneletPose>(waypoint_queue_.front()).lanelet_id,
       routing_configuration);
->>>>>>> 3dd43abd
     return;
   }
   if (route::isInRoute(lanelet_pose.lanelet_id, route_.value())) {
     return;
   } else {
-<<<<<<< HEAD
     route_ = route::getRoute(
-      lanelet_pose.lanelet_id, static_cast<LaneletPose>(waypoint_queue_.front()).lanelet_id);
-=======
-    route_ = hdmap_utils_ptr_->getRoute(
       lanelet_pose.lanelet_id, static_cast<LaneletPose>(waypoint_queue_.front()).lanelet_id,
       routing_configuration);
->>>>>>> 3dd43abd
     return;
   }
 }
