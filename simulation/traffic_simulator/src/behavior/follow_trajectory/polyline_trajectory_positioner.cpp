--- conflicted
+++ resolved
@@ -43,24 +43,15 @@
   step_time_(step_time),
   matching_distance_(matching_distance),
   nearest_waypoint_with_specified_time_it_(
-<<<<<<< HEAD
-    getNearestWaypointWithSpecifiedTimeIterator()),  // implicitly requires: polyline_trajectory_
-  nearest_waypoint_position_(
-    validatedEntityTargetPosition()),  // implicitly requires: polyline_trajectory_
+    getNearestWaypointWithSpecifiedTimeIterator()),     // implicitly requires: polyline_trajectory_
+  nearest_waypoint_pose_(validatedEntityTargetPose()),  // implicitly requires: polyline_trajectory_
   distance_to_nearest_waypoint_(
     distance::distanceAlongLanelet(
-      validated_entity_status_.position(), validated_entity_status_.boundingBox(),
-      nearest_waypoint_position_, validated_entity_status_.boundingBox(), matching_distance_,
+      validated_entity_status_.pose(), validated_entity_status_.boundingBox(),
+      nearest_waypoint_pose_, validated_entity_status_.boundingBox(), matching_distance_,
       hdmap_utils_ptr_)
-      .value_or(
-        math::geometry::hypot(validated_entity_status_.position(), nearest_waypoint_position_))),
-=======
-    getNearestWaypointWithSpecifiedTimeIterator()),     // implicitly requires: polyline_trajectory_
-  nearest_waypoint_pose_(validatedEntityTargetPose()),  // implicitly requires: polyline_trajectory_
-  distance_to_nearest_waypoint_(distanceAlongLanelet(
-    hdmap_utils_ptr_, validated_entity_status_.pose(), validated_entity_status_.boundingBox(),
-    nearest_waypoint_pose_, validated_entity_status_.boundingBox(), matching_distance_)),
->>>>>>> 3a9115e3
+      .value_or(math::geometry::hypot(
+        validated_entity_status_.position(), nearest_waypoint_pose_.position))),
   total_remaining_distance_(
     totalRemainingDistance()),  // implicitly requires: polyline_trajectory_, hdmap_utils_ptr_, matching_distance_
   /// @todo nearest_waypoint_ does not always have time defined, so is this correct (getWaypoints().front().time)?
@@ -199,20 +190,12 @@
         getWaypoints().cbegin(), last, 0.0,
         [this](const double total_distance, const traffic_simulator_msgs::msg::Vertex & vertex) {
           const auto next_vertex = std::next(&vertex);
-<<<<<<< HEAD
-          return total_distance +
-                 distance::distanceAlongLanelet(
-                   vertex.position.position, validated_entity_status_.boundingBox(),
-                   next_vertex->position.position, validated_entity_status_.boundingBox(),
-                   matching_distance_, hdmap_utils_ptr_)
-                   .value_or(math::geometry::hypot(
-                     vertex.position.position, next_vertex->position.position));
-=======
-          return total_distance + distanceAlongLanelet(
-                                    hdmap_utils_ptr_, vertex.position,
-                                    validated_entity_status_.boundingBox(), next_vertex->position,
-                                    validated_entity_status_.boundingBox(), matching_distance_);
->>>>>>> 3a9115e3
+          return total_distance + distance::distanceAlongLanelet(
+                                    vertex.position, validated_entity_status_.boundingBox(),
+                                    next_vertex->position, validated_entity_status_.boundingBox(),
+                                    matching_distance_, hdmap_utils_ptr_)
+                                    .value_or(math::geometry::hypot(
+                                      vertex.position.position, next_vertex->position.position));
         });
     };
 
