// Copyright 2015 TIER IV, Inc. All rights reserved.
//
// Licensed under the Apache License, Version 2.0 (the "License");
// you may not use this file except in compliance with the License.
// You may obtain a copy of the License at
//
//     http://www.apache.org/licenses/LICENSE-2.0
//
// Unless required by applicable law or agreed to in writing, software
// distributed under the License is distributed on an "AS IS" BASIS,
// WITHOUT WARRANTIES OR CONDITIONS OF ANY KIND, either express or implied.
// See the License for the specific language governing permissions and
// limitations under the License.

#include <quaternion_operation/quaternion_operation.h>

#include <arithmetic/floating_point/comparison.hpp>
#include <geometry/vector3/hypot.hpp>
#include <geometry/vector3/inner_product.hpp>
#include <geometry/vector3/norm.hpp>
#include <geometry/vector3/normalize.hpp>
#include <geometry/vector3/operator.hpp>
#include <geometry/vector3/truncate.hpp>
#include <iostream>
#include <scenario_simulator_exception/exception.hpp>
#include <traffic_simulator/behavior/follow_trajectory.hpp>
#include <traffic_simulator/behavior/follow_waypoint_controller.hpp>

namespace traffic_simulator
{
namespace follow_trajectory
{
template <typename F, typename T, typename... Ts>
auto any(F f, T && x, Ts &&... xs)
{
  if constexpr (math::geometry::IsLikeVector3<std::decay_t<decltype(x)>>::value) {
    return any(f, x.x, x.y, x.z);
  } else if constexpr (0 < sizeof...(xs)) {
    return f(x) or any(f, std::forward<decltype(xs)>(xs)...);
  } else {
    return f(x);
  }
}

auto makeUpdatedStatus(
  const traffic_simulator_msgs::msg::EntityStatus & entity_status,
  traffic_simulator_msgs::msg::PolylineTrajectory & polyline_trajectory,
  const traffic_simulator_msgs::msg::BehaviorParameter & behavior_parameter,
  const std::shared_ptr<hdmap_utils::HdMapUtils> & hdmap_utils, double step_time,
<<<<<<< HEAD
  std::optional<double> target_speed) -> std::optional<EntityStatus>
=======
  double matching_distance, std::optional<double> target_speed)
  -> std::optional<traffic_simulator_msgs::msg::EntityStatus>
>>>>>>> 9933e94b
{
  using math::arithmetic::isApproximatelyEqualTo;
  using math::arithmetic::isDefinitelyLessThan;

  using math::geometry::operator+;
  using math::geometry::operator-;
  using math::geometry::operator*;
  using math::geometry::operator/;
  using math::geometry::operator+=;

  using math::geometry::CatmullRomSpline;
  using math::geometry::hypot;
  using math::geometry::innerProduct;
  using math::geometry::norm;
  using math::geometry::normalize;
  using math::geometry::truncate;

  auto distance_along_lanelet =
    [&](const geometry_msgs::msg::Point & from, const geometry_msgs::msg::Point & to) -> double {
    if (const auto from_lanelet_pose =
          hdmap_utils->toLaneletPose(from, entity_status.bounding_box, false, matching_distance);
        from_lanelet_pose) {
      if (const auto to_lanelet_pose =
            hdmap_utils->toLaneletPose(to, entity_status.bounding_box, false, matching_distance);
          to_lanelet_pose) {
        if (const auto distance = hdmap_utils->getLongitudinalDistance(
              from_lanelet_pose.value(), to_lanelet_pose.value());
            distance) {
          return distance.value();
        }
      }
    }
    return hypot(from, to);
  };

  auto fill_lanelet_data_and_adjust_orientation =
    [&](traffic_simulator_msgs::msg::EntityStatus & status) {
      if (const auto lanelet_pose =
            hdmap_utils->toLaneletPose(status.pose, status.bounding_box, false, matching_distance);
          lanelet_pose) {
        status.lanelet_pose = lanelet_pose.value();
        const CatmullRomSpline spline(hdmap_utils->getCenterPoints(status.lanelet_pose.lanelet_id));
        const auto lanelet_quaternion = spline.getPose(status.lanelet_pose.s, true).orientation;
        const auto lanelet_rpy =
          quaternion_operation::convertQuaternionToEulerAngle(lanelet_quaternion);
        const auto entity_rpy =
          quaternion_operation::convertQuaternionToEulerAngle(status.pose.orientation);
        // adjust orientation in EntityStatus.pose (only pitch) and in EntityStatus.LaneletPose
        status.pose.orientation = quaternion_operation::convertEulerAngleToQuaternion(
          geometry_msgs::build<geometry_msgs::msg::Vector3>()
            .x(entity_rpy.x)
            .y(lanelet_rpy.y)
            .z(entity_rpy.z));
        status.lanelet_pose.rpy = quaternion_operation::convertQuaternionToEulerAngle(
          quaternion_operation::getRotation(lanelet_quaternion, status.pose.orientation));
        status.lanelet_pose_valid = true;
      } else {
        status.lanelet_pose_valid = false;
      }
    };

  auto discard_the_front_waypoint_and_recurse = [&]() {
    /*
       The OpenSCENARIO standard does not define the behavior when the value of
       Timing.domainAbsoluteRelative is "relative". The standard only states
       "Definition of time value context as either absolute or relative", and
       it is completely unclear when the relative time starts.

       This implementation has interpreted the specification as follows:
       Relative time starts from the start of FollowTrajectoryAction or from
       the time of reaching the previous "waypoint with arrival time".

       Note: not std::isnan(polyline_trajectory.base_time) means
       "Timing.domainAbsoluteRelative is relative".

       Note: not std::isnan(polyline_trajectory.shape.vertices.front().time)
       means "The waypoint about to be popped is the waypoint with the
       specified arrival time".
    */
    if (
      not std::isnan(polyline_trajectory.base_time) and
      not std::isnan(polyline_trajectory.shape.vertices.front().time)) {
      polyline_trajectory.base_time = entity_status.time;
    }

    if (std::rotate(
          std::begin(polyline_trajectory.shape.vertices),
          std::begin(polyline_trajectory.shape.vertices) + 1,
          std::end(polyline_trajectory.shape.vertices));
        not polyline_trajectory.closed) {
      polyline_trajectory.shape.vertices.pop_back();
    }

    return makeUpdatedStatus(
      entity_status, polyline_trajectory, behavior_parameter, hdmap_utils, step_time,
      matching_distance, target_speed);
  };

  auto is_infinity_or_nan = [](auto x) constexpr { return std::isinf(x) or std::isnan(x); };

  auto first_waypoint_with_arrival_time_specified = [&]() {
    return std::find_if(
      polyline_trajectory.shape.vertices.begin(), polyline_trajectory.shape.vertices.end(),
      [](auto && vertex) { return not std::isnan(vertex.time); });
  };

  auto is_breaking_waypoint = [&]() {
    return first_waypoint_with_arrival_time_specified() >=
           std::prev(polyline_trajectory.shape.vertices.end());
  };

  /*
     The following code implements the steering behavior known as "seek". See
     "Steering Behaviors For Autonomous Characters" by Craig Reynolds for more
     information.

     See https://www.researchgate.net/publication/2495826_Steering_Behaviors_For_Autonomous_Characters
  */
  if (polyline_trajectory.shape.vertices.empty()) {
    return std::nullopt;
  } else if (const auto position = entity_status.pose.position; any(is_infinity_or_nan, position)) {
    throw common::Error(
      "An error occurred in the internal state of FollowTrajectoryAction. Please report the "
      "following information to the developer: Vehicle ",
      std::quoted(entity_status.name), " coordinate value contains NaN or infinity. The value is [",
      position.x, ", ", position.y, ", ", position.z, "].");
  } else if (
    /*
       We've made sure that polyline_trajectory.shape.vertices is not empty, so
       a reference to vertices.front() always succeeds. vertices.front() is
       referenced only this once in this member function.
    */
    const auto target_position = polyline_trajectory.shape.vertices.front().position.position;
    any(is_infinity_or_nan, target_position)) {
    throw common::Error(
      "An error occurred in the internal state of FollowTrajectoryAction. Please report the "
      "following information to the developer: Vehicle ",
      std::quoted(entity_status.name),
      "'s target position coordinate value contains NaN or infinity. The value is [",
      target_position.x, ", ", target_position.y, ", ", target_position.z, "].");
  } else if (
    /*
       If not dynamic_constraints_ignorable, the linear distance should cause
       problems.
    */
    const auto [distance_to_front_waypoint, remaining_time_to_front_waypoint] = std::make_tuple(
      distance_along_lanelet(position, target_position),
      (not std::isnan(polyline_trajectory.base_time) ? polyline_trajectory.base_time : 0.0) +
        polyline_trajectory.shape.vertices.front().time - entity_status.time);
    /*
       This clause is to avoid division-by-zero errors in later clauses with
       distance_to_front_waypoint as the denominator if the distance
       miraculously becomes zero.
    */
    isDefinitelyLessThan(distance_to_front_waypoint, std::numeric_limits<double>::epsilon())) {
    return discard_the_front_waypoint_and_recurse();
  } else if (
    const auto [distance, remaining_time] =
      [&]() {
        /*
           Note for anyone working on adding support for followingMode follow
           to this function (FollowPolylineTrajectoryAction::tick) in the
           future: if followingMode is follow, this distance calculation may be
           inappropriate.
        */
        auto total_distance_to = [&](auto last) {
          auto total_distance = 0.0;
          for (auto iter = std::begin(polyline_trajectory.shape.vertices);
               0 < std::distance(iter, last); ++iter) {
            total_distance +=
              distance_along_lanelet(iter->position.position, std::next(iter)->position.position);
          }
          return total_distance;
        };

        if (
          first_waypoint_with_arrival_time_specified() !=
          std::end(polyline_trajectory.shape.vertices)) {
          if (const auto remaining_time =
                (not std::isnan(polyline_trajectory.base_time) ? polyline_trajectory.base_time
                                                               : 0.0) +
                first_waypoint_with_arrival_time_specified()->time - entity_status.time;
              /*
                 The condition below should ideally be remaining_time < 0.

                 The simulator runs at a constant frame rate, so the step time is
                 1/FPS. If the simulation time is an accumulation of step times
                 expressed as rational numbers, times that are integer multiples
                 of the frame rate will always be exact integer seconds.
                 Therefore, the timing of remaining_time == 0 always exists, and
                 the velocity planning of this member function (tick) aims to
                 reach the waypoint exactly at that timing. So the ideal timeout
                 condition is remaining_time < 0.

                 But actually the step time is expressed as a float and the
                 simulation time is its accumulation. As a result, it is not
                 guaranteed that there will be times when the simulation time is
                 exactly zero. For example, remaining_time == -0.00006 and it was
                 judged to be out of time.

                 For the above reasons, the condition is remaining_time <
                 -step_time. In other words, the conditions are such that a delay
                 of 1 step time is allowed.
              */
              remaining_time < -step_time) {
            throw common::Error(
              "Vehicle ", std::quoted(entity_status.name),
              " failed to reach the trajectory waypoint at the specified time. The specified time "
              "is ",
              first_waypoint_with_arrival_time_specified()->time, " (in ",
              (not std::isnan(polyline_trajectory.base_time) ? "absolute" : "relative"),
              " simulation time). This may be due to unrealistic conditions of arrival time "
              "specification compared to vehicle parameters and dynamic constraints.");
          } else {
            return std::make_tuple(
              distance_to_front_waypoint +
                total_distance_to(first_waypoint_with_arrival_time_specified()),
              remaining_time != 0 ? remaining_time : std::numeric_limits<double>::epsilon());
          }
        } else {
          return std::make_tuple(
            distance_to_front_waypoint +
              total_distance_to(std::end(polyline_trajectory.shape.vertices) - 1),
            std::numeric_limits<double>::infinity());
        }
      }();
    isDefinitelyLessThan(distance, std::numeric_limits<double>::epsilon())) {
    return discard_the_front_waypoint_and_recurse();
  } else if (const auto acceleration = entity_status.action_status.accel.linear.x;  // [m/s^2]
             std::isinf(acceleration) or std::isnan(acceleration)) {
    throw common::Error(
      "An error occurred in the internal state of FollowTrajectoryAction. Please report the "
      "following information to the developer: Vehicle ",
      std::quoted(entity_status.name), "'s acceleration value is NaN or infinity. The value is ",
      acceleration, ". ");
  } else if (const auto max_acceleration = std::min(
               acceleration /* [m/s^2] */ +
                 behavior_parameter.dynamic_constraints.max_acceleration_rate /* [m/s^3] */ *
                   step_time /* [s] */,
               +behavior_parameter.dynamic_constraints.max_acceleration /* [m/s^2] */);
             std::isinf(max_acceleration) or std::isnan(max_acceleration)) {
    throw common::Error(
      "An error occurred in the internal state of FollowTrajectoryAction. Please report the "
      "following information to the developer: Vehicle ",
      std::quoted(entity_status.name),
      "'s maximum acceleration value is NaN or infinity. The value is ", max_acceleration, ". ");
  } else if (const auto min_acceleration = std::max(
               acceleration /* [m/s^2] */ -
                 behavior_parameter.dynamic_constraints.max_deceleration_rate /* [m/s^3] */ *
                   step_time /* [s] */,
               -behavior_parameter.dynamic_constraints.max_deceleration /* [m/s^2] */);
             std::isinf(min_acceleration) or std::isnan(min_acceleration)) {
    throw common::Error(
      "An error occurred in the internal state of FollowTrajectoryAction. Please report the "
      "following information to the developer: Vehicle ",
      std::quoted(entity_status.name),
      "'s minimum acceleration value is NaN or infinity. The value is ", min_acceleration, ". ");
  } else if (const auto speed = entity_status.action_status.twist.linear.x;  // [m/s]
             std::isinf(speed) or std::isnan(speed)) {
    throw common::Error(
      "An error occurred in the internal state of FollowTrajectoryAction. Please report the "
      "following information to the developer: Vehicle ",
      std::quoted(entity_status.name), "'s speed value is NaN or infinity. The value is ", speed,
      ". ");
  } else if (
    /*
       The controller provides the ability to calculate acceleration using constraints from the
       behavior_parameter. The value is_breaking_waypoint() determines whether the calculated
       acceleration takes braking into account - it is true if the nearest waypoint with the
       specified time is the last waypoint or the nearest waypoint without the specified time is the
       last waypoint.

       If an arrival time was specified for any of the remaining waypoints, priority is given to
       meeting the arrival time, and the vehicle is driven at a speed at which the arrival time can
       be met.

       However, the controller allows passing target_speed as a speed which is followed by the
       controller. target_speed is passed only if no arrival time was specified for any of the
       remaining waypoints. If despite no arrival time in the remaining waypoints, target_speed is
       not set (it is std::nullopt), target_speed is assumed to be the same as max_speed from the
       behaviour_parameter.
    */
    const auto follow_waypoint_controller = FollowWaypointController(
      behavior_parameter, step_time, is_breaking_waypoint(),
      std::isinf(remaining_time) ? target_speed : std::nullopt);
    false) {
  } else if (
    /*
       The desired acceleration is the acceleration at which the destination
       can be reached exactly at the specified time (= time remaining at zero).

       The desired acceleration is calculated to the nearest waypoint with a specified arrival time.
       It is calculated in such a way as to reach a constant linear speed as quickly as possible,
       ensuring arrival at a waypoint at the precise time and with the shortest possible distance.
       More precisely, the controller selects acceleration to minimize the distance to the waypoint
       that will be reached in a time step defined as the expected arrival time.
       In addition, the controller ensures a smooth stop at the last waypoint of the trajectory,
       with linear speed equal to zero and acceleration equal to zero.
    */
    const auto desired_acceleration = [&]() -> double {
      try {
        return follow_waypoint_controller.getAcceleration(
          remaining_time, distance, acceleration, speed);
      } catch (const ControllerError & e) {
        throw common::Error(
          "Vehicle ", std::quoted(entity_status.name),
          " - controller operation problem encountered. ",
          follow_waypoint_controller.getFollowedWaypointDetails(polyline_trajectory), e.what());
      }
    }();
    std::isinf(desired_acceleration) or std::isnan(desired_acceleration)) {
    throw common::Error(
      "An error occurred in the internal state of FollowTrajectoryAction. Please report the "
      "following information to the developer: Vehicle ",
      std::quoted(entity_status.name),
      "'s desired acceleration value contains NaN or infinity. The value is ", desired_acceleration,
      ". ");
  } else if (const auto desired_speed = speed + desired_acceleration * step_time;
             std::isinf(desired_speed) or std::isnan(desired_speed)) {
    throw common::Error(
      "An error occurred in the internal state of FollowTrajectoryAction. Please report the "
      "following information to the developer: Vehicle ",
      std::quoted(entity_status.name), "'s desired speed value is NaN or infinity. The value is ",
      desired_speed, ". ");
  } else if (const auto desired_velocity =
               [&]() {
                 /*
                    Note: The followingMode in OpenSCENARIO is passed as
                    variable dynamic_constraints_ignorable. the value of the
                    variable is `followingMode == position`.
                 */
                 if (polyline_trajectory.dynamic_constraints_ignorable) {
                   const auto dx = target_position.x - position.x;
                   const auto dy = target_position.y - position.y;
                   // if entity is on lane use pitch from lanelet, otherwise use pitch on target
                   const auto pitch =
                     entity_status.lanelet_pose_valid
                       ? -quaternion_operation::convertQuaternionToEulerAngle(
                            entity_status.pose.orientation)
                            .y
                       : std::atan2(target_position.z - position.z, std::hypot(dy, dx));
                   const auto yaw = std::atan2(dy, dx);  // Use yaw on target
                   return geometry_msgs::build<geometry_msgs::msg::Vector3>()
                     .x(std::cos(pitch) * std::cos(yaw) * desired_speed)
                     .y(std::cos(pitch) * std::sin(yaw) * desired_speed)
                     .z(std::sin(pitch) * desired_speed);
                 } else {
                   /*
                      Note: The vector returned if
                      dynamic_constraints_ignorable == true ignores parameters
                      such as the maximum rudder angle of the vehicle entry. In
                      this clause, such parameters must be respected and the
                      rotation angle difference of the z-axis center of the
                      vector must be kept below a certain value.
                   */
                   throw common::SimulationError(
                     "The followingMode is only supported for position.");
                 }
               }();
             any(is_infinity_or_nan, desired_velocity)) {
    throw common::Error(
      "An error occurred in the internal state of FollowTrajectoryAction. Please report the "
      "following information to the developer: Vehicle ",
      std::quoted(entity_status.name),
      "'s desired velocity contains NaN or infinity. The value is [", desired_velocity.x, ", ",
      desired_velocity.y, ", ", desired_velocity.z, "].");
  } else if (const auto current_velocity =
               [&]() {
                 const auto pitch = -quaternion_operation::convertQuaternionToEulerAngle(
                                       entity_status.pose.orientation)
                                       .y;
                 const auto yaw = quaternion_operation::convertQuaternionToEulerAngle(
                                    entity_status.pose.orientation)
                                    .z;
                 return geometry_msgs::build<geometry_msgs::msg::Vector3>()
                   .x(std::cos(pitch) * std::cos(yaw) * speed)
                   .y(std::cos(pitch) * std::sin(yaw) * speed)
                   .z(std::sin(pitch) * speed);
               }();
             (speed * step_time) > distance_to_front_waypoint &&
             innerProduct(desired_velocity, current_velocity) < 0.0) {
    return discard_the_front_waypoint_and_recurse();
  } else if (auto predicted_state_opt = follow_waypoint_controller.getPredictedWaypointArrivalState(
               desired_acceleration, remaining_time, distance, acceleration, speed);
             !std::isinf(remaining_time) && !predicted_state_opt.has_value()) {
    throw common::Error(
      "An error occurred in the internal state of FollowTrajectoryAction. Please report the "
      "following information to the developer: FollowWaypointController for vehicle ",
      std::quoted(entity_status.name),
      " calculated invalid acceleration:", " desired_acceleration: ", desired_acceleration,
      ", remaining_time_to_front_waypoint: ", remaining_time_to_front_waypoint,
      ", distance: ", distance, ", acceleration: ", acceleration, ", speed: ", speed, ". ",
      follow_waypoint_controller);
  } else {
    auto remaining_time_to_arrival_to_front_waypoint = predicted_state_opt->travel_time;
    if constexpr (false) {
      // clang-format off
      std::cout << std::fixed << std::boolalpha << std::string(80, '-') << std::endl;

      std::cout << "acceleration "
                << "== " << acceleration
                << std::endl;

      std::cout << "min_acceleration "
                << "== std::max(acceleration - max_deceleration_rate * step_time, -max_deceleration) "
                << "== std::max(" << acceleration << " - " << behavior_parameter.dynamic_constraints.max_deceleration_rate << " * " << step_time << ", " << -behavior_parameter.dynamic_constraints.max_deceleration << ") "
                << "== std::max(" << acceleration << " - " << behavior_parameter.dynamic_constraints.max_deceleration_rate * step_time << ", " << -behavior_parameter.dynamic_constraints.max_deceleration << ") "
                << "== std::max(" << (acceleration - behavior_parameter.dynamic_constraints.max_deceleration_rate * step_time) << ", " << -behavior_parameter.dynamic_constraints.max_deceleration << ") "
                << "== " << min_acceleration
                << std::endl;

      std::cout << "max_acceleration "
                << "== std::min(acceleration + max_acceleration_rate * step_time, +max_acceleration) "
                << "== std::min(" << acceleration << " + " << behavior_parameter.dynamic_constraints.max_acceleration_rate << " * " << step_time << ", " << behavior_parameter.dynamic_constraints.max_acceleration << ") "
                << "== std::min(" << acceleration << " + " << behavior_parameter.dynamic_constraints.max_acceleration_rate * step_time << ", " << behavior_parameter.dynamic_constraints.max_acceleration << ") "
                << "== std::min(" << (acceleration + behavior_parameter.dynamic_constraints.max_acceleration_rate * step_time) << ", " << behavior_parameter.dynamic_constraints.max_acceleration << ") "
                << "== " << max_acceleration
                << std::endl;

      std::cout << "min_acceleration < acceleration < max_acceleration "
                << "== " << min_acceleration << " < " << acceleration << " < " << max_acceleration << std::endl;

      std::cout << "desired_acceleration "
                << "== 2 * distance / std::pow(remaining_time, 2) - 2 * speed / remaining_time "
                << "== 2 * " << distance << " / " << std::pow(remaining_time, 2) << " - 2 * " << speed << " / " << remaining_time << " "
                << "== " << (2 * distance / std::pow(remaining_time, 2)) << " - " << (2 * speed / remaining_time) << " "
                << "== " << desired_acceleration << " "
                << "(acceleration < desired_acceleration == " << (acceleration < desired_acceleration) << " == need to " <<(acceleration < desired_acceleration ? "accelerate" : "decelerate") << ")"
                << std::endl;

      std::cout << "desired_speed "
                << "== speed + std::clamp(desired_acceleration, min_acceleration, max_acceleration) * step_time "
                << "== " << speed << " + std::clamp(" << desired_acceleration << ", " << min_acceleration << ", " << max_acceleration << ") * " << step_time << " "
                << "== " << speed << " + " << std::clamp(desired_acceleration, min_acceleration, max_acceleration) << " * " << step_time << " "
                << "== " << speed << " + " << std::clamp(desired_acceleration, min_acceleration, max_acceleration) * step_time << " "
                << "== " << desired_speed
                << std::endl;

      std::cout << "distance_to_front_waypoint "
                << "== " << distance_to_front_waypoint
                << std::endl;

      std::cout << "remaining_time_to_arrival_to_front_waypoint "
                << "== " << remaining_time_to_arrival_to_front_waypoint
                << std::endl;

      std::cout << "distance "
                << "== " << distance
                << std::endl;

      std::cout << "remaining_time "
                << "== " << remaining_time
                << std::endl;

      std::cout << "remaining_time_to_arrival_to_front_waypoint "
                << "("
                << "== distance_to_front_waypoint / desired_speed "
                << "== " << distance_to_front_waypoint << " / " << desired_speed << " "
                << "== " << remaining_time_to_arrival_to_front_waypoint
                << ")"
                << std::endl;

      std::cout << "arrive during this frame? "
                << "== remaining_time_to_arrival_to_front_waypoint < step_time "
                << "== " << remaining_time_to_arrival_to_front_waypoint << " < " << step_time << " "
                << "== " << isDefinitelyLessThan(remaining_time_to_arrival_to_front_waypoint, step_time)
                << std::endl;

      std::cout << "not too early? "
                << "== std::isnan(remaining_time_to_front_waypoint) or remaining_time_to_front_waypoint < remaining_time_to_arrival_to_front_waypoint + step_time "
                << "== std::isnan(" << remaining_time_to_front_waypoint << ") or " << remaining_time_to_front_waypoint << " < " << remaining_time_to_arrival_to_front_waypoint << " + " << step_time << " "
                << "== " << std::isnan(remaining_time_to_front_waypoint) << " or " << isDefinitelyLessThan(remaining_time_to_front_waypoint, remaining_time_to_arrival_to_front_waypoint + step_time) << " "
                << "== " << (std::isnan(remaining_time_to_front_waypoint) or isDefinitelyLessThan(remaining_time_to_front_waypoint, remaining_time_to_arrival_to_front_waypoint + step_time))
                << std::endl;
      // clang-format on
    }

    if (std::isnan(remaining_time_to_front_waypoint)) {
      /*
        If the nearest waypoint is arrived at in this step without a specific arrival time, it will
        be considered as achieved
      */
      if (std::isinf(remaining_time) && polyline_trajectory.shape.vertices.size() == 1) {
        /*
          If the trajectory has only waypoints with unspecified time, the last one is followed using
          maximum speed including braking - in this case accuracy of arrival is checked
        */
        if (follow_waypoint_controller.areConditionsOfArrivalMet(
              acceleration, speed, distance_to_front_waypoint)) {
          return discard_the_front_waypoint_and_recurse();
        }
      } else {
        /*
          If it is an intermediate waypoint with an unspecified time, the accuracy of the arrival is
          irrelevant
        */
        if (auto this_step_distance = (speed + desired_acceleration * step_time) * step_time;
            this_step_distance > distance_to_front_waypoint) {
          return discard_the_front_waypoint_and_recurse();
        }
      }
      /*
        If there is insufficient time left for the next calculation step.
        The value of step_time/2 is compared, as the remaining time is affected by floating point
        inaccuracy, sometimes it reaches values of 1e-7 (almost zero, but not zero) or (step_time -
        1e-7) (almost step_time). Because the step is fixed, it should be assumed that the value
        here is either equal to 0 or step_time. Value step_time/2 allows to return true if no next
        step is possible (remaining_time_to_front_waypoint is almost zero).
      */
    } else if (isDefinitelyLessThan(remaining_time_to_front_waypoint, step_time / 2.0)) {
      if (follow_waypoint_controller.areConditionsOfArrivalMet(
            acceleration, speed, distance_to_front_waypoint)) {
        return discard_the_front_waypoint_and_recurse();
      } else {
        throw common::SimulationError(
          "Vehicle ", std::quoted(entity_status.name), " at time ", entity_status.time,
          "s (remaining time is ", remaining_time_to_front_waypoint,
          "s), has completed a trajectory to the nearest waypoint with",
          " specified time equal to ", polyline_trajectory.shape.vertices.front().time,
          "s at a distance equal to ", distance,
          " from that waypoint which is greater than the accepted accuracy.");
      }
    }

    /*
       Note: If obstacle avoidance is to be implemented, the steering behavior
       known by the name "collision avoidance" should be synthesized here into
       steering.
    */
    auto updated_status = entity_status;

    updated_status.pose.position += desired_velocity * step_time;

    updated_status.pose.orientation = [&]() {
      if (desired_velocity.y == 0 && desired_velocity.x == 0 && desired_velocity.z == 0) {
        // do not change orientation if there is no designed_velocity vector
        return entity_status.pose.orientation;
      } else {
        // if there is a designed_velocity vector, set the orientation in the direction of it
        const geometry_msgs::msg::Vector3 direction =
          geometry_msgs::build<geometry_msgs::msg::Vector3>()
            .x(0.0)
            .y(std::atan2(-desired_velocity.z, std::hypot(desired_velocity.x, desired_velocity.y)))
            .z(std::atan2(desired_velocity.y, desired_velocity.x));
        return quaternion_operation::convertEulerAngleToQuaternion(direction);
      }
    }();

    /*
      After the step, i.e. movement in the direction of designed_velocity, it is necessary to adjust
      the pose of the entity to the lane - if possible, the pitch orientation may be
      changed as a result because the slope of the lane may be different
    */
    fill_lanelet_data_and_adjust_orientation(updated_status);

    updated_status.action_status.twist.linear.x = norm(desired_velocity);

    updated_status.action_status.twist.linear.y = 0;

    updated_status.action_status.twist.linear.z = 0;

    updated_status.action_status.twist.angular =
      quaternion_operation::convertQuaternionToEulerAngle(quaternion_operation::getRotation(
        entity_status.pose.orientation, updated_status.pose.orientation)) /
      step_time;

    updated_status.action_status.accel.linear =
      (updated_status.action_status.twist.linear - entity_status.action_status.twist.linear) /
      step_time;

    updated_status.action_status.accel.angular =
      (updated_status.action_status.twist.angular - entity_status.action_status.twist.angular) /
      step_time;

    updated_status.time = entity_status.time + step_time;

<<<<<<< HEAD
    updated_status.lanelet_pose_valid = false;

=======
>>>>>>> 9933e94b
    return updated_status;
  }
}
}  // namespace follow_trajectory
}  // namespace traffic_simulator<|MERGE_RESOLUTION|>--- conflicted
+++ resolved
@@ -47,12 +47,8 @@
   traffic_simulator_msgs::msg::PolylineTrajectory & polyline_trajectory,
   const traffic_simulator_msgs::msg::BehaviorParameter & behavior_parameter,
   const std::shared_ptr<hdmap_utils::HdMapUtils> & hdmap_utils, double step_time,
-<<<<<<< HEAD
-  std::optional<double> target_speed) -> std::optional<EntityStatus>
-=======
   double matching_distance, std::optional<double> target_speed)
-  -> std::optional<traffic_simulator_msgs::msg::EntityStatus>
->>>>>>> 9933e94b
+  -> std::optional<EntityStatus>
 {
   using math::arithmetic::isApproximatelyEqualTo;
   using math::arithmetic::isDefinitelyLessThan;
@@ -629,11 +625,8 @@
 
     updated_status.time = entity_status.time + step_time;
 
-<<<<<<< HEAD
     updated_status.lanelet_pose_valid = false;
 
-=======
->>>>>>> 9933e94b
     return updated_status;
   }
 }
