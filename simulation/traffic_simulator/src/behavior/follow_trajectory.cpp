// Copyright 2015 TIER IV, Inc. All rights reserved.
//
// Licensed under the Apache License, Version 2.0 (the "License");
// you may not use this file except in compliance with the License.
// You may obtain a copy of the License at
//
//     http://www.apache.org/licenses/LICENSE-2.0
//
// Unless required by applicable law or agreed to in writing, software
// distributed under the License is distributed on an "AS IS" BASIS,
// WITHOUT WARRANTIES OR CONDITIONS OF ANY KIND, either express or implied.
// See the License for the specific language governing permissions and
// limitations under the License.

#include <arithmetic/floating_point/comparison.hpp>
#include <geometry/quaternion/direction_to_quaternion.hpp>
#include <geometry/quaternion/get_rotation.hpp>
#include <geometry/quaternion/quaternion_to_euler.hpp>
#include <geometry/vector3/hypot.hpp>
#include <geometry/vector3/inner_product.hpp>
#include <geometry/vector3/is_finite.hpp>
#include <geometry/vector3/norm.hpp>
#include <geometry/vector3/normalize.hpp>
#include <geometry/vector3/operator.hpp>
#include <geometry/vector3/scalar_to_direction_vector.hpp>
#include <geometry/vector3/truncate.hpp>
#include <iostream>
#include <scenario_simulator_exception/exception.hpp>
#include <traffic_simulator/behavior/follow_trajectory.hpp>
#include <traffic_simulator/behavior/follow_waypoint_controller.hpp>
#include <traffic_simulator/utils/distance.hpp>
#include <traffic_simulator/utils/pose.hpp>

namespace traffic_simulator
{
namespace follow_trajectory
{
/**
 * @brief Computes entity state after one simulation step along a polyline trajectory.
 *
 * Validates entity state and trajectory, computes desired velocity respecting dynamic constraints
 * (acceleration, deceleration, jerk limits), updates position/orientation/velocity, and advances
 * to next waypoint when reached (recursive). Handles both timed and untimed waypoints.
 *
 * @return EntityStatus with updated state, or nullopt when final waypoint reached and stopped
 * @throws common::Error Entity/trajectory has NaN/infinity values, acceleration constraints
 *                       violated, arrival time missed, final waypoint unreachable (stopped too
 *                       far from target), or intermediate waypoint arrival time reached but
 *                       entity has not yet reached waypoint position (impossible timing)
 *
 * FINAL WAYPOINT CASES:
 * ┌──────────────────────────────┬─────────────────────────────────┬──────────────────────┐
 * │ Entity State                 │ Timing Condition                │ Return               │
 * ├──────────────────────────────┼─────────────────────────────────┼──────────────────────┤
 * │ Distance ≤ threshold         │ No arrival time specified       │ nullopt              │
 * │ Velocity = 0                 │ (remaining_time = NaN)          │ (trajectory done)    │
 * │ Acceleration = 0             │                                 │                      │
 * ├──────────────────────────────┼─────────────────────────────────┼──────────────────────┤
 * │ Distance ≤ threshold         │ Arrival time reached            │ nullopt              │
 * │ Velocity = 0                 │ (remaining_time < step_time/2)  │ (trajectory done)    │
 * │ Acceleration = 0             │                                 │                      │
 * ├──────────────────────────────┼─────────────────────────────────┼──────────────────────┤
 * │ Distance ≤ threshold         │ Arrival time not reached        │ EntityStatus         │
 * │ Velocity = 0                 │ (remaining_time ≥ step_time/2)  │ velocity = 0 (wait)  │
 * │ Acceleration = 0             │                                 │                      │
 * ├──────────────────────────────┼─────────────────────────────────┼──────────────────────┤
 * │ Distance > threshold         │ Any                             │ throw                │
 * │ Velocity = 0                 │                                 │ Error                │
 * │ Acceleration = 0             │                                 │                      │
 * ├──────────────────────────────┼─────────────────────────────────┼──────────────────────┤
 * │ Distance ≤ threshold         │ Any                             │ EntityStatus         │
 * │ Velocity > 0                 │                                 │ brake to stop        │
 * ├──────────────────────────────┼─────────────────────────────────┼──────────────────────┤
 * │ Distance > threshold         │ Any                             │ EntityStatus         │
 * │ Velocity > 0                 │                                 │ move toward waypoint │
 * └──────────────────────────────┴─────────────────────────────────┴──────────────────────┘
 *
 * INTERMEDIATE WAYPOINT CASES:
 * ┌───────────────────────────────────┬──────────────────────────────┬──────────────────────┐
 * │ Distance Check                    │ Timing Condition             │ Return               │
 * ├───────────────────────────────────┼──────────────────────────────┼──────────────────────┤
 * │ step_distance < remaining_distance│ No arrival time specified    │ EntityStatus         │
 * │ (waypoint not reached yet)        │ (remaining_time = NaN)       │ move toward waypoint │
 * ├───────────────────────────────────┼──────────────────────────────┼──────────────────────┤
 * │ step_distance < remaining_distance│ Arrival time not reached     │ EntityStatus         │
 * │ (waypoint not reached yet)        │ (remaining_time ≥ step/2)    │ move toward waypoint │
 * ├───────────────────────────────────┼──────────────────────────────┼──────────────────────┤
 * │ step_distance ≥ remaining_distance│ No arrival time specified    │ Recurse              │
 * │ (waypoint reached in this step)   │ (remaining_time = NaN)       │ (advance waypoint)   │
 * ├───────────────────────────────────┼──────────────────────────────┼──────────────────────┤
 * │ step_distance ≥ remaining_distance│ Arrival time reached         │ Recurse              │
 * │ (waypoint reached in this step)   │ (remaining_time < step/2)    │ (advance waypoint)   │
 * ├───────────────────────────────────┼──────────────────────────────┼──────────────────────┤
 * │ step_distance < remaining_distance│ Arrival time reached         │ throw                │
 * │ (waypoint not reached yet)        │ (remaining_time < step/2)    │ Error                │
 * └───────────────────────────────────┴──────────────────────────────┴──────────────────────┘
 */
auto makeUpdatedStatus(
  const traffic_simulator_msgs::msg::EntityStatus & entity_status,
  traffic_simulator_msgs::msg::PolylineTrajectory & polyline_trajectory,
  const traffic_simulator_msgs::msg::BehaviorParameter & behavior_parameter, const double step_time,
  const double matching_distance, std::optional<double> target_speed) -> std::optional<EntityStatus>
{
  using math::arithmetic::isApproximatelyEqualTo;
  using math::arithmetic::isDefinitelyLessThan;

  using math::geometry::operator+;
  using math::geometry::operator-;
  using math::geometry::operator*;
  using math::geometry::operator/;
  using math::geometry::operator+=;
  using math::geometry::isfinite;

  using geometry_msgs::msg::Vector3;
  using math::geometry::convertDirectionToQuaternion;
  using math::geometry::convertQuaternionToEulerAngle;
  using math::geometry::getRotation;
  using math::geometry::hypot;
  using math::geometry::norm;
  using math::geometry::scalarToDirectionVector;

  constexpr bool include_adjacent_lanelet{false};
  constexpr bool include_opposite_direction{false};
  constexpr bool allow_lane_change{true};
  constexpr bool desired_velocity_is_global{true};
  /// @note debug
  constexpr bool verbose_input_state{false};
  constexpr bool verbose_action{false};
  constexpr bool verbose_move_action{false};

  const auto should_include_crosswalk =
    (entity_status.type.type == traffic_simulator_msgs::msg::EntityType::PEDESTRIAN) ||
    (entity_status.type.type == traffic_simulator_msgs::msg::EntityType::MISC_OBJECT);

  //  ==============================================
  //                 WAYPOINT QUERIES
  //  ==============================================

  const auto previous_waypoint = [&polyline_trajectory]() -> const auto & {
    return polyline_trajectory.shape.vertices[0];
  };

  const auto target_waypoint = [&polyline_trajectory]() -> const auto & {
    return polyline_trajectory.shape.vertices[1];
  };

  const auto nearest_timed_waypoint = [&polyline_trajectory]() {
    /// @note search starts from vertices[1], skipping previous_waypoint (vertices[0])
    return std::find_if(
      polyline_trajectory.shape.vertices.begin() + 1, polyline_trajectory.shape.vertices.end(),
      [](auto && vertex) { return isfinite(vertex.time); });
  };

  const auto is_nearest_timed_waypoint_final = [&nearest_timed_waypoint, &polyline_trajectory]() {
    /// @note returns true when no more timed waypoints exist or the nearest timed waypoint is the final waypoint
    return nearest_timed_waypoint() >= std::prev(polyline_trajectory.shape.vertices.end());
  };

  const auto is_target_waypoint_final = [&polyline_trajectory]() {
    return polyline_trajectory.shape.vertices.size() == 2;
  };

  //  ==============================================
  //                      DISTANCE
  //  ==============================================

  /// @note returns distance between two positions along lanelet
  /// @note falls back to Euclidean distance if lanelet matching fails
  const auto distance_along_lanelet =
    [&entity_status, &should_include_crosswalk, &matching_distance, &allow_lane_change,
     &include_adjacent_lanelet, &include_opposite_direction](const auto & from, const auto & to) {
      using geometry_msgs::msg::Pose;

      const RoutingConfiguration routing_configuration{allow_lane_change};
      const auto quaternion = convertDirectionToQuaternion(
        geometry_msgs::build<Vector3>().x(to.x - from.x).y(to.y - from.y).z(to.z - from.z));

      const auto from_pose = geometry_msgs::build<Pose>().position(from).orientation(quaternion);
      const auto from_canonicalized = pose::toCanonicalizedLaneletPose(
        from_pose, entity_status.bounding_box, should_include_crosswalk, matching_distance);
      if (not from_canonicalized) {
        return hypot(from, to);
      }

      const auto to_pose = geometry_msgs::build<Pose>().position(to).orientation(quaternion);
      const auto to_canonicalized = pose::toCanonicalizedLaneletPose(
        to_pose, entity_status.bounding_box, should_include_crosswalk, matching_distance);
      if (not to_canonicalized) {
        return hypot(from, to);
      }

      /**
       * DIRTY HACK!
       * Negative longitudinal distance (calculated along lanelet in opposite direction)
       * causes some scenarios to fail because of an unrelated issue with lanelet matching.
       * The issue is caused by wrongly matched lanelet poses and thus wrong distances.
       * When lanelet matching errors are fixed, this dirty hack can be removed.
       */
      const auto longitudinal_distance = distance::longitudinalDistance(
<<<<<<< HEAD
        from_canonicalized.value(), to_canonicalized.value(), include_adjacent_lanelet,
        include_opposite_direction, routing_configuration);
      if (not longitudinal_distance.has_value() or longitudinal_distance.value() < 0.0) {
=======
        from_canonicalized.value(),
        to_canonicalized.value(),
        include_adjacent_lanelet,
        include_opposite_direction,
        routing_configuration);
      if (
        not longitudinal_distance.has_value() or
        longitudinal_distance.value() < 0.0) {
>>>>>>> da5ae91f
        return hypot(from, to);
      }

      const auto lateral_distance = distance::lateralDistance(
        from_canonicalized.value(), to_canonicalized.value(), routing_configuration);
      if (not lateral_distance) {
        return hypot(from, to);
      }

      return std::hypot(longitudinal_distance.value(), lateral_distance.value());
    };

  /// @note returns distance from entity to specified waypoint
  const auto distance_to_waypoint =
    [&entity_status, &target_waypoint, &polyline_trajectory,
     &distance_along_lanelet](const auto waypoint_iterator) -> double {
    /// @note special case: distance from entity to previous waypoint (vertices[0])
    if (waypoint_iterator == std::begin(polyline_trajectory.shape.vertices)) {
      return distance_along_lanelet(
        entity_status.pose.position, waypoint_iterator->position.position);
    }
    /// @note distance from entity to target waypoint (vertices[1])
    auto accumulated_distance =
      distance_along_lanelet(entity_status.pose.position, target_waypoint().position.position);
    /// @note start from vertices[1] (target waypoint), accumulate distance to waypoint_iterator
    for (auto current_waypoint_iter = std::begin(polyline_trajectory.shape.vertices) + 1;
         0 < std::distance(current_waypoint_iter, waypoint_iterator); ++current_waypoint_iter) {
      const auto & current_position = current_waypoint_iter->position.position;
      const auto & next_position = std::next(current_waypoint_iter)->position.position;
      accumulated_distance += distance_along_lanelet(current_position, next_position);
    }
    return accumulated_distance;
  };

  /// @note returns distance from entity to target waypoint (vertices[1])
  const auto distance_to_target_waypoint = [&polyline_trajectory, &distance_to_waypoint]() {
    return distance_to_waypoint(polyline_trajectory.shape.vertices.begin() + 1);
  };

  /// @note returns distance from entity to nearest timed waypoint or final waypoint
  const auto distance_to_timed_or_final_waypoint = [&nearest_timed_waypoint, &polyline_trajectory,
                                                    &distance_to_waypoint]() -> double {
    if (const auto timed_waypoint = nearest_timed_waypoint();
        timed_waypoint != std::end(polyline_trajectory.shape.vertices)) {
      return distance_to_waypoint(timed_waypoint);
    } else {
      return distance_to_waypoint(std::end(polyline_trajectory.shape.vertices) - 1);
    }
  };

  //  ==============================================
  //                        TIME
  //  ==============================================

  /// @note returns remaining time to specified waypoint
  /// @note returns quiet_NaN if waypoint has no time constraint
  /// @note returns epsilon instead of 0.0 when exactly at arrival time
  const auto remaining_time_to_waypoint = [&polyline_trajectory,
                                           &entity_status](const auto & waypoint_vertex) {
    if (not isfinite(waypoint_vertex.time)) {
      return std::numeric_limits<double>::quiet_NaN();
    } else {
      const auto remaining_time =
        (isfinite(polyline_trajectory.base_time) ? polyline_trajectory.base_time : 0.0) +
        waypoint_vertex.time - entity_status.time;
      return remaining_time != 0.0 ? remaining_time : std::numeric_limits<double>::epsilon();
    }
  };

  /// @note returns remaining time to target waypoint (vertices[1])
  const auto remaining_time_to_target_waypoint = [&target_waypoint, &remaining_time_to_waypoint]() {
    return remaining_time_to_waypoint(target_waypoint());
  };

  /// @note returns remaining time to nearest timed waypoint or final waypoint
  /// @note returns quiet_NaN if no timed waypoints exist (indicates no time constraint)
  const auto remaining_time_to_nearest_timed_waypoint =
    [&nearest_timed_waypoint, &polyline_trajectory, &remaining_time_to_waypoint]() {
      if (const auto timed_waypoint = nearest_timed_waypoint();
          timed_waypoint != std::end(polyline_trajectory.shape.vertices)) {
        return remaining_time_to_waypoint(*timed_waypoint);
      } else {
        return std::numeric_limits<double>::infinity();
      }
    };

  //  ==============================================
  //                     VALIDATION
  //  ==============================================

  const auto validate_entity_status = [&entity_status]() {
    /// @note check entity position for NaN/infinity
    if (const auto & position = entity_status.pose.position; not isfinite(position)) {
      throw common::Error(
        "An error occurred in the internal state of FollowTrajectoryAction. Please report the "
        "following information to the developer: Vehicle ",
        std::quoted(entity_status.name),
        " coordinate value contains NaN or infinity. The value is [", position.x, ", ", position.y,
        ", ", position.z, "].");
      /// @note check linear acceleration for NaN/infinity
    } else if (const auto & linear_acceleration = entity_status.action_status.accel.linear;
               not isfinite(linear_acceleration)) {
      throw common::Error(
        "An error occurred in the internal state of FollowTrajectoryAction. Please report the "
        "following information to the developer: Vehicle ",
        std::quoted(entity_status.name),
        "'s linear acceleration value contains NaN or infinity. The value is [",
        linear_acceleration.x, ", ", linear_acceleration.y, ", ", linear_acceleration.z, "].");
      /// @note check angular acceleration for NaN/infinity
    } else if (const auto & angular_acceleration = entity_status.action_status.accel.angular;
               not isfinite(angular_acceleration)) {
      throw common::Error(
        "An error occurred in the internal state of FollowTrajectoryAction. Please report the "
        "following information to the developer: Vehicle ",
        std::quoted(entity_status.name),
        "'s angular acceleration value contains NaN or infinity. The value is [",
        angular_acceleration.x, ", ", angular_acceleration.y, ", ", angular_acceleration.z, "].");
      /// @note check linear velocity for NaN/infinity
    } else if (const auto & linear_velocity = entity_status.action_status.twist.linear;
               not isfinite(linear_velocity)) {
      throw common::Error(
        "An error occurred in the internal state of FollowTrajectoryAction. Please report the "
        "following information to the developer: Vehicle ",
        std::quoted(entity_status.name),
        "'s linear velocity value contains NaN or infinity. The value is [", linear_velocity.x,
        ", ", linear_velocity.y, ", ", linear_velocity.z, "].");
      /// @note check angular velocity for NaN/infinity
    } else if (const auto & angular_velocity = entity_status.action_status.twist.angular;
               not isfinite(angular_velocity)) {
      throw common::Error(
        "An error occurred in the internal state of FollowTrajectoryAction. Please report the "
        "following information to the developer: Vehicle ",
        std::quoted(entity_status.name),
        "'s angular velocity value contains NaN or infinity. The value is [", angular_velocity.x,
        ", ", angular_velocity.y, ", ", angular_velocity.z, "].");
    }
  };

  const auto validate_trajectory = [&entity_status, &polyline_trajectory]() {
    /// @note check trajectory has at least 2 waypoints (previous and target)
    if (polyline_trajectory.shape.vertices.size() < 2) {
      throw common::Error(
        "Trajectory must have at least 2 waypoints: previous and target. "
        "Case with single target waypoint is not supported.");
      /// @note check previous waypoint position for NaN/infinity
    } else if (const auto & previous_position =
                 polyline_trajectory.shape.vertices[0].position.position;
               not isfinite(previous_position)) {
      throw common::Error(
        "An error occurred in the internal state of FollowTrajectoryAction. Please report the "
        "following information to the developer: Vehicle ",
        std::quoted(entity_status.name),
        "'s previous waypoint position coordinate value contains NaN or infinity. The value is [",
        previous_position.x, ", ", previous_position.y, ", ", previous_position.z, "].");
      /// @note check target waypoint position for NaN/infinity
    } else if (const auto & target_position =
                 polyline_trajectory.shape.vertices[1].position.position;
               not isfinite(target_position)) {
      throw common::Error(
        "An error occurred in the internal state of FollowTrajectoryAction. Please report the "
        "following information to the developer: Vehicle ",
        std::quoted(entity_status.name),
        "'s target waypoint position coordinate value contains NaN or infinity. The value is [",
        target_position.x, ", ", target_position.y, ", ", target_position.z, "].");
    }
  };

  const auto validate_arrival_time = [&entity_status, &polyline_trajectory, &nearest_timed_waypoint,
                                      &remaining_time_to_waypoint, &step_time,
                                      &distance_to_waypoint]() {
    /// @note check if vehicle has not exceeded arrival time for timed waypoint
    if (const auto timed_waypoint = nearest_timed_waypoint();
        timed_waypoint != std::end(polyline_trajectory.shape.vertices)) {
      /// @note allow delay of 1 step time due to floating point accumulation
      if (const auto remaining_time = remaining_time_to_waypoint(*timed_waypoint);
          isfinite(remaining_time) and remaining_time < -step_time) {
        throw common::Error(
          "Vehicle ", std::quoted(entity_status.name), " with current time: ", entity_status.time,
          " failed to reach the trajectory waypoint at the specified time. The specified time is ",
          timed_waypoint->time, " (in ",
          (isfinite(polyline_trajectory.base_time) ? "absolute" : "relative"),
          " simulation time). Distance to this waypoint is: ", distance_to_waypoint(timed_waypoint),
          ". This may be due to unrealistic conditions of arrival time "
          "specification compared to vehicle parameters and dynamic constraints.");
      }
    }
  };

  const auto validate_acceleration_constraints = [&entity_status, &behavior_parameter,
                                                  &step_time]() {
    /// @note check max acceleration for NaN/infinity
    const auto max_acceleration = std::min(
      entity_status.action_status.accel.linear.x /* [m/s^2] */ +
        behavior_parameter.dynamic_constraints.max_acceleration_rate /* [m/s^3] */ *
          step_time /* [s] */,
      +behavior_parameter.dynamic_constraints.max_acceleration /* [m/s^2] */);
    if (not isfinite(max_acceleration)) {
      throw common::Error(
        "An error occurred in the internal state of FollowTrajectoryAction. Please report the "
        "following information to the developer: Vehicle ",
        std::quoted(entity_status.name),
        "'s maximum acceleration value is NaN or infinity. The value is ", max_acceleration, ". ");
    }
    /// @note check min acceleration (max deceleration) for NaN/infinity
    const auto min_acceleration = std::max(
      entity_status.action_status.accel.linear.x /* [m/s^2] */ -
        behavior_parameter.dynamic_constraints.max_deceleration_rate /* [m/s^3] */ *
          step_time /* [s] */,
      -behavior_parameter.dynamic_constraints.max_deceleration /* [m/s^2] */);
    if (not isfinite(min_acceleration)) {
      throw common::Error(
        "An error occurred in the internal state of FollowTrajectoryAction. Please report the "
        "following information to the developer: Vehicle ",
        std::quoted(entity_status.name),
        "'s minimum acceleration value is NaN or infinity. The value is ", min_acceleration, ". ");
    }
  };

  const auto validate_desired_motion = [&entity_status](
                                         const double desired_acceleration,
                                         const double desired_speed,
                                         const auto & desired_velocity) {
    /// @note check desired acceleration for NaN/infinity
    if (not isfinite(desired_acceleration)) {
      throw common::Error(
        "An error occurred in the internal state of FollowTrajectoryAction. Please report the "
        "following information to the developer: Vehicle ",
        std::quoted(entity_status.name),
        "'s desired acceleration value contains NaN or infinity. The value is ",
        desired_acceleration, ". ");
      /// @note check desired speed for NaN/infinity
    } else if (not isfinite(desired_speed)) {
      throw common::Error(
        "An error occurred in the internal state of FollowTrajectoryAction. Please report the "
        "following information to the developer: Vehicle ",
        std::quoted(entity_status.name), "'s desired speed value is NaN or infinity. The value is ",
        desired_speed, ". ");
      /// @note check desired velocity for NaN/infinity
    } else if (not isfinite(desired_velocity)) {
      throw common::Error(
        "An error occurred in the internal state of FollowTrajectoryAction. Please report the "
        "following information to the developer: Vehicle ",
        std::quoted(entity_status.name),
        "'s desired velocity contains NaN or infinity. The value is [", desired_velocity.x, ", ",
        desired_velocity.y, ", ", desired_velocity.z, "].");
    }
  };

  //  ==============================================
  //                  ENTITY UPDATE
  //  ==============================================

  const auto step_displacement_vector = [&entity_status,
                                         &step_time](const auto & desired_velocity) {
    const auto current_speed = norm(entity_status.action_status.twist.linear);
    const auto desired_speed = norm(desired_velocity);
    Vector3 step_direction;
    if (desired_speed > std::numeric_limits<double>::epsilon()) {
      step_direction = desired_velocity / desired_speed;
    } else {
      step_direction = scalarToDirectionVector(1.0, entity_status.pose.orientation);
    }
    return step_direction * (current_speed + desired_speed) * 0.5 * step_time;
  };

  const auto previous_target_waypoint_direction = [&previous_waypoint,
                                                   &target_waypoint](const auto & entity_status) {
    const auto waypoint_to_waypoint_direction =
      target_waypoint().position.position - previous_waypoint().position.position;
    if (norm(waypoint_to_waypoint_direction) > std::numeric_limits<double>::epsilon()) {
      return convertDirectionToQuaternion(waypoint_to_waypoint_direction);
    } else {
      return entity_status.pose.orientation;
    }
  };

  /// @note refine position when entity crosses lanelet boundary during a single simulation step
  /// @note detects transition by comparing current and updated lanelet_id, then adjusts position for precision
  /// @note returns refined position if transition occurs and refinement succeeds, otherwise nullopt
  const auto refine_position_for_lanelet_transition =
    [&should_include_crosswalk, &step_time, &desired_velocity_is_global](
      const auto & entity_status, const auto & updated_pose,
      const auto & desired_velocity) -> std::optional<geometry_msgs::msg::Point> {
    if (not entity_status.lanelet_pose_valid) {
      return std::nullopt;
    }

    const auto canonicalized_lanelet_pose =
      traffic_simulator::pose::toCanonicalizedLaneletPose(entity_status.lanelet_pose);
    if (not canonicalized_lanelet_pose) {
      return std::nullopt;
    }

    const auto estimated_next_canonicalized_lanelet_pose =
      traffic_simulator::pose::toCanonicalizedLaneletPose(updated_pose, should_include_crosswalk);
    if (not estimated_next_canonicalized_lanelet_pose) {
      return std::nullopt;
    }

    const auto next_lanelet_id =
      static_cast<LaneletPose>(estimated_next_canonicalized_lanelet_pose.value()).lanelet_id;
    return pose::updatePositionForLaneletTransition(
      canonicalized_lanelet_pose.value(), next_lanelet_id, desired_velocity,
      desired_velocity_is_global, step_time);
  };

  const auto update_entity_status = [&](const auto & entity_status, const auto & desired_velocity) {
    using math::geometry::operator+=;

    validate_entity_status();
    validate_trajectory();
    validate_acceleration_constraints();
    validate_arrival_time();
    if (not isfinite(desired_velocity)) {
      throw common::Error(
        "An error occurred in the internal state of FollowTrajectoryAction. Please report the "
        "following information to the developer: Vehicle ",
        std::quoted(entity_status.name),
        "'s desired velocity contains NaN or infinity. The value is [", desired_velocity.x, ", ",
        desired_velocity.y, ", ", desired_velocity.z, "].");
    }

    auto updated_status = entity_status;

    updated_status.pose.position += step_displacement_vector(desired_velocity);

    updated_status.pose.orientation = previous_target_waypoint_direction(entity_status);

    /// @note if entity crosses lanelet boundary during this step, refine position for improved precision
    if (
      const auto refined_position = refine_position_for_lanelet_transition(
        entity_status, updated_status.pose, desired_velocity)) {
      updated_status.pose.position = refined_position.value();
    }

    /// @note desired_velocity is in global frame, but twist.linear is in local (entity) frame
    /// @note in local frame, vehicle moves only forward (x-axis), so y and z components are zero
    updated_status.action_status.twist.linear.x = norm(desired_velocity);
    updated_status.action_status.twist.linear.y = 0;
    updated_status.action_status.twist.linear.z = 0;

    updated_status.action_status.twist.angular =
      convertQuaternionToEulerAngle(
        getRotation(entity_status.pose.orientation, updated_status.pose.orientation)) /
      step_time;

    updated_status.action_status.accel.linear =
      (updated_status.action_status.twist.linear - entity_status.action_status.twist.linear) /
      step_time;

    updated_status.action_status.accel.angular =
      (updated_status.action_status.twist.angular - entity_status.action_status.twist.angular) /
      step_time;

    updated_status.time = entity_status.time + step_time;
    updated_status.lanelet_pose_valid = false;
    return updated_status;
  };

  //  ==============================================
  //                      VELOCITY
  //  ==============================================

  const auto velocity_from_speed = [&polyline_trajectory, &entity_status](
                                     const auto & position, const auto & target_position,
                                     const double speed) {
    const auto dx = target_position.x - position.x;
    const auto dy = target_position.y - position.y;
    /// @note use pitch from lanelet if entity is on lane, otherwise use pitch on target
    const auto pitch = entity_status.lanelet_pose_valid
                         ? -convertQuaternionToEulerAngle(entity_status.pose.orientation).y
                         : std::atan2(target_position.z - position.z, std::hypot(dy, dx));
    /// @note always use yaw on target
    const auto yaw = std::atan2(dy, dx);
    return geometry_msgs::build<geometry_msgs::msg::Vector3>()
      .x(std::cos(pitch) * std::cos(yaw) * speed)
      .y(std::cos(pitch) * std::sin(yaw) * speed)
      .z(std::sin(pitch) * speed);
  };

  const auto desired_velocity = [&]() {
    /*
       Note: The followingMode in OpenSCENARIO is passed as
       variable dynamic_constraints_ignorable. the value of the
       variable is `followingMode == position`.
    */
    if (not polyline_trajectory.dynamic_constraints_ignorable) {
      /*
         Note: The vector returned if
         dynamic_constraints_ignorable == true ignores parameters
         such as the maximum rudder angle of the vehicle entry. In
         this clause, such parameters must be respected and the
         rotation angle difference of the z-axis center of the
         vector must be kept below a certain value.
      */
      throw common::SimulationError("The followingMode is only supported for position.");
    }

    /*
      The controller provides the ability to calculate acceleration using constraints from the
      behavior_parameter. The value is_nearest_timed_waypoint_final() determines whether the calculated
      acceleration takes braking into account - it is true if the nearest waypoint with the
      specified time is the last waypoint or the nearest waypoint without the specified time is
      the last waypoint.

      If an arrival time was specified for any of the remaining waypoints, priority is given to
      meeting the arrival time, and the vehicle is driven at a speed at which the arrival time
      can be met.

      However, the controller allows passing target_speed as a speed which is followed by the
      controller. target_speed is passed only if no arrival time was specified for any of the
      remaining waypoints. If despite no arrival time in the remaining waypoints, target_speed is
      not set (it is std::nullopt), target_speed is assumed to be the same as max_speed from the
      behaviour_parameter.
    */
    const auto follow_waypoint_controller = FollowWaypointController(
      behavior_parameter, step_time, is_nearest_timed_waypoint_final(),
      not isfinite(remaining_time_to_nearest_timed_waypoint()) ? target_speed : std::nullopt);

    /*
      The desired acceleration is the acceleration at which the destination
      can be reached exactly at the specified time (= time remaining at zero).

      The desired acceleration is calculated to the nearest waypoint with a specified arrival
      time. It is calculated in such a way as to reach a constant linear speed as quickly as
      possible, ensuring arrival at a waypoint at the precise time and with the shortest possible
      distance. More precisely, the controller selects acceleration to minimize the distance to
      the waypoint that will be reached in a time step defined as the expected arrival time. In
      addition, the controller ensures a smooth stop at the last waypoint of the trajectory, with
      linear speed equal to zero and acceleration equal to zero.
    */
    double desired_acceleration = 0.0;
    try {
      desired_acceleration = follow_waypoint_controller.getAcceleration(
        remaining_time_to_nearest_timed_waypoint(), distance_to_timed_or_final_waypoint(),
        entity_status.action_status.accel.linear.x, entity_status.action_status.twist.linear.x);
    } catch (const ControllerError & e) {
      throw common::Error(
        "Vehicle ", std::quoted(entity_status.name),
        " - controller operation problem encountered. ",
        follow_waypoint_controller.getFollowedWaypointDetails(polyline_trajectory), e.what());
    }
    const auto desired_speed =
      entity_status.action_status.twist.linear.x + desired_acceleration * step_time;
    const auto desired_velocity = velocity_from_speed(
      entity_status.pose.position, target_waypoint().position.position, desired_speed);
    validate_desired_motion(desired_acceleration, desired_speed, desired_velocity);
    return desired_velocity;
  };

  //  ==============================================
  //                WAYPOINT HANDLING
  //  ==============================================

  const auto log_waypoint_action = [&entity_status, &target_waypoint, &distance_to_target_waypoint,
                                    &remaining_time_to_target_waypoint, &polyline_trajectory,
                                    &is_target_waypoint_final, verbose_action, verbose_move_action](
                                     std::string_view reason, std::string_view action,
                                     const double this_step_distance = 0.0) {
    if (not verbose_action) {
      return;
    } else if (not verbose_move_action and action == "Move") {
      return;
    } else {
      const auto distance = distance_to_target_waypoint();
      const auto remaining_time = remaining_time_to_target_waypoint();
      const auto & target_pos = target_waypoint().position.position;
      const auto waypoints_left = polyline_trajectory.shape.vertices.size() - 2;
      const auto is_final = is_target_waypoint_final();

      /// @note this_step_distance does not affect final waypoint handling logic, so it's not displayed for final waypoints
      std::cout << std::fixed << std::setprecision(2)
                << "[FTA-RESULT] Entity: " << entity_status.name << ", time: " << entity_status.time
                << "s, step distance: "
                << (is_final ? "N/A" : std::to_string(this_step_distance) + "m")
                << " | Waypoint: type: "
                << (is_final ? "final"
                             : "intermediate (" + std::to_string(waypoints_left) + " left)")
                << ", position: [" << target_pos.x << ", " << target_pos.y << ", " << target_pos.z
                << "] | State: distance: " << distance << "m, remaining time: "
                << (isfinite(remaining_time) ? std::to_string(remaining_time) + "s" : "N/A")
                << " | Result: action: " << action << ", reason: " << reason << std::endl;
    }
  };

  const auto discard_previous_waypoint_and_recurse =
    [&entity_status, &polyline_trajectory, &behavior_parameter, &step_time, &matching_distance,
     &target_speed, &target_waypoint]() {
      /*
         The OpenSCENARIO standard does not define the behavior when the value of
         Timing.domainAbsoluteRelative is "relative". The standard only states
         "Definition of time value context as either absolute or relative", and
         it is completely unclear when the relative time starts.

         This implementation has interpreted the specification as follows:
         Relative time starts from the start of FollowTrajectoryAction or from
         the time of reaching the previous "waypoint with arrival time".

         Note: isfinite(polyline_trajectory.base_time) means
         "Timing.domainAbsoluteRelative is relative".

         Note: isfinite(previous_waypoint_vertex().time)
         means "The waypoint about to be popped is the waypoint with the
         specified arrival time".
      */
      if (isfinite(polyline_trajectory.base_time) and isfinite(target_waypoint().time)) {
        polyline_trajectory.base_time = entity_status.time;
      }

      std::rotate(
        std::begin(polyline_trajectory.shape.vertices),
        std::begin(polyline_trajectory.shape.vertices) + 1,
        std::end(polyline_trajectory.shape.vertices));

      if (not polyline_trajectory.closed) {
        polyline_trajectory.shape.vertices.pop_back();
      }

      return makeUpdatedStatus(
        entity_status, polyline_trajectory, behavior_parameter, step_time, matching_distance,
        target_speed);
    };

  const auto handle_intermediate_waypoint =
    [&](const double distance, const double remaining_time) -> std::optional<EntityStatus> {
    const auto next_velocity = desired_velocity();
    const auto this_step_distance = norm(step_displacement_vector(next_velocity));

    /// @note handle intermediate waypoint without arrival time defined
    if (not isfinite(remaining_time)) {
      if (this_step_distance >= distance or distance < FollowWaypointController::local_epsilon) {
        log_waypoint_action("Reached (no time)", "Recurse", this_step_distance);
        return discard_previous_waypoint_and_recurse();
      } else {
        log_waypoint_action("Not reached (no time)", "Move", this_step_distance);
        return update_entity_status(entity_status, next_velocity);
      }
    }

    /// @note handle intermediate waypoint with arrival time defined
    /// @note use step_time/2 threshold to account for floating point accumulation errors
    if (isDefinitelyLessThan(remaining_time, step_time / 2.0)) {
      if (this_step_distance >= distance or distance < FollowWaypointController::local_epsilon) {
        log_waypoint_action("Reached on time", "Recurse", this_step_distance);
        return discard_previous_waypoint_and_recurse();
      } else {
        log_waypoint_action("Time reached but distance too far", "Error", this_step_distance);
        throw common::Error(
          "Vehicle ", std::quoted(entity_status.name), " at time ", entity_status.time,
          "s (remaining time is ", remaining_time,
          "s), has completed a trajectory to the nearest waypoint with specified time equal to ",
          target_waypoint().time, "s at a distance equal to ", distance,
          " from that waypoint which is greater than this step distance: ", this_step_distance);
      }
    }

    log_waypoint_action("Time not reached", "Move", this_step_distance);
    return update_entity_status(entity_status, next_velocity);
  };

  const auto is_entity_immobile = [&entity_status]() {
    return std::abs(entity_status.action_status.twist.linear.x) <
             FollowWaypointController::local_epsilon &&
           std::abs(entity_status.action_status.accel.linear.x) <
             FollowWaypointController::local_epsilon;
  };

  const auto handle_final_waypoint =
    [&](const double distance, const double remaining_time) -> std::optional<EntityStatus> {
    constexpr double distance_threshold = FollowWaypointController::remaining_distance_tolerance;

    if (is_entity_immobile() and distance <= distance_threshold) {
      if (not isfinite(remaining_time)) {
        log_waypoint_action("Reached and immobile (no time)", "Complete");
        return std::nullopt;
      } else if (isDefinitelyLessThan(remaining_time, step_time / 2.0)) {
        log_waypoint_action("Reached and immobile on time", "Complete");
        return std::nullopt;
      } else {
        log_waypoint_action("Reached but time not reached", "Wait");
        /// @note distance sufficient and vehicle immobile, but arrival time not yet reached - wait with zero velocity
        return update_entity_status(
          entity_status, geometry_msgs::build<Vector3>().x(0.0).y(0.0).z(0.0));
      }
    }

    if (is_entity_immobile() and distance > distance_threshold) {
      /// @note only report error if entity progressed past previous waypoint but stopped too far from target
      /// @note entities waiting near previous waypoint (e.g., target_speed=0.0 at trajectory start) are allowed to be immobile
      if (distance < distance_to_waypoint(polyline_trajectory.shape.vertices.begin())) {
        log_waypoint_action("Immobile but distance exceeds threshold", "Error");
        throw common::Error(
          "Vehicle ", std::quoted(entity_status.name),
          " is immobile and only final waypoint left, but distance to final waypoint is ", distance,
          " m, which exceeds the threshold of ", distance_threshold, " m.");
      }
    }

    if (distance <= distance_threshold) {
      /// @todo distance within threshold but vehicle still moving - apply constrained braking to reach immobile state
    }

    log_waypoint_action("Not reached yet", "Move");
    return update_entity_status(entity_status, desired_velocity());
  };

  //  ==============================================
  //                    EXECUTION
  //  ==============================================

  if (verbose_input_state) {
    auto const orientation = convertQuaternionToEulerAngle(entity_status.pose.orientation);
    auto const previous = previous_waypoint().position.position;
    auto const target = target_waypoint().position.position;

    std::cout << "  --------------------   " << std::endl;
    std::cout << "name: " << entity_status.name << std::endl;
    std::cout << "time: " << entity_status.time << std::endl;
    std::cout << "lanelet_pose_valid: " << (entity_status.lanelet_pose_valid ? "true" : "false")
              << std::endl;
    std::cout << "position: " << entity_status.pose.position.x << ", "
              << entity_status.pose.position.y << ", " << entity_status.pose.position.z
              << std::endl;
    std::cout << "orientation: " << orientation.x << ", " << orientation.y << ", " << orientation.z
              << std::endl;
    std::cout << "speed: " << entity_status.action_status.twist.linear.x << std::endl;
    std::cout << "acceleration: " << entity_status.action_status.accel.linear.x << std::endl;
    std::cout << "is_entity_immobile: " << is_entity_immobile() << std::endl;
    std::cout << "  ---  " << std::endl;
    std::cout << "target_speed: " << (target_speed ? std::to_string(target_speed.value()) : "N/A")
              << std::endl;
    std::cout << "target_time: "
              << (isfinite(target_waypoint().time) ? std::to_string(target_waypoint().time) : "N/A")
              << std::endl;
    std::cout << "previous_waypoint: " << previous.x << ", " << previous.y << ", " << previous.z
              << std::endl;
    std::cout << "target_waypoint: " << target.x << ", " << target.y << ", " << target.z
              << std::endl;
    std::cout << "is_target_waypoint_final: " << is_target_waypoint_final() << std::endl;
    std::cout << "distance_to_previous: "
              << distance_to_waypoint(polyline_trajectory.shape.vertices.begin()) << std::endl;
    std::cout << "distance_to_target: " << distance_to_target_waypoint() << std::endl;
    std::cout << "distance_to_timed_or_final: " << distance_to_timed_or_final_waypoint()
              << std::endl;
    std::cout << "time_to_target: " << remaining_time_to_target_waypoint() << std::endl;
    std::cout << "  ---  " << std::endl;
    std::cout << "trajectory_base_time: "
              << (isfinite(polyline_trajectory.base_time)
                    ? std::to_string(polyline_trajectory.base_time)
                    : "N/A")
              << std::endl;
    std::cout << "trajectory_closed: " << (polyline_trajectory.closed ? "true" : "false")
              << std::endl;
  }

  if (is_target_waypoint_final()) {
    return handle_final_waypoint(
      distance_to_target_waypoint(), remaining_time_to_target_waypoint());
  } else {
    return handle_intermediate_waypoint(
      distance_to_target_waypoint(), remaining_time_to_target_waypoint());
  }
}
}  // namespace follow_trajectory
}  // namespace traffic_simulator<|MERGE_RESOLUTION|>--- conflicted
+++ resolved
@@ -197,11 +197,6 @@
        * When lanelet matching errors are fixed, this dirty hack can be removed.
        */
       const auto longitudinal_distance = distance::longitudinalDistance(
-<<<<<<< HEAD
-        from_canonicalized.value(), to_canonicalized.value(), include_adjacent_lanelet,
-        include_opposite_direction, routing_configuration);
-      if (not longitudinal_distance.has_value() or longitudinal_distance.value() < 0.0) {
-=======
         from_canonicalized.value(),
         to_canonicalized.value(),
         include_adjacent_lanelet,
@@ -210,7 +205,6 @@
       if (
         not longitudinal_distance.has_value() or
         longitudinal_distance.value() < 0.0) {
->>>>>>> da5ae91f
         return hypot(from, to);
       }
 
