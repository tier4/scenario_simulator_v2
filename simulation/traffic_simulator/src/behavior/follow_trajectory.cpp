--- conflicted
+++ resolved
@@ -15,6 +15,7 @@
 #include <quaternion_operation/quaternion_operation.h>
 
 #include <arithmetic/floating_point/comparison.hpp>
+#include <geometry/spline/catmull_rom_spline.hpp>
 #include <geometry/vector3/hypot.hpp>
 #include <geometry/vector3/inner_product.hpp>
 #include <geometry/vector3/norm.hpp>
@@ -25,6 +26,9 @@
 #include <scenario_simulator_exception/exception.hpp>
 #include <traffic_simulator/behavior/follow_trajectory.hpp>
 #include <traffic_simulator/behavior/follow_waypoint_controller.hpp>
+#include <traffic_simulator/lanelet_map_core/lanelet_map.hpp>
+#include <traffic_simulator/utils/distance.hpp>
+#include <traffic_simulator/utils/pose.hpp>
 
 namespace traffic_simulator
 {
@@ -45,15 +49,8 @@
 auto makeUpdatedStatus(
   const traffic_simulator_msgs::msg::EntityStatus & entity_status,
   traffic_simulator_msgs::msg::PolylineTrajectory & polyline_trajectory,
-<<<<<<< HEAD
   const traffic_simulator_msgs::msg::BehaviorParameter & behavior_parameter, double step_time,
-  std::optional<double> target_speed) -> std::optional<EntityStatus>
-=======
-  const traffic_simulator_msgs::msg::BehaviorParameter & behavior_parameter,
-  const std::shared_ptr<hdmap_utils::HdMapUtils> & hdmap_utils, double step_time,
-  double matching_distance, std::optional<double> target_speed)
-  -> std::optional<EntityStatus>
->>>>>>> 7a9961f9
+  double matching_distance, std::optional<double> target_speed) -> std::optional<EntityStatus>
 {
   using math::arithmetic::isApproximatelyEqualTo;
   using math::arithmetic::isDefinitelyLessThan;
@@ -73,14 +70,15 @@
 
   auto distance_along_lanelet =
     [&](const geometry_msgs::msg::Point & from, const geometry_msgs::msg::Point & to) -> double {
-    if (const auto from_lanelet_pose =
-          hdmap_utils->toLaneletPose(from, entity_status.bounding_box, false, matching_distance);
-        from_lanelet_pose) {
-      if (const auto to_lanelet_pose =
-            hdmap_utils->toLaneletPose(to, entity_status.bounding_box, false, matching_distance);
-          to_lanelet_pose) {
-        if (const auto distance = hdmap_utils->getLongitudinalDistance(
-              from_lanelet_pose.value(), to_lanelet_pose.value());
+    if (const auto from_canonicalized_lanelet_pose = pose::toCanonicalizedLaneletPose(
+          from, entity_status.bounding_box, false, matching_distance);
+        from_canonicalized_lanelet_pose) {
+      if (const auto to_canonicalized_lanelet_pose = pose::toCanonicalizedLaneletPose(
+            to, entity_status.bounding_box, false, matching_distance);
+          to_canonicalized_lanelet_pose) {
+        if (const auto distance = distance::longitudinalDistance(
+              from_canonicalized_lanelet_pose.value(), to_canonicalized_lanelet_pose.value(), false,
+              false, false);
             distance) {
           return distance.value();
         }
@@ -89,31 +87,31 @@
     return hypot(from, to);
   };
 
-  auto fill_lanelet_data_and_adjust_orientation =
-    [&](traffic_simulator_msgs::msg::EntityStatus & status) {
-      if (const auto lanelet_pose =
-            hdmap_utils->toLaneletPose(status.pose, status.bounding_box, false, matching_distance);
-          lanelet_pose) {
-        status.lanelet_pose = lanelet_pose.value();
-        const CatmullRomSpline spline(hdmap_utils->getCenterPoints(status.lanelet_pose.lanelet_id));
-        const auto lanelet_quaternion = spline.getPose(status.lanelet_pose.s, true).orientation;
-        const auto lanelet_rpy =
-          quaternion_operation::convertQuaternionToEulerAngle(lanelet_quaternion);
-        const auto entity_rpy =
-          quaternion_operation::convertQuaternionToEulerAngle(status.pose.orientation);
-        // adjust orientation in EntityStatus.pose (only pitch) and in EntityStatus.LaneletPose
-        status.pose.orientation = quaternion_operation::convertEulerAngleToQuaternion(
-          geometry_msgs::build<geometry_msgs::msg::Vector3>()
-            .x(entity_rpy.x)
-            .y(lanelet_rpy.y)
-            .z(entity_rpy.z));
-        status.lanelet_pose.rpy = quaternion_operation::convertQuaternionToEulerAngle(
-          quaternion_operation::getRotation(lanelet_quaternion, status.pose.orientation));
-        status.lanelet_pose_valid = true;
-      } else {
-        status.lanelet_pose_valid = false;
-      }
-    };
+  // auto fill_lanelet_data_and_adjust_orientation =
+  //   [&](traffic_simulator_msgs::msg::EntityStatus & status) {
+  //     if (const auto canonicalized_lanelet_pose =
+  //           pose::toCanonicalizedLaneletPose(status.pose, status.bounding_box, false, matching_distance);
+  //         canonicalized_lanelet_pose) {
+  //       status.lanelet_pose = static_cast<LaneletPose>(canonicalized_lanelet_pose.value());
+  //       const CatmullRomSpline spline(lanelet_map_core::lanelet_map::getCenterPoints(status.lanelet_pose.lanelet_id));
+  //       const auto lanelet_quaternion = spline.getPose(status.lanelet_pose.s, true).orientation;
+  //       const auto lanelet_rpy =
+  //         quaternion_operation::convertQuaternionToEulerAngle(lanelet_quaternion);
+  //       const auto entity_rpy =
+  //         quaternion_operation::convertQuaternionToEulerAngle(status.pose.orientation);
+  //       // adjust orientation in EntityStatus.pose (only pitch) and in EntityStatus.LaneletPose
+  //       status.pose.orientation = quaternion_operation::convertEulerAngleToQuaternion(
+  //         geometry_msgs::build<geometry_msgs::msg::Vector3>()
+  //           .x(entity_rpy.x)
+  //           .y(lanelet_rpy.y)
+  //           .z(entity_rpy.z));
+  //       status.lanelet_pose.rpy = quaternion_operation::convertQuaternionToEulerAngle(
+  //         quaternion_operation::getRotation(lanelet_quaternion, status.pose.orientation));
+  //       status.lanelet_pose_valid = true;
+  //     } else {
+  //       status.lanelet_pose_valid = false;
+  //     }
+  //   };
 
   auto discard_the_front_waypoint_and_recurse = [&]() {
     /*
@@ -148,12 +146,8 @@
     }
 
     return makeUpdatedStatus(
-<<<<<<< HEAD
-      entity_status, polyline_trajectory, behavior_parameter, step_time, target_speed);
-=======
-      entity_status, polyline_trajectory, behavior_parameter, hdmap_utils, step_time,
-      matching_distance, target_speed);
->>>>>>> 7a9961f9
+      entity_status, polyline_trajectory, behavior_parameter, step_time, matching_distance,
+      target_speed);
   };
 
   auto is_infinity_or_nan = [](auto x) constexpr { return std::isinf(x) or std::isnan(x); };
@@ -606,12 +600,12 @@
       }
     }();
 
-    /*
-      After the step, i.e. movement in the direction of designed_velocity, it is necessary to adjust
-      the pose of the entity to the lane - if possible, the pitch orientation may be
-      changed as a result because the slope of the lane may be different
-    */
-    fill_lanelet_data_and_adjust_orientation(updated_status);
+    // /*
+    //   After the step, i.e. movement in the direction of designed_velocity, it is necessary to adjust
+    //   the pose of the entity to the lane - if possible, the pitch orientation may be
+    //   changed as a result because the slope of the lane may be different
+    // */
+    // fill_lanelet_data_and_adjust_orientation(updated_status);
 
     updated_status.action_status.twist.linear.x = norm(desired_velocity);
 
