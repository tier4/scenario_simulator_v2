--- conflicted
+++ resolved
@@ -49,12 +49,7 @@
 auto makeUpdatedStatus(
   const traffic_simulator_msgs::msg::EntityStatus & entity_status,
   traffic_simulator_msgs::msg::PolylineTrajectory & polyline_trajectory,
-<<<<<<< HEAD
   const traffic_simulator_msgs::msg::BehaviorParameter & behavior_parameter, double step_time,
-=======
-  const traffic_simulator_msgs::msg::BehaviorParameter & behavior_parameter,
-  const std::shared_ptr<hdmap_utils::HdMapUtils> & hdmap_utils, double step_time,
->>>>>>> 9a1b1185
   double matching_distance, std::optional<double> target_speed) -> std::optional<EntityStatus>
 {
   using math::arithmetic::isApproximatelyEqualTo;
@@ -92,35 +87,6 @@
     return hypot(from, to);
   };
 
-<<<<<<< HEAD
-  // auto fill_lanelet_data_and_adjust_orientation =
-  //   [&](traffic_simulator_msgs::msg::EntityStatus & status) {
-  //     if (const auto canonicalized_lanelet_pose =
-  //           pose::toCanonicalizedLaneletPose(status.pose, status.bounding_box, false, matching_distance);
-  //         canonicalized_lanelet_pose) {
-  //       status.lanelet_pose = static_cast<LaneletPose>(canonicalized_lanelet_pose.value());
-  //       const CatmullRomSpline spline(lanelet_map_core::lanelet_map::getCenterPoints(status.lanelet_pose.lanelet_id));
-  //       const auto lanelet_quaternion = spline.getPose(status.lanelet_pose.s, true).orientation;
-  //       const auto lanelet_rpy =
-  //         quaternion_operation::convertQuaternionToEulerAngle(lanelet_quaternion);
-  //       const auto entity_rpy =
-  //         quaternion_operation::convertQuaternionToEulerAngle(status.pose.orientation);
-  //       // adjust orientation in EntityStatus.pose (only pitch) and in EntityStatus.LaneletPose
-  //       status.pose.orientation = quaternion_operation::convertEulerAngleToQuaternion(
-  //         geometry_msgs::build<geometry_msgs::msg::Vector3>()
-  //           .x(entity_rpy.x)
-  //           .y(lanelet_rpy.y)
-  //           .z(entity_rpy.z));
-  //       status.lanelet_pose.rpy = quaternion_operation::convertQuaternionToEulerAngle(
-  //         quaternion_operation::getRotation(lanelet_quaternion, status.pose.orientation));
-  //       status.lanelet_pose_valid = true;
-  //     } else {
-  //       status.lanelet_pose_valid = false;
-  //     }
-  //   };
-
-=======
->>>>>>> 9a1b1185
   auto discard_the_front_waypoint_and_recurse = [&]() {
     /*
        The OpenSCENARIO standard does not define the behavior when the value of
@@ -608,16 +574,6 @@
       }
     }();
 
-<<<<<<< HEAD
-    // /*
-    //   After the step, i.e. movement in the direction of designed_velocity, it is necessary to adjust
-    //   the pose of the entity to the lane - if possible, the pitch orientation may be
-    //   changed as a result because the slope of the lane may be different
-    // */
-    // fill_lanelet_data_and_adjust_orientation(updated_status);
-
-=======
->>>>>>> 9a1b1185
     updated_status.action_status.twist.linear.x = norm(desired_velocity);
 
     updated_status.action_status.twist.linear.y = 0;
