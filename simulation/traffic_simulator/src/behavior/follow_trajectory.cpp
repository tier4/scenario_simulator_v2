// Copyright 2015 TIER IV, Inc. All rights reserved.
//
// Licensed under the Apache License, Version 2.0 (the "License");
// you may not use this file except in compliance with the License.
// You may obtain a copy of the License at
//
//     http://www.apache.org/licenses/LICENSE-2.0
//
// Unless required by applicable law or agreed to in writing, software
// distributed under the License is distributed on an "AS IS" BASIS,
// WITHOUT WARRANTIES OR CONDITIONS OF ANY KIND, either express or implied.
// See the License for the specific language governing permissions and
// limitations under the License.

#include <quaternion_operation/quaternion_operation.h>

#include <arithmetic/floating_point/comparison.hpp>
#include <geometry/vector3/hypot.hpp>
#include <geometry/vector3/norm.hpp>
#include <geometry/vector3/normalize.hpp>
#include <geometry/vector3/operator.hpp>
#include <geometry/vector3/truncate.hpp>
#include <iostream>
#include <scenario_simulator_exception/exception.hpp>
#include <traffic_simulator/behavior/follow_trajectory.hpp>
#include <traffic_simulator/behavior/follow_waypoint_controller.hpp>

namespace traffic_simulator
{
namespace follow_trajectory
{
template <typename F, typename T, typename... Ts>
auto any(F f, T && x, Ts &&... xs)
{
  if constexpr (math::geometry::IsLikeVector3<std::decay_t<decltype(x)>>::value) {
    return any(f, x.x, x.y, x.z);
  } else if constexpr (0 < sizeof...(xs)) {
    return f(x) or any(f, std::forward<decltype(xs)>(xs)...);
  } else {
    return f(x);
  }
}

auto makeUpdatedStatus(
  const traffic_simulator_msgs::msg::EntityStatus & entity_status,
  traffic_simulator_msgs::msg::PolylineTrajectory & polyline_trajectory,
  const traffic_simulator_msgs::msg::BehaviorParameter & behavior_parameter, double step_time,
  std::optional<double> target_speed) -> std::optional<traffic_simulator_msgs::msg::EntityStatus>
{
  using math::arithmetic::isApproximatelyEqualTo;
  using math::arithmetic::isDefinitelyLessThan;

  using math::geometry::operator+;
  using math::geometry::operator-;
  using math::geometry::operator*;
  using math::geometry::operator/;
  using math::geometry::operator+=;

  using math::geometry::hypot;
  using math::geometry::norm;
  using math::geometry::normalize;
  using math::geometry::truncate;

  auto discard_the_front_waypoint_and_recurse = [&]() {
    /*
       The OpenSCENARIO standard does not define the behavior when the value of
       Timing.domainAbsoluteRelative is "relative". The standard only states
       "Definition of time value context as either absolute or relative", and
       it is completely unclear when the relative time starts.

       This implementation has interpreted the specification as follows:
       Relative time starts from the start of FollowTrajectoryAction or from
       the time of reaching the previous "waypoint with arrival time".

       Note: not std::isnan(polyline_trajectory.base_time) means
       "Timing.domainAbsoluteRelative is relative".

       Note: not std::isnan(polyline_trajectory.shape.vertices.front().time)
       means "The waypoint about to be popped is the waypoint with the
       specified arrival time".
    */
    if (
      not std::isnan(polyline_trajectory.base_time) and
      not std::isnan(polyline_trajectory.shape.vertices.front().time)) {
      polyline_trajectory.base_time = entity_status.time;
    }

    if (std::rotate(
          std::begin(polyline_trajectory.shape.vertices),
          std::begin(polyline_trajectory.shape.vertices) + 1,
          std::end(polyline_trajectory.shape.vertices));
        not polyline_trajectory.closed) {
      polyline_trajectory.shape.vertices.pop_back();
    }

    return makeUpdatedStatus(
      entity_status, polyline_trajectory, behavior_parameter, step_time, target_speed);
  };

  auto is_infinity_or_nan = [](auto x) constexpr { return std::isinf(x) or std::isnan(x); };

  auto first_waypoint_with_arrival_time_specified = [&]() {
    return std::find_if(
      polyline_trajectory.shape.vertices.begin(), polyline_trajectory.shape.vertices.end(),
      [](auto && vertex) { return not std::isnan(vertex.time); });
  };

  auto is_breaking_waypoint = [&]() {
    return first_waypoint_with_arrival_time_specified() >=
           std::prev(polyline_trajectory.shape.vertices.end());
  };

  /*
     The following code implements the steering behavior known as "seek". See
     "Steering Behaviors For Autonomous Characters" by Craig Reynolds for more
     information.

     See https://www.researchgate.net/publication/2495826_Steering_Behaviors_For_Autonomous_Characters
  */
  if (polyline_trajectory.shape.vertices.empty()) {
    return std::nullopt;
  } else if (const auto position = entity_status.pose.position; any(is_infinity_or_nan, position)) {
    throw common::Error(
      "An error occurred in the internal state of FollowTrajectoryAction. Please report the "
      "following information to the developer: Vehicle ",
      std::quoted(entity_status.name), " coordinate value contains NaN or infinity. The value is [",
      position.x, ", ", position.y, ", ", position.z, "].");
  } else if (
    /*
       We've made sure that polyline_trajectory.shape.vertices is not empty, so
       a reference to vertices.front() always succeeds. vertices.front() is
       referenced only this once in this member function.
    */
    const auto target_position = polyline_trajectory.shape.vertices.front().position.position;
    any(is_infinity_or_nan, target_position)) {
    throw common::Error(
      "An error occurred in the internal state of FollowTrajectoryAction. Please report the "
      "following information to the developer: Vehicle ",
      std::quoted(entity_status.name),
      "'s target position coordinate value contains NaN or infinity. The value is [",
      target_position.x, ", ", target_position.y, ", ", target_position.z, "].");
  } else if (
    /*
       If not dynamic_constraints_ignorable, the linear distance should cause
       problems.
    */
    const auto [distance_to_front_waypoint, remaining_time_to_front_waypoint] = std::make_tuple(
      hypot(position, target_position),
      (not std::isnan(polyline_trajectory.base_time) ? polyline_trajectory.base_time : 0.0) +
        polyline_trajectory.shape.vertices.front().time - entity_status.time);
    /*
       This clause is to avoid division-by-zero errors in later clauses with
       distance_to_front_waypoint as the denominator if the distance
       miraculously becomes zero.
    */
    isDefinitelyLessThan(distance_to_front_waypoint, std::numeric_limits<double>::epsilon())) {
    return discard_the_front_waypoint_and_recurse();
  } else if (
    const auto [distance, remaining_time] =
      [&]() {
        /*
           Note for anyone working on adding support for followingMode follow
           to this function (FollowPolylineTrajectoryAction::tick) in the
           future: if followingMode is follow, this distance calculation may be
           inappropriate.
        */
        auto total_distance_to = [&](auto last) {
          auto total_distance = 0.0;
          for (auto iter = std::begin(polyline_trajectory.shape.vertices);
               0 < std::distance(iter, last); ++iter) {
            total_distance += hypot(iter->position.position, std::next(iter)->position.position);
          }
          return total_distance;
        };

        if (
          first_waypoint_with_arrival_time_specified() !=
          std::end(polyline_trajectory.shape.vertices)) {
          if (const auto remaining_time =
                (not std::isnan(polyline_trajectory.base_time) ? polyline_trajectory.base_time
                                                               : 0.0) +
                first_waypoint_with_arrival_time_specified()->time - entity_status.time;
              /*
                 The condition below should ideally be remaining_time < 0.

                 The simulator runs at a constant frame rate, so the step time is
                 1/FPS. If the simulation time is an accumulation of step times
                 expressed as rational numbers, times that are integer multiples
                 of the frame rate will always be exact integer seconds.
                 Therefore, the timing of remaining_time == 0 always exists, and
                 the velocity planning of this member function (tick) aims to
                 reach the waypoint exactly at that timing. So the ideal timeout
                 condition is remaining_time < 0.

                 But actually the step time is expressed as a float and the
                 simulation time is its accumulation. As a result, it is not
                 guaranteed that there will be times when the simulation time is
                 exactly zero. For example, remaining_time == -0.00006 and it was
                 judged to be out of time.

                 For the above reasons, the condition is remaining_time <
                 -step_time. In other words, the conditions are such that a delay
                 of 1 step time is allowed.
              */
              remaining_time < -step_time) {
            throw common::Error(
              "Vehicle ", std::quoted(entity_status.name),
              " failed to reach the trajectory waypoint at the specified time. The specified time "
              "is ",
              first_waypoint_with_arrival_time_specified()->time, " (in ",
              (not std::isnan(polyline_trajectory.base_time) ? "absolute" : "relative"),
              " simulation time). This may be due to unrealistic conditions of arrival time "
              "specification compared to vehicle parameters and dynamic constraints.");
          } else {
            return std::make_tuple(
              distance_to_front_waypoint +
                total_distance_to(first_waypoint_with_arrival_time_specified()),
              remaining_time != 0 ? remaining_time : std::numeric_limits<double>::epsilon());
          }
        } else {
          return std::make_tuple(
            distance_to_front_waypoint +
              total_distance_to(std::end(polyline_trajectory.shape.vertices) - 1),
            std::numeric_limits<double>::infinity());
        }
      }();
    isDefinitelyLessThan(distance, std::numeric_limits<double>::epsilon())) {
    return discard_the_front_waypoint_and_recurse();
  } else if (const auto acceleration = entity_status.action_status.accel.linear.x;  // [m/s^2]
             isinf(acceleration) or isnan(acceleration)) {
    throw common::Error(
      "An error occurred in the internal state of FollowTrajectoryAction. Please report the "
      "following information to the developer: Vehicle ",
      std::quoted(entity_status.name), "'s acceleration value is NaN or infinity. The value is ",
      acceleration, ".");
  } else if (const auto max_acceleration = std::min(
               acceleration /* [m/s^2] */ +
                 behavior_parameter.dynamic_constraints.max_acceleration_rate /* [m/s^3] */ *
                   step_time /* [s] */,
               +behavior_parameter.dynamic_constraints.max_acceleration /* [m/s^2] */);
             isinf(max_acceleration) or isnan(max_acceleration)) {
    throw common::Error(
      "An error occurred in the internal state of FollowTrajectoryAction. Please report the "
      "following information to the developer: Vehicle ",
      std::quoted(entity_status.name),
      "'s maximum acceleration value is NaN or infinity. The value is ", max_acceleration, ".");
  } else if (const auto min_acceleration = std::max(
               acceleration /* [m/s^2] */ -
                 behavior_parameter.dynamic_constraints.max_deceleration_rate /* [m/s^3] */ *
                   step_time /* [s] */,
               -behavior_parameter.dynamic_constraints.max_deceleration /* [m/s^2] */);
             isinf(min_acceleration) or isnan(min_acceleration)) {
    throw common::Error(
      "An error occurred in the internal state of FollowTrajectoryAction. Please report the "
      "following information to the developer: Vehicle ",
      std::quoted(entity_status.name),
      "'s minimum acceleration value is NaN or infinity. The value is ", min_acceleration, ".");
  } else if (const auto speed = entity_status.action_status.twist.linear.x;  // [m/s]
             isinf(speed) or isnan(speed)) {
    throw common::Error(
      "An error occurred in the internal state of FollowTrajectoryAction. Please report the "
      "following information to the developer: Vehicle ",
      std::quoted(entity_status.name), "'s speed value is NaN or infinity. The value is ", speed,
      ".");
  } else if (
    /*
       The controller provides the ability to calculate acceleration using constraints from the
       behavior_parameter. The value is_breaking_waypoint() determines whether the calculated
       acceleration takes braking into account - it is true if the nearest waypoint with the
       specified time is the last waypoint or the nearest waypoint without the specified time is the
       last waypoint.

       If an arrival time was specified for any of the remaining waypoints, priority is given to
       meeting the arrival time, and the vehicle is driven at a speed at which the arrival time can
       be met.

       However, the controller allows passing target_speed as a speed which is followed by the
       controller. target_speed is passed only if no arrival time was specified for any of the
       remaining waypoints. If despite no arrival time in the remaining waypoints, target_speed is
       not set (it is std::nullopt), target_speed is assumed to be the same as max_speed from the
       behaviour_parameter.
    */
    const auto follow_waypoint_controller = FollowWaypointController(
      behavior_parameter, step_time, is_breaking_waypoint(),
      std::isinf(remaining_time) ? target_speed : std::nullopt);
    false) {
  } else if (
    /*
       The desired acceleration is the acceleration at which the destination
       can be reached exactly at the specified time (= time remaining at zero).

       The desired acceleration is calculated to the nearest waypoint with a specified arrival time.
       It is calculated in such a way as to reach a constant linear speed as quickly as possible,
       ensuring arrival at a waypoint at the precise time and with the shortest possible distance.
       More precisely, the controller selects acceleration to minimize the distance to the waypoint
       that will be reached in a time step defined as the expected arrival time.
       In addition, the controller ensures a smooth stop at the last waypoint of the trajectory,
       with linear speed equal to zero and acceleration equal to zero.
    */
    const auto desired_acceleration = [&]() -> double {
      try {
        return follow_waypoint_controller.getAcceleration(
          remaining_time, distance, acceleration, speed);
      } catch (const ControllerError & e) {
        throw common::Error(
          "Vehicle ", std::quoted(entity_status.name),
          " - controller operation problem encountered. ",
          follow_waypoint_controller.getFollowedWaypointDetails(polyline_trajectory), e.what());
      }
    }();
    std::isinf(desired_acceleration) or std::isnan(desired_acceleration)) {
    throw common::Error(
      "An error occurred in the internal state of FollowTrajectoryAction. Please report the "
      "following information to the developer: Vehicle ",
      std::quoted(entity_status.name),
      "'s desired acceleration value contains NaN or infinity. The value is ", desired_acceleration,
      ".");
  } else if (const auto desired_speed = speed + desired_acceleration * step_time;
             std::isinf(desired_speed) or std::isnan(desired_speed)) {
    throw common::Error(
      "An error occurred in the internal state of FollowTrajectoryAction. Please report the "
      "following information to the developer: Vehicle ",
      std::quoted(entity_status.name), "'s desired speed value is NaN or infinity. The value is ",
      desired_speed, ".");
  } else if (const auto desired_velocity =
               [&]() {
                 /*
                    Note: The followingMode in OpenSCENARIO is passed as
                    variable dynamic_constraints_ignorable. the value of the
                    variable is `followingMode == position`.
                 */
                 if (polyline_trajectory.dynamic_constraints_ignorable) {
                   return normalize(target_position - position) * desired_speed;  // [m/s]
                 } else {
                   /*
                      Note: The vector returned if
                      dynamic_constraints_ignorable == true ignores parameters
                      such as the maximum rudder angle of the vehicle entry. In
                      this clause, such parameters must be respected and the
                      rotation angle difference of the z-axis center of the
                      vector must be kept below a certain value.
                   */
                   throw common::SimulationError(
                     "The followingMode is only supported for position.");
                 }
               }();
             any(is_infinity_or_nan, desired_velocity)) {
    throw common::Error(
      "An error occurred in the internal state of FollowTrajectoryAction. Please report the "
      "following information to the developer: Vehicle ",
      std::quoted(entity_status.name),
      "'s desired velocity contains NaN or infinity. The value is [", desired_velocity.x, ", ",
      desired_velocity.y, ", ", desired_velocity.z, "].");
  } else if (auto predicted_state_opt = follow_waypoint_controller.getPredictedWaypointArrivalState(
               desired_acceleration, remaining_time_to_front_waypoint, distance, acceleration,
               speed);
             !std::isinf(remaining_time) && !predicted_state_opt.has_value()) {
    throw common::Error(
      "An error occurred in the internal state of FollowTrajectoryAction. Please report the "
      "following information to the developer: FollowWaypointController for vehicle ",
      std::quoted(entity_status.name),
      " calculated invalid acceleration:", " desired_acceleration: ", desired_acceleration,
      ", remaining_time_to_front_waypoint: ", remaining_time_to_front_waypoint,
      ", distance: ", distance, ", acceleration: ", acceleration, ", speed: ", speed, ".");
  } else {
    auto remaining_time_to_arrival_to_front_waypoint = predicted_state_opt->travel_time;
    if constexpr (false) {
      // clang-format off
      std::cout << std::fixed << std::boolalpha << std::string(80, '-') << std::endl;

      std::cout << "acceleration "
                << "== " << acceleration
                << std::endl;

      std::cout << "min_acceleration "
                << "== std::max(acceleration - max_deceleration_rate * step_time, -max_deceleration) "
                << "== std::max(" << acceleration << " - " << behavior_parameter.dynamic_constraints.max_deceleration_rate << " * " << step_time << ", " << -behavior_parameter.dynamic_constraints.max_deceleration << ") "
                << "== std::max(" << acceleration << " - " << behavior_parameter.dynamic_constraints.max_deceleration_rate * step_time << ", " << -behavior_parameter.dynamic_constraints.max_deceleration << ") "
                << "== std::max(" << (acceleration - behavior_parameter.dynamic_constraints.max_deceleration_rate * step_time) << ", " << -behavior_parameter.dynamic_constraints.max_deceleration << ") "
                << "== " << min_acceleration
                << std::endl;

      std::cout << "max_acceleration "
                << "== std::min(acceleration + max_acceleration_rate * step_time, +max_acceleration) "
                << "== std::min(" << acceleration << " + " << behavior_parameter.dynamic_constraints.max_acceleration_rate << " * " << step_time << ", " << behavior_parameter.dynamic_constraints.max_acceleration << ") "
                << "== std::min(" << acceleration << " + " << behavior_parameter.dynamic_constraints.max_acceleration_rate * step_time << ", " << behavior_parameter.dynamic_constraints.max_acceleration << ") "
                << "== std::min(" << (acceleration + behavior_parameter.dynamic_constraints.max_acceleration_rate * step_time) << ", " << behavior_parameter.dynamic_constraints.max_acceleration << ") "
                << "== " << max_acceleration
                << std::endl;

      std::cout << "min_acceleration < acceleration < max_acceleration "
                << "== " << min_acceleration << " < " << acceleration << " < " << max_acceleration << std::endl;

      std::cout << "desired_acceleration "
                << "== 2 * distance / std::pow(remaining_time, 2) - 2 * speed / remaining_time "
                << "== 2 * " << distance << " / " << std::pow(remaining_time, 2) << " - 2 * " << speed << " / " << remaining_time << " "
                << "== " << (2 * distance / std::pow(remaining_time, 2)) << " - " << (2 * speed / remaining_time) << " "
                << "== " << desired_acceleration << " "
                << "(acceleration < desired_acceleration == " << (acceleration < desired_acceleration) << " == need to " <<(acceleration < desired_acceleration ? "accelerate" : "decelerate") << ")"
                << std::endl;

      std::cout << "desired_speed "
                << "== speed + std::clamp(desired_acceleration, min_acceleration, max_acceleration) * step_time "
                << "== " << speed << " + std::clamp(" << desired_acceleration << ", " << min_acceleration << ", " << max_acceleration << ") * " << step_time << " "
                << "== " << speed << " + " << std::clamp(desired_acceleration, min_acceleration, max_acceleration) << " * " << step_time << " "
                << "== " << speed << " + " << std::clamp(desired_acceleration, min_acceleration, max_acceleration) * step_time << " "
                << "== " << desired_speed
                << std::endl;

      std::cout << "distance_to_front_waypoint "
                << "== " << distance_to_front_waypoint
                << std::endl;

      std::cout << "remaining_time_to_arrival_to_front_waypoint "
                << "== " << remaining_time_to_arrival_to_front_waypoint
                << std::endl;

      std::cout << "distance "
                << "== " << distance
                << std::endl;

      std::cout << "remaining_time "
                << "== " << remaining_time
                << std::endl;

      std::cout << "remaining_time_to_arrival_to_front_waypoint "
                << "("
                << "== distance_to_front_waypoint / desired_speed "
                << "== " << distance_to_front_waypoint << " / " << desired_speed << " "
                << "== " << remaining_time_to_arrival_to_front_waypoint
                << ")"
                << std::endl;

      std::cout << "arrive during this frame? "
                << "== remaining_time_to_arrival_to_front_waypoint < step_time "
                << "== " << remaining_time_to_arrival_to_front_waypoint << " < " << step_time << " "
                << "== " << isDefinitelyLessThan(remaining_time_to_arrival_to_front_waypoint, step_time)
                << std::endl;

      std::cout << "not too early? "
                << "== std::isnan(remaining_time_to_front_waypoint) or remaining_time_to_front_waypoint < remaining_time_to_arrival_to_front_waypoint + step_time "
                << "== std::isnan(" << remaining_time_to_front_waypoint << ") or " << remaining_time_to_front_waypoint << " < " << remaining_time_to_arrival_to_front_waypoint << " + " << step_time << " "
                << "== " << std::isnan(remaining_time_to_front_waypoint) << " or " << isDefinitelyLessThan(remaining_time_to_front_waypoint, remaining_time_to_arrival_to_front_waypoint + step_time) << " "
                << "== " << (std::isnan(remaining_time_to_front_waypoint) or isDefinitelyLessThan(remaining_time_to_front_waypoint, remaining_time_to_arrival_to_front_waypoint + step_time))
                << std::endl;
      // clang-format on
    }

    if (std::isnan(remaining_time_to_front_waypoint)) {
      /*
        If the nearest waypoint is arrived at in this step without a specific arrival time, it will
        be considered as achieved
      */
      if (std::isinf(remaining_time) && polyline_trajectory.shape.vertices.size() == 1) {
        /*
          If the trajectory has only waypoints with unspecified time, the last one is followed using
          maximum speed including braking - in this case accuracy of arrival is checked
        */
        if (follow_waypoint_controller.areConditionsOfArrivalMet(
              acceleration, speed, distance_to_front_waypoint)) {
          return discard_the_front_waypoint_and_recurse();
        }
      } else {
        /*
          If it is an intermediate waypoint with an unspecified time, the accuracy of the arrival is
          irrelevant
        */
        if (auto this_step_distance = (speed + desired_acceleration * step_time) * step_time;
            this_step_distance > distance_to_front_waypoint) {
          return discard_the_front_waypoint_and_recurse();
        }
      }
      /*
        If there is insufficient time left for the next calculation step.
        The value of step_time/2 is compared, as the remaining time is affected by floating point
        inaccuracy, sometimes it reaches values of 1e-7 (almost zero, but not zero) or (step_time -
        1e-7) (almost step_time). Because the step is fixed, it should be assumed that the value
        here is either equal to 0 or step_time. Value step_time/2 allows to return true if no next
        step is possible (remaining_time_to_front_waypoint is almost zero).
      */
    } else if (isDefinitelyLessThan(remaining_time_to_front_waypoint, step_time / 2.0)) {
      if (follow_waypoint_controller.areConditionsOfArrivalMet(
            acceleration, speed, distance_to_front_waypoint)) {
        return discard_the_front_waypoint_and_recurse();
      } else {
        throw common::SimulationError(
          "Vehicle ", std::quoted(entity_status.name), " at time ", entity_status.time,
          "s (remaining time is ", remaining_time_to_front_waypoint,
          "s), has completed a trajectory to the nearest waypoint with",
          " specified time equal to ", polyline_trajectory.shape.vertices.front().time,
          "s at a distance equal to ", distance,
          " from that waypoint which is greater than the accepted accuracy.");
      }
    }
    const auto current_velocity =
      quaternion_operation::convertQuaternionToEulerAngle(entity_status.pose.orientation) *
      entity_status.action_status.twist.linear.x;

    /*
       Note: If obstacle avoidance is to be implemented, the steering behavior
       known by the name "collision avoidance" should be synthesized here into
       steering.
    */
    const auto steering = desired_velocity - current_velocity;

    const auto velocity = truncate(current_velocity + steering, desired_speed);

    auto updated_status = entity_status;

    updated_status.pose.position += velocity * step_time;

    updated_status.pose.orientation = [&]() {
<<<<<<< HEAD
      // do not change orientation if there is no velocity vector
      if (velocity.y == 0 && velocity.x == 0) {
        return entity_status.pose.orientation;
      }
      geometry_msgs::msg::Vector3 direction;
      direction.x = 0;
      direction.y = 0;
      direction.z = std::atan2(velocity.y, velocity.x);
      return quaternion_operation::convertEulerAngleToQuaternion(direction);
=======
      if (velocity.y == 0 && velocity.x == 0) {
        // do not change orientation if there is no velocity vector
        return entity_status.pose.orientation;
      } else {
        geometry_msgs::msg::Vector3 direction;
        direction.x = 0;
        direction.y = 0;
        direction.z = std::atan2(velocity.y, velocity.x);
        return quaternion_operation::convertEulerAngleToQuaternion(direction);
      }
>>>>>>> d4678320
    }();

    updated_status.action_status.twist.linear.x = norm(velocity);

    updated_status.action_status.twist.linear.y = 0;

    updated_status.action_status.twist.linear.z = 0;

    updated_status.action_status.twist.angular =
      quaternion_operation::convertQuaternionToEulerAngle(quaternion_operation::getRotation(
        entity_status.pose.orientation, updated_status.pose.orientation)) /
      step_time;

    updated_status.action_status.accel.linear =
      (updated_status.action_status.twist.linear - entity_status.action_status.twist.linear) /
      step_time;

    updated_status.action_status.accel.angular =
      (updated_status.action_status.twist.angular - entity_status.action_status.twist.angular) /
      step_time;

    updated_status.time = entity_status.time + step_time;

    updated_status.lanelet_pose_valid = false;

    return updated_status;
  }
}
}  // namespace follow_trajectory
}  // namespace traffic_simulator<|MERGE_RESOLUTION|>--- conflicted
+++ resolved
@@ -510,17 +510,6 @@
     updated_status.pose.position += velocity * step_time;
 
     updated_status.pose.orientation = [&]() {
-<<<<<<< HEAD
-      // do not change orientation if there is no velocity vector
-      if (velocity.y == 0 && velocity.x == 0) {
-        return entity_status.pose.orientation;
-      }
-      geometry_msgs::msg::Vector3 direction;
-      direction.x = 0;
-      direction.y = 0;
-      direction.z = std::atan2(velocity.y, velocity.x);
-      return quaternion_operation::convertEulerAngleToQuaternion(direction);
-=======
       if (velocity.y == 0 && velocity.x == 0) {
         // do not change orientation if there is no velocity vector
         return entity_status.pose.orientation;
@@ -531,7 +520,6 @@
         direction.z = std::atan2(velocity.y, velocity.x);
         return quaternion_operation::convertEulerAngleToQuaternion(direction);
       }
->>>>>>> d4678320
     }();
 
     updated_status.action_status.twist.linear.x = norm(velocity);
