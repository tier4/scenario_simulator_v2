// Copyright 2015 TIER IV, Inc. All rights reserved.
//
// Licensed under the Apache License, Version 2.0 (the "License");
// you may not use this file except in compliance with the License.
// You may obtain a copy of the License at
//
//     http://www.apache.org/licenses/LICENSE-2.0
//
// Unless required by applicable law or agreed to in writing, software
// distributed under the License is distributed on an "AS IS" BASIS,
// WITHOUT WARRANTIES OR CONDITIONS OF ANY KIND, either express or implied.
// See the License for the specific language governing permissions and
// limitations under the License.

#include <arithmetic/floating_point/comparison.hpp>
#include <geometry/quaternion/direction_to_quaternion.hpp>
#include <geometry/quaternion/get_rotation.hpp>
#include <geometry/quaternion/quaternion_to_euler.hpp>
#include <geometry/vector3/hypot.hpp>
#include <geometry/vector3/inner_product.hpp>
#include <geometry/vector3/norm.hpp>
#include <geometry/vector3/normalize.hpp>
#include <geometry/vector3/operator.hpp>
#include <geometry/vector3/truncate.hpp>
#include <iostream>
#include <scenario_simulator_exception/exception.hpp>
#include <traffic_simulator/behavior/follow_trajectory.hpp>
#include <traffic_simulator/behavior/follow_waypoint_controller.hpp>
#include <traffic_simulator/utils/distance.hpp>
#include <traffic_simulator/utils/pose.hpp>

namespace traffic_simulator
{
namespace follow_trajectory
{
template <typename F, typename T, typename... Ts>
auto any(F f, T && x, Ts &&... xs)
{
  if constexpr (math::geometry::IsLikeVector3<std::decay_t<decltype(x)>>::value) {
    return any(f, x.x, x.y, x.z);
  } else if constexpr (0 < sizeof...(xs)) {
    return f(x) or any(f, std::forward<decltype(xs)>(xs)...);
  } else {
    return f(x);
  }
}

auto makeUpdatedStatus(
  const traffic_simulator_msgs::msg::EntityStatus & entity_status,
  traffic_simulator_msgs::msg::PolylineTrajectory & polyline_trajectory,
  const traffic_simulator_msgs::msg::BehaviorParameter & behavior_parameter, const double step_time,
  const double matching_distance, std::optional<double> target_speed) -> std::optional<EntityStatus>
{
  using math::arithmetic::isApproximatelyEqualTo;
  using math::arithmetic::isDefinitelyLessThan;

  using math::geometry::operator+;
  using math::geometry::operator-;
  using math::geometry::operator*;
  using math::geometry::operator/;
  using math::geometry::operator+=;

  using math::geometry::CatmullRomSpline;
  using math::geometry::convertDirectionToQuaternion;
  using math::geometry::hypot;
  using math::geometry::innerProduct;
  using math::geometry::norm;
  using math::geometry::normalize;
  using math::geometry::truncate;

<<<<<<< HEAD
  // WIP temporary removed since it is not used
  // const auto include_crosswalk = [](const auto & entity_type) {
  //   return (traffic_simulator_msgs::msg::EntityType::PEDESTRIAN == entity_type.type) ||
  //          (traffic_simulator_msgs::msg::EntityType::MISC_OBJECT == entity_type.type);
  // }(entity_status.type);

  auto distance_along_lanelet =
    [&](const geometry_msgs::msg::Point & from, const geometry_msgs::msg::Point & to) -> double {
    const auto quaternion = math::geometry::convertDirectionToQuaternion(
      geometry_msgs::build<geometry_msgs::msg::Vector3>()
        .x(to.x - from.x)
        .y(to.y - from.y)
        .z(to.z - from.z));
    const auto from_pose =
      geometry_msgs::build<geometry_msgs::msg::Pose>().position(from).orientation(quaternion);
    const auto to_pose =
      geometry_msgs::build<geometry_msgs::msg::Pose>().position(to).orientation(quaternion);
    if (const auto from_lanelet_poses = pose::toCanonicalizedLaneletPoses(
          from_pose, entity_status.bounding_box, false, matching_distance);
        !from_lanelet_poses.empty()) {
      if (const auto to_lanelet_poses = pose::toCanonicalizedLaneletPoses(
            to_pose, entity_status.bounding_box, false, matching_distance);
          !to_lanelet_poses.empty()) {
        if (const auto distance = hdmap_utils->getLongitudinalDistance(
          // WIP only taking the first pose
              static_cast<LaneletPose>(from_lanelet_poses.front()),
              static_cast<LaneletPose>(to_lanelet_poses.front()));
            distance) {
          return distance.value();
=======
  constexpr bool include_adjacent_lanelet{false};
  constexpr bool include_opposite_direction{false};
  constexpr bool allow_lane_change{true};

  const auto include_crosswalk = [](const auto & entity_type) {
    return (traffic_simulator_msgs::msg::EntityType::PEDESTRIAN == entity_type.type) ||
           (traffic_simulator_msgs::msg::EntityType::MISC_OBJECT == entity_type.type);
  }(entity_status.type);

  auto distance_along_lanelet =
    [&](const geometry_msgs::msg::Point & from, const geometry_msgs::msg::Point & to) -> double {
    using geometry_msgs::msg::Pose;
    using geometry_msgs::msg::Vector3;

    const RoutingConfiguration routing_configuration{allow_lane_change};

    const auto quaternion = convertDirectionToQuaternion(
      geometry_msgs::build<Vector3>().x(to.x - from.x).y(to.y - from.y).z(to.z - from.z));
    const auto from_pose = geometry_msgs::build<Pose>().position(from).orientation(quaternion);
    if (
      const auto from_canonicalized_lanelet_pose = pose::toCanonicalizedLaneletPose(
        from_pose, entity_status.bounding_box, include_crosswalk, matching_distance)) {
      const auto to_pose = geometry_msgs::build<Pose>().position(to).orientation(quaternion);
      if (
        const auto to_canonicalized_lanelet_pose = pose::toCanonicalizedLaneletPose(
          to_pose, entity_status.bounding_box, include_crosswalk, matching_distance)) {
        if (const auto longitudinal_distance = distance::longitudinalDistance(
              from_canonicalized_lanelet_pose.value(), to_canonicalized_lanelet_pose.value(),
              include_adjacent_lanelet, include_opposite_direction, routing_configuration);
            longitudinal_distance.has_value()
            /**
             * DIRTY HACK!
             * Negative longitudinal distance (calculated along lanelet in opposite direction)
             * causes some scenarios to fail because of an unrelated issue with lanelet matching.
             * The issue is caused by wrongly matched lanelet poses and thus wrong distances.
             * When lanelet matching errors are fixed, this dirty hack can be removed.
             */
            and longitudinal_distance.value() >= 0.0) {
          if (
            const auto lateral_distance = distance::lateralDistance(
              from_canonicalized_lanelet_pose.value(), to_canonicalized_lanelet_pose.value(),
              routing_configuration)) {
            return std::hypot(longitudinal_distance.value(), lateral_distance.value());
          }
>>>>>>> defc46f2
        }
      }
    }
    return hypot(from, to);
  };

  auto discard_the_front_waypoint_and_recurse = [&]() {
    /*
       The OpenSCENARIO standard does not define the behavior when the value of
       Timing.domainAbsoluteRelative is "relative". The standard only states
       "Definition of time value context as either absolute or relative", and
       it is completely unclear when the relative time starts.

       This implementation has interpreted the specification as follows:
       Relative time starts from the start of FollowTrajectoryAction or from
       the time of reaching the previous "waypoint with arrival time".

       Note: not std::isnan(polyline_trajectory.base_time) means
       "Timing.domainAbsoluteRelative is relative".

       Note: not std::isnan(polyline_trajectory.shape.vertices.front().time)
       means "The waypoint about to be popped is the waypoint with the
       specified arrival time".
    */
    if (
      not std::isnan(polyline_trajectory.base_time) and
      not std::isnan(polyline_trajectory.shape.vertices.front().time)) {
      polyline_trajectory.base_time = entity_status.time;
    }

    if (std::rotate(
          std::begin(polyline_trajectory.shape.vertices),
          std::begin(polyline_trajectory.shape.vertices) + 1,
          std::end(polyline_trajectory.shape.vertices));
        not polyline_trajectory.closed) {
      polyline_trajectory.shape.vertices.pop_back();
    }

    return makeUpdatedStatus(
      entity_status, polyline_trajectory, behavior_parameter, step_time, matching_distance,
      target_speed);
  };

  auto is_infinity_or_nan = [](auto x) constexpr { return std::isinf(x) or std::isnan(x); };

  auto first_waypoint_with_arrival_time_specified = [&]() {
    return std::find_if(
      polyline_trajectory.shape.vertices.begin(), polyline_trajectory.shape.vertices.end(),
      [](auto && vertex) { return not std::isnan(vertex.time); });
  };

  auto is_breaking_waypoint = [&]() {
    return first_waypoint_with_arrival_time_specified() >=
           std::prev(polyline_trajectory.shape.vertices.end());
  };

  /*
     The following code implements the steering behavior known as "seek". See
     "Steering Behaviors For Autonomous Characters" by Craig Reynolds for more
     information.

     See https://www.researchgate.net/publication/2495826_Steering_Behaviors_For_Autonomous_Characters
  */
  if (polyline_trajectory.shape.vertices.empty()) {
    return std::nullopt;
  } else if (const auto position = entity_status.pose.position; any(is_infinity_or_nan, position)) {
    throw common::Error(
      "An error occurred in the internal state of FollowTrajectoryAction. Please report the "
      "following information to the developer: Vehicle ",
      std::quoted(entity_status.name), " coordinate value contains NaN or infinity. The value is [",
      position.x, ", ", position.y, ", ", position.z, "].");
  } else if (
    /*
       We've made sure that polyline_trajectory.shape.vertices is not empty, so
       a reference to vertices.front() always succeeds. vertices.front() is
       referenced only this once in this member function.
    */
    const auto target_position = polyline_trajectory.shape.vertices.front().position.position;
    any(is_infinity_or_nan, target_position)) {
    throw common::Error(
      "An error occurred in the internal state of FollowTrajectoryAction. Please report the "
      "following information to the developer: Vehicle ",
      std::quoted(entity_status.name),
      "'s target position coordinate value contains NaN or infinity. The value is [",
      target_position.x, ", ", target_position.y, ", ", target_position.z, "].");
  } else if (
    /*
       If not dynamic_constraints_ignorable, the linear distance should cause
       problems.
    */
    const auto [distance_to_front_waypoint, remaining_time_to_front_waypoint] = std::make_tuple(
      distance_along_lanelet(position, target_position),
      (not std::isnan(polyline_trajectory.base_time) ? polyline_trajectory.base_time : 0.0) +
        polyline_trajectory.shape.vertices.front().time - entity_status.time);
    /*
       This clause is to avoid division-by-zero errors in later clauses with
       distance_to_front_waypoint as the denominator if the distance
       miraculously becomes zero.
    */
    isDefinitelyLessThan(distance_to_front_waypoint, std::numeric_limits<double>::epsilon())) {
    return discard_the_front_waypoint_and_recurse();
  } else if (
    const auto [distance, remaining_time] =
      [&]() {
        /*
           Note for anyone working on adding support for followingMode follow
           to this function (FollowPolylineTrajectoryAction::tick) in the
           future: if followingMode is follow, this distance calculation may be
           inappropriate.
        */
        auto total_distance_to = [&](auto last) {
          auto total_distance = 0.0;
          for (auto iter = std::begin(polyline_trajectory.shape.vertices);
               0 < std::distance(iter, last); ++iter) {
            total_distance +=
              distance_along_lanelet(iter->position.position, std::next(iter)->position.position);
          }
          return total_distance;
        };

        if (
          first_waypoint_with_arrival_time_specified() !=
          std::end(polyline_trajectory.shape.vertices)) {
          if (const auto remaining_time =
                (not std::isnan(polyline_trajectory.base_time) ? polyline_trajectory.base_time
                                                               : 0.0) +
                first_waypoint_with_arrival_time_specified()->time - entity_status.time;
              /*
                 The condition below should ideally be remaining_time < 0.

                 The simulator runs at a constant frame rate, so the step time is
                 1/FPS. If the simulation time is an accumulation of step times
                 expressed as rational numbers, times that are integer multiples
                 of the frame rate will always be exact integer seconds.
                 Therefore, the timing of remaining_time == 0 always exists, and
                 the velocity planning of this member function (tick) aims to
                 reach the waypoint exactly at that timing. So the ideal timeout
                 condition is remaining_time < 0.

                 But actually the step time is expressed as a float and the
                 simulation time is its accumulation. As a result, it is not
                 guaranteed that there will be times when the simulation time is
                 exactly zero. For example, remaining_time == -0.00006 and it was
                 judged to be out of time.

                 For the above reasons, the condition is remaining_time <
                 -step_time. In other words, the conditions are such that a delay
                 of 1 step time is allowed.
              */
              remaining_time < -step_time) {
            throw common::Error(
              "Vehicle ", std::quoted(entity_status.name),
              " failed to reach the trajectory waypoint at the specified time. The specified time "
              "is ",
              first_waypoint_with_arrival_time_specified()->time, " (in ",
              (not std::isnan(polyline_trajectory.base_time) ? "absolute" : "relative"),
              " simulation time). This may be due to unrealistic conditions of arrival time "
              "specification compared to vehicle parameters and dynamic constraints.");
          } else {
            return std::make_tuple(
              distance_to_front_waypoint +
                total_distance_to(first_waypoint_with_arrival_time_specified()),
              remaining_time != 0 ? remaining_time : std::numeric_limits<double>::epsilon());
          }
        } else {
          return std::make_tuple(
            distance_to_front_waypoint +
              total_distance_to(std::end(polyline_trajectory.shape.vertices) - 1),
            std::numeric_limits<double>::infinity());
        }
      }();
    isDefinitelyLessThan(distance, std::numeric_limits<double>::epsilon())) {
    return discard_the_front_waypoint_and_recurse();
  } else if (const auto acceleration = entity_status.action_status.accel.linear.x;  // [m/s^2]
             std::isinf(acceleration) or std::isnan(acceleration)) {
    throw common::Error(
      "An error occurred in the internal state of FollowTrajectoryAction. Please report the "
      "following information to the developer: Vehicle ",
      std::quoted(entity_status.name), "'s acceleration value is NaN or infinity. The value is ",
      acceleration, ". ");
  } else if (const auto max_acceleration = std::min(
               acceleration /* [m/s^2] */ +
                 behavior_parameter.dynamic_constraints.max_acceleration_rate /* [m/s^3] */ *
                   step_time /* [s] */,
               +behavior_parameter.dynamic_constraints.max_acceleration /* [m/s^2] */);
             std::isinf(max_acceleration) or std::isnan(max_acceleration)) {
    throw common::Error(
      "An error occurred in the internal state of FollowTrajectoryAction. Please report the "
      "following information to the developer: Vehicle ",
      std::quoted(entity_status.name),
      "'s maximum acceleration value is NaN or infinity. The value is ", max_acceleration, ". ");
  } else if (const auto min_acceleration = std::max(
               acceleration /* [m/s^2] */ -
                 behavior_parameter.dynamic_constraints.max_deceleration_rate /* [m/s^3] */ *
                   step_time /* [s] */,
               -behavior_parameter.dynamic_constraints.max_deceleration /* [m/s^2] */);
             std::isinf(min_acceleration) or std::isnan(min_acceleration)) {
    throw common::Error(
      "An error occurred in the internal state of FollowTrajectoryAction. Please report the "
      "following information to the developer: Vehicle ",
      std::quoted(entity_status.name),
      "'s minimum acceleration value is NaN or infinity. The value is ", min_acceleration, ". ");
  } else if (const auto speed = entity_status.action_status.twist.linear.x;  // [m/s]
             std::isinf(speed) or std::isnan(speed)) {
    throw common::Error(
      "An error occurred in the internal state of FollowTrajectoryAction. Please report the "
      "following information to the developer: Vehicle ",
      std::quoted(entity_status.name), "'s speed value is NaN or infinity. The value is ", speed,
      ". ");
  } else if (
    /*
       The controller provides the ability to calculate acceleration using constraints from the
       behavior_parameter. The value is_breaking_waypoint() determines whether the calculated
       acceleration takes braking into account - it is true if the nearest waypoint with the
       specified time is the last waypoint or the nearest waypoint without the specified time is the
       last waypoint.

       If an arrival time was specified for any of the remaining waypoints, priority is given to
       meeting the arrival time, and the vehicle is driven at a speed at which the arrival time can
       be met.

       However, the controller allows passing target_speed as a speed which is followed by the
       controller. target_speed is passed only if no arrival time was specified for any of the
       remaining waypoints. If despite no arrival time in the remaining waypoints, target_speed is
       not set (it is std::nullopt), target_speed is assumed to be the same as max_speed from the
       behaviour_parameter.
    */
    const auto follow_waypoint_controller = FollowWaypointController(
      behavior_parameter, step_time, is_breaking_waypoint(),
      std::isinf(remaining_time) ? target_speed : std::nullopt);
    false) {
  } else if (
    /*
       The desired acceleration is the acceleration at which the destination
       can be reached exactly at the specified time (= time remaining at zero).

       The desired acceleration is calculated to the nearest waypoint with a specified arrival time.
       It is calculated in such a way as to reach a constant linear speed as quickly as possible,
       ensuring arrival at a waypoint at the precise time and with the shortest possible distance.
       More precisely, the controller selects acceleration to minimize the distance to the waypoint
       that will be reached in a time step defined as the expected arrival time.
       In addition, the controller ensures a smooth stop at the last waypoint of the trajectory,
       with linear speed equal to zero and acceleration equal to zero.
    */
    const auto desired_acceleration = [&]() -> double {
      try {
        return follow_waypoint_controller.getAcceleration(
          remaining_time, distance, acceleration, speed);
      } catch (const ControllerError & e) {
        throw common::Error(
          "Vehicle ", std::quoted(entity_status.name),
          " - controller operation problem encountered. ",
          follow_waypoint_controller.getFollowedWaypointDetails(polyline_trajectory), e.what());
      }
    }();
    std::isinf(desired_acceleration) or std::isnan(desired_acceleration)) {
    throw common::Error(
      "An error occurred in the internal state of FollowTrajectoryAction. Please report the "
      "following information to the developer: Vehicle ",
      std::quoted(entity_status.name),
      "'s desired acceleration value contains NaN or infinity. The value is ", desired_acceleration,
      ". ");
  } else if (const auto desired_speed = speed + desired_acceleration * step_time;
             std::isinf(desired_speed) or std::isnan(desired_speed)) {
    throw common::Error(
      "An error occurred in the internal state of FollowTrajectoryAction. Please report the "
      "following information to the developer: Vehicle ",
      std::quoted(entity_status.name), "'s desired speed value is NaN or infinity. The value is ",
      desired_speed, ". ");
  } else if (const auto desired_velocity =
               [&]() {
                 /*
                    Note: The followingMode in OpenSCENARIO is passed as
                    variable dynamic_constraints_ignorable. the value of the
                    variable is `followingMode == position`.
                 */
                 if (polyline_trajectory.dynamic_constraints_ignorable) {
                   const auto dx = target_position.x - position.x;
                   const auto dy = target_position.y - position.y;
                   /// @note if entity is on lane use pitch from lanelet, otherwise use pitch on target
                   //  const auto pitch =
                   //    entity_status.lanelet_pose_valid
                   //      ? -math::geometry::convertQuaternionToEulerAngle(
                   //           entity_status.pose.orientation)
                   //           .y
                   //      : std::atan2(target_position.z - position.z, std::hypot(dy, dx));
                   // #############################################
                   // WIP
                   // #############################################
                   const auto pitch =
                     std::atan2(target_position.z - position.z, std::hypot(dy, dx));
                   // #############################################
                   const auto yaw = std::atan2(dy, dx);  // Use yaw on target
                   return geometry_msgs::build<geometry_msgs::msg::Vector3>()
                     .x(std::cos(pitch) * std::cos(yaw) * desired_speed)
                     .y(std::cos(pitch) * std::sin(yaw) * desired_speed)
                     .z(std::sin(pitch) * desired_speed);
                 } else {
                   /*
                      Note: The vector returned if
                      dynamic_constraints_ignorable == true ignores parameters
                      such as the maximum rudder angle of the vehicle entry. In
                      this clause, such parameters must be respected and the
                      rotation angle difference of the z-axis center of the
                      vector must be kept below a certain value.
                   */
                   throw common::SimulationError(
                     "The followingMode is only supported for position.");
                 }
               }();
             any(is_infinity_or_nan, desired_velocity)) {
    throw common::Error(
      "An error occurred in the internal state of FollowTrajectoryAction. Please report the "
      "following information to the developer: Vehicle ",
      std::quoted(entity_status.name),
      "'s desired velocity contains NaN or infinity. The value is [", desired_velocity.x, ", ",
      desired_velocity.y, ", ", desired_velocity.z, "].");
  } else if (const auto current_velocity =
               [&]() {
                 const auto pitch =
                   -math::geometry::convertQuaternionToEulerAngle(entity_status.pose.orientation).y;
                 const auto yaw =
                   math::geometry::convertQuaternionToEulerAngle(entity_status.pose.orientation).z;
                 return geometry_msgs::build<geometry_msgs::msg::Vector3>()
                   .x(std::cos(pitch) * std::cos(yaw) * speed)
                   .y(std::cos(pitch) * std::sin(yaw) * speed)
                   .z(std::sin(pitch) * speed);
               }();
             (speed * step_time) > distance_to_front_waypoint &&
             innerProduct(desired_velocity, current_velocity) < 0.0) {
    return discard_the_front_waypoint_and_recurse();
  } else if (auto predicted_state_opt = follow_waypoint_controller.getPredictedWaypointArrivalState(
               desired_acceleration, remaining_time, distance, acceleration, speed);
             !std::isinf(remaining_time) && !predicted_state_opt.has_value()) {
    throw common::Error(
      "An error occurred in the internal state of FollowTrajectoryAction. Please report the "
      "following information to the developer: FollowWaypointController for vehicle ",
      std::quoted(entity_status.name),
      " calculated invalid acceleration:", " desired_acceleration: ", desired_acceleration,
      ", remaining_time_to_front_waypoint: ", remaining_time_to_front_waypoint,
      ", distance: ", distance, ", acceleration: ", acceleration, ", speed: ", speed, ". ",
      follow_waypoint_controller);
  } else {
    auto remaining_time_to_arrival_to_front_waypoint = predicted_state_opt->travel_time;
    if constexpr (false) {
      // clang-format off
      std::cout << std::fixed << std::boolalpha << std::string(80, '-') << std::endl;

      std::cout << "acceleration "
                << "== " << acceleration
                << std::endl;

      std::cout << "min_acceleration "
                << "== std::max(acceleration - max_deceleration_rate * step_time, -max_deceleration) "
                << "== std::max(" << acceleration << " - " << behavior_parameter.dynamic_constraints.max_deceleration_rate << " * " << step_time << ", " << -behavior_parameter.dynamic_constraints.max_deceleration << ") "
                << "== std::max(" << acceleration << " - " << behavior_parameter.dynamic_constraints.max_deceleration_rate * step_time << ", " << -behavior_parameter.dynamic_constraints.max_deceleration << ") "
                << "== std::max(" << (acceleration - behavior_parameter.dynamic_constraints.max_deceleration_rate * step_time) << ", " << -behavior_parameter.dynamic_constraints.max_deceleration << ") "
                << "== " << min_acceleration
                << std::endl;

      std::cout << "max_acceleration "
                << "== std::min(acceleration + max_acceleration_rate * step_time, +max_acceleration) "
                << "== std::min(" << acceleration << " + " << behavior_parameter.dynamic_constraints.max_acceleration_rate << " * " << step_time << ", " << behavior_parameter.dynamic_constraints.max_acceleration << ") "
                << "== std::min(" << acceleration << " + " << behavior_parameter.dynamic_constraints.max_acceleration_rate * step_time << ", " << behavior_parameter.dynamic_constraints.max_acceleration << ") "
                << "== std::min(" << (acceleration + behavior_parameter.dynamic_constraints.max_acceleration_rate * step_time) << ", " << behavior_parameter.dynamic_constraints.max_acceleration << ") "
                << "== " << max_acceleration
                << std::endl;

      std::cout << "min_acceleration < acceleration < max_acceleration "
                << "== " << min_acceleration << " < " << acceleration << " < " << max_acceleration << std::endl;

      std::cout << "desired_acceleration "
                << "== 2 * distance / std::pow(remaining_time, 2) - 2 * speed / remaining_time "
                << "== 2 * " << distance << " / " << std::pow(remaining_time, 2) << " - 2 * " << speed << " / " << remaining_time << " "
                << "== " << (2 * distance / std::pow(remaining_time, 2)) << " - " << (2 * speed / remaining_time) << " "
                << "== " << desired_acceleration << " "
                << "(acceleration < desired_acceleration == " << (acceleration < desired_acceleration) << " == need to " <<(acceleration < desired_acceleration ? "accelerate" : "decelerate") << ")"
                << std::endl;

      std::cout << "desired_speed "
                << "== speed + std::clamp(desired_acceleration, min_acceleration, max_acceleration) * step_time "
                << "== " << speed << " + std::clamp(" << desired_acceleration << ", " << min_acceleration << ", " << max_acceleration << ") * " << step_time << " "
                << "== " << speed << " + " << std::clamp(desired_acceleration, min_acceleration, max_acceleration) << " * " << step_time << " "
                << "== " << speed << " + " << std::clamp(desired_acceleration, min_acceleration, max_acceleration) * step_time << " "
                << "== " << desired_speed
                << std::endl;

      std::cout << "distance_to_front_waypoint "
                << "== " << distance_to_front_waypoint
                << std::endl;

      std::cout << "remaining_time_to_arrival_to_front_waypoint "
                << "== " << remaining_time_to_arrival_to_front_waypoint
                << std::endl;

      std::cout << "distance "
                << "== " << distance
                << std::endl;

      std::cout << "remaining_time "
                << "== " << remaining_time
                << std::endl;

      std::cout << "remaining_time_to_arrival_to_front_waypoint "
                << "("
                << "== distance_to_front_waypoint / desired_speed "
                << "== " << distance_to_front_waypoint << " / " << desired_speed << " "
                << "== " << remaining_time_to_arrival_to_front_waypoint
                << ")"
                << std::endl;

      std::cout << "arrive during this frame? "
                << "== remaining_time_to_arrival_to_front_waypoint < step_time "
                << "== " << remaining_time_to_arrival_to_front_waypoint << " < " << step_time << " "
                << "== " << isDefinitelyLessThan(remaining_time_to_arrival_to_front_waypoint, step_time)
                << std::endl;

      std::cout << "not too early? "
                << "== std::isnan(remaining_time_to_front_waypoint) or remaining_time_to_front_waypoint < remaining_time_to_arrival_to_front_waypoint + step_time "
                << "== std::isnan(" << remaining_time_to_front_waypoint << ") or " << remaining_time_to_front_waypoint << " < " << remaining_time_to_arrival_to_front_waypoint << " + " << step_time << " "
                << "== " << std::isnan(remaining_time_to_front_waypoint) << " or " << isDefinitelyLessThan(remaining_time_to_front_waypoint, remaining_time_to_arrival_to_front_waypoint + step_time) << " "
                << "== " << (std::isnan(remaining_time_to_front_waypoint) or isDefinitelyLessThan(remaining_time_to_front_waypoint, remaining_time_to_arrival_to_front_waypoint + step_time))
                << std::endl;
      // clang-format on
    }

    if (std::isnan(remaining_time_to_front_waypoint)) {
      /// @note If the nearest waypoint is arrived at in this step without a specific arrival time, it will
      /// be considered as achieved
      if (std::isinf(remaining_time) && polyline_trajectory.shape.vertices.size() == 1) {
        /// @note If the trajectory has only waypoints with unspecified time, the last one is followed using
        /// maximum speed including braking - in this case accuracy of arrival is checked
        if (follow_waypoint_controller.areConditionsOfArrivalMet(
              acceleration, speed, distance_to_front_waypoint)) {
          return discard_the_front_waypoint_and_recurse();
        }
      } else {
        /// @note If it is an intermediate waypoint with an unspecified time, the accuracy of the arrival is
        /// irrelevant
        if (auto this_step_distance = (speed + desired_acceleration * step_time) * step_time;
            this_step_distance > distance_to_front_waypoint) {
          return discard_the_front_waypoint_and_recurse();
        }
      }
      /*
        If there is insufficient time left for the next calculation step.
        The value of step_time/2 is compared, as the remaining time is affected by floating point
        inaccuracy, sometimes it reaches values of 1e-7 (almost zero, but not zero) or (step_time -
        1e-7) (almost step_time). Because the step is fixed, it should be assumed that the value
        here is either equal to 0 or step_time. Value step_time/2 allows to return true if no next
        step is possible (remaining_time_to_front_waypoint is almost zero).
      */
    } else if (isDefinitelyLessThan(remaining_time_to_front_waypoint, step_time / 2.0)) {
      if (follow_waypoint_controller.areConditionsOfArrivalMet(
            acceleration, speed, distance_to_front_waypoint)) {
        return discard_the_front_waypoint_and_recurse();
      } else {
        throw common::SimulationError(
          "Vehicle ", std::quoted(entity_status.name), " at time ", entity_status.time,
          "s (remaining time is ", remaining_time_to_front_waypoint,
          "s), has completed a trajectory to the nearest waypoint with",
          " specified time equal to ", polyline_trajectory.shape.vertices.front().time,
          "s at a distance equal to ", distance,
          " from that waypoint which is greater than the accepted accuracy.");
      }
    }

    /*
       Note: If obstacle avoidance is to be implemented, the steering behavior
       known by the name "collision avoidance" should be synthesized here into
       steering.
    */
    auto updated_status = entity_status;

    updated_status.pose.position += desired_velocity * step_time;

    updated_status.pose.orientation = [&]() {
      if (desired_velocity.y == 0 && desired_velocity.x == 0 && desired_velocity.z == 0) {
        /// @note Do not change orientation if there is no designed_velocity vector
        return entity_status.pose.orientation;
      } else {
        /// @note if there is a designed_velocity vector, set the orientation in the direction of it
        return math::geometry::convertDirectionToQuaternion(desired_velocity);
      }
    }();

    // WIP: this part is to heavy to refactor, so just return the first one
    /// @note If it is the transition between lanelets: overwrite position to improve precision
    // if (entity_status.lanelet_pose_valid) {
    //   constexpr bool desired_velocity_is_global{true};
    //   const auto canonicalized_lanelet_pose =
    //     traffic_simulator::pose::toCanonicalizedLaneletPose(entity_status.lanelet_pose);
    //   const auto estimated_next_canonicalized_lanelet_pose =
    //     traffic_simulator::pose::toCanonicalizedLaneletPose(updated_status.pose, include_crosswalk);
    //   if (canonicalized_lanelet_pose && estimated_next_canonicalized_lanelet_pose) {
    //     const auto next_lanelet_id =
    //       static_cast<LaneletPose>(estimated_next_canonicalized_lanelet_pose.value()).lanelet_id;
    //     if (  /// @note Handle lanelet transition
    //       const auto updated_position = pose::updatePositionForLaneletTransition(
    //         canonicalized_lanelet_pose.value(), next_lanelet_id, desired_velocity,
    //         desired_velocity_is_global, step_time)) {
    //       updated_status.pose.position = updated_position.value();
    //     }
    //   }
    // }

    updated_status.action_status.twist.linear.x = norm(desired_velocity);

    updated_status.action_status.twist.linear.y = 0;

    updated_status.action_status.twist.linear.z = 0;

    updated_status.action_status.twist.angular =
      math::geometry::convertQuaternionToEulerAngle(
        math::geometry::getRotation(
          entity_status.pose.orientation, updated_status.pose.orientation)) /
      step_time;

    updated_status.action_status.accel.linear =
      (updated_status.action_status.twist.linear - entity_status.action_status.twist.linear) /
      step_time;

    updated_status.action_status.accel.angular =
      (updated_status.action_status.twist.angular - entity_status.action_status.twist.angular) /
      step_time;

    updated_status.time = entity_status.time + step_time;

    for (auto & lanelet_pose : updated_status.lanelet_poses) {
      lanelet_pose.lanelet_pose_valid = false;
    }

    return updated_status;
  }
}
}  // namespace follow_trajectory
}  // namespace traffic_simulator<|MERGE_RESOLUTION|>--- conflicted
+++ resolved
@@ -68,37 +68,6 @@
   using math::geometry::normalize;
   using math::geometry::truncate;
 
-<<<<<<< HEAD
-  // WIP temporary removed since it is not used
-  // const auto include_crosswalk = [](const auto & entity_type) {
-  //   return (traffic_simulator_msgs::msg::EntityType::PEDESTRIAN == entity_type.type) ||
-  //          (traffic_simulator_msgs::msg::EntityType::MISC_OBJECT == entity_type.type);
-  // }(entity_status.type);
-
-  auto distance_along_lanelet =
-    [&](const geometry_msgs::msg::Point & from, const geometry_msgs::msg::Point & to) -> double {
-    const auto quaternion = math::geometry::convertDirectionToQuaternion(
-      geometry_msgs::build<geometry_msgs::msg::Vector3>()
-        .x(to.x - from.x)
-        .y(to.y - from.y)
-        .z(to.z - from.z));
-    const auto from_pose =
-      geometry_msgs::build<geometry_msgs::msg::Pose>().position(from).orientation(quaternion);
-    const auto to_pose =
-      geometry_msgs::build<geometry_msgs::msg::Pose>().position(to).orientation(quaternion);
-    if (const auto from_lanelet_poses = pose::toCanonicalizedLaneletPoses(
-          from_pose, entity_status.bounding_box, false, matching_distance);
-        !from_lanelet_poses.empty()) {
-      if (const auto to_lanelet_poses = pose::toCanonicalizedLaneletPoses(
-            to_pose, entity_status.bounding_box, false, matching_distance);
-          !to_lanelet_poses.empty()) {
-        if (const auto distance = hdmap_utils->getLongitudinalDistance(
-          // WIP only taking the first pose
-              static_cast<LaneletPose>(from_lanelet_poses.front()),
-              static_cast<LaneletPose>(to_lanelet_poses.front()));
-            distance) {
-          return distance.value();
-=======
   constexpr bool include_adjacent_lanelet{false};
   constexpr bool include_opposite_direction{false};
   constexpr bool allow_lane_change{true};
@@ -119,14 +88,17 @@
       geometry_msgs::build<Vector3>().x(to.x - from.x).y(to.y - from.y).z(to.z - from.z));
     const auto from_pose = geometry_msgs::build<Pose>().position(from).orientation(quaternion);
     if (
-      const auto from_canonicalized_lanelet_pose = pose::toCanonicalizedLaneletPose(
-        from_pose, entity_status.bounding_box, include_crosswalk, matching_distance)) {
+      const auto from_canonicalized_lanelet_poses = pose::toCanonicalizedLaneletPoses(
+        from_pose, entity_status.bounding_box, include_crosswalk, matching_distance);
+        !from_canonicalized_lanelet_poses.empty()) {
       const auto to_pose = geometry_msgs::build<Pose>().position(to).orientation(quaternion);
       if (
-        const auto to_canonicalized_lanelet_pose = pose::toCanonicalizedLaneletPose(
-          to_pose, entity_status.bounding_box, include_crosswalk, matching_distance)) {
+        const auto to_canonicalized_lanelet_poses = pose::toCanonicalizedLaneletPoses(
+          to_pose, entity_status.bounding_box, include_crosswalk, matching_distance);
+          !to_canonicalized_lanelet_poses.empty()) {
         if (const auto longitudinal_distance = distance::longitudinalDistance(
-              from_canonicalized_lanelet_pose.value(), to_canonicalized_lanelet_pose.value(),
+              // WIP only taking the first pose
+              from_canonicalized_lanelet_poses.front(), to_canonicalized_lanelet_poses.front(),
               include_adjacent_lanelet, include_opposite_direction, routing_configuration);
             longitudinal_distance.has_value()
             /**
@@ -139,11 +111,11 @@
             and longitudinal_distance.value() >= 0.0) {
           if (
             const auto lateral_distance = distance::lateralDistance(
-              from_canonicalized_lanelet_pose.value(), to_canonicalized_lanelet_pose.value(),
+              // WIP only taking the first pose
+              from_canonicalized_lanelet_poses.front(), to_canonicalized_lanelet_poses.front(),
               routing_configuration)) {
             return std::hypot(longitudinal_distance.value(), lateral_distance.value());
           }
->>>>>>> defc46f2
         }
       }
     }
