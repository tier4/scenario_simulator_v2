--- conflicted
+++ resolved
@@ -25,7 +25,6 @@
 #include <scenario_simulator_exception/exception.hpp>
 #include <traffic_simulator/behavior/follow_trajectory.hpp>
 #include <traffic_simulator/behavior/follow_waypoint_controller.hpp>
-#include <traffic_simulator/utils/pose.hpp>
 
 namespace traffic_simulator
 {
@@ -626,25 +625,6 @@
 
     updated_status.time = entity_status.time + step_time;
 
-<<<<<<< HEAD
-    // matching distance has been set to 3.0 due to matching problems during lane changes
-    // prefer the current lanelet
-    /// @todo matching_distance should be passed here
-    lanelet::Ids unique_route_lanelets;
-    if (entity_status.lanelet_pose_valid) {
-      unique_route_lanelets.push_back(entity_status.lanelet_pose.lanelet_id);
-    }
-    if (const auto canonicalized_lanelet_pose = toCanonicalizedLaneletPose(
-          updated_status.pose, entity_status.bounding_box, unique_route_lanelets, false, 3.0,
-          hdmap_utils);
-        canonicalized_lanelet_pose) {
-      updated_status.lanelet_pose = static_cast<LaneletPose>(canonicalized_lanelet_pose.value());
-      updated_status.lanelet_pose_valid = true;
-    } else {
-      updated_status.lanelet_pose_valid = false;
-    }
-=======
->>>>>>> a9e293f6
     return updated_status;
   }
 }
