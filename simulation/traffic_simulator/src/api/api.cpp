// Copyright 2015 TIER IV, Inc. All rights reserved.
//
// Licensed under the Apache License, Version 2.0 (the "License");
// you may not use this file except in compliance with the License.
// You may obtain a copy of the License at
//
//     http://www.apache.org/licenses/LICENSE-2.0
//
// Unless required by applicable law or agreed to in writing, software
// distributed under the License is distributed on an "AS IS" BASIS,
// WITHOUT WARRANTIES OR CONDITIONS OF ANY KIND, either express or implied.
// See the License for the specific language governing permissions and
// limitations under the License.

#include <tf2/LinearMath/Quaternion.h>

#include <limits>
#include <memory>
#include <optional>
#include <rclcpp/rclcpp.hpp>
#include <scenario_simulator_exception/exception.hpp>
#include <stdexcept>
#include <string>
#include <traffic_simulator/api/api.hpp>

namespace traffic_simulator
{
void API::setVerbose(const bool verbose) { entity_manager_ptr_->setVerbose(verbose); }

bool API::despawn(const std::string & name)
{
  const auto result = entity_manager_ptr_->despawnEntity(name);
  if (!result) {
    return false;
  }
  if (not configuration.standalone_mode) {
    simulation_api_schema::DespawnEntityRequest req;
    req.set_name(name);
    return zeromq_client_.call(req).result().success();
  }
  return true;
}

bool API::despawnEntities()
{
  auto entities = getEntityNames();
  return std::all_of(
    entities.begin(), entities.end(), [&](const auto & entity) { return despawn(entity); });
}

auto API::setEntityStatus(const std::string & name, const CanonicalizedEntityStatus & status)
  -> void
{
  entity_manager_ptr_->setEntityStatus(name, status);
}

auto API::setEntityStatus(
  const std::string & name, const std::string & reference_entity_name,
  const geometry_msgs::msg::Point & relative_position,
  const geometry_msgs::msg::Vector3 & relative_rpy,
  const traffic_simulator_msgs::msg::ActionStatus & action_status) -> void
{
  geometry_msgs::msg::Pose relative_pose;
  relative_pose.position = relative_position;
  relative_pose.orientation = quaternion_operation::convertEulerAngleToQuaternion(relative_rpy);
  setEntityStatus(name, reference_entity_name, relative_pose, action_status);
}

auto API::setEntityStatus(
  const std::string & name, const std::string & reference_entity_name,
  const geometry_msgs::msg::Pose & relative_pose,
  const traffic_simulator_msgs::msg::ActionStatus & action_status) -> void
{
  EntityStatus status;
  status.time = clock_.getCurrentSimulationTime();
  status.pose =
    entity_manager_ptr_->getMapPoseFromRelativePose(reference_entity_name, relative_pose);
  status.action_status = action_status;
  if (
    const auto lanelet_pose = entity_manager_ptr_->toLaneletPose(
      status.pose, getBoundingBox(reference_entity_name), false)) {
    status.lanelet_pose_valid = true;
    status.lanelet_pose = lanelet_pose.value();
  } else {
    status.lanelet_pose_valid = false;
    status.lanelet_pose = traffic_simulator::LaneletPose();
  }
  entity_manager_ptr_->setEntityStatus(name, canonicalize(status));
}

std::optional<double> API::getTimeHeadway(const std::string & from, const std::string & to)
{
  geometry_msgs::msg::Pose pose = getRelativePose(from, to);
  if (pose.position.x > 0) {
    return std::nullopt;
  }
  double ret = (pose.position.x * -1) / (getCurrentTwist(to).linear.x);
  if (std::isnan(ret)) {
    return std::numeric_limits<double>::infinity();
  }
  return ret;
}

auto API::setEntityStatus(
  const std::string & name, const CanonicalizedLaneletPose & lanelet_pose,
  const traffic_simulator_msgs::msg::ActionStatus & action_status) -> void
{
  EntityStatus status;
  status.lanelet_pose = static_cast<LaneletPose>(lanelet_pose);
  status.lanelet_pose_valid = true;
  status.bounding_box = getBoundingBox(name);
  status.pose = entity_manager_ptr_->toMapPose(lanelet_pose);
  status.name = name;
  const auto current_time = getCurrentTime();
  if (std::isnan(current_time)) {
    status.time = current_time;
  } else {
    status.time = 0;
  }
  status.action_status = action_status;
  setEntityStatus(name, canonicalize(status));
}

auto API::setEntityStatus(
  const std::string & name, const geometry_msgs::msg::Pose & map_pose,
  const traffic_simulator_msgs::msg::ActionStatus & action_status) -> void
{
  EntityStatus status;
  if (
    const auto lanelet_pose =
      entity_manager_ptr_->toLaneletPose(map_pose, getBoundingBox(name), false)) {
    status.lanelet_pose = lanelet_pose.value();
  } else {
    status.lanelet_pose_valid = false;
  }
  status.pose = map_pose;
  status.name = name;
  status.action_status = action_status;
  const auto current_time = getCurrentTime();
  if (std::isnan(current_time)) {
    status.time = current_time;
  } else {
    status.time = 0;
  }
  status.bounding_box = getBoundingBox(name);
  setEntityStatus(name, canonicalize(status));
}

bool API::initialize(double realtime_factor, double step_time)
{
  clock_.initialize(-1 * configuration.initialize_duration, step_time);

  if (configuration.standalone_mode) {
    return true;
  } else {
    simulation_api_schema::InitializeRequest req;
    req.set_step_time(step_time);
    req.set_realtime_factor(realtime_factor);
    req.set_initialize_time(clock_.getCurrentSimulationTime());
    simulation_interface::toProto(clock_.getCurrentRosTime(), *req.mutable_initialize_ros_time());
    req.set_lanelet2_map_path(configuration.lanelet2_map_path().string());
    return zeromq_client_.call(req).result().success();
  }
}

bool API::attachDetectionSensor(
  const simulation_api_schema::DetectionSensorConfiguration & sensor_configuration)
{
  if (configuration.standalone_mode) {
    return true;
  } else {
    simulation_api_schema::AttachDetectionSensorRequest req;
    *req.mutable_configuration() = sensor_configuration;
    return zeromq_client_.call(req).result().success();
  }
}

bool API::attachDetectionSensor(
  const std::string & entity_name, double pos_noise_stddev, double probability_of_lost,
  double object_recognition_delay, int random_seed)
{
  return attachDetectionSensor(helper::constructDetectionSensorConfiguration(
    entity_name, getParameter<std::string>("architecture_type", "awf/universe"), 0.1, 300, false,
    pos_noise_stddev, random_seed, probability_of_lost, object_recognition_delay));
}

bool API::attachOccupancyGridSensor(
  const simulation_api_schema::OccupancyGridSensorConfiguration & sensor_configuration)
{
  if (configuration.standalone_mode) {
    return true;
  } else {
    simulation_api_schema::AttachOccupancyGridSensorRequest req;
    *req.mutable_configuration() = sensor_configuration;
    return zeromq_client_.call(req).result().success();
  }
}

bool API::attachLidarSensor(const simulation_api_schema::LidarConfiguration & lidar_configuration)
{
  if (configuration.standalone_mode) {
    return true;
  } else {
    simulation_api_schema::AttachLidarSensorRequest req;
    *req.mutable_configuration() = lidar_configuration;
    return zeromq_client_.call(req).result().success();
  }
}

bool API::attachLidarSensor(
  const std::string & entity_name, const double lidar_sensor_delay,
  const helper::LidarType lidar_type)
{
  return attachLidarSensor(helper::constructLidarConfiguration(
    lidar_type, entity_name, getParameter<std::string>("architecture_type", "awf/universe"),
    lidar_sensor_delay));
}

bool API::updateTrafficLightsInSim()
{
  simulation_api_schema::UpdateTrafficLightsRequest req;
  if (entity_manager_ptr_->trafficLightsChanged()) {
    for (const auto & [id, traffic_light] : entity_manager_ptr_->getConventionalTrafficLights()) {
      simulation_api_schema::TrafficSignal state;
      simulation_interface::toProto(
        static_cast<autoware_auto_perception_msgs::msg::TrafficSignal>(traffic_light), state);
      *req.add_states() = state;
    }
    return zeromq_client_.call(req).result().success();
  }
  // TODO handle response
  return simulation_api_schema::UpdateTrafficLightsResponse().result().success();
}

bool API::updateNonEgoEntitiesStatusInSim()
{
  simulation_api_schema::UpdateEntityStatusRequest req;
  req.set_npc_logic_started(entity_manager_ptr_->isNpcLogicStarted());

  for (const auto & entity_name : entity_manager_ptr_->getEntityNames()) {
    if (entity_manager_ptr_->isEgo(entity_name)) continue;
    auto status = entity_manager_ptr_->getEntityStatus(entity_name);
    simulation_interface::toProto(static_cast<EntityStatus>(status), *req.add_status());
  }
  simulation_api_schema::UpdateEntityStatusResponse res;
  zeromq_client_.call(req, res);
  return res.result().success();
}

std::optional<CanonicalizedEntityStatus> API::updateEntityStatusInSim(
  const std::string & entity_name, const CanonicalizedEntityStatus & status)
{
  constexpr int single_status_update = 1;

  simulation_api_schema::UpdateEntityStatusRequest req;
  req.set_npc_logic_started(entity_manager_ptr_->isNpcLogicStarted());
  auto status_non_canonicalized = static_cast<EntityStatus>(status);
  status_non_canonicalized.name = entity_name;
<<<<<<< HEAD
  simulation_interface::toProto(status_non_canonicalized, *req.add_status());

  simulation_api_schema::UpdateEntityStatusResponse res;
  zeromq_client_.call(req, res);

  // The method updates a single entity status, so a single status is expected in response
  if (res.result().success() && req.status_size() == single_status_update) {
    auto first_status = res.status(0);
    assert(
      first_status.name() == entity_name &&
      "The entity name in response is different from the name in request!");
    simulation_interface::toMsg(first_status.pose(), status_non_canonicalized.pose);
=======
  simulation_interface::toProto(status_non_canonicalized, *req.mutable_status());
  req.set_npc_logic_started(entity_manager_ptr_->isNpcLogicStarted());
  if (auto res = zeromq_client_.call(req); res.result().success()) {
    simulation_interface::toMsg(res.status().pose(), status_non_canonicalized.pose);
>>>>>>> 36ac54e6
    simulation_interface::toMsg(
      first_status.action_status(), status_non_canonicalized.action_status);
    // Temporarily deinitialize lanelet pose as it should be correctly filled from here
    status_non_canonicalized.lanelet_pose_valid = false;
    status_non_canonicalized.lanelet_pose = traffic_simulator_msgs::msg::LaneletPose();
    return std::make_optional(canonicalize(status_non_canonicalized));
  }
  return std::nullopt;
}

bool API::updateFrame()
{
  if (entity_manager_ptr_->isEgoSpawned()) {
    if (configuration.standalone_mode) {
      THROW_SEMANTIC_ERROR("Ego simulation is no longer supported in standalone mode");
    }
    if (not entity_manager_ptr_->isEgoSpawned()) {
      THROW_SIMULATION_ERROR(
        "This exception is basically not supposed to be sent. Contact the developer as there is "
        "some kind of bug.");
    }

    auto ego_name = entity_manager_ptr_->getEgoName();
    auto ego_status = entity_manager_ptr_->getEntityStatus(ego_name);
    auto ego_status_opt = updateEntityStatusInSim(entity_manager_ptr_->getEgoName(), ego_status);
    if (ego_status_opt) {
      ego_status = *ego_status_opt;
    }
    /// @note apply additional status data (from ll2) to ego_entity_simulation_ for this update
    entity_manager_ptr_->fillLaneletPose(ego_name, ego_status);
    entity_manager_ptr_->setEntityStatusExternally(ego_name, ego_status);
  }

  entity_manager_ptr_->update(clock_.getCurrentSimulationTime(), clock_.getStepTime());
  traffic_controller_ptr_->execute();

  if (not configuration.standalone_mode) {
    if (!updateNonEgoEntitiesStatusInSim()) {
      return false;
    }
    if (!updateTrafficLightsInSim()) {
      return false;
    }
    simulation_api_schema::UpdateFrameRequest req;
    req.set_current_time(clock_.getCurrentSimulationTime());
    simulation_interface::toProto(
      clock_.getCurrentRosTimeAsMsg().clock, *req.mutable_current_ros_time());
    if (not zeromq_client_.call(req).result().success()) {
      return false;
    }
    entity_manager_ptr_->broadcastEntityTransform();
    clock_.update();
    clock_pub_->publish(clock_.getCurrentRosTimeAsMsg());
    debug_marker_pub_->publish(entity_manager_ptr_->makeDebugMarker());
    return true;
  } else {
    entity_manager_ptr_->broadcastEntityTransform();
    clock_.update();
    clock_pub_->publish(clock_.getCurrentRosTimeAsMsg());
    debug_marker_pub_->publish(entity_manager_ptr_->makeDebugMarker());
    return true;
  }
}

void API::startNpcLogic()
{
  if (isNpcLogicStarted()) {
    THROW_SIMULATION_ERROR("NPC logics are already started.");
  }
  entity_manager_ptr_->startNpcLogic();
  clock_.onNpcLogicStart();
}

auto API::requestFollowTrajectory(
  const std::string & name,
  const std::shared_ptr<traffic_simulator_msgs::msg::PolylineTrajectory> & trajectory) -> bool
{
  if (entity_manager_ptr_->isEgo(name)) {
    auto request = simulation_api_schema::FollowPolylineTrajectoryRequest();
    *request.mutable_name() = name;
    *request.mutable_trajectory() = simulation_interface::toProtobufMessage(*trajectory);
    return zeromq_client_.call(request).result().success();
  } else {
    entity_manager_ptr_->requestFollowTrajectory(name, trajectory);
    return true;
  }
}

void API::requestLaneChange(const std::string & name, const std::int64_t & lanelet_id)
{
  entity_manager_ptr_->requestLaneChange(name, lanelet_id);
}

void API::requestLaneChange(
  const std::string & name, const traffic_simulator::lane_change::Direction & direction)
{
  entity_manager_ptr_->requestLaneChange(name, direction);
}

void API::requestLaneChange(
  const std::string & name, const traffic_simulator::lane_change::Parameter & parameter)
{
  entity_manager_ptr_->requestLaneChange(name, parameter);
}

void API::requestLaneChange(
  const std::string & name, const traffic_simulator::lane_change::RelativeTarget & target,
  const traffic_simulator::lane_change::TrajectoryShape trajectory_shape,
  const lane_change::Constraint & constraint)
{
  entity_manager_ptr_->requestLaneChange(name, target, trajectory_shape, constraint);
}

void API::requestLaneChange(
  const std::string & name, const traffic_simulator::lane_change::AbsoluteTarget & target,
  const traffic_simulator::lane_change::TrajectoryShape trajectory_shape,
  const lane_change::Constraint & constraint)
{
  entity_manager_ptr_->requestLaneChange(name, target, trajectory_shape, constraint);
}

auto API::canonicalize(const LaneletPose & may_non_canonicalized_lanelet_pose) const
  -> CanonicalizedLaneletPose
{
  return CanonicalizedLaneletPose(
    may_non_canonicalized_lanelet_pose, entity_manager_ptr_->getHdmapUtils());
}

auto API::canonicalize(const EntityStatus & may_non_canonicalized_entity_status) const
  -> CanonicalizedEntityStatus
{
  return CanonicalizedEntityStatus(
    may_non_canonicalized_entity_status, entity_manager_ptr_->getHdmapUtils());
}

auto API::toLaneletPose(const geometry_msgs::msg::Pose & map_pose, bool include_crosswalk) const
  -> std::optional<CanonicalizedLaneletPose>
{
  if (
    const auto pose =
      entity_manager_ptr_->getHdmapUtils()->toLaneletPose(map_pose, include_crosswalk)) {
    return canonicalize(pose.value());
  }
  return std::nullopt;
}
}  // namespace traffic_simulator<|MERGE_RESOLUTION|>--- conflicted
+++ resolved
@@ -12,16 +12,17 @@
 // See the License for the specific language governing permissions and
 // limitations under the License.
 
+#include <rclcpp/rclcpp.hpp>
+#include <scenario_simulator_exception/exception.hpp>
+#include <traffic_simulator/api/api.hpp>
+
 #include <tf2/LinearMath/Quaternion.h>
 
 #include <limits>
 #include <memory>
 #include <optional>
-#include <rclcpp/rclcpp.hpp>
-#include <scenario_simulator_exception/exception.hpp>
 #include <stdexcept>
 #include <string>
-#include <traffic_simulator/api/api.hpp>
 
 namespace traffic_simulator
 {
@@ -242,9 +243,7 @@
     auto status = entity_manager_ptr_->getEntityStatus(entity_name);
     simulation_interface::toProto(static_cast<EntityStatus>(status), *req.add_status());
   }
-  simulation_api_schema::UpdateEntityStatusResponse res;
-  zeromq_client_.call(req, res);
-  return res.result().success();
+  return zeromq_client_.call(req).result().success();
 }
 
 std::optional<CanonicalizedEntityStatus> API::updateEntityStatusInSim(
@@ -256,25 +255,17 @@
   req.set_npc_logic_started(entity_manager_ptr_->isNpcLogicStarted());
   auto status_non_canonicalized = static_cast<EntityStatus>(status);
   status_non_canonicalized.name = entity_name;
-<<<<<<< HEAD
   simulation_interface::toProto(status_non_canonicalized, *req.add_status());
 
   simulation_api_schema::UpdateEntityStatusResponse res;
-  zeromq_client_.call(req, res);
-
   // The method updates a single entity status, so a single status is expected in response
-  if (res.result().success() && req.status_size() == single_status_update) {
+  if (auto res = zeromq_client_.call(req);
+      res.result().success() && req.status_size() == single_status_update) {
     auto first_status = res.status(0);
     assert(
       first_status.name() == entity_name &&
       "The entity name in response is different from the name in request!");
     simulation_interface::toMsg(first_status.pose(), status_non_canonicalized.pose);
-=======
-  simulation_interface::toProto(status_non_canonicalized, *req.mutable_status());
-  req.set_npc_logic_started(entity_manager_ptr_->isNpcLogicStarted());
-  if (auto res = zeromq_client_.call(req); res.result().success()) {
-    simulation_interface::toMsg(res.status().pose(), status_non_canonicalized.pose);
->>>>>>> 36ac54e6
     simulation_interface::toMsg(
       first_status.action_status(), status_non_canonicalized.action_status);
     // Temporarily deinitialize lanelet pose as it should be correctly filled from here
