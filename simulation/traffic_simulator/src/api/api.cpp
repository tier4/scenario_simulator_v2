// Copyright 2024 TIER IV, Inc. All rights reserved.
//
// Licensed under the Apache License, Version 2.0 (the "License");
// you may not use this file except in compliance with the License.
// You may obtain a copy of the License at
//
//     http://www.apache.org/licenses/LICENSE-2.0
//
// Unless required by applicable law or agreed to in writing, software
// distributed under the License is distributed on an "AS IS" BASIS,
// WITHOUT WARRANTIES OR CONDITIONS OF ANY KIND, either express or implied.
// See the License for the specific language governing permissions and
// limitations under the License.

#include <geometry/intersection/collision.hpp>
#include <geometry/quaternion/quaternion_to_euler.hpp>
#include <traffic_simulator/api/api.hpp>
#include <traffic_simulator/utils/pose.hpp>

namespace traffic_simulator
{
// global
auto API::init() -> bool
{
  if (not configuration_.standalone_mode) {
    simulation_api_schema::InitializeRequest request;
    request.set_initialize_time(clock_.getCurrentSimulationTime());
    request.set_lanelet2_map_path(configuration_.lanelet2_map_path().string());
    request.set_realtime_factor(clock_.realtime_factor);
    request.set_step_time(clock_.getStepTime());
    simulation_interface::toProto(
      clock_.getCurrentRosTime(), *request.mutable_initialize_ros_time());
    return zeromq_client_.call(request).result().success();
  } else {
    return true;
  }
}

auto API::setVerbose(const bool verbose) -> void { entity_manager_ptr_->setVerbose(verbose); }

auto API::setSimulationStepTime(const double step_time) -> bool
{
  /**
   * @note Pausing the simulation by setting the realtime_factor_ value to 0 is not supported and causes the simulation crash.
   * For that reason, before performing the action, it needs to be ensured that the incoming request data is a positive number.
   */
  if (step_time >= 0.001) {
    clock_.realtime_factor = step_time;
    simulation_api_schema::UpdateStepTimeRequest request;
    request.set_simulation_step_time(clock_.getStepTime());
    return zeromq_client_.call(request).result().success();
  } else {
    return false;
  }
}

auto API::startNpcLogic() -> void
{
  if (entity_manager_ptr_->isNpcLogicStarted()) {
    THROW_SIMULATION_ERROR("NPC logics are already started.");
  } else {
    clock_.start();
    entity_manager_ptr_->startNpcLogic(getCurrentTime());
  }
}

auto API::isNpcLogicStarted() const -> bool { return entity_manager_ptr_->isNpcLogicStarted(); }

auto API::getCurrentTime() const noexcept -> double { return clock_.getCurrentScenarioTime(); }

auto API::closeZMQConnection() -> void { zeromq_client_.closeConnection(); }

// update
auto API::updateTimeInSim() -> bool
{
  simulation_api_schema::UpdateFrameRequest request;
  request.set_current_simulation_time(clock_.getCurrentSimulationTime());
  request.set_current_scenario_time(getCurrentTime());
  simulation_interface::toProto(
    clock_.getCurrentRosTimeAsMsg().clock, *request.mutable_current_ros_time());
  return zeromq_client_.call(request).result().success();
}

auto API::updateEntitiesStatusInSim() -> bool
{
  simulation_api_schema::UpdateEntityStatusRequest req;
  req.set_npc_logic_started(entity_manager_ptr_->isNpcLogicStarted());
  for (const auto & entity_name : entity_manager_ptr_->getEntityNames()) {
    const auto entity = entity_manager_ptr_->getEntity(entity_name);
    const auto entity_status = static_cast<EntityStatus>(entity->getCanonicalizedStatus());
    simulation_interface::toProto(entity_status, *req.add_status());
    if (entity->is<entity::EgoEntity>()) {
      req.set_overwrite_ego_status(entity->isControlledBySimulator());
    }
  }

  simulation_api_schema::UpdateEntityStatusResponse res;
  if (auto res = zeromq_client_.call(req); res.result().success()) {
    for (const auto & res_status : res.status()) {
      auto entity = entity_manager_ptr_->getEntity(res_status.name());
      auto entity_status = static_cast<EntityStatus>(entity->getCanonicalizedStatus());
      simulation_interface::toMsg(res_status.pose(), entity_status.pose);
      simulation_interface::toMsg(res_status.action_status(), entity_status.action_status);

      if (entity->is<entity::EgoEntity>()) {
        entity->setMapPose(entity_status.pose);
        entity->setTwist(entity_status.action_status.twist);
        entity->setAcceleration(entity_status.action_status.accel);
      } else {
        entity->setStatus(entity_status);
      }
    }
    return true;
  }
  return false;
}

auto API::updateTrafficLightsInSim() -> bool
{
  if (traffic_lights_ptr_->isAnyTrafficLightChanged()) {
    auto request =
      traffic_lights_ptr_->getConventionalTrafficLights()->generateUpdateTrafficLightsRequest();
    return zeromq_client_.call(request).result().success();
  }
  /// @todo handle response
  return simulation_api_schema::UpdateTrafficLightsResponse().result().success();
}

auto API::updateFrame() -> bool
{
  if (configuration_.standalone_mode && entity_manager_ptr_->isAnyEgoSpawned()) {
    THROW_SEMANTIC_ERROR("Ego simulation is no longer supported in standalone mode");
  }

  if (!updateEntitiesStatusInSim()) {
    return false;
  }

  entity_manager_ptr_->update(getCurrentTime(), clock_.getStepTime());
  traffic_controller_ptr_->execute(getCurrentTime(), clock_.getStepTime());

  if (not configuration_.standalone_mode) {
    if (!updateTrafficLightsInSim() || !updateTimeInSim()) {
      return false;
    }
  }

  entity_manager_ptr_->broadcastEntityTransform();
  clock_.update();
  clock_pub_->publish(clock_.getCurrentRosTimeAsMsg());
  debug_marker_pub_->publish(entity_manager_ptr_->makeDebugMarker());
  debug_marker_pub_->publish(traffic_controller_ptr_->makeDebugMarker());
  return true;
}

// sensors - attach
auto API::attachImuSensor(
  const std::string &, const simulation_api_schema::ImuSensorConfiguration & configuration) -> bool
{
  simulation_api_schema::AttachImuSensorRequest req;
  *req.mutable_configuration() = configuration;
  return zeromq_client_.call(req).result().success();
}

auto API::attachPseudoTrafficLightDetector(
  const simulation_api_schema::PseudoTrafficLightDetectorConfiguration & configuration) -> bool
{
  simulation_api_schema::AttachPseudoTrafficLightDetectorRequest req;
  *req.mutable_configuration() = configuration;
  return zeromq_client_.call(req).result().success();
}

auto API::attachLidarSensor(const simulation_api_schema::LidarConfiguration & lidar_configuration)
  -> bool
{
  if (configuration_.standalone_mode) {
    return true;
  } else {
    simulation_api_schema::AttachLidarSensorRequest req;
    *req.mutable_configuration() = lidar_configuration;
    return zeromq_client_.call(req).result().success();
  }
}

auto API::attachLidarSensor(
  const std::string & entity_name, const double lidar_sensor_delay,
  const helper::LidarType lidar_type) -> bool
{
  return attachLidarSensor(helper::constructLidarConfiguration(
    lidar_type, entity_name,
    getROS2Parameter<std::string>("architecture_type", "awf/universe/20240605"),
    lidar_sensor_delay));
}

auto API::attachDetectionSensor(
  const simulation_api_schema::DetectionSensorConfiguration & sensor_configuration) -> bool
{
  if (configuration_.standalone_mode) {
    return true;
  } else {
    simulation_api_schema::AttachDetectionSensorRequest req;
    *req.mutable_configuration() = sensor_configuration;
    return zeromq_client_.call(req).result().success();
  }
}

auto API::attachDetectionSensor(
  const std::string & entity_name, double detection_sensor_range, bool detect_all_objects_in_range,
  double pos_noise_stddev, int random_seed, double probability_of_lost,
  double object_recognition_delay) -> bool
{
  return attachDetectionSensor(helper::constructDetectionSensorConfiguration(
    entity_name, getROS2Parameter<std::string>("architecture_type", "awf/universe"), 0.1,
    detection_sensor_range, detect_all_objects_in_range, pos_noise_stddev, random_seed,
    probability_of_lost, object_recognition_delay));
}

auto API::attachOccupancyGridSensor(
  const simulation_api_schema::OccupancyGridSensorConfiguration & sensor_configuration) -> bool
{
  if (configuration_.standalone_mode) {
    return true;
  } else {
    simulation_api_schema::AttachOccupancyGridSensorRequest req;
    *req.mutable_configuration() = sensor_configuration;
    return zeromq_client_.call(req).result().success();
  }
}

// ego - checks, getters
auto API::isAnyEgoSpawned() const -> bool { return entity_manager_ptr_->isAnyEgoSpawned(); }

auto API::getEgoName() const -> const std::string & { return entity_manager_ptr_->getEgoName(); }

auto API::getEgoEntity() const -> std::shared_ptr<entity::EgoEntity>
{
  return entity_manager_ptr_->getEgoEntity();
}

auto API::getEgoEntity(const std::string & name) const -> std::shared_ptr<entity::EgoEntity>
{
  return entity_manager_ptr_->getEgoEntity(name);
}

// entities - checks, getters
auto API::isEntityExist(const std::string & name) const -> bool
{
  return entity_manager_ptr_->isEntityExist(name);
}

auto API::getEntityNames() const -> std::vector<std::string>
{
  return entity_manager_ptr_->getEntityNames();
}

auto API::getEntity(const std::string & name) const -> std::shared_ptr<entity::EntityBase>
{
  return entity_manager_ptr_->getEntity(name);
}

// entities - respawn, despawn, reset
auto API::resetBehaviorPlugin(const std::string & name, const std::string & behavior_plugin_name)
  -> void
{
  return entity_manager_ptr_->resetBehaviorPlugin(name, behavior_plugin_name);
}

auto API::respawn(
  const std::string & name, const geometry_msgs::msg::PoseWithCovarianceStamped & new_pose,
  const geometry_msgs::msg::PoseStamped & goal_pose) -> void
{
  if (new_pose.header.frame_id != "map") {
    throw std::runtime_error("Respawn request with frame id other than map not supported.");
  } else {
    auto ego_entity = entity_manager_ptr_->getEgoEntity(name);
    // set new pose and default action status in EntityManager
    ego_entity->setControlledBySimulator(true);
    ego_entity->setStatus(new_pose.pose.pose);

    // read status from EntityManager, then send it to SimpleSensorSimulator
    simulation_api_schema::UpdateEntityStatusRequest req;
    simulation_interface::toProto(
      static_cast<EntityStatus>(entity_manager_ptr_->getEntity(name)->getCanonicalizedStatus()),
      *req.add_status());
    req.set_npc_logic_started(entity_manager_ptr_->isNpcLogicStarted());
    req.set_overwrite_ego_status(ego_entity->isControlledBySimulator());
    ego_entity->setControlledBySimulator(false);

    // check response
    if (const auto res = zeromq_client_.call(req); not res.result().success()) {
      throw common::SimulationError(
        "UpdateEntityStatus request failed for \"" + name + "\" entity during respawn.");
    } else if (const auto res_status = res.status().begin(); res.status().size() != 1) {
      throw common::SimulationError(
        "Failed to receive the new status of \"" + name + "\" entity after the update request.");
    } else if (const auto res_name = res_status->name(); res_name != name) {
      throw common::SimulationError(
        "Wrong entity status received during respawn. Expected: \"" + name + "\". Received: \"" +
        res_name + "\".");
    } else {
      // if valid, set response in EntityManager, then plan path and engage
      auto entity_status = static_cast<EntityStatus>(ego_entity->getCanonicalizedStatus());
      simulation_interface::toMsg(res_status->pose(), entity_status.pose);
      simulation_interface::toMsg(res_status->action_status(), entity_status.action_status);
      ego_entity->setMapPose(entity_status.pose);
      ego_entity->setTwist(entity_status.action_status.twist);
      ego_entity->setAcceleration(entity_status.action_status.accel);
      ego_entity->requestReplanRoute({goal_pose});
    }
  }
}

auto API::despawn(const std::string & name) -> bool
{
  const auto result = entity_manager_ptr_->despawnEntity(name);
  if (!result) {
    return false;
  }
  if (not configuration_.standalone_mode) {
    simulation_api_schema::DespawnEntityRequest req;
    req.set_name(name);
    return zeromq_client_.call(req).result().success();
  }
  return true;
}

auto API::despawnEntities() -> bool
{
  const auto entities = entity_manager_ptr_->getEntityNames();
  return std::all_of(
    entities.begin(), entities.end(), [&](const auto & entity) { return despawn(entity); });
}

// entities - features
auto API::checkCollision(
  const std::string & first_entity_name, const std::string & second_entity_name) const -> bool
{
  if (first_entity_name != second_entity_name) {
<<<<<<< HEAD
    const auto first_entity = getEntity(first_entity_name);
    const auto second_entity = getEntity(second_entity_name);
    return math::geometry::checkCollision2D(
      first_entity->getMapPose(), first_entity->getBoundingBox(), second_entity->getMapPose(),
      second_entity->getBoundingBox());
  } else {
    return false;
  }
}

auto API::laneletRelativeYaw(
  const std::string & entity_name, const LaneletPose & lanelet_pose) const -> std::optional<double>
{
  const auto canonicalized_lanelet_pose = pose::canonicalize(lanelet_pose, getHdmapUtils());
  if (
    const auto relative_pose = pose::relativePose(
      getEntity(entity_name)->getMapPose(),
      static_cast<geometry_msgs::msg::Pose>(canonicalized_lanelet_pose))) {
    return math::geometry::convertQuaternionToEulerAngle(relative_pose.value().orientation).z;
  } else {
    return std::nullopt;
  }
}

auto API::timeHeadway(const std::string & from_entity_name, const std::string & to_entity_name)
  -> std::optional<double>
{
  if (from_entity_name != to_entity_name) {
    const auto from_entity = getEntity(from_entity_name);
    const auto to_entity = getEntity(to_entity_name);
    if (auto relative_pose = pose::relativePose(from_entity->getMapPose(), to_entity->getMapPose());
        relative_pose && relative_pose->position.x <= 0) {
      const double time_headway =
        (relative_pose->position.x * -1) / to_entity->getCurrentTwist().linear.x;
      return std::isnan(time_headway) ? std::numeric_limits<double>::infinity() : time_headway;
=======
    const auto first_entity = getEntityOrNullptr(first_entity_name);
    const auto second_entity = getEntityOrNullptr(second_entity_name);
    if (first_entity && second_entity) {
      return math::geometry::checkCollision2D(
        first_entity->getMapPose(), first_entity->getBoundingBox(), second_entity->getMapPose(),
        second_entity->getBoundingBox());
>>>>>>> fa3e08ef
    }
  }
  return std::nullopt;
}

auto API::boundingBoxDistance(
  const std::string & from_entity_name, const std::string & to_entity_name) -> std::optional<double>
{
  if (from_entity_name != to_entity_name) {
    const auto from_entity = getEntity(from_entity_name);
    const auto to_entity = getEntity(to_entity_name);
    return distance::boundingBoxDistance(
      from_entity->getMapPose(), from_entity->getBoundingBox(), to_entity->getMapPose(),
      to_entity->getBoundingBox());
  } else {
    return std::nullopt;
  }
}

auto API::boundingBoxRelativePose(
  const std::string & from_entity_name, const geometry_msgs::msg::Pose & to_map_pose)
  -> std::optional<geometry_msgs::msg::Pose>
{
  const auto from_entity = getEntity(from_entity_name);
  return pose::boundingBoxRelativePose(
    from_entity->getMapPose(), from_entity->getBoundingBox(), to_map_pose,
    traffic_simulator_msgs::msg::BoundingBox());
}

auto API::boundingBoxRelativePose(
  const std::string & from_entity_name, const std::string & to_entity_name)
  -> std::optional<geometry_msgs::msg::Pose>
{
  if (from_entity_name != to_entity_name) {
    const auto from_entity = getEntity(from_entity_name);
    const auto to_entity = getEntity(to_entity_name);
    return pose::boundingBoxRelativePose(
      from_entity->getMapPose(), from_entity->getBoundingBox(), to_entity->getMapPose(),
      to_entity->getBoundingBox());
  } else {
    return std::nullopt;
  }
}

auto API::relativePose(const std::string & from_entity_name, const std::string & to_entity_name)
  -> std::optional<geometry_msgs::msg::Pose>
{
  if (from_entity_name != to_entity_name) {
    const auto from_entity = getEntity(from_entity_name);
    const auto to_entity = getEntity(to_entity_name);
    return pose::relativePose(from_entity->getMapPose(), to_entity->getMapPose());
  } else {
    return std::nullopt;
  }
}

auto API::relativePose(
  const std::string & from_entity_name, const geometry_msgs::msg::Pose & to_map_pose)
  -> std::optional<geometry_msgs::msg::Pose>
{
  const auto from_entity = getEntity(from_entity_name);
  return pose::relativePose(from_entity->getMapPose(), to_map_pose);
}

auto API::relativePose(
  const geometry_msgs::msg::Pose & from_map_pose, const std::string & to_entity_name)
  -> std::optional<geometry_msgs::msg::Pose>
{
  const auto to_entity = getEntity(to_entity_name);
  return pose::relativePose(from_map_pose, to_entity->getMapPose());
}

auto API::countLaneChanges(
  const std::string & from_entity_name, const std::string & to_entity_name,
  const bool allow_lane_change) const -> std::optional<std::pair<int, int>>
{
  if (from_entity_name != to_entity_name) {
    const auto from_entity = getEntity(from_entity_name);
    const auto to_entity = getEntity(to_entity_name);
    return traffic_simulator::distance::countLaneChanges(
      from_entity->getCanonicalizedLaneletPose().value(),
      to_entity->getCanonicalizedLaneletPose().value(), allow_lane_change, getHdmapUtils());
  } else {
    return std::nullopt;
  }
}

auto API::laneletDistance(
  const std::string & from_entity_name, const std::string & to_entity_name,
  const bool allow_lane_change) -> LaneletDistance
{
  const auto from_entity = getEntity(from_entity_name);
  const auto to_entity = getEntity(to_entity_name);
  if (from_entity_name != to_entity_name) {
    if (from_entity->isInLanelet() && to_entity->isInLanelet()) {
      return distance::laneletDistance(
        from_entity->getCanonicalizedLaneletPose().value(),
        to_entity->getCanonicalizedLaneletPose().value(), allow_lane_change, getHdmapUtils());
    }
  }
  return LaneletDistance();
}

auto API::laneletDistance(
  const std::string & from_entity_name, const LaneletPose & to_lanelet_pose,
  const bool allow_lane_change) -> LaneletDistance
{
  const auto canonicalized_lanelet_pose = pose::canonicalize(to_lanelet_pose, getHdmapUtils());
  const auto from_entity = getEntity(from_entity_name);
  if (from_entity->isInLanelet()) {
    return distance::laneletDistance(
      from_entity->getCanonicalizedLaneletPose().value(), canonicalized_lanelet_pose,
      allow_lane_change, getHdmapUtils());
  } else {
    return LaneletDistance();
  }
}

auto API::laneletDistance(
  const LaneletPose & from_lanelet_pose, const std::string & to_entity_name,
  const bool allow_lane_change) -> LaneletDistance
{
  const auto canonicalized_lanelet_pose = pose::canonicalize(from_lanelet_pose, getHdmapUtils());
  const auto to_entity = getEntity(to_entity_name);
  if (to_entity->isInLanelet()) {
    return distance::laneletDistance(
      canonicalized_lanelet_pose, to_entity->getCanonicalizedLaneletPose().value(),
      allow_lane_change, getHdmapUtils());
  } else {
    return LaneletDistance();
  }
}

auto API::boundingBoxLaneletDistance(
  const std::string & from_entity_name, const std::string & to_entity_name,
  const bool allow_lane_change) -> LaneletDistance
{
  const auto from_entity = getEntity(from_entity_name);
  const auto to_entity = getEntity(to_entity_name);
  if (from_entity_name != to_entity_name) {
    if (from_entity->isInLanelet() && to_entity->isInLanelet()) {
      return distance::boundingBoxLaneletDistance(
        from_entity->getCanonicalizedLaneletPose().value(), from_entity->getBoundingBox(),
        to_entity->getCanonicalizedLaneletPose().value(), to_entity->getBoundingBox(),
        allow_lane_change, getHdmapUtils());
    }
  }
  return LaneletDistance();
}

auto API::boundingBoxLaneletDistance(
  const std::string & from_entity_name, const LaneletPose & to_lanelet_pose,
  const bool allow_lane_change) -> LaneletDistance
{
  const auto canonicalized_lanelet_pose = pose::canonicalize(to_lanelet_pose, getHdmapUtils());
  const auto from_entity = getEntity(from_entity_name);
  if (from_entity->isInLanelet()) {
    return distance::boundingBoxLaneletDistance(
      from_entity->getCanonicalizedLaneletPose().value(), from_entity->getBoundingBox(),
      canonicalized_lanelet_pose, traffic_simulator_msgs::msg::BoundingBox(), allow_lane_change,
      getHdmapUtils());
  } else {
    return LaneletDistance();
  }
}

// traffics, lanelet
auto API::getHdmapUtils() const -> const std::shared_ptr<hdmap_utils::HdMapUtils> &
{
  return entity_manager_ptr_->getHdmapUtils();
}

auto API::getV2ITrafficLights() const -> std::shared_ptr<V2ITrafficLights>
{
  return traffic_lights_ptr_->getV2ITrafficLights();
}

auto API::getConventionalTrafficLights() const -> std::shared_ptr<ConventionalTrafficLights>
{
  return traffic_lights_ptr_->getConventionalTrafficLights();
}

auto API::addTrafficSource(
  const double radius, const double rate, const double speed, const geometry_msgs::msg::Pose & pose,
  const traffic::TrafficSource::Distribution & distribution, const bool allow_spawn_outside_lane,
  const bool require_footprint_fitting, const bool random_orientation, std::optional<int> seed)
  -> void
{
  traffic::TrafficSource::Configuration configuration;
  configuration.allow_spawn_outside_lane = allow_spawn_outside_lane;
  configuration.require_footprint_fitting = require_footprint_fitting;
  configuration.use_random_orientation = random_orientation;

  traffic_controller_ptr_->addModule<traffic::TrafficSource>(
    radius, rate, pose, distribution, seed, getCurrentTime(), configuration,
    entity_manager_ptr_->getHdmapUtils(), [this, speed](const auto & name, auto &&... xs) {
      this->spawn(name, std::forward<decltype(xs)>(xs)...);
      getEntity(name)->setLinearVelocity(speed);
    });
}
}  // namespace traffic_simulator<|MERGE_RESOLUTION|>--- conflicted
+++ resolved
@@ -336,7 +336,6 @@
   const std::string & first_entity_name, const std::string & second_entity_name) const -> bool
 {
   if (first_entity_name != second_entity_name) {
-<<<<<<< HEAD
     const auto first_entity = getEntity(first_entity_name);
     const auto second_entity = getEntity(second_entity_name);
     return math::geometry::checkCollision2D(
@@ -372,14 +371,6 @@
       const double time_headway =
         (relative_pose->position.x * -1) / to_entity->getCurrentTwist().linear.x;
       return std::isnan(time_headway) ? std::numeric_limits<double>::infinity() : time_headway;
-=======
-    const auto first_entity = getEntityOrNullptr(first_entity_name);
-    const auto second_entity = getEntityOrNullptr(second_entity_name);
-    if (first_entity && second_entity) {
-      return math::geometry::checkCollision2D(
-        first_entity->getMapPose(), first_entity->getBoundingBox(), second_entity->getMapPose(),
-        second_entity->getBoundingBox());
->>>>>>> fa3e08ef
     }
   }
   return std::nullopt;
@@ -454,14 +445,15 @@
 
 auto API::countLaneChanges(
   const std::string & from_entity_name, const std::string & to_entity_name,
-  const bool allow_lane_change) const -> std::optional<std::pair<int, int>>
+  const traffic_simulator::RoutingConfiguration & routing_configuration) const
+  -> std::optional<std::pair<int, int>>
 {
   if (from_entity_name != to_entity_name) {
     const auto from_entity = getEntity(from_entity_name);
     const auto to_entity = getEntity(to_entity_name);
     return traffic_simulator::distance::countLaneChanges(
       from_entity->getCanonicalizedLaneletPose().value(),
-      to_entity->getCanonicalizedLaneletPose().value(), allow_lane_change, getHdmapUtils());
+      to_entity->getCanonicalizedLaneletPose().value(), routing_configuration, getHdmapUtils());
   } else {
     return std::nullopt;
   }
@@ -469,7 +461,7 @@
 
 auto API::laneletDistance(
   const std::string & from_entity_name, const std::string & to_entity_name,
-  const bool allow_lane_change) -> LaneletDistance
+  const traffic_simulator::RoutingConfiguration & routing_configuration) -> LaneletDistance
 {
   const auto from_entity = getEntity(from_entity_name);
   const auto to_entity = getEntity(to_entity_name);
@@ -477,7 +469,7 @@
     if (from_entity->isInLanelet() && to_entity->isInLanelet()) {
       return distance::laneletDistance(
         from_entity->getCanonicalizedLaneletPose().value(),
-        to_entity->getCanonicalizedLaneletPose().value(), allow_lane_change, getHdmapUtils());
+        to_entity->getCanonicalizedLaneletPose().value(), routing_configuration, getHdmapUtils());
     }
   }
   return LaneletDistance();
@@ -485,14 +477,14 @@
 
 auto API::laneletDistance(
   const std::string & from_entity_name, const LaneletPose & to_lanelet_pose,
-  const bool allow_lane_change) -> LaneletDistance
+  const traffic_simulator::RoutingConfiguration & routing_configuration) -> LaneletDistance
 {
   const auto canonicalized_lanelet_pose = pose::canonicalize(to_lanelet_pose, getHdmapUtils());
   const auto from_entity = getEntity(from_entity_name);
   if (from_entity->isInLanelet()) {
     return distance::laneletDistance(
       from_entity->getCanonicalizedLaneletPose().value(), canonicalized_lanelet_pose,
-      allow_lane_change, getHdmapUtils());
+      routing_configuration, getHdmapUtils());
   } else {
     return LaneletDistance();
   }
@@ -500,14 +492,14 @@
 
 auto API::laneletDistance(
   const LaneletPose & from_lanelet_pose, const std::string & to_entity_name,
-  const bool allow_lane_change) -> LaneletDistance
+  const traffic_simulator::RoutingConfiguration & routing_configuration) -> LaneletDistance
 {
   const auto canonicalized_lanelet_pose = pose::canonicalize(from_lanelet_pose, getHdmapUtils());
   const auto to_entity = getEntity(to_entity_name);
   if (to_entity->isInLanelet()) {
     return distance::laneletDistance(
       canonicalized_lanelet_pose, to_entity->getCanonicalizedLaneletPose().value(),
-      allow_lane_change, getHdmapUtils());
+      routing_configuration, getHdmapUtils());
   } else {
     return LaneletDistance();
   }
@@ -515,7 +507,7 @@
 
 auto API::boundingBoxLaneletDistance(
   const std::string & from_entity_name, const std::string & to_entity_name,
-  const bool allow_lane_change) -> LaneletDistance
+  const traffic_simulator::RoutingConfiguration & routing_configuration) -> LaneletDistance
 {
   const auto from_entity = getEntity(from_entity_name);
   const auto to_entity = getEntity(to_entity_name);
@@ -524,7 +516,7 @@
       return distance::boundingBoxLaneletDistance(
         from_entity->getCanonicalizedLaneletPose().value(), from_entity->getBoundingBox(),
         to_entity->getCanonicalizedLaneletPose().value(), to_entity->getBoundingBox(),
-        allow_lane_change, getHdmapUtils());
+        routing_configuration, getHdmapUtils());
     }
   }
   return LaneletDistance();
@@ -532,14 +524,14 @@
 
 auto API::boundingBoxLaneletDistance(
   const std::string & from_entity_name, const LaneletPose & to_lanelet_pose,
-  const bool allow_lane_change) -> LaneletDistance
+  const traffic_simulator::RoutingConfiguration & routing_configuration) -> LaneletDistance
 {
   const auto canonicalized_lanelet_pose = pose::canonicalize(to_lanelet_pose, getHdmapUtils());
   const auto from_entity = getEntity(from_entity_name);
   if (from_entity->isInLanelet()) {
     return distance::boundingBoxLaneletDistance(
       from_entity->getCanonicalizedLaneletPose().value(), from_entity->getBoundingBox(),
-      canonicalized_lanelet_pose, traffic_simulator_msgs::msg::BoundingBox(), allow_lane_change,
+      canonicalized_lanelet_pose, traffic_simulator_msgs::msg::BoundingBox(), routing_configuration,
       getHdmapUtils());
   } else {
     return LaneletDistance();
