// Copyright 2024 TIER IV, Inc. All rights reserved.
//
// Licensed under the Apache License, Version 2.0 (the "License");
// you may not use this file except in compliance with the License.
// You may obtain a copy of the License at
//
//     http://www.apache.org/licenses/LICENSE-2.0
//
// Unless required by applicable law or agreed to in writing, software
// distributed under the License is distributed on an "AS IS" BASIS,
// WITHOUT WARRANTIES OR CONDITIONS OF ANY KIND, either express or implied.
// See the License for the specific language governing permissions and
// limitations under the License.

#include <geometry/intersection/collision.hpp>
#include <traffic_simulator/api/api.hpp>

namespace traffic_simulator
{
// global
auto API::init() -> bool
{
  if (not configuration_.standalone_mode) {
    simulation_api_schema::InitializeRequest request;
    request.set_initialize_time(clock_.getCurrentSimulationTime());
    request.set_lanelet2_map_path(configuration_.lanelet2_map_path().string());
    request.set_realtime_factor(clock_.realtime_factor);
    request.set_step_time(clock_.getStepTime());
    simulation_interface::toProto(
      clock_.getCurrentRosTime(), *request.mutable_initialize_ros_time());
    return zeromq_client_.call(request).result().success();
  } else {
    return true;
  }
}

auto API::setVerbose(const bool verbose) -> void { entity_manager_ptr_->setVerbose(verbose); }

auto API::setSimulationStepTime(const double step_time) -> bool
{
  /**
   * @note Pausing the simulation by setting the realtime_factor_ value to 0 is not supported and causes the simulation crash.
   * For that reason, before performing the action, it needs to be ensured that the incoming request data is a positive number.
   */
  if (step_time >= 0.001) {
    clock_.realtime_factor = step_time;
    simulation_api_schema::UpdateStepTimeRequest request;
    request.set_simulation_step_time(clock_.getStepTime());
    return zeromq_client_.call(request).result().success();
  } else {
    return false;
  }
}

auto API::startNpcLogic() -> void
{
  if (entity_manager_ptr_->isNpcLogicStarted()) {
    THROW_SIMULATION_ERROR("NPC logics are already started.");
  } else {
    clock_.start();
    entity_manager_ptr_->startNpcLogic(getCurrentTime());
  }
}

auto API::isNpcLogicStarted() const -> bool { return entity_manager_ptr_->isNpcLogicStarted(); }

auto API::getCurrentTime() const noexcept -> double { return clock_.getCurrentScenarioTime(); }

auto API::closeZMQConnection() -> void { zeromq_client_.closeConnection(); }

// update
auto API::updateTimeInSim() -> bool
{
  simulation_api_schema::UpdateFrameRequest request;
  request.set_current_simulation_time(clock_.getCurrentSimulationTime());
  request.set_current_scenario_time(getCurrentTime());
  simulation_interface::toProto(
    clock_.getCurrentRosTimeAsMsg().clock, *request.mutable_current_ros_time());
  return zeromq_client_.call(request).result().success();
}

auto API::updateEntitiesStatusInSim() -> bool
{
<<<<<<< HEAD
  simulation_api_schema::UpdateEntityStatusRequest req;
  req.set_npc_logic_started(entity_manager_ptr_->isNpcLogicStarted());
  for (const auto & entity_name : entity_manager_ptr_->getEntityNames()) {
    const auto entity = entity_manager_ptr_->getEntity(entity_name);
    const auto entity_status = static_cast<EntityStatus>(entity->getCanonicalizedStatus());
    simulation_interface::toProto(entity_status, *req.add_status());
    if (entity->is<entity::EgoEntity>()) {
      req.set_overwrite_ego_status(entity->isControlledBySimulator());
    }
  }

  simulation_api_schema::UpdateEntityStatusResponse res;
  if (auto res = zeromq_client_.call(req); res.result().success()) {
    for (const auto & res_status : res.status()) {
      auto entity = entity_manager_ptr_->getEntity(res_status.name());
      auto entity_status = static_cast<EntityStatus>(entity->getCanonicalizedStatus());
      simulation_interface::toMsg(res_status.pose(), entity_status.pose);
      simulation_interface::toMsg(res_status.action_status(), entity_status.action_status);

      if (entity->is<entity::EgoEntity>()) {
        entity->setMapPose(entity_status.pose);
        entity->setTwist(entity_status.action_status.twist);
        entity->setAcceleration(entity_status.action_status.accel);
      } else {
        entity->setStatus(entity_status);
      }
=======
  if (new_pose.header.frame_id != "map") {
    throw std::runtime_error("Respawn request with frame id other than map not supported.");
  } else {
    auto & ego_entity = entity_manager_ptr_->getEgoEntity(name);
    // set new pose and default action status in EntityManager
    ego_entity.setControlledBySimulator(true);
    ego_entity.setStatus(new_pose.pose.pose, helper::constructActionStatus());

    // read status from EntityManager, then send it to SimpleSensorSimulator
    simulation_api_schema::UpdateEntityStatusRequest req;
    simulation_interface::toProto(
      static_cast<EntityStatus>(entity_manager_ptr_->getEntity(name).getCanonicalizedStatus()),
      *req.add_status());
    req.set_npc_logic_started(entity_manager_ptr_->isNpcLogicStarted());
    req.set_overwrite_ego_status(ego_entity.isControlledBySimulator());
    ego_entity.setControlledBySimulator(false);

    // check response
    if (const auto res = zeromq_client_.call(req); not res.result().success()) {
      throw common::SimulationError(
        "UpdateEntityStatus request failed for \"" + name + "\" entity during respawn.");
    } else if (const auto res_status = res.status().begin(); res.status().size() != 1) {
      throw common::SimulationError(
        "Failed to receive the new status of \"" + name + "\" entity after the update request.");
    } else if (const auto res_name = res_status->name(); res_name != name) {
      throw common::SimulationError(
        "Wrong entity status received during respawn. Expected: \"" + name + "\". Received: \"" +
        res_name + "\".");
    } else {
      // if valid, set response in EntityManager, then plan path and engage
      auto entity_status = static_cast<EntityStatus>(ego_entity.getCanonicalizedStatus());
      simulation_interface::toMsg(res_status->pose(), entity_status.pose);
      simulation_interface::toMsg(res_status->action_status(), entity_status.action_status);
      ego_entity.setMapPose(entity_status.pose);
      ego_entity.setTwist(entity_status.action_status.twist);
      ego_entity.setAcceleration(entity_status.action_status.accel);
      ego_entity.requestReplanRoute({goal_pose});
>>>>>>> 3592d907
    }
    return true;
  }
  return false;
}

auto API::updateTrafficLightsInSim() -> bool
{
<<<<<<< HEAD
  if (traffic_lights_ptr_->isAnyTrafficLightChanged()) {
    auto request =
      traffic_lights_ptr_->getConventionalTrafficLights()->generateUpdateTrafficLightsRequest();
    return zeromq_client_.call(request).result().success();
  }
  /// @todo handle response
  return simulation_api_schema::UpdateTrafficLightsResponse().result().success();
}

auto API::updateFrame() -> bool
=======
  if (
    first_entity_name != second_entity_name && isEntityExist(first_entity_name) &&
    isEntityExist(second_entity_name)) {
    const auto & first_entity = getEntity(first_entity_name);
    const auto & second_entity = getEntity(second_entity_name);
    return math::geometry::checkCollision2D(
      first_entity.getMapPose(), first_entity.getBoundingBox(), second_entity.getMapPose(),
      second_entity.getBoundingBox());
  } else {
    return false;
  }
}

auto API::getEntity(const std::string & name) -> entity::EntityBase &
{
  return entity_manager_ptr_->getEntity(name);
}

auto API::getEntity(const std::string & name) const -> const entity::EntityBase &
>>>>>>> 3592d907
{
  if (configuration_.standalone_mode && entity_manager_ptr_->isAnyEgoSpawned()) {
    THROW_SEMANTIC_ERROR("Ego simulation is no longer supported in standalone mode");
  }

  if (!updateEntitiesStatusInSim()) {
    return false;
  }

  entity_manager_ptr_->update(getCurrentTime(), clock_.getStepTime());
  traffic_controller_ptr_->execute(getCurrentTime(), clock_.getStepTime());

  if (not configuration_.standalone_mode) {
    if (!updateTrafficLightsInSim() || !updateTimeInSim()) {
      return false;
    }
  }

  entity_manager_ptr_->broadcastEntityTransform();
  clock_.update();
  clock_pub_->publish(clock_.getCurrentRosTimeAsMsg());
  debug_marker_pub_->publish(entity_manager_ptr_->makeDebugMarker());
  debug_marker_pub_->publish(traffic_controller_ptr_->makeDebugMarker());
  return true;
}

// sensors - attach
auto API::attachImuSensor(
  const std::string &, const simulation_api_schema::ImuSensorConfiguration & configuration) -> bool
{
  simulation_api_schema::AttachImuSensorRequest req;
  *req.mutable_configuration() = configuration;
  return zeromq_client_.call(req).result().success();
}

auto API::attachPseudoTrafficLightDetector(
  const simulation_api_schema::PseudoTrafficLightDetectorConfiguration & configuration) -> bool
{
  simulation_api_schema::AttachPseudoTrafficLightDetectorRequest req;
  *req.mutable_configuration() = configuration;
  return zeromq_client_.call(req).result().success();
}

auto API::attachLidarSensor(const simulation_api_schema::LidarConfiguration & lidar_configuration)
  -> bool
{
  if (configuration_.standalone_mode) {
    return true;
  } else {
    simulation_api_schema::AttachLidarSensorRequest req;
    *req.mutable_configuration() = lidar_configuration;
    return zeromq_client_.call(req).result().success();
  }
}

auto API::attachLidarSensor(
  const std::string & entity_name, const double lidar_sensor_delay,
  const helper::LidarType lidar_type) -> bool
{
  return attachLidarSensor(helper::constructLidarConfiguration(
    lidar_type, entity_name,
    getROS2Parameter<std::string>("architecture_type", "awf/universe/20240605"),
    lidar_sensor_delay));
}

auto API::attachDetectionSensor(
  const simulation_api_schema::DetectionSensorConfiguration & sensor_configuration) -> bool
{
  if (configuration_.standalone_mode) {
    return true;
  } else {
    simulation_api_schema::AttachDetectionSensorRequest req;
    *req.mutable_configuration() = sensor_configuration;
    return zeromq_client_.call(req).result().success();
  }
}

auto API::attachDetectionSensor(
  const std::string & entity_name, double detection_sensor_range, bool detect_all_objects_in_range,
  double pos_noise_stddev, int random_seed, double probability_of_lost,
  double object_recognition_delay) -> bool
{
  return attachDetectionSensor(helper::constructDetectionSensorConfiguration(
    entity_name, getROS2Parameter<std::string>("architecture_type", "awf/universe"), 0.1,
    detection_sensor_range, detect_all_objects_in_range, pos_noise_stddev, random_seed,
    probability_of_lost, object_recognition_delay));
}

auto API::attachOccupancyGridSensor(
  const simulation_api_schema::OccupancyGridSensorConfiguration & sensor_configuration) -> bool
{
  if (configuration_.standalone_mode) {
    return true;
  } else {
    simulation_api_schema::AttachOccupancyGridSensorRequest req;
    *req.mutable_configuration() = sensor_configuration;
    return zeromq_client_.call(req).result().success();
  }
}

// ego - checks, getters
auto API::isAnyEgoSpawned() const -> bool { return entity_manager_ptr_->isAnyEgoSpawned(); }

auto API::getEgoName() const -> const std::string & { return entity_manager_ptr_->getEgoName(); }

auto API::getEgoEntity() const -> std::shared_ptr<entity::EgoEntity>
{
  return entity_manager_ptr_->getEgoEntity();
}

auto API::getEgoEntity(const std::string & name) const -> std::shared_ptr<entity::EgoEntity>
{
  return entity_manager_ptr_->getEgoEntity(name);
}

// entities - checks, getters
auto API::isEntityExist(const std::string & name) const -> bool
{
  return entity_manager_ptr_->isEntityExist(name);
}

auto API::getEntityNames() const -> std::vector<std::string>
{
  return entity_manager_ptr_->getEntityNames();
}

auto API::getEntity(const std::string & name) const -> std::shared_ptr<entity::EntityBase>
{
<<<<<<< HEAD
  return entity_manager_ptr_->getEntity(name);
}

auto API::getEntityOrNullptr(const std::string & name) const -> std::shared_ptr<entity::EntityBase>
{
  return entity_manager_ptr_->getEntityOrNullptr(name);
}

// entities - respawn, despawn, reset
auto API::resetBehaviorPlugin(const std::string & name, const std::string & behavior_plugin_name)
  -> void
{
  return entity_manager_ptr_->resetBehaviorPlugin(name, behavior_plugin_name);
=======
  simulation_api_schema::UpdateEntityStatusRequest req;
  req.set_npc_logic_started(entity_manager_ptr_->isNpcLogicStarted());
  for (const auto & entity_name : entity_manager_ptr_->getEntityNames()) {
    const auto & entity = entity_manager_ptr_->getEntity(entity_name);
    const auto entity_status = static_cast<EntityStatus>(entity.getCanonicalizedStatus());
    simulation_interface::toProto(entity_status, *req.add_status());
    if (entity.is<entity::EgoEntity>()) {
      req.set_overwrite_ego_status(entity.isControlledBySimulator());
    }
  }

  simulation_api_schema::UpdateEntityStatusResponse res;
  if (auto res = zeromq_client_.call(req); res.result().success()) {
    for (const auto & res_status : res.status()) {
      auto & entity = entity_manager_ptr_->getEntity(res_status.name());
      auto entity_status = static_cast<EntityStatus>(entity.getCanonicalizedStatus());
      simulation_interface::toMsg(res_status.pose(), entity_status.pose);
      simulation_interface::toMsg(res_status.action_status(), entity_status.action_status);

      if (entity.is<entity::EgoEntity>()) {
        entity.setMapPose(entity_status.pose);
        entity.setTwist(entity_status.action_status.twist);
        entity.setAcceleration(entity_status.action_status.accel);
      } else {
        entity.setStatus(entity_status);
      }
    }
    return true;
  }
  return false;
>>>>>>> 3592d907
}

auto API::respawn(
  const std::string & name, const geometry_msgs::msg::PoseWithCovarianceStamped & new_pose,
  const geometry_msgs::msg::PoseStamped & goal_pose) -> void
{
  if (new_pose.header.frame_id != "map") {
    throw std::runtime_error("Respawn request with frame id other than map not supported.");
  } else {
    auto ego_entity = entity_manager_ptr_->getEgoEntity(name);
    // set new pose and default action status in EntityManager
    ego_entity->setControlledBySimulator(true);
    ego_entity->setStatus(new_pose.pose.pose);

    // read status from EntityManager, then send it to SimpleSensorSimulator
    simulation_api_schema::UpdateEntityStatusRequest req;
    simulation_interface::toProto(
      static_cast<EntityStatus>(entity_manager_ptr_->getEntity(name)->getCanonicalizedStatus()),
      *req.add_status());
    req.set_npc_logic_started(entity_manager_ptr_->isNpcLogicStarted());
    req.set_overwrite_ego_status(ego_entity->isControlledBySimulator());
    ego_entity->setControlledBySimulator(false);

    // check response
    if (const auto res = zeromq_client_.call(req); not res.result().success()) {
      throw common::SimulationError(
        "UpdateEntityStatus request failed for \"" + name + "\" entity during respawn.");
    } else if (const auto res_status = res.status().begin(); res.status().size() != 1) {
      throw common::SimulationError(
        "Failed to receive the new status of \"" + name + "\" entity after the update request.");
    } else if (const auto res_name = res_status->name(); res_name != name) {
      throw common::SimulationError(
        "Wrong entity status received during respawn. Expected: \"" + name + "\". Received: \"" +
        res_name + "\".");
    } else {
      // if valid, set response in EntityManager, then plan path and engage
      auto entity_status = static_cast<EntityStatus>(ego_entity->getCanonicalizedStatus());
      simulation_interface::toMsg(res_status->pose(), entity_status.pose);
      simulation_interface::toMsg(res_status->action_status(), entity_status.action_status);
      ego_entity->setMapPose(entity_status.pose);
      ego_entity->setTwist(entity_status.action_status.twist);
      ego_entity->setAcceleration(entity_status.action_status.accel);
      ego_entity->requestReplanRoute({goal_pose});
    }
  }
}

auto API::despawn(const std::string & name) -> bool
{
  const auto result = entity_manager_ptr_->despawnEntity(name);
  if (!result) {
    return false;
  }
  if (not configuration_.standalone_mode) {
    simulation_api_schema::DespawnEntityRequest req;
    req.set_name(name);
    return zeromq_client_.call(req).result().success();
  }
  return true;
}

auto API::despawnEntities() -> bool
{
  const auto entities = entity_manager_ptr_->getEntityNames();
  return std::all_of(
    entities.begin(), entities.end(), [&](const auto & entity) { return despawn(entity); });
}

// entities - features
auto API::checkCollision(
  const std::string & first_entity_name, const std::string & second_entity_name) const -> bool
{
  if (first_entity_name != second_entity_name) {
    const auto first_entity = getEntityOrNullptr(first_entity_name);
    const auto second_entity = getEntityOrNullptr(second_entity_name);
    if (first_entity && second_entity) {
      return math::geometry::checkCollision2D(
        first_entity->getMapPose(), first_entity->getBoundingBox(), second_entity->getMapPose(),
        second_entity->getBoundingBox());
    }
  }
  return false;
}

// traffics, lanelet
auto API::getHdmapUtils() const -> const std::shared_ptr<hdmap_utils::HdMapUtils> &
{
  return entity_manager_ptr_->getHdmapUtils();
}

auto API::getV2ITrafficLights() const -> std::shared_ptr<V2ITrafficLights>
{
  return traffic_lights_ptr_->getV2ITrafficLights();
}

auto API::getConventionalTrafficLights() const -> std::shared_ptr<ConventionalTrafficLights>
{
  return traffic_lights_ptr_->getConventionalTrafficLights();
}

auto API::addTrafficSource(
  const double radius, const double rate, const double speed, const geometry_msgs::msg::Pose & pose,
  const traffic::TrafficSource::Distribution & distribution, const bool allow_spawn_outside_lane,
  const bool require_footprint_fitting, const bool random_orientation, std::optional<int> seed)
  -> void
{
  traffic::TrafficSource::Configuration configuration;
  configuration.allow_spawn_outside_lane = allow_spawn_outside_lane;
  configuration.require_footprint_fitting = require_footprint_fitting;
  configuration.use_random_orientation = random_orientation;

  traffic_controller_ptr_->addModule<traffic::TrafficSource>(
    radius, rate, pose, distribution, seed, getCurrentTime(), configuration,
    entity_manager_ptr_->getHdmapUtils(), [this, speed](const auto & name, auto &&... xs) {
      this->spawn(name, std::forward<decltype(xs)>(xs)...);
      getEntity(name).setLinearVelocity(speed);
    });
}
}  // namespace traffic_simulator<|MERGE_RESOLUTION|>--- conflicted
+++ resolved
@@ -81,41 +81,212 @@
 
 auto API::updateEntitiesStatusInSim() -> bool
 {
-<<<<<<< HEAD
   simulation_api_schema::UpdateEntityStatusRequest req;
   req.set_npc_logic_started(entity_manager_ptr_->isNpcLogicStarted());
   for (const auto & entity_name : entity_manager_ptr_->getEntityNames()) {
-    const auto entity = entity_manager_ptr_->getEntity(entity_name);
-    const auto entity_status = static_cast<EntityStatus>(entity->getCanonicalizedStatus());
+    const auto & entity = entity_manager_ptr_->getEntity(entity_name);
+    const auto entity_status = static_cast<EntityStatus>(entity.getCanonicalizedStatus());
     simulation_interface::toProto(entity_status, *req.add_status());
-    if (entity->is<entity::EgoEntity>()) {
-      req.set_overwrite_ego_status(entity->isControlledBySimulator());
+    if (entity.is<entity::EgoEntity>()) {
+      req.set_overwrite_ego_status(entity.isControlledBySimulator());
     }
   }
 
   simulation_api_schema::UpdateEntityStatusResponse res;
   if (auto res = zeromq_client_.call(req); res.result().success()) {
     for (const auto & res_status : res.status()) {
-      auto entity = entity_manager_ptr_->getEntity(res_status.name());
-      auto entity_status = static_cast<EntityStatus>(entity->getCanonicalizedStatus());
+      auto & entity = entity_manager_ptr_->getEntity(res_status.name());
+      auto entity_status = static_cast<EntityStatus>(entity.getCanonicalizedStatus());
       simulation_interface::toMsg(res_status.pose(), entity_status.pose);
       simulation_interface::toMsg(res_status.action_status(), entity_status.action_status);
 
-      if (entity->is<entity::EgoEntity>()) {
-        entity->setMapPose(entity_status.pose);
-        entity->setTwist(entity_status.action_status.twist);
-        entity->setAcceleration(entity_status.action_status.accel);
+      if (entity.is<entity::EgoEntity>()) {
+        entity.setMapPose(entity_status.pose);
+        entity.setTwist(entity_status.action_status.twist);
+        entity.setAcceleration(entity_status.action_status.accel);
       } else {
-        entity->setStatus(entity_status);
+        entity.setStatus(entity_status);
       }
-=======
+    }
+    return true;
+  }
+  return false;
+}
+
+auto API::updateTrafficLightsInSim() -> bool
+{
+  if (traffic_lights_ptr_->isAnyTrafficLightChanged()) {
+    const auto request =
+      traffic_lights_ptr_->getConventionalTrafficLights()->generateUpdateTrafficLightsRequest();
+    return zeromq_client_.call(request).result().success();
+  }
+  /// @todo handle response
+  return simulation_api_schema::UpdateTrafficLightsResponse().result().success();
+}
+
+auto API::updateFrame() -> bool
+{
+  if (configuration_.standalone_mode && entity_manager_ptr_->isAnyEgoSpawned()) {
+    THROW_SEMANTIC_ERROR("Ego simulation is no longer supported in standalone mode");
+  }
+
+  if (!updateEntitiesStatusInSim()) {
+    return false;
+  }
+
+  entity_manager_ptr_->update(getCurrentTime(), clock_.getStepTime());
+  traffic_controller_ptr_->execute(getCurrentTime(), clock_.getStepTime());
+
+  if (not configuration_.standalone_mode) {
+    if (!updateTrafficLightsInSim() || !updateTimeInSim()) {
+      return false;
+    }
+  }
+
+  entity_manager_ptr_->broadcastEntityTransform();
+  clock_.update();
+  clock_pub_->publish(clock_.getCurrentRosTimeAsMsg());
+  debug_marker_pub_->publish(entity_manager_ptr_->makeDebugMarker());
+  debug_marker_pub_->publish(traffic_controller_ptr_->makeDebugMarker());
+  return true;
+}
+
+// sensors - attach
+auto API::attachImuSensor(
+  const std::string &, const simulation_api_schema::ImuSensorConfiguration & configuration) -> bool
+{
+  simulation_api_schema::AttachImuSensorRequest req;
+  *req.mutable_configuration() = configuration;
+  return zeromq_client_.call(req).result().success();
+}
+
+auto API::attachPseudoTrafficLightDetector(
+  const simulation_api_schema::PseudoTrafficLightDetectorConfiguration & configuration) -> bool
+{
+  simulation_api_schema::AttachPseudoTrafficLightDetectorRequest req;
+  *req.mutable_configuration() = configuration;
+  return zeromq_client_.call(req).result().success();
+}
+
+auto API::attachLidarSensor(const simulation_api_schema::LidarConfiguration & lidar_configuration)
+  -> bool
+{
+  if (configuration_.standalone_mode) {
+    return true;
+  } else {
+    simulation_api_schema::AttachLidarSensorRequest req;
+    *req.mutable_configuration() = lidar_configuration;
+    return zeromq_client_.call(req).result().success();
+  }
+}
+
+auto API::attachLidarSensor(
+  const std::string & entity_name, const double lidar_sensor_delay,
+  const helper::LidarType lidar_type) -> bool
+{
+  return attachLidarSensor(helper::constructLidarConfiguration(
+    lidar_type, entity_name,
+    getROS2Parameter<std::string>("architecture_type", "awf/universe/20240605"),
+    lidar_sensor_delay));
+}
+
+auto API::attachDetectionSensor(
+  const simulation_api_schema::DetectionSensorConfiguration & sensor_configuration) -> bool
+{
+  if (configuration_.standalone_mode) {
+    return true;
+  } else {
+    simulation_api_schema::AttachDetectionSensorRequest req;
+    *req.mutable_configuration() = sensor_configuration;
+    return zeromq_client_.call(req).result().success();
+  }
+}
+
+auto API::attachDetectionSensor(
+  const std::string & entity_name, double detection_sensor_range, bool detect_all_objects_in_range,
+  double pos_noise_stddev, int random_seed, double probability_of_lost,
+  double object_recognition_delay) -> bool
+{
+  return attachDetectionSensor(helper::constructDetectionSensorConfiguration(
+    entity_name, getROS2Parameter<std::string>("architecture_type", "awf/universe/20240605"), 0.1,
+    detection_sensor_range, detect_all_objects_in_range, pos_noise_stddev, random_seed,
+    probability_of_lost, object_recognition_delay));
+}
+
+auto API::attachOccupancyGridSensor(
+  const simulation_api_schema::OccupancyGridSensorConfiguration & sensor_configuration) -> bool
+{
+  if (configuration_.standalone_mode) {
+    return true;
+  } else {
+    simulation_api_schema::AttachOccupancyGridSensorRequest req;
+    *req.mutable_configuration() = sensor_configuration;
+    return zeromq_client_.call(req).result().success();
+  }
+}
+
+// ego - checks, getters
+auto API::isAnyEgoSpawned() const -> bool { return entity_manager_ptr_->isAnyEgoSpawned(); }
+
+auto API::getFirstEgoName() const -> std::optional<std::string>
+{
+  return entity_manager_ptr_->getFirstEgoName();
+}
+
+auto API::getEgoEntity(const std::string & name) -> entity::EgoEntity &
+{
+  return entity_manager_ptr_->getEgoEntity(name);
+}
+
+auto API::getEgoEntity(const std::string & name) const -> const entity::EgoEntity &
+{
+  return entity_manager_ptr_->getEgoEntity(name);
+}
+
+// entities - checks, getters
+auto API::isEntityExist(const std::string & name) const -> bool
+{
+  return entity_manager_ptr_->isEntityExist(name);
+}
+
+auto API::getEntityNames() const -> std::vector<std::string>
+{
+  return entity_manager_ptr_->getEntityNames();
+}
+
+auto API::getEntity(const std::string & name) -> entity::EntityBase &
+{
+  return entity_manager_ptr_->getEntity(name);
+}
+
+auto API::getEntity(const std::string & name) const -> const entity::EntityBase &
+{
+  return entity_manager_ptr_->getEntity(name);
+}
+
+auto API::getEntityPointer(const std::string & name) const -> std::shared_ptr<entity::EntityBase>
+{
+  return entity_manager_ptr_->getEntityPointer(name);
+}
+
+// entities - respawn, despawn, reset
+auto API::resetBehaviorPlugin(const std::string & name, const std::string & behavior_plugin_name)
+  -> void
+{
+  return entity_manager_ptr_->resetBehaviorPlugin(name, behavior_plugin_name);
+}
+
+auto API::respawn(
+  const std::string & name, const geometry_msgs::msg::PoseWithCovarianceStamped & new_pose,
+  const geometry_msgs::msg::PoseStamped & goal_pose) -> void
+{
   if (new_pose.header.frame_id != "map") {
     throw std::runtime_error("Respawn request with frame id other than map not supported.");
   } else {
     auto & ego_entity = entity_manager_ptr_->getEgoEntity(name);
     // set new pose and default action status in EntityManager
     ego_entity.setControlledBySimulator(true);
-    ego_entity.setStatus(new_pose.pose.pose, helper::constructActionStatus());
+    ego_entity.setStatus(new_pose.pose.pose);
 
     // read status from EntityManager, then send it to SimpleSensorSimulator
     simulation_api_schema::UpdateEntityStatusRequest req;
@@ -146,27 +317,35 @@
       ego_entity.setTwist(entity_status.action_status.twist);
       ego_entity.setAcceleration(entity_status.action_status.accel);
       ego_entity.requestReplanRoute({goal_pose});
->>>>>>> 3592d907
     }
-    return true;
-  }
-  return false;
-}
-
-auto API::updateTrafficLightsInSim() -> bool
-{
-<<<<<<< HEAD
-  if (traffic_lights_ptr_->isAnyTrafficLightChanged()) {
-    auto request =
-      traffic_lights_ptr_->getConventionalTrafficLights()->generateUpdateTrafficLightsRequest();
-    return zeromq_client_.call(request).result().success();
-  }
-  /// @todo handle response
-  return simulation_api_schema::UpdateTrafficLightsResponse().result().success();
-}
-
-auto API::updateFrame() -> bool
-=======
+  }
+}
+
+auto API::despawn(const std::string & name) -> bool
+{
+  const auto result = entity_manager_ptr_->despawnEntity(name);
+  if (!result) {
+    return false;
+  }
+  if (not configuration_.standalone_mode) {
+    simulation_api_schema::DespawnEntityRequest req;
+    req.set_name(name);
+    return zeromq_client_.call(req).result().success();
+  }
+  return true;
+}
+
+auto API::despawnEntities() -> bool
+{
+  const auto entities = entity_manager_ptr_->getEntityNames();
+  return std::all_of(
+    entities.begin(), entities.end(), [&](const auto & entity) { return despawn(entity); });
+}
+
+// entities - features
+auto API::checkCollision(
+  const std::string & first_entity_name, const std::string & second_entity_name) const -> bool
+{
   if (
     first_entity_name != second_entity_name && isEntityExist(first_entity_name) &&
     isEntityExist(second_entity_name)) {
@@ -180,271 +359,6 @@
   }
 }
 
-auto API::getEntity(const std::string & name) -> entity::EntityBase &
-{
-  return entity_manager_ptr_->getEntity(name);
-}
-
-auto API::getEntity(const std::string & name) const -> const entity::EntityBase &
->>>>>>> 3592d907
-{
-  if (configuration_.standalone_mode && entity_manager_ptr_->isAnyEgoSpawned()) {
-    THROW_SEMANTIC_ERROR("Ego simulation is no longer supported in standalone mode");
-  }
-
-  if (!updateEntitiesStatusInSim()) {
-    return false;
-  }
-
-  entity_manager_ptr_->update(getCurrentTime(), clock_.getStepTime());
-  traffic_controller_ptr_->execute(getCurrentTime(), clock_.getStepTime());
-
-  if (not configuration_.standalone_mode) {
-    if (!updateTrafficLightsInSim() || !updateTimeInSim()) {
-      return false;
-    }
-  }
-
-  entity_manager_ptr_->broadcastEntityTransform();
-  clock_.update();
-  clock_pub_->publish(clock_.getCurrentRosTimeAsMsg());
-  debug_marker_pub_->publish(entity_manager_ptr_->makeDebugMarker());
-  debug_marker_pub_->publish(traffic_controller_ptr_->makeDebugMarker());
-  return true;
-}
-
-// sensors - attach
-auto API::attachImuSensor(
-  const std::string &, const simulation_api_schema::ImuSensorConfiguration & configuration) -> bool
-{
-  simulation_api_schema::AttachImuSensorRequest req;
-  *req.mutable_configuration() = configuration;
-  return zeromq_client_.call(req).result().success();
-}
-
-auto API::attachPseudoTrafficLightDetector(
-  const simulation_api_schema::PseudoTrafficLightDetectorConfiguration & configuration) -> bool
-{
-  simulation_api_schema::AttachPseudoTrafficLightDetectorRequest req;
-  *req.mutable_configuration() = configuration;
-  return zeromq_client_.call(req).result().success();
-}
-
-auto API::attachLidarSensor(const simulation_api_schema::LidarConfiguration & lidar_configuration)
-  -> bool
-{
-  if (configuration_.standalone_mode) {
-    return true;
-  } else {
-    simulation_api_schema::AttachLidarSensorRequest req;
-    *req.mutable_configuration() = lidar_configuration;
-    return zeromq_client_.call(req).result().success();
-  }
-}
-
-auto API::attachLidarSensor(
-  const std::string & entity_name, const double lidar_sensor_delay,
-  const helper::LidarType lidar_type) -> bool
-{
-  return attachLidarSensor(helper::constructLidarConfiguration(
-    lidar_type, entity_name,
-    getROS2Parameter<std::string>("architecture_type", "awf/universe/20240605"),
-    lidar_sensor_delay));
-}
-
-auto API::attachDetectionSensor(
-  const simulation_api_schema::DetectionSensorConfiguration & sensor_configuration) -> bool
-{
-  if (configuration_.standalone_mode) {
-    return true;
-  } else {
-    simulation_api_schema::AttachDetectionSensorRequest req;
-    *req.mutable_configuration() = sensor_configuration;
-    return zeromq_client_.call(req).result().success();
-  }
-}
-
-auto API::attachDetectionSensor(
-  const std::string & entity_name, double detection_sensor_range, bool detect_all_objects_in_range,
-  double pos_noise_stddev, int random_seed, double probability_of_lost,
-  double object_recognition_delay) -> bool
-{
-  return attachDetectionSensor(helper::constructDetectionSensorConfiguration(
-    entity_name, getROS2Parameter<std::string>("architecture_type", "awf/universe"), 0.1,
-    detection_sensor_range, detect_all_objects_in_range, pos_noise_stddev, random_seed,
-    probability_of_lost, object_recognition_delay));
-}
-
-auto API::attachOccupancyGridSensor(
-  const simulation_api_schema::OccupancyGridSensorConfiguration & sensor_configuration) -> bool
-{
-  if (configuration_.standalone_mode) {
-    return true;
-  } else {
-    simulation_api_schema::AttachOccupancyGridSensorRequest req;
-    *req.mutable_configuration() = sensor_configuration;
-    return zeromq_client_.call(req).result().success();
-  }
-}
-
-// ego - checks, getters
-auto API::isAnyEgoSpawned() const -> bool { return entity_manager_ptr_->isAnyEgoSpawned(); }
-
-auto API::getEgoName() const -> const std::string & { return entity_manager_ptr_->getEgoName(); }
-
-auto API::getEgoEntity() const -> std::shared_ptr<entity::EgoEntity>
-{
-  return entity_manager_ptr_->getEgoEntity();
-}
-
-auto API::getEgoEntity(const std::string & name) const -> std::shared_ptr<entity::EgoEntity>
-{
-  return entity_manager_ptr_->getEgoEntity(name);
-}
-
-// entities - checks, getters
-auto API::isEntityExist(const std::string & name) const -> bool
-{
-  return entity_manager_ptr_->isEntityExist(name);
-}
-
-auto API::getEntityNames() const -> std::vector<std::string>
-{
-  return entity_manager_ptr_->getEntityNames();
-}
-
-auto API::getEntity(const std::string & name) const -> std::shared_ptr<entity::EntityBase>
-{
-<<<<<<< HEAD
-  return entity_manager_ptr_->getEntity(name);
-}
-
-auto API::getEntityOrNullptr(const std::string & name) const -> std::shared_ptr<entity::EntityBase>
-{
-  return entity_manager_ptr_->getEntityOrNullptr(name);
-}
-
-// entities - respawn, despawn, reset
-auto API::resetBehaviorPlugin(const std::string & name, const std::string & behavior_plugin_name)
-  -> void
-{
-  return entity_manager_ptr_->resetBehaviorPlugin(name, behavior_plugin_name);
-=======
-  simulation_api_schema::UpdateEntityStatusRequest req;
-  req.set_npc_logic_started(entity_manager_ptr_->isNpcLogicStarted());
-  for (const auto & entity_name : entity_manager_ptr_->getEntityNames()) {
-    const auto & entity = entity_manager_ptr_->getEntity(entity_name);
-    const auto entity_status = static_cast<EntityStatus>(entity.getCanonicalizedStatus());
-    simulation_interface::toProto(entity_status, *req.add_status());
-    if (entity.is<entity::EgoEntity>()) {
-      req.set_overwrite_ego_status(entity.isControlledBySimulator());
-    }
-  }
-
-  simulation_api_schema::UpdateEntityStatusResponse res;
-  if (auto res = zeromq_client_.call(req); res.result().success()) {
-    for (const auto & res_status : res.status()) {
-      auto & entity = entity_manager_ptr_->getEntity(res_status.name());
-      auto entity_status = static_cast<EntityStatus>(entity.getCanonicalizedStatus());
-      simulation_interface::toMsg(res_status.pose(), entity_status.pose);
-      simulation_interface::toMsg(res_status.action_status(), entity_status.action_status);
-
-      if (entity.is<entity::EgoEntity>()) {
-        entity.setMapPose(entity_status.pose);
-        entity.setTwist(entity_status.action_status.twist);
-        entity.setAcceleration(entity_status.action_status.accel);
-      } else {
-        entity.setStatus(entity_status);
-      }
-    }
-    return true;
-  }
-  return false;
->>>>>>> 3592d907
-}
-
-auto API::respawn(
-  const std::string & name, const geometry_msgs::msg::PoseWithCovarianceStamped & new_pose,
-  const geometry_msgs::msg::PoseStamped & goal_pose) -> void
-{
-  if (new_pose.header.frame_id != "map") {
-    throw std::runtime_error("Respawn request with frame id other than map not supported.");
-  } else {
-    auto ego_entity = entity_manager_ptr_->getEgoEntity(name);
-    // set new pose and default action status in EntityManager
-    ego_entity->setControlledBySimulator(true);
-    ego_entity->setStatus(new_pose.pose.pose);
-
-    // read status from EntityManager, then send it to SimpleSensorSimulator
-    simulation_api_schema::UpdateEntityStatusRequest req;
-    simulation_interface::toProto(
-      static_cast<EntityStatus>(entity_manager_ptr_->getEntity(name)->getCanonicalizedStatus()),
-      *req.add_status());
-    req.set_npc_logic_started(entity_manager_ptr_->isNpcLogicStarted());
-    req.set_overwrite_ego_status(ego_entity->isControlledBySimulator());
-    ego_entity->setControlledBySimulator(false);
-
-    // check response
-    if (const auto res = zeromq_client_.call(req); not res.result().success()) {
-      throw common::SimulationError(
-        "UpdateEntityStatus request failed for \"" + name + "\" entity during respawn.");
-    } else if (const auto res_status = res.status().begin(); res.status().size() != 1) {
-      throw common::SimulationError(
-        "Failed to receive the new status of \"" + name + "\" entity after the update request.");
-    } else if (const auto res_name = res_status->name(); res_name != name) {
-      throw common::SimulationError(
-        "Wrong entity status received during respawn. Expected: \"" + name + "\". Received: \"" +
-        res_name + "\".");
-    } else {
-      // if valid, set response in EntityManager, then plan path and engage
-      auto entity_status = static_cast<EntityStatus>(ego_entity->getCanonicalizedStatus());
-      simulation_interface::toMsg(res_status->pose(), entity_status.pose);
-      simulation_interface::toMsg(res_status->action_status(), entity_status.action_status);
-      ego_entity->setMapPose(entity_status.pose);
-      ego_entity->setTwist(entity_status.action_status.twist);
-      ego_entity->setAcceleration(entity_status.action_status.accel);
-      ego_entity->requestReplanRoute({goal_pose});
-    }
-  }
-}
-
-auto API::despawn(const std::string & name) -> bool
-{
-  const auto result = entity_manager_ptr_->despawnEntity(name);
-  if (!result) {
-    return false;
-  }
-  if (not configuration_.standalone_mode) {
-    simulation_api_schema::DespawnEntityRequest req;
-    req.set_name(name);
-    return zeromq_client_.call(req).result().success();
-  }
-  return true;
-}
-
-auto API::despawnEntities() -> bool
-{
-  const auto entities = entity_manager_ptr_->getEntityNames();
-  return std::all_of(
-    entities.begin(), entities.end(), [&](const auto & entity) { return despawn(entity); });
-}
-
-// entities - features
-auto API::checkCollision(
-  const std::string & first_entity_name, const std::string & second_entity_name) const -> bool
-{
-  if (first_entity_name != second_entity_name) {
-    const auto first_entity = getEntityOrNullptr(first_entity_name);
-    const auto second_entity = getEntityOrNullptr(second_entity_name);
-    if (first_entity && second_entity) {
-      return math::geometry::checkCollision2D(
-        first_entity->getMapPose(), first_entity->getBoundingBox(), second_entity->getMapPose(),
-        second_entity->getBoundingBox());
-    }
-  }
-  return false;
-}
-
 // traffics, lanelet
 auto API::getHdmapUtils() const -> const std::shared_ptr<hdmap_utils::HdMapUtils> &
 {
