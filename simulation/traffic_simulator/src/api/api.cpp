// Copyright 2015 TIER IV, Inc. All rights reserved.
//
// Licensed under the Apache License, Version 2.0 (the "License");
// you may not use this file except in compliance with the License.
// You may obtain a copy of the License at
//
//     http://www.apache.org/licenses/LICENSE-2.0
//
// Unless required by applicable law or agreed to in writing, software
// distributed under the License is distributed on an "AS IS" BASIS,
// WITHOUT WARRANTIES OR CONDITIONS OF ANY KIND, either express or implied.
// See the License for the specific language governing permissions and
// limitations under the License.

#include <tf2/LinearMath/Quaternion.h>

#include <limits>
#include <memory>
#include <optional>
#include <rclcpp/rclcpp.hpp>
#include <scenario_simulator_exception/exception.hpp>
#include <stdexcept>
#include <string>
#include <traffic_simulator/api/api.hpp>

namespace traffic_simulator
{
void API::setVerbose(const bool verbose) { entity_manager_ptr_->setVerbose(verbose); }

bool API::despawn(const std::string & name)
{
  const auto result = entity_manager_ptr_->despawnEntity(name);
  if (!result) {
    return false;
  }
  if (not configuration.standalone_mode) {
    simulation_api_schema::DespawnEntityRequest req;
    simulation_api_schema::DespawnEntityResponse res;
    req.set_name(name);
    zeromq_client_.call(req, res);
    return res.result().success();
  }
  return true;
}

<<<<<<< HEAD
auto API::setEntityStatus(const std::string & name, const CanonicalizedEntityStatus & status)
  -> void
=======
bool API::despawnEntities()
{
  auto entities = getEntityNames();
  return std::all_of(
    entities.begin(), entities.end(), [&](const auto & entity) { return despawn(entity); });
}

geometry_msgs::msg::Pose API::getEntityPose(const std::string & name)
{
  auto status = getEntityStatus(name);
  return status.pose;
}

traffic_simulator_msgs::msg::EntityStatus API::getEntityStatus(const std::string & name)
{
  return entity_manager_ptr_->getEntityStatus(name);
}

auto API::setEntityStatus(
  const std::string & name, const traffic_simulator_msgs::msg::EntityStatus & status) -> void
>>>>>>> bed6d367
{
  entity_manager_ptr_->setEntityStatus(name, status);
}

auto API::setEntityStatus(
  const std::string & name, const std::string & reference_entity_name,
  const geometry_msgs::msg::Point & relative_position,
  const geometry_msgs::msg::Vector3 & relative_rpy,
  const traffic_simulator_msgs::msg::ActionStatus & action_status) -> void
{
  geometry_msgs::msg::Pose relative_pose;
  relative_pose.position = relative_position;
  relative_pose.orientation = quaternion_operation::convertEulerAngleToQuaternion(relative_rpy);
  setEntityStatus(name, reference_entity_name, relative_pose, action_status);
}

auto API::setEntityStatus(
  const std::string & name, const std::string & reference_entity_name,
  const geometry_msgs::msg::Pose & relative_pose,
  const traffic_simulator_msgs::msg::ActionStatus & action_status) -> void
{
  EntityStatus status;
  status.time = clock_.getCurrentSimulationTime();
  status.pose =
    entity_manager_ptr_->getMapPoseFromRelativePose(reference_entity_name, relative_pose);
  status.action_status = action_status;
  if (
    const auto lanelet_pose = entity_manager_ptr_->toLaneletPose(
      status.pose, getBoundingBox(reference_entity_name), false)) {
    status.lanelet_pose_valid = true;
    status.lanelet_pose = lanelet_pose.value();
  } else {
    status.lanelet_pose_valid = false;
    status.lanelet_pose = traffic_simulator::LaneletPose();
  }
  entity_manager_ptr_->setEntityStatus(name, canonicalize(status));
}

std::optional<double> API::getTimeHeadway(const std::string & from, const std::string & to)
{
  geometry_msgs::msg::Pose pose = getRelativePose(from, to);
  if (pose.position.x > 0) {
    return std::nullopt;
  }
  double ret = (pose.position.x * -1) / (getCurrentTwist(to).linear.x);
  if (std::isnan(ret)) {
    return std::numeric_limits<double>::infinity();
  }
  return ret;
}

auto API::setEntityStatus(
  const std::string & name, const CanonicalizedLaneletPose & lanelet_pose,
  const traffic_simulator_msgs::msg::ActionStatus & action_status) -> void
{
  EntityStatus status;
  status.lanelet_pose = static_cast<LaneletPose>(lanelet_pose);
  status.lanelet_pose_valid = true;
  status.bounding_box = getBoundingBox(name);
  status.pose = entity_manager_ptr_->toMapPose(lanelet_pose);
  status.name = name;
  const auto current_time = getCurrentTime();
  if (std::isnan(current_time)) {
    status.time = current_time;
  } else {
    status.time = 0;
  }
  status.action_status = action_status;
  setEntityStatus(name, canonicalize(status));
}

auto API::setEntityStatus(
  const std::string & name, const geometry_msgs::msg::Pose & map_pose,
  const traffic_simulator_msgs::msg::ActionStatus & action_status) -> void
{
  EntityStatus status;
  if (
    const auto lanelet_pose =
      entity_manager_ptr_->toLaneletPose(map_pose, getBoundingBox(name), false)) {
    status.lanelet_pose = lanelet_pose.value();
  } else {
    status.lanelet_pose_valid = false;
  }
  status.pose = map_pose;
  status.name = name;
  status.action_status = action_status;
  const auto current_time = getCurrentTime();
  if (std::isnan(current_time)) {
    status.time = current_time;
  } else {
    status.time = 0;
  }
  status.bounding_box = getBoundingBox(name);
  setEntityStatus(name, canonicalize(status));
}

bool API::initialize(double realtime_factor, double step_time)
{
  clock_.initialize(-1 * configuration.initialize_duration, step_time);

  if (configuration.standalone_mode) {
    return true;
  } else {
    simulation_api_schema::InitializeRequest req;
    req.set_step_time(step_time);
    req.set_realtime_factor(realtime_factor);
    req.set_initialize_time(clock_.getCurrentSimulationTime());
    simulation_interface::toProto(clock_.getCurrentRosTime(), *req.mutable_initialize_ros_time());
    req.set_lanelet2_map_path(configuration.lanelet2_map_path().string());
    simulation_api_schema::InitializeResponse res;
    zeromq_client_.call(req, res);
    return res.result().success();
  }
}

bool API::attachDetectionSensor(
  const simulation_api_schema::DetectionSensorConfiguration & sensor_configuration)
{
  if (configuration.standalone_mode) {
    return true;
  } else {
    simulation_api_schema::AttachDetectionSensorRequest req;
    simulation_api_schema::AttachDetectionSensorResponse res;
    *req.mutable_configuration() = sensor_configuration;
    zeromq_client_.call(req, res);
    return res.result().success();
  }
}

bool API::attachDetectionSensor(
  const std::string & entity_name, double pos_noise_stddev, double probability_of_lost,
  double object_recognition_delay, int random_seed)
{
  return attachDetectionSensor(helper::constructDetectionSensorConfiguration(
    entity_name, getParameter<std::string>("architecture_type", "awf/universe"), 0.1, 300, false,
    pos_noise_stddev, random_seed, probability_of_lost, object_recognition_delay));
}

bool API::attachOccupancyGridSensor(
  const simulation_api_schema::OccupancyGridSensorConfiguration & sensor_configuration)
{
  if (configuration.standalone_mode) {
    return true;
  } else {
    simulation_api_schema::AttachOccupancyGridSensorRequest req;
    simulation_api_schema::AttachOccupancyGridSensorResponse res;
    *req.mutable_configuration() = sensor_configuration;
    zeromq_client_.call(req, res);
    return res.result().success();
  }
}

bool API::attachLidarSensor(const simulation_api_schema::LidarConfiguration & lidar_configuration)
{
  if (configuration.standalone_mode) {
    return true;
  } else {
    simulation_api_schema::AttachLidarSensorRequest req;
    simulation_api_schema::AttachLidarSensorResponse res;
    *req.mutable_configuration() = lidar_configuration;
    zeromq_client_.call(req, res);
    return res.result().success();
  }
}

bool API::attachLidarSensor(
  const std::string & entity_name, const double lidar_sensor_delay,
  const helper::LidarType lidar_type)
{
  return attachLidarSensor(helper::constructLidarConfiguration(
    lidar_type, entity_name, getParameter<std::string>("architecture_type", "awf/universe"),
    lidar_sensor_delay));
}

bool API::updateTrafficLightsInSim()
{
  simulation_api_schema::UpdateTrafficLightsRequest req;
  simulation_api_schema::UpdateTrafficLightsResponse res;
  if (entity_manager_ptr_->trafficLightsChanged()) {
    for (const auto & [id, traffic_light] : entity_manager_ptr_->getConventionalTrafficLights()) {
      simulation_api_schema::TrafficSignal state;
      simulation_interface::toProto(
        static_cast<autoware_auto_perception_msgs::msg::TrafficSignal>(traffic_light), state);
      *req.add_states() = state;
    }
    zeromq_client_.call(req, res);
  }
  // TODO handle response
  return res.result().success();
}

std::optional<CanonicalizedEntityStatus> API::updateEntityStatusInSim(
  const std::string & entity_name, const CanonicalizedEntityStatus & status)
{
  simulation_api_schema::UpdateEntityStatusRequest req;
  simulation_api_schema::EntityStatus proto;
  auto status_non_canonicalized = static_cast<EntityStatus>(status);
  status_non_canonicalized.name = entity_name;
  simulation_interface::toProto(status_non_canonicalized, *req.mutable_status());
  req.set_npc_logic_started(entity_manager_ptr_->isNpcLogicStarted());
  simulation_api_schema::UpdateEntityStatusResponse res;
  zeromq_client_.call(req, res);

  if (res.result().success()) {
    simulation_interface::toMsg(res.status().pose(), status_non_canonicalized.pose);
    simulation_interface::toMsg(
      res.status().action_status(), status_non_canonicalized.action_status);
    // Temporarily deinitialize lanelet pose as it should be correctly filled from here
    status_non_canonicalized.lanelet_pose_valid = false;
    status_non_canonicalized.lanelet_pose = traffic_simulator_msgs::msg::LaneletPose();
    return std::make_optional(canonicalize(status_non_canonicalized));
  }
  return std::nullopt;
}

bool API::updateEntityStatusInSim()
{
  bool success = true;
  for (const auto & name : entity_manager_ptr_->getEntityNames()) {
    if (!entity_manager_ptr_->isEgo(name)) {
      success &= static_cast<bool>(
        updateEntityStatusInSim(name, entity_manager_ptr_->getEntityStatus(name)));
    }
  }
  return success;
}

bool API::updateFrame()
{
  if (entity_manager_ptr_->isEgoSpawned()) {
    if (configuration.standalone_mode) {
      THROW_SEMANTIC_ERROR("Ego simulation is no longer supported in standalone mode");
    }
    if (not entity_manager_ptr_->isEgoSpawned()) {
      THROW_SIMULATION_ERROR(
        "This exception is basically not supposed to be sent. Contact the developer as there is "
        "some kind of bug.");
    }

    auto ego_name = entity_manager_ptr_->getEgoName();
    auto ego_status = entity_manager_ptr_->getEntityStatus(ego_name);
    auto ego_status_opt = updateEntityStatusInSim(entity_manager_ptr_->getEgoName(), ego_status);
    if (ego_status_opt) {
      ego_status = *ego_status_opt;
    }
    /// @note apply additional status data (from ll2) to ego_entity_simulation_ for this update
    entity_manager_ptr_->fillLaneletPose(ego_name, ego_status);
    entity_manager_ptr_->setEntityStatusExternally(ego_name, ego_status);
  }

  entity_manager_ptr_->update(clock_.getCurrentSimulationTime(), clock_.getStepTime());
  traffic_controller_ptr_->execute();

  if (not configuration.standalone_mode) {
    if (!updateEntityStatusInSim()) {
      return false;
    }
    if (!updateTrafficLightsInSim()) {
      return false;
    }
    simulation_api_schema::UpdateFrameRequest req;
    req.set_current_time(clock_.getCurrentSimulationTime());
    simulation_interface::toProto(
      clock_.getCurrentRosTimeAsMsg().clock, *req.mutable_current_ros_time());
    simulation_api_schema::UpdateFrameResponse res;
    zeromq_client_.call(req, res);
    if (!res.result().success()) {
      return false;
    }
    entity_manager_ptr_->broadcastEntityTransform();
    clock_.update();
    clock_pub_->publish(clock_.getCurrentRosTimeAsMsg());
    debug_marker_pub_->publish(entity_manager_ptr_->makeDebugMarker());
    return true;
  } else {
    entity_manager_ptr_->broadcastEntityTransform();
    clock_.update();
    clock_pub_->publish(clock_.getCurrentRosTimeAsMsg());
    debug_marker_pub_->publish(entity_manager_ptr_->makeDebugMarker());
    return true;
  }
}

void API::startNpcLogic()
{
  if (isNpcLogicStarted()) {
    THROW_SIMULATION_ERROR("NPC logics are already started.");
  }
  entity_manager_ptr_->startNpcLogic();
  clock_.onNpcLogicStart();
}

void API::requestLaneChange(const std::string & name, const std::int64_t & lanelet_id)
{
  entity_manager_ptr_->requestLaneChange(name, lanelet_id);
}

void API::requestLaneChange(
  const std::string & name, const traffic_simulator::lane_change::Direction & direction)
{
  entity_manager_ptr_->requestLaneChange(name, direction);
}

void API::requestLaneChange(
  const std::string & name, const traffic_simulator::lane_change::Parameter & parameter)
{
  entity_manager_ptr_->requestLaneChange(name, parameter);
}

void API::requestLaneChange(
  const std::string & name, const traffic_simulator::lane_change::RelativeTarget & target,
  const traffic_simulator::lane_change::TrajectoryShape trajectory_shape,
  const lane_change::Constraint & constraint)
{
  entity_manager_ptr_->requestLaneChange(name, target, trajectory_shape, constraint);
}

void API::requestLaneChange(
  const std::string & name, const traffic_simulator::lane_change::AbsoluteTarget & target,
  const traffic_simulator::lane_change::TrajectoryShape trajectory_shape,
  const lane_change::Constraint & constraint)
{
  entity_manager_ptr_->requestLaneChange(name, target, trajectory_shape, constraint);
}

auto API::canonicalize(const LaneletPose & may_non_canonicalized_lanelet_pose) const
  -> CanonicalizedLaneletPose
{
  return CanonicalizedLaneletPose(
    may_non_canonicalized_lanelet_pose, entity_manager_ptr_->getHdmapUtils());
}

auto API::canonicalize(const EntityStatus & may_non_canonicalized_entity_status) const
  -> CanonicalizedEntityStatus
{
  return CanonicalizedEntityStatus(
    may_non_canonicalized_entity_status, entity_manager_ptr_->getHdmapUtils());
}

auto API::toLaneletPose(const geometry_msgs::msg::Pose & map_pose, bool include_crosswalk) const
  -> std::optional<CanonicalizedLaneletPose>
{
  if (
    const auto pose =
      entity_manager_ptr_->getHdmapUtils()->toLaneletPose(map_pose, include_crosswalk)) {
    return canonicalize(pose.value());
  }
  return std::nullopt;
}
}  // namespace traffic_simulator<|MERGE_RESOLUTION|>--- conflicted
+++ resolved
@@ -43,10 +43,6 @@
   return true;
 }
 
-<<<<<<< HEAD
-auto API::setEntityStatus(const std::string & name, const CanonicalizedEntityStatus & status)
-  -> void
-=======
 bool API::despawnEntities()
 {
   auto entities = getEntityNames();
@@ -54,20 +50,8 @@
     entities.begin(), entities.end(), [&](const auto & entity) { return despawn(entity); });
 }
 
-geometry_msgs::msg::Pose API::getEntityPose(const std::string & name)
-{
-  auto status = getEntityStatus(name);
-  return status.pose;
-}
-
-traffic_simulator_msgs::msg::EntityStatus API::getEntityStatus(const std::string & name)
-{
-  return entity_manager_ptr_->getEntityStatus(name);
-}
-
-auto API::setEntityStatus(
-  const std::string & name, const traffic_simulator_msgs::msg::EntityStatus & status) -> void
->>>>>>> bed6d367
+auto API::setEntityStatus(const std::string & name, const CanonicalizedEntityStatus & status)
+  -> void
 {
   entity_manager_ptr_->setEntityStatus(name, status);
 }
