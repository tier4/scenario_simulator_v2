// Copyright 2015 TIER IV, Inc. All rights reserved.
//
// Licensed under the Apache License, Version 2.0 (the "License");
// you may not use this file except in compliance with the License.
// You may obtain a copy of the License at
//
//     http://www.apache.org/licenses/LICENSE-2.0
//
// Unless required by applicable law or agreed to in writing, software
// distributed under the License is distributed on an "AS IS" BASIS,
// WITHOUT WARRANTIES OR CONDITIONS OF ANY KIND, either express or implied.
// See the License for the specific language governing permissions and
// limitations under the License.

#include <geometry/intersection/collision.hpp>
#include <geometry/quaternion/quaternion_to_euler.hpp>
#include <traffic_simulator/api/api.hpp>
#include <traffic_simulator/utils/pose.hpp>

namespace traffic_simulator
{
// global
auto API::init() -> bool
{
  if (not configuration_.standalone_mode) {
    simulation_api_schema::InitializeRequest request;
    request.set_initialize_time(clock_.getCurrentSimulationTime());
    request.set_lanelet2_map_path(configuration_.lanelet2_map_path().string());
    request.set_realtime_factor(clock_.realtime_factor);
    request.set_step_time(clock_.getStepTime());
    simulation_interface::toProto(
      clock_.getCurrentRosTime(), *request.mutable_initialize_ros_time());
    return zeromq_client_.call(request).result().success();
  } else {
    return true;
  }
}

auto API::setVerbose(const bool verbose) -> void { entity_manager_ptr_->setVerbose(verbose); }

auto API::setSimulationStepTime(const double step_time) -> bool
{
  /**
   * @note Pausing the simulation by setting the realtime_factor_ value to 0 is not supported and causes the simulation crash.
   * For that reason, before performing the action, it needs to be ensured that the incoming request data is a positive number.
   */
  if (step_time >= 0.001) {
    clock_.realtime_factor = step_time;
    simulation_api_schema::UpdateStepTimeRequest request;
    request.set_simulation_step_time(clock_.getStepTime());
    return zeromq_client_.call(request).result().success();
  } else {
    return false;
  }
}

auto API::startNpcLogic() -> void
{
  if (entity_manager_ptr_->isNpcLogicStarted()) {
    THROW_SIMULATION_ERROR("NPC logics are already started.");
  } else {
    clock_.start();
    entity_manager_ptr_->startNpcLogic(getCurrentTime());
  }
}

auto API::isNpcLogicStarted() const -> bool { return entity_manager_ptr_->isNpcLogicStarted(); }

auto API::getCurrentTime() const noexcept -> double { return clock_.getCurrentScenarioTime(); }

auto API::closeZMQConnection() -> void { zeromq_client_.closeConnection(); }

// update
auto API::updateTimeInSim() -> bool
{
  simulation_api_schema::UpdateFrameRequest request;
  request.set_current_simulation_time(clock_.getCurrentSimulationTime());
  request.set_current_scenario_time(getCurrentTime());
  simulation_interface::toProto(
    clock_.getCurrentRosTimeAsMsg().clock, *request.mutable_current_ros_time());
  return zeromq_client_.call(request).result().success();
}

auto API::updateEntitiesStatusInSim() -> bool
{
  simulation_api_schema::UpdateEntityStatusRequest req;
  req.set_npc_logic_started(entity_manager_ptr_->isNpcLogicStarted());
  for (const auto & entity_name : entity_manager_ptr_->getEntityNames()) {
    const auto & entity = entity_manager_ptr_->getEntity(entity_name);
    const auto entity_status = static_cast<EntityStatus>(entity.getCanonicalizedStatus());
    simulation_interface::toProto(entity_status, *req.add_status());
    if (entity.is<entity::EgoEntity>()) {
      req.set_overwrite_ego_status(entity.isControlledBySimulator());
    }
  }

  simulation_api_schema::UpdateEntityStatusResponse res;
  if (auto res = zeromq_client_.call(req); res.result().success()) {
    for (const auto & res_status : res.status()) {
      auto & entity = entity_manager_ptr_->getEntity(res_status.name());
      auto entity_status = static_cast<EntityStatus>(entity.getCanonicalizedStatus());
      simulation_interface::toMsg(res_status.pose(), entity_status.pose);
      simulation_interface::toMsg(res_status.action_status(), entity_status.action_status);

      if (entity.is<entity::EgoEntity>()) {
        entity.setMapPose(entity_status.pose);
        entity.setTwist(entity_status.action_status.twist);
        entity.setAcceleration(entity_status.action_status.accel);
      } else {
        entity.setStatus(entity_status);
      }
    }
    return true;
  }
  return false;
}

auto API::updateTrafficLightsInSim() -> bool
{
  if (traffic_lights_ptr_->isAnyTrafficLightChanged()) {
    const auto request =
      traffic_lights_ptr_->getConventionalTrafficLights()->generateUpdateTrafficLightsRequest();
    return zeromq_client_.call(request).result().success();
  }
  /// @todo handle response
  return simulation_api_schema::UpdateTrafficLightsResponse().result().success();
}

auto API::updateFrame() -> bool
{
  if (configuration_.standalone_mode && entity_manager_ptr_->isAnyEgoSpawned()) {
    THROW_SEMANTIC_ERROR("Ego simulation is no longer supported in standalone mode");
  }

  if (!updateEntitiesStatusInSim()) {
    return false;
  }

  entity_manager_ptr_->update(getCurrentTime(), clock_.getStepTime());
  traffic_controller_ptr_->execute(getCurrentTime(), clock_.getStepTime());

  if (not configuration_.standalone_mode) {
    if (!updateTrafficLightsInSim() || !updateTimeInSim()) {
      return false;
    }
  }

  entity_manager_ptr_->broadcastEntityTransform();
  clock_.update();
  clock_pub_->publish(clock_.getCurrentRosTimeAsMsg());
  debug_marker_pub_->publish(entity_manager_ptr_->makeDebugMarker());
  debug_marker_pub_->publish(traffic_controller_ptr_->makeDebugMarker());
  return true;
}

// sensors - attach
auto API::attachImuSensor(
  const std::string &, const simulation_api_schema::ImuSensorConfiguration & configuration) -> bool
{
  simulation_api_schema::AttachImuSensorRequest req;
  *req.mutable_configuration() = configuration;
  return zeromq_client_.call(req).result().success();
}

auto API::attachPseudoTrafficLightDetector(
  const simulation_api_schema::PseudoTrafficLightDetectorConfiguration & configuration) -> bool
{
  simulation_api_schema::AttachPseudoTrafficLightDetectorRequest req;
  *req.mutable_configuration() = configuration;
  return zeromq_client_.call(req).result().success();
}

auto API::attachLidarSensor(const simulation_api_schema::LidarConfiguration & lidar_configuration)
  -> bool
{
  if (configuration_.standalone_mode) {
    return true;
  } else {
    simulation_api_schema::AttachLidarSensorRequest req;
    *req.mutable_configuration() = lidar_configuration;
    return zeromq_client_.call(req).result().success();
  }
}

auto API::attachLidarSensor(
  const std::string & entity_name, const double lidar_sensor_delay,
  const helper::LidarType lidar_type) -> bool
{
  return attachLidarSensor(helper::constructLidarConfiguration(
    lidar_type, entity_name,
    getROS2Parameter<std::string>("architecture_type", "awf/universe/20240605"),
    lidar_sensor_delay));
}

auto API::attachDetectionSensor(
  const simulation_api_schema::DetectionSensorConfiguration & sensor_configuration) -> bool
{
  if (configuration_.standalone_mode) {
    return true;
  } else {
    simulation_api_schema::AttachDetectionSensorRequest req;
    *req.mutable_configuration() = sensor_configuration;
    return zeromq_client_.call(req).result().success();
  }
}

auto API::attachDetectionSensor(
  const std::string & entity_name, double detection_sensor_range, bool detect_all_objects_in_range,
  double pos_noise_stddev, int random_seed, double probability_of_lost,
  double object_recognition_delay) -> bool
{
  return attachDetectionSensor(helper::constructDetectionSensorConfiguration(
    entity_name, getROS2Parameter<std::string>("architecture_type", "awf/universe/20240605"), 0.1,
    detection_sensor_range, detect_all_objects_in_range, pos_noise_stddev, random_seed,
    probability_of_lost, object_recognition_delay));
}

auto API::attachOccupancyGridSensor(
  const simulation_api_schema::OccupancyGridSensorConfiguration & sensor_configuration) -> bool
{
  if (configuration_.standalone_mode) {
    return true;
  } else {
    simulation_api_schema::AttachOccupancyGridSensorRequest req;
    *req.mutable_configuration() = sensor_configuration;
    return zeromq_client_.call(req).result().success();
  }
}

// ego - checks, getters
auto API::isAnyEgoSpawned() const -> bool { return entity_manager_ptr_->isAnyEgoSpawned(); }

auto API::getFirstEgoName() const -> std::optional<std::string>
{
  return entity_manager_ptr_->getFirstEgoName();
}

auto API::getEgoEntity(const std::string & name) -> entity::EgoEntity &
{
  return entity_manager_ptr_->getEgoEntity(name);
}

auto API::getEgoEntity(const std::string & name) const -> const entity::EgoEntity &
{
  return entity_manager_ptr_->getEgoEntity(name);
}

// entities - checks, getters
auto API::isEntityExist(const std::string & name) const -> bool
{
  return entity_manager_ptr_->isEntityExist(name);
}

auto API::getEntityNames() const -> std::vector<std::string>
{
  return entity_manager_ptr_->getEntityNames();
}

auto API::getEntity(const std::string & name) -> entity::EntityBase &
{
  return entity_manager_ptr_->getEntity(name);
}

<<<<<<< HEAD
=======
auto API::getEntity(const std::string & name) const -> const entity::EntityBase &
{
  return entity_manager_ptr_->getEntity(name);
}

auto API::getEntityPointer(const std::string & name) const -> std::shared_ptr<entity::EntityBase>
{
  return entity_manager_ptr_->getEntityPointer(name);
}

>>>>>>> b3f72359
// entities - respawn, despawn, reset
auto API::resetBehaviorPlugin(const std::string & name, const std::string & behavior_plugin_name)
  -> void
{
  return entity_manager_ptr_->resetBehaviorPlugin(name, behavior_plugin_name);
}

auto API::respawn(
  const std::string & name, const geometry_msgs::msg::PoseWithCovarianceStamped & new_pose,
  const geometry_msgs::msg::PoseStamped & goal_pose) -> void
{
  if (new_pose.header.frame_id != "map") {
    throw std::runtime_error("Respawn request with frame id other than map not supported.");
  } else {
    auto & ego_entity = entity_manager_ptr_->getEgoEntity(name);
    // set new pose and default action status in EntityManager
    ego_entity.setControlledBySimulator(true);
    ego_entity.setStatus(new_pose.pose.pose);

    // read status from EntityManager, then send it to SimpleSensorSimulator
    simulation_api_schema::UpdateEntityStatusRequest req;
    simulation_interface::toProto(
      static_cast<EntityStatus>(entity_manager_ptr_->getEntity(name).getCanonicalizedStatus()),
      *req.add_status());
    req.set_npc_logic_started(entity_manager_ptr_->isNpcLogicStarted());
    req.set_overwrite_ego_status(ego_entity.isControlledBySimulator());
    ego_entity.setControlledBySimulator(false);

    // check response
    if (const auto res = zeromq_client_.call(req); not res.result().success()) {
      throw common::SimulationError(
        "UpdateEntityStatus request failed for \"" + name + "\" entity during respawn.");
    } else if (const auto res_status = res.status().begin(); res.status().size() != 1) {
      throw common::SimulationError(
        "Failed to receive the new status of \"" + name + "\" entity after the update request.");
    } else if (const auto res_name = res_status->name(); res_name != name) {
      throw common::SimulationError(
        "Wrong entity status received during respawn. Expected: \"" + name + "\". Received: \"" +
        res_name + "\".");
    } else {
      // if valid, set response in EntityManager, then plan path and engage
      auto entity_status = static_cast<EntityStatus>(ego_entity.getCanonicalizedStatus());
      simulation_interface::toMsg(res_status->pose(), entity_status.pose);
      simulation_interface::toMsg(res_status->action_status(), entity_status.action_status);
      ego_entity.setMapPose(entity_status.pose);
      ego_entity.setTwist(entity_status.action_status.twist);
      ego_entity.setAcceleration(entity_status.action_status.accel);
      ego_entity.requestReplanRoute({goal_pose});
    }
  }
}

auto API::despawn(const std::string & name) -> bool
{
  const auto result = entity_manager_ptr_->despawnEntity(name);
  if (!result) {
    return false;
  }
  if (not configuration_.standalone_mode) {
    simulation_api_schema::DespawnEntityRequest req;
    req.set_name(name);
    return zeromq_client_.call(req).result().success();
  }
  return true;
}

auto API::despawnEntities() -> bool
{
  const auto entities = entity_manager_ptr_->getEntityNames();
  return std::all_of(
    entities.begin(), entities.end(), [&](const auto & entity) { return despawn(entity); });
}

// entities - features
auto API::checkCollision(
  const std::string & first_entity_name, const std::string & second_entity_name) const -> bool
{
<<<<<<< HEAD
  if (first_entity_name != second_entity_name) {
    const auto first_entity = getEntity(first_entity_name);
    const auto second_entity = getEntity(second_entity_name);
    return math::geometry::checkCollision2D(
      first_entity->getMapPose(), first_entity->getBoundingBox(), second_entity->getMapPose(),
      second_entity->getBoundingBox());
  } else {
    return false;
  }
}

auto API::laneletRelativeYaw(
  const std::string & entity_name, const LaneletPose & lanelet_pose) const -> std::optional<double>
{
  if (
    const auto relative_pose =
      pose::relativePose(getEntity(entity_name)->getMapPose(), pose::toMapPose(lanelet_pose))) {
    return math::geometry::convertQuaternionToEulerAngle(relative_pose.value().orientation).z;
  } else {
    return std::nullopt;
  }
}

auto API::timeHeadway(const std::string & from_entity_name, const std::string & to_entity_name)
  -> std::optional<double>
{
  if (from_entity_name != to_entity_name) {
    const auto from_entity = getEntity(from_entity_name);
    const auto to_entity = getEntity(to_entity_name);
    if (auto relative_pose = pose::relativePose(from_entity->getMapPose(), to_entity->getMapPose());
        relative_pose && relative_pose->position.x <= 0) {
      const double time_headway =
        (relative_pose->position.x * -1) / to_entity->getCurrentTwist().linear.x;
      return std::isnan(time_headway) ? std::numeric_limits<double>::infinity() : time_headway;
    }
  }
  return std::nullopt;
}

auto API::boundingBoxDistance(
  const std::string & from_entity_name, const std::string & to_entity_name) -> std::optional<double>
{
  if (from_entity_name != to_entity_name) {
    const auto from_entity = getEntity(from_entity_name);
    const auto to_entity = getEntity(to_entity_name);
    return distance::boundingBoxDistance(
      from_entity->getMapPose(), from_entity->getBoundingBox(), to_entity->getMapPose(),
      to_entity->getBoundingBox());
  } else {
    return std::nullopt;
  }
}

auto API::boundingBoxRelativePose(
  const std::string & from_entity_name, const geometry_msgs::msg::Pose & to_map_pose)
  -> std::optional<geometry_msgs::msg::Pose>
{
  const auto from_entity = getEntity(from_entity_name);
  return pose::boundingBoxRelativePose(
    from_entity->getMapPose(), from_entity->getBoundingBox(), to_map_pose,
    traffic_simulator_msgs::msg::BoundingBox());
}

auto API::boundingBoxRelativePose(
  const std::string & from_entity_name, const std::string & to_entity_name)
  -> std::optional<geometry_msgs::msg::Pose>
{
  if (from_entity_name != to_entity_name) {
    const auto from_entity = getEntity(from_entity_name);
    const auto to_entity = getEntity(to_entity_name);
    return pose::boundingBoxRelativePose(
      from_entity->getMapPose(), from_entity->getBoundingBox(), to_entity->getMapPose(),
      to_entity->getBoundingBox());
  } else {
    return std::nullopt;
  }
}

auto API::relativePose(const std::string & from_entity_name, const std::string & to_entity_name)
  -> std::optional<geometry_msgs::msg::Pose>
{
  if (from_entity_name != to_entity_name) {
    const auto from_entity = getEntity(from_entity_name);
    const auto to_entity = getEntity(to_entity_name);
    return pose::relativePose(from_entity->getMapPose(), to_entity->getMapPose());
  } else {
    return std::nullopt;
  }
}

auto API::relativePose(
  const std::string & from_entity_name, const geometry_msgs::msg::Pose & to_map_pose)
  -> std::optional<geometry_msgs::msg::Pose>
{
  const auto from_entity = getEntity(from_entity_name);
  return pose::relativePose(from_entity->getMapPose(), to_map_pose);
}

auto API::relativePose(
  const geometry_msgs::msg::Pose & from_map_pose, const std::string & to_entity_name)
  -> std::optional<geometry_msgs::msg::Pose>
{
  const auto to_entity = getEntity(to_entity_name);
  return pose::relativePose(from_map_pose, to_entity->getMapPose());
}

auto API::relativeSpeed(const std::string & from_entity_name, const std::string & to_entity_name)
  -> Eigen::Vector3d
{
  auto velocity = [](const auto & entity) -> Eigen::Vector3d {
    auto direction = [](const auto & q) -> Eigen::Vector3d {
      return Eigen::Quaternion(q.w, q.x, q.y, q.z) * Eigen::Vector3d::UnitX();
    };
    return direction(entity->getMapPose().orientation) * entity->getCurrentTwist().linear.x;
  };

  const auto observer = getEntity(from_entity_name);
  const auto observed = getEntity(to_entity_name);
  const Eigen::Matrix3d rotation =
    math::geometry::getRotationMatrix(observer->getMapPose().orientation);
  return rotation.transpose() * velocity(observed) - rotation.transpose() * velocity(observer);
}

auto API::countLaneChanges(
  const std::string & from_entity_name, const std::string & to_entity_name,
  const RoutingConfiguration & routing_configuration) const -> std::optional<std::pair<int, int>>
{
  if (from_entity_name != to_entity_name) {
    const auto from_entity = getEntity(from_entity_name);
    const auto to_entity = getEntity(to_entity_name);
    return traffic_simulator::distance::countLaneChanges(
      from_entity->getCanonicalizedLaneletPose().value(),
      to_entity->getCanonicalizedLaneletPose().value(), routing_configuration, getHdmapUtils());
  } else {
    return std::nullopt;
  }
}

auto API::laneletDistance(
  const std::string & from_entity_name, const std::string & to_entity_name,
  const RoutingConfiguration & routing_configuration) -> LaneletDistance
{
  const auto from_entity = getEntity(from_entity_name);
  const auto to_entity = getEntity(to_entity_name);
  if (
    from_entity_name != to_entity_name && from_entity->isInLanelet() && to_entity->isInLanelet()) {
    return distance::laneletDistance(
      from_entity->getCanonicalizedLaneletPose().value(),
      to_entity->getCanonicalizedLaneletPose().value(), routing_configuration, getHdmapUtils());
  }
  return LaneletDistance();
}

auto API::laneletDistance(
  const std::string & from_entity_name, const LaneletPose & to_lanelet_pose,
  const RoutingConfiguration & routing_configuration) -> LaneletDistance
{
  const auto canonicalized_lanelet_pose = CanonicalizedLaneletPose(to_lanelet_pose);
  const auto from_entity = getEntity(from_entity_name);
  if (from_entity->isInLanelet()) {
    return distance::laneletDistance(
      from_entity->getCanonicalizedLaneletPose().value(), canonicalized_lanelet_pose,
      routing_configuration, getHdmapUtils());
  } else {
    return LaneletDistance();
  }
}

auto API::laneletDistance(
  const LaneletPose & from_lanelet_pose, const std::string & to_entity_name,
  const RoutingConfiguration & routing_configuration) -> LaneletDistance
{
  const auto canonicalized_lanelet_pose = CanonicalizedLaneletPose(from_lanelet_pose);
  const auto to_entity = getEntity(to_entity_name);
  if (to_entity->isInLanelet()) {
    return distance::laneletDistance(
      canonicalized_lanelet_pose, to_entity->getCanonicalizedLaneletPose().value(),
      routing_configuration, getHdmapUtils());
  } else {
    return LaneletDistance();
  }
}

auto API::boundingBoxLaneletDistance(
  const std::string & from_entity_name, const std::string & to_entity_name,
  const RoutingConfiguration & routing_configuration) -> LaneletDistance
{
  const auto from_entity = getEntity(from_entity_name);
  const auto to_entity = getEntity(to_entity_name);
  if (
    from_entity_name != to_entity_name && from_entity->isInLanelet() && to_entity->isInLanelet()) {
    return distance::boundingBoxLaneletDistance(
      from_entity->getCanonicalizedLaneletPose().value(), from_entity->getBoundingBox(),
      to_entity->getCanonicalizedLaneletPose().value(), to_entity->getBoundingBox(),
      routing_configuration, getHdmapUtils());
  }
  return LaneletDistance();
}

auto API::boundingBoxLaneletDistance(
  const std::string & from_entity_name, const LaneletPose & to_lanelet_pose,
  const RoutingConfiguration & routing_configuration) -> LaneletDistance
{
  const auto canonicalized_lanelet_pose = CanonicalizedLaneletPose(to_lanelet_pose);
  const auto from_entity = getEntity(from_entity_name);
  if (from_entity->isInLanelet()) {
    return distance::boundingBoxLaneletDistance(
      from_entity->getCanonicalizedLaneletPose().value(), from_entity->getBoundingBox(),
      canonicalized_lanelet_pose, traffic_simulator_msgs::msg::BoundingBox(), routing_configuration,
      getHdmapUtils());
  } else {
    return LaneletDistance();
  }
=======
  if (
    first_entity_name != second_entity_name && isEntityExist(first_entity_name) &&
    isEntityExist(second_entity_name)) {
    const auto & first_entity = getEntity(first_entity_name);
    const auto & second_entity = getEntity(second_entity_name);
    return math::geometry::checkCollision2D(
      first_entity.getMapPose(), first_entity.getBoundingBox(), second_entity.getMapPose(),
      second_entity.getBoundingBox());
  } else {
    return false;
  }
>>>>>>> b3f72359
}

// traffics, lanelet
auto API::getHdmapUtils() const -> const std::shared_ptr<hdmap_utils::HdMapUtils> &
{
  return entity_manager_ptr_->getHdmapUtils();
}

auto API::getV2ITrafficLights() const -> std::shared_ptr<V2ITrafficLights>
{
  return traffic_lights_ptr_->getV2ITrafficLights();
}

auto API::getConventionalTrafficLights() const -> std::shared_ptr<ConventionalTrafficLights>
{
  return traffic_lights_ptr_->getConventionalTrafficLights();
}

auto API::addTrafficSource(
  const double radius, const double rate, const double speed, const geometry_msgs::msg::Pose & pose,
  const traffic::TrafficSource::Distribution & distribution, const bool allow_spawn_outside_lane,
  const bool require_footprint_fitting, const bool random_orientation, std::optional<int> seed)
  -> void
{
  traffic::TrafficSource::Configuration configuration;
  configuration.allow_spawn_outside_lane = allow_spawn_outside_lane;
  configuration.require_footprint_fitting = require_footprint_fitting;
  configuration.use_random_orientation = random_orientation;

  traffic_controller_ptr_->addModule<traffic::TrafficSource>(
    radius, rate, pose, distribution, seed, getCurrentTime(), configuration,
    entity_manager_ptr_->getHdmapUtils(), [this, speed](const auto & name, auto &&... xs) {
      this->spawn(name, std::forward<decltype(xs)>(xs)...);
      getEntity(name).setLinearVelocity(speed);
    });
}
}  // namespace traffic_simulator<|MERGE_RESOLUTION|>--- conflicted
+++ resolved
@@ -261,8 +261,6 @@
   return entity_manager_ptr_->getEntity(name);
 }
 
-<<<<<<< HEAD
-=======
 auto API::getEntity(const std::string & name) const -> const entity::EntityBase &
 {
   return entity_manager_ptr_->getEntity(name);
@@ -273,7 +271,6 @@
   return entity_manager_ptr_->getEntityPointer(name);
 }
 
->>>>>>> b3f72359
 // entities - respawn, despawn, reset
 auto API::resetBehaviorPlugin(const std::string & name, const std::string & behavior_plugin_name)
   -> void
@@ -351,224 +348,7 @@
 auto API::checkCollision(
   const std::string & first_entity_name, const std::string & second_entity_name) const -> bool
 {
-<<<<<<< HEAD
   if (first_entity_name != second_entity_name) {
-    const auto first_entity = getEntity(first_entity_name);
-    const auto second_entity = getEntity(second_entity_name);
-    return math::geometry::checkCollision2D(
-      first_entity->getMapPose(), first_entity->getBoundingBox(), second_entity->getMapPose(),
-      second_entity->getBoundingBox());
-  } else {
-    return false;
-  }
-}
-
-auto API::laneletRelativeYaw(
-  const std::string & entity_name, const LaneletPose & lanelet_pose) const -> std::optional<double>
-{
-  if (
-    const auto relative_pose =
-      pose::relativePose(getEntity(entity_name)->getMapPose(), pose::toMapPose(lanelet_pose))) {
-    return math::geometry::convertQuaternionToEulerAngle(relative_pose.value().orientation).z;
-  } else {
-    return std::nullopt;
-  }
-}
-
-auto API::timeHeadway(const std::string & from_entity_name, const std::string & to_entity_name)
-  -> std::optional<double>
-{
-  if (from_entity_name != to_entity_name) {
-    const auto from_entity = getEntity(from_entity_name);
-    const auto to_entity = getEntity(to_entity_name);
-    if (auto relative_pose = pose::relativePose(from_entity->getMapPose(), to_entity->getMapPose());
-        relative_pose && relative_pose->position.x <= 0) {
-      const double time_headway =
-        (relative_pose->position.x * -1) / to_entity->getCurrentTwist().linear.x;
-      return std::isnan(time_headway) ? std::numeric_limits<double>::infinity() : time_headway;
-    }
-  }
-  return std::nullopt;
-}
-
-auto API::boundingBoxDistance(
-  const std::string & from_entity_name, const std::string & to_entity_name) -> std::optional<double>
-{
-  if (from_entity_name != to_entity_name) {
-    const auto from_entity = getEntity(from_entity_name);
-    const auto to_entity = getEntity(to_entity_name);
-    return distance::boundingBoxDistance(
-      from_entity->getMapPose(), from_entity->getBoundingBox(), to_entity->getMapPose(),
-      to_entity->getBoundingBox());
-  } else {
-    return std::nullopt;
-  }
-}
-
-auto API::boundingBoxRelativePose(
-  const std::string & from_entity_name, const geometry_msgs::msg::Pose & to_map_pose)
-  -> std::optional<geometry_msgs::msg::Pose>
-{
-  const auto from_entity = getEntity(from_entity_name);
-  return pose::boundingBoxRelativePose(
-    from_entity->getMapPose(), from_entity->getBoundingBox(), to_map_pose,
-    traffic_simulator_msgs::msg::BoundingBox());
-}
-
-auto API::boundingBoxRelativePose(
-  const std::string & from_entity_name, const std::string & to_entity_name)
-  -> std::optional<geometry_msgs::msg::Pose>
-{
-  if (from_entity_name != to_entity_name) {
-    const auto from_entity = getEntity(from_entity_name);
-    const auto to_entity = getEntity(to_entity_name);
-    return pose::boundingBoxRelativePose(
-      from_entity->getMapPose(), from_entity->getBoundingBox(), to_entity->getMapPose(),
-      to_entity->getBoundingBox());
-  } else {
-    return std::nullopt;
-  }
-}
-
-auto API::relativePose(const std::string & from_entity_name, const std::string & to_entity_name)
-  -> std::optional<geometry_msgs::msg::Pose>
-{
-  if (from_entity_name != to_entity_name) {
-    const auto from_entity = getEntity(from_entity_name);
-    const auto to_entity = getEntity(to_entity_name);
-    return pose::relativePose(from_entity->getMapPose(), to_entity->getMapPose());
-  } else {
-    return std::nullopt;
-  }
-}
-
-auto API::relativePose(
-  const std::string & from_entity_name, const geometry_msgs::msg::Pose & to_map_pose)
-  -> std::optional<geometry_msgs::msg::Pose>
-{
-  const auto from_entity = getEntity(from_entity_name);
-  return pose::relativePose(from_entity->getMapPose(), to_map_pose);
-}
-
-auto API::relativePose(
-  const geometry_msgs::msg::Pose & from_map_pose, const std::string & to_entity_name)
-  -> std::optional<geometry_msgs::msg::Pose>
-{
-  const auto to_entity = getEntity(to_entity_name);
-  return pose::relativePose(from_map_pose, to_entity->getMapPose());
-}
-
-auto API::relativeSpeed(const std::string & from_entity_name, const std::string & to_entity_name)
-  -> Eigen::Vector3d
-{
-  auto velocity = [](const auto & entity) -> Eigen::Vector3d {
-    auto direction = [](const auto & q) -> Eigen::Vector3d {
-      return Eigen::Quaternion(q.w, q.x, q.y, q.z) * Eigen::Vector3d::UnitX();
-    };
-    return direction(entity->getMapPose().orientation) * entity->getCurrentTwist().linear.x;
-  };
-
-  const auto observer = getEntity(from_entity_name);
-  const auto observed = getEntity(to_entity_name);
-  const Eigen::Matrix3d rotation =
-    math::geometry::getRotationMatrix(observer->getMapPose().orientation);
-  return rotation.transpose() * velocity(observed) - rotation.transpose() * velocity(observer);
-}
-
-auto API::countLaneChanges(
-  const std::string & from_entity_name, const std::string & to_entity_name,
-  const RoutingConfiguration & routing_configuration) const -> std::optional<std::pair<int, int>>
-{
-  if (from_entity_name != to_entity_name) {
-    const auto from_entity = getEntity(from_entity_name);
-    const auto to_entity = getEntity(to_entity_name);
-    return traffic_simulator::distance::countLaneChanges(
-      from_entity->getCanonicalizedLaneletPose().value(),
-      to_entity->getCanonicalizedLaneletPose().value(), routing_configuration, getHdmapUtils());
-  } else {
-    return std::nullopt;
-  }
-}
-
-auto API::laneletDistance(
-  const std::string & from_entity_name, const std::string & to_entity_name,
-  const RoutingConfiguration & routing_configuration) -> LaneletDistance
-{
-  const auto from_entity = getEntity(from_entity_name);
-  const auto to_entity = getEntity(to_entity_name);
-  if (
-    from_entity_name != to_entity_name && from_entity->isInLanelet() && to_entity->isInLanelet()) {
-    return distance::laneletDistance(
-      from_entity->getCanonicalizedLaneletPose().value(),
-      to_entity->getCanonicalizedLaneletPose().value(), routing_configuration, getHdmapUtils());
-  }
-  return LaneletDistance();
-}
-
-auto API::laneletDistance(
-  const std::string & from_entity_name, const LaneletPose & to_lanelet_pose,
-  const RoutingConfiguration & routing_configuration) -> LaneletDistance
-{
-  const auto canonicalized_lanelet_pose = CanonicalizedLaneletPose(to_lanelet_pose);
-  const auto from_entity = getEntity(from_entity_name);
-  if (from_entity->isInLanelet()) {
-    return distance::laneletDistance(
-      from_entity->getCanonicalizedLaneletPose().value(), canonicalized_lanelet_pose,
-      routing_configuration, getHdmapUtils());
-  } else {
-    return LaneletDistance();
-  }
-}
-
-auto API::laneletDistance(
-  const LaneletPose & from_lanelet_pose, const std::string & to_entity_name,
-  const RoutingConfiguration & routing_configuration) -> LaneletDistance
-{
-  const auto canonicalized_lanelet_pose = CanonicalizedLaneletPose(from_lanelet_pose);
-  const auto to_entity = getEntity(to_entity_name);
-  if (to_entity->isInLanelet()) {
-    return distance::laneletDistance(
-      canonicalized_lanelet_pose, to_entity->getCanonicalizedLaneletPose().value(),
-      routing_configuration, getHdmapUtils());
-  } else {
-    return LaneletDistance();
-  }
-}
-
-auto API::boundingBoxLaneletDistance(
-  const std::string & from_entity_name, const std::string & to_entity_name,
-  const RoutingConfiguration & routing_configuration) -> LaneletDistance
-{
-  const auto from_entity = getEntity(from_entity_name);
-  const auto to_entity = getEntity(to_entity_name);
-  if (
-    from_entity_name != to_entity_name && from_entity->isInLanelet() && to_entity->isInLanelet()) {
-    return distance::boundingBoxLaneletDistance(
-      from_entity->getCanonicalizedLaneletPose().value(), from_entity->getBoundingBox(),
-      to_entity->getCanonicalizedLaneletPose().value(), to_entity->getBoundingBox(),
-      routing_configuration, getHdmapUtils());
-  }
-  return LaneletDistance();
-}
-
-auto API::boundingBoxLaneletDistance(
-  const std::string & from_entity_name, const LaneletPose & to_lanelet_pose,
-  const RoutingConfiguration & routing_configuration) -> LaneletDistance
-{
-  const auto canonicalized_lanelet_pose = CanonicalizedLaneletPose(to_lanelet_pose);
-  const auto from_entity = getEntity(from_entity_name);
-  if (from_entity->isInLanelet()) {
-    return distance::boundingBoxLaneletDistance(
-      from_entity->getCanonicalizedLaneletPose().value(), from_entity->getBoundingBox(),
-      canonicalized_lanelet_pose, traffic_simulator_msgs::msg::BoundingBox(), routing_configuration,
-      getHdmapUtils());
-  } else {
-    return LaneletDistance();
-  }
-=======
-  if (
-    first_entity_name != second_entity_name && isEntityExist(first_entity_name) &&
-    isEntityExist(second_entity_name)) {
     const auto & first_entity = getEntity(first_entity_name);
     const auto & second_entity = getEntity(second_entity_name);
     return math::geometry::checkCollision2D(
@@ -577,7 +357,209 @@
   } else {
     return false;
   }
->>>>>>> b3f72359
+}
+
+auto API::laneletRelativeYaw(
+  const std::string & entity_name, const LaneletPose & lanelet_pose) const -> std::optional<double>
+{
+  if (
+    const auto relative_pose =
+      pose::relativePose(getEntity(entity_name).getMapPose(), pose::toMapPose(lanelet_pose))) {
+    return math::geometry::convertQuaternionToEulerAngle(relative_pose.value().orientation).z;
+  } else {
+    return std::nullopt;
+  }
+}
+
+auto API::timeHeadway(const std::string & from_entity_name, const std::string & to_entity_name)
+  -> std::optional<double>
+{
+  if (from_entity_name != to_entity_name) {
+    const auto & from_entity = getEntity(from_entity_name);
+    const auto & to_entity = getEntity(to_entity_name);
+    if (const auto relative_pose =
+          pose::relativePose(from_entity.getMapPose(), to_entity.getMapPose());
+        relative_pose && relative_pose->position.x <= 0) {
+      const double time_headway =
+        (relative_pose->position.x * -1.0) / to_entity.getCurrentTwist().linear.x;
+      return std::isnan(time_headway) ? std::numeric_limits<double>::infinity() : time_headway;
+    }
+  }
+  return std::nullopt;
+}
+
+auto API::boundingBoxDistance(
+  const std::string & from_entity_name, const std::string & to_entity_name) -> std::optional<double>
+{
+  if (from_entity_name != to_entity_name) {
+    const auto & from_entity = getEntity(from_entity_name);
+    const auto & to_entity = getEntity(to_entity_name);
+    return distance::boundingBoxDistance(
+      from_entity.getMapPose(), from_entity.getBoundingBox(), to_entity.getMapPose(),
+      to_entity.getBoundingBox());
+  } else {
+    return std::nullopt;
+  }
+}
+
+auto API::boundingBoxRelativePose(
+  const std::string & from_entity_name, const geometry_msgs::msg::Pose & to_map_pose)
+  -> std::optional<geometry_msgs::msg::Pose>
+{
+  const auto & from_entity = getEntity(from_entity_name);
+  return pose::boundingBoxRelativePose(
+    from_entity.getMapPose(), from_entity.getBoundingBox(), to_map_pose,
+    traffic_simulator_msgs::msg::BoundingBox());
+}
+
+auto API::boundingBoxRelativePose(
+  const std::string & from_entity_name, const std::string & to_entity_name)
+  -> std::optional<geometry_msgs::msg::Pose>
+{
+  if (from_entity_name != to_entity_name) {
+    const auto & from_entity = getEntity(from_entity_name);
+    const auto & to_entity = getEntity(to_entity_name);
+    return pose::boundingBoxRelativePose(
+      from_entity.getMapPose(), from_entity.getBoundingBox(), to_entity.getMapPose(),
+      to_entity.getBoundingBox());
+  } else {
+    return std::nullopt;
+  }
+}
+
+auto API::relativePose(const std::string & from_entity_name, const std::string & to_entity_name)
+  -> std::optional<geometry_msgs::msg::Pose>
+{
+  if (from_entity_name != to_entity_name) {
+    const auto & from_entity = getEntity(from_entity_name);
+    const auto & to_entity = getEntity(to_entity_name);
+    return pose::relativePose(from_entity.getMapPose(), to_entity.getMapPose());
+  } else {
+    return std::nullopt;
+  }
+}
+
+auto API::relativePose(
+  const std::string & from_entity_name, const geometry_msgs::msg::Pose & to_map_pose)
+  -> std::optional<geometry_msgs::msg::Pose>
+{
+  const auto & from_entity = getEntity(from_entity_name);
+  return pose::relativePose(from_entity.getMapPose(), to_map_pose);
+}
+
+auto API::relativePose(
+  const geometry_msgs::msg::Pose & from_map_pose, const std::string & to_entity_name)
+  -> std::optional<geometry_msgs::msg::Pose>
+{
+  const auto & to_entity = getEntity(to_entity_name);
+  return pose::relativePose(from_map_pose, to_entity.getMapPose());
+}
+
+auto API::relativeSpeed(const std::string & from_entity_name, const std::string & to_entity_name)
+  -> Eigen::Vector3d
+{
+  auto velocity = [](const auto & entity) -> Eigen::Vector3d {
+    auto direction = [](const auto & q) -> Eigen::Vector3d {
+      return Eigen::Quaternion(q.w, q.x, q.y, q.z) * Eigen::Vector3d::UnitX();
+    };
+    return direction(entity.getMapPose().orientation) * entity.getCurrentTwist().linear.x;
+  };
+
+  const auto & observer = getEntity(from_entity_name);
+  const auto & observed = getEntity(to_entity_name);
+  const Eigen::Matrix3d rotation =
+    math::geometry::getRotationMatrix(observer.getMapPose().orientation);
+  return rotation.transpose() * velocity(observed) - rotation.transpose() * velocity(observer);
+}
+
+auto API::countLaneChanges(
+  const std::string & from_entity_name, const std::string & to_entity_name,
+  const RoutingConfiguration & routing_configuration) const -> std::optional<std::pair<int, int>>
+{
+  if (from_entity_name != to_entity_name) {
+    const auto & from_entity = getEntity(from_entity_name);
+    const auto & to_entity = getEntity(to_entity_name);
+    return traffic_simulator::distance::countLaneChanges(
+      from_entity.getCanonicalizedLaneletPose().value(),
+      to_entity.getCanonicalizedLaneletPose().value(), routing_configuration, getHdmapUtils());
+  } else {
+    return std::nullopt;
+  }
+}
+
+auto API::laneletDistance(
+  const std::string & from_entity_name, const std::string & to_entity_name,
+  const RoutingConfiguration & routing_configuration) -> LaneletDistance
+{
+  const auto & from_entity = getEntity(from_entity_name);
+  const auto & to_entity = getEntity(to_entity_name);
+  if (from_entity_name != to_entity_name && from_entity.isInLanelet() && to_entity.isInLanelet()) {
+    return distance::laneletDistance(
+      from_entity.getCanonicalizedLaneletPose().value(),
+      to_entity.getCanonicalizedLaneletPose().value(), routing_configuration, getHdmapUtils());
+  }
+  return LaneletDistance();
+}
+
+auto API::laneletDistance(
+  const std::string & from_entity_name, const LaneletPose & to_lanelet_pose,
+  const RoutingConfiguration & routing_configuration) -> LaneletDistance
+{
+  const auto canonicalized_lanelet_pose = CanonicalizedLaneletPose(to_lanelet_pose);
+  const auto & from_entity = getEntity(from_entity_name);
+  if (from_entity.isInLanelet()) {
+    return distance::laneletDistance(
+      from_entity.getCanonicalizedLaneletPose().value(), canonicalized_lanelet_pose,
+      routing_configuration, getHdmapUtils());
+  } else {
+    return LaneletDistance();
+  }
+}
+
+auto API::laneletDistance(
+  const LaneletPose & from_lanelet_pose, const std::string & to_entity_name,
+  const RoutingConfiguration & routing_configuration) -> LaneletDistance
+{
+  const auto canonicalized_lanelet_pose = CanonicalizedLaneletPose(from_lanelet_pose);
+  const auto & to_entity = getEntity(to_entity_name);
+  if (to_entity.isInLanelet()) {
+    return distance::laneletDistance(
+      canonicalized_lanelet_pose, to_entity.getCanonicalizedLaneletPose().value(),
+      routing_configuration, getHdmapUtils());
+  } else {
+    return LaneletDistance();
+  }
+}
+
+auto API::boundingBoxLaneletDistance(
+  const std::string & from_entity_name, const std::string & to_entity_name,
+  const RoutingConfiguration & routing_configuration) -> LaneletDistance
+{
+  const auto & from_entity = getEntity(from_entity_name);
+  const auto & to_entity = getEntity(to_entity_name);
+  if (from_entity_name != to_entity_name && from_entity.isInLanelet() && to_entity.isInLanelet()) {
+    return distance::boundingBoxLaneletDistance(
+      from_entity.getCanonicalizedLaneletPose().value(), from_entity.getBoundingBox(),
+      to_entity.getCanonicalizedLaneletPose().value(), to_entity.getBoundingBox(),
+      routing_configuration, getHdmapUtils());
+  }
+  return LaneletDistance();
+}
+
+auto API::boundingBoxLaneletDistance(
+  const std::string & from_entity_name, const LaneletPose & to_lanelet_pose,
+  const RoutingConfiguration & routing_configuration) -> LaneletDistance
+{
+  const auto canonicalized_lanelet_pose = CanonicalizedLaneletPose(to_lanelet_pose);
+  const auto & from_entity = getEntity(from_entity_name);
+  if (from_entity.isInLanelet()) {
+    return distance::boundingBoxLaneletDistance(
+      from_entity.getCanonicalizedLaneletPose().value(), from_entity.getBoundingBox(),
+      canonicalized_lanelet_pose, traffic_simulator_msgs::msg::BoundingBox(), routing_configuration,
+      getHdmapUtils());
+  } else {
+    return LaneletDistance();
+  }
 }
 
 // traffics, lanelet
