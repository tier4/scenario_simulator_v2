--- conflicted
+++ resolved
@@ -281,42 +281,6 @@
   }
 }
 
-<<<<<<< HEAD
-void API::requestLaneChange(const std::string & name, const lanelet::Id lanelet_id)
-{
-  entity_manager_ptr_->requestLaneChange(name, lanelet_id);
-}
-
-void API::requestLaneChange(
-  const std::string & name, const traffic_simulator::lane_change::Direction & direction)
-{
-  entity_manager_ptr_->requestLaneChange(name, direction);
-}
-
-void API::requestLaneChange(
-  const std::string & name, const traffic_simulator::lane_change::Parameter & parameter)
-{
-  entity_manager_ptr_->requestLaneChange(name, parameter);
-}
-
-void API::requestLaneChange(
-  const std::string & name, const traffic_simulator::lane_change::RelativeTarget & target,
-  const traffic_simulator::lane_change::TrajectoryShape trajectory_shape,
-  const lane_change::Constraint & constraint)
-{
-  entity_manager_ptr_->requestLaneChange(name, target, trajectory_shape, constraint);
-}
-
-void API::requestLaneChange(
-  const std::string & name, const traffic_simulator::lane_change::AbsoluteTarget & target,
-  const traffic_simulator::lane_change::TrajectoryShape trajectory_shape,
-  const lane_change::Constraint & constraint)
-{
-  entity_manager_ptr_->requestLaneChange(name, target, trajectory_shape, constraint);
-}
-
-=======
->>>>>>> 707422a3
 auto API::addTrafficSource(
   const double radius, const double rate, const double speed, const geometry_msgs::msg::Pose & pose,
   const traffic::TrafficSource::Distribution & distribution, const bool allow_spawn_outside_lane,
