// Copyright 2015 TIER IV, Inc. All rights reserved.
//
// Licensed under the Apache License, Version 2.0 (the "License");
// you may not use this file except in compliance with the License.
// You may obtain a copy of the License at
//
//     http://www.apache.org/licenses/LICENSE-2.0
//
// Unless required by applicable law or agreed to in writing, software
// distributed under the License is distributed on an "AS IS" BASIS,
// WITHOUT WARRANTIES OR CONDITIONS OF ANY KIND, either express or implied.
// See the License for the specific language governing permissions and
// limitations under the License.

#include <tf2/LinearMath/Quaternion.h>

#include <geometry/quaternion/euler_to_quaternion.hpp>
#include <limits>
#include <memory>
#include <optional>
#include <rclcpp/rclcpp.hpp>
#include <scenario_simulator_exception/exception.hpp>
#include <stdexcept>
#include <string>
#include <traffic_simulator/api/api.hpp>
#include <traffic_simulator/traffic/traffic_source.hpp>
#include <traffic_simulator/utils/pose.hpp>

namespace traffic_simulator
{
void API::setVerbose(const bool verbose) { entity_manager_ptr_->setVerbose(verbose); }

bool API::despawn(const std::string & name)
{
  const auto result = entity_manager_ptr_->despawnEntity(name);
  if (!result) {
    return false;
  }
  if (not configuration.standalone_mode) {
    simulation_api_schema::DespawnEntityRequest req;
    req.set_name(name);
    return zeromq_client_.call(req).result().success();
  }
  return true;
}

bool API::despawnEntities()
{
  auto entities = getEntityNames();
  return std::all_of(
    entities.begin(), entities.end(), [&](const auto & entity) { return despawn(entity); });
}

auto API::respawn(
  const std::string & name, const geometry_msgs::msg::PoseWithCovarianceStamped & new_pose,
  const geometry_msgs::msg::PoseStamped & goal_pose) -> void
{
  if (not entity_manager_ptr_->is<entity::EgoEntity>(name)) {
    throw std::runtime_error("Respawn of any entities other than EGO is not supported.");
  } else if (new_pose.header.frame_id != "map") {
    throw std::runtime_error("Respawn request with frame id other than map not supported.");
  } else {
    // set new pose and default action status in EntityManager
    entity_manager_ptr_->setControlledBySimulator(name, true);
    setEntityStatus(name, new_pose.pose.pose, helper::constructActionStatus());

    // read status from EntityManager, then send it to SimpleSensorSimulator
    simulation_api_schema::UpdateEntityStatusRequest req;
    simulation_interface::toProto(
      static_cast<EntityStatus>(entity_manager_ptr_->getEntityStatus(name)), *req.add_status());
    req.set_npc_logic_started(entity_manager_ptr_->isNpcLogicStarted());
    req.set_overwrite_ego_status(entity_manager_ptr_->isControlledBySimulator(name));
    entity_manager_ptr_->setControlledBySimulator(name, false);

    // check response
    if (const auto res = zeromq_client_.call(req); not res.result().success()) {
      throw common::SimulationError(
        "UpdateEntityStatus request failed for \"" + name + "\" entity during respawn.");
    } else if (const auto res_status = res.status().begin(); res.status().size() != 1) {
      throw common::SimulationError(
        "Failed to receive the new status of \"" + name + "\" entity after the update request.");
    } else if (const auto res_name = res_status->name(); res_name != name) {
      throw common::SimulationError(
        "Wrong entity status received during respawn. Expected: \"" + name + "\". Received: \"" +
        res_name + "\".");
    } else {
      // if valid, set response in EntityManager, then plan path and engage
      auto entity_status = static_cast<EntityStatus>(entity_manager_ptr_->getEntityStatus(name));
      simulation_interface::toMsg(res_status->pose(), entity_status.pose);
      simulation_interface::toMsg(res_status->action_status(), entity_status.action_status);
      setMapPose(name, entity_status.pose);
      setTwist(name, entity_status.action_status.twist);
      setAcceleration(name, entity_status.action_status.accel);

      entity_manager_ptr_->asFieldOperatorApplication(name).clearRoute();
      entity_manager_ptr_->asFieldOperatorApplication(name).plan({goal_pose});
      entity_manager_ptr_->asFieldOperatorApplication(name).engage();
    }
  }
}

auto API::getEntity(const std::string & name) const -> std::shared_ptr<entity::EntityBase>
{
  return entity_manager_ptr_->getEntity(name);
}

auto API::setEntityStatus(
  const std::string & name, const CanonicalizedLaneletPose & canonicalized_lanelet_pose,
  const traffic_simulator_msgs::msg::ActionStatus & action_status) -> void
{
  if (const auto entity = getEntity(name)) {
    auto status = static_cast<EntityStatus>(entity->getCanonicalizedStatus());
    status.action_status = action_status;
    status.pose = static_cast<geometry_msgs::msg::Pose>(canonicalized_lanelet_pose);
    status.lanelet_pose = static_cast<LaneletPose>(canonicalized_lanelet_pose);
    status.lanelet_pose_valid = true;
    entity->setCanonicalizedStatus(CanonicalizedEntityStatus(status, canonicalized_lanelet_pose));
  } else {
    THROW_SIMULATION_ERROR("Cannot set entity \"", name, "\" status - such entity does not exist.");
  }
}

auto API::setEntityStatus(const std::string & name, const EntityStatus & status) -> void
{
  if (const auto entity = getEntity(name)) {
    entity->setStatus(status);
  } else {
    THROW_SIMULATION_ERROR("Cannot set entity \"", name, "\" status - such entity does not exist.");
  }
}

/// @todo it probably should be moved to SimulatorCore
std::optional<double> API::getTimeHeadway(
  const std::string & from_entity_name, const std::string & to_entity_name)
{
  if (auto from_entity = getEntity(from_entity_name); from_entity) {
    if (auto to_entity = getEntity(to_entity_name); to_entity) {
      if (auto relative_pose =
            pose::relativePose(from_entity->getMapPose(), to_entity->getMapPose());
          relative_pose && relative_pose->position.x <= 0) {
        const double time_headway =
          (relative_pose->position.x * -1) / getCurrentTwist(to_entity_name).linear.x;
        return std::isnan(time_headway) ? std::numeric_limits<double>::infinity() : time_headway;
      }
    }
  }
  return std::nullopt;
}

auto API::setEntityStatus(
  const std::string & name, const LaneletPose & lanelet_pose,
  const traffic_simulator_msgs::msg::ActionStatus & action_status) -> void
{
<<<<<<< HEAD
  setEntityStatus(name, pose::toCanonicalizedLaneletPose(lanelet_pose), action_status);
=======
  if (
    const auto canonicalized_lanelet_pose =
      pose::canonicalize(lanelet_pose, entity_manager_ptr_->getHdmapUtils())) {
    setEntityStatus(name, canonicalized_lanelet_pose.value(), action_status);
  } else {
    std::stringstream ss;
    ss << "Status can not be set. lanelet pose: " << lanelet_pose
       << " cannot be canonicalized for ";
    THROW_SEMANTIC_ERROR(ss.str(), " entity named: ", std::quoted(name), ".");
  }
>>>>>>> 1e75dfc1
}

auto API::setEntityStatus(
  const std::string & name, const geometry_msgs::msg::Pose & map_pose,
  const traffic_simulator_msgs::msg::ActionStatus & action_status) -> void
{
  if (const auto entity = getEntity(name)) {
    EntityStatus status = static_cast<EntityStatus>(entity->getCanonicalizedStatus());
    status.pose = map_pose;
    status.action_status = action_status;
    status.lanelet_pose_valid = false;
    setEntityStatus(name, status);
  } else {
    THROW_SIMULATION_ERROR("Cannot set entity \"", name, "\" status - such entity does not exist.");
  }
}

auto API::setEntityStatus(
  const std::string & name, const std::string & reference_entity_name,
  const geometry_msgs::msg::Pose & relative_pose,
  const traffic_simulator_msgs::msg::ActionStatus & action_status) -> void
{
  if (const auto reference_entity = getEntity(reference_entity_name)) {
    setEntityStatus(
      name, pose::transformRelativePoseToGlobal(reference_entity->getMapPose(), relative_pose),
      action_status);
  } else {
    THROW_SIMULATION_ERROR(
      "Cannot get entity \"", reference_entity_name, "\" - such entity does not exist.");
  }
}

auto API::setEntityStatus(
  const std::string & name, const std::string & reference_entity_name,
  const geometry_msgs::msg::Point & relative_position,
  const geometry_msgs::msg::Vector3 & relative_rpy,
  const traffic_simulator_msgs::msg::ActionStatus & action_status) -> void
{
  const auto relative_pose =
    geometry_msgs::build<geometry_msgs::msg::Pose>()
      .position(relative_position)
      .orientation(math::geometry::convertEulerAngleToQuaternion(relative_rpy));
  setEntityStatus(name, reference_entity_name, relative_pose, action_status);
}

auto API::attachImuSensor(
  const std::string &, const simulation_api_schema::ImuSensorConfiguration & configuration) -> bool
{
  simulation_api_schema::AttachImuSensorRequest req;
  *req.mutable_configuration() = configuration;
  return zeromq_client_.call(req).result().success();
}

bool API::attachPseudoTrafficLightDetector(
  const simulation_api_schema::PseudoTrafficLightDetectorConfiguration & configuration)
{
  simulation_api_schema::AttachPseudoTrafficLightDetectorRequest req;
  *req.mutable_configuration() = configuration;
  return zeromq_client_.call(req).result().success();
}

bool API::attachDetectionSensor(
  const simulation_api_schema::DetectionSensorConfiguration & sensor_configuration)
{
  if (configuration.standalone_mode) {
    return true;
  } else {
    simulation_api_schema::AttachDetectionSensorRequest req;
    *req.mutable_configuration() = sensor_configuration;
    return zeromq_client_.call(req).result().success();
  }
}

bool API::attachDetectionSensor(
  const std::string & entity_name, double detection_sensor_range, bool detect_all_objects_in_range,
  double pos_noise_stddev, int random_seed, double probability_of_lost,
  double object_recognition_delay)
{
  return attachDetectionSensor(helper::constructDetectionSensorConfiguration(
    entity_name, getROS2Parameter<std::string>("architecture_type", "awf/universe"), 0.1,
    detection_sensor_range, detect_all_objects_in_range, pos_noise_stddev, random_seed,
    probability_of_lost, object_recognition_delay));
}

bool API::attachOccupancyGridSensor(
  const simulation_api_schema::OccupancyGridSensorConfiguration & sensor_configuration)
{
  if (configuration.standalone_mode) {
    return true;
  } else {
    simulation_api_schema::AttachOccupancyGridSensorRequest req;
    *req.mutable_configuration() = sensor_configuration;
    return zeromq_client_.call(req).result().success();
  }
}

bool API::attachLidarSensor(const simulation_api_schema::LidarConfiguration & lidar_configuration)
{
  if (configuration.standalone_mode) {
    return true;
  } else {
    simulation_api_schema::AttachLidarSensorRequest req;
    *req.mutable_configuration() = lidar_configuration;
    return zeromq_client_.call(req).result().success();
  }
}

bool API::attachLidarSensor(
  const std::string & entity_name, const double lidar_sensor_delay,
  const helper::LidarType lidar_type)
{
  return attachLidarSensor(helper::constructLidarConfiguration(
    lidar_type, entity_name, getROS2Parameter<std::string>("architecture_type", "awf/universe"),
    lidar_sensor_delay));
}

bool API::updateTimeInSim()
{
  simulation_api_schema::UpdateFrameRequest request;
  request.set_current_simulation_time(clock_.getCurrentSimulationTime());
  request.set_current_scenario_time(getCurrentTime());
  simulation_interface::toProto(
    clock_.getCurrentRosTimeAsMsg().clock, *request.mutable_current_ros_time());
  return zeromq_client_.call(request).result().success();
}

bool API::updateTrafficLightsInSim()
{
  if (traffic_lights_ptr_->isAnyTrafficLightChanged()) {
    auto request =
      traffic_lights_ptr_->getConventionalTrafficLights()->generateUpdateTrafficLightsRequest();
    return zeromq_client_.call(request).result().success();
  }
  /// @todo handle response
  return simulation_api_schema::UpdateTrafficLightsResponse().result().success();
}

bool API::updateEntitiesStatusInSim()
{
  simulation_api_schema::UpdateEntityStatusRequest req;
  req.set_npc_logic_started(entity_manager_ptr_->isNpcLogicStarted());
  for (const auto & entity_name : entity_manager_ptr_->getEntityNames()) {
    const auto entity_status =
      static_cast<EntityStatus>(entity_manager_ptr_->getEntityStatus(entity_name));
    simulation_interface::toProto(entity_status, *req.add_status());
    if (entity_manager_ptr_->is<entity::EgoEntity>(entity_name)) {
      req.set_overwrite_ego_status(entity_manager_ptr_->isControlledBySimulator(entity_name));
    }
  }

  simulation_api_schema::UpdateEntityStatusResponse res;
  if (auto res = zeromq_client_.call(req); res.result().success()) {
    for (const auto & res_status : res.status()) {
      auto entity_name = res_status.name();
      auto entity_status =
        static_cast<EntityStatus>(entity_manager_ptr_->getEntityStatus(entity_name));
      simulation_interface::toMsg(res_status.pose(), entity_status.pose);
      simulation_interface::toMsg(res_status.action_status(), entity_status.action_status);

      if (entity_manager_ptr_->is<entity::EgoEntity>(entity_name)) {
        setMapPose(entity_name, entity_status.pose);
        setTwist(entity_name, entity_status.action_status.twist);
        setAcceleration(entity_name, entity_status.action_status.accel);
      } else {
        setEntityStatus(entity_name, entity_status);
      }
    }
    return true;
  }
  return false;
}

bool API::updateFrame()
{
  if (configuration.standalone_mode && entity_manager_ptr_->isEgoSpawned()) {
    THROW_SEMANTIC_ERROR("Ego simulation is no longer supported in standalone mode");
  }

  if (!updateEntitiesStatusInSim()) {
    return false;
  }

  entity_manager_ptr_->update(getCurrentTime(), clock_.getStepTime());
  traffic_controller_ptr_->execute(getCurrentTime(), clock_.getStepTime());

  if (not configuration.standalone_mode) {
    if (!updateTrafficLightsInSim() || !updateTimeInSim()) {
      return false;
    }
  }

  entity_manager_ptr_->broadcastEntityTransform();
  clock_.update();
  clock_pub_->publish(clock_.getCurrentRosTimeAsMsg());
  debug_marker_pub_->publish(entity_manager_ptr_->makeDebugMarker());
  debug_marker_pub_->publish(traffic_controller_ptr_->makeDebugMarker());
  return true;
}

void API::startNpcLogic()
{
  if (entity_manager_ptr_->isNpcLogicStarted()) {
    THROW_SIMULATION_ERROR("NPC logics are already started.");
  } else {
    clock_.start();
    entity_manager_ptr_->startNpcLogic(getCurrentTime());
  }
}

void API::requestLaneChange(const std::string & name, const lanelet::Id lanelet_id)
{
  entity_manager_ptr_->requestLaneChange(name, lanelet_id);
}

void API::requestLaneChange(
  const std::string & name, const traffic_simulator::lane_change::Direction & direction)
{
  entity_manager_ptr_->requestLaneChange(name, direction);
}

void API::requestLaneChange(
  const std::string & name, const traffic_simulator::lane_change::Parameter & parameter)
{
  entity_manager_ptr_->requestLaneChange(name, parameter);
}

void API::requestLaneChange(
  const std::string & name, const traffic_simulator::lane_change::RelativeTarget & target,
  const traffic_simulator::lane_change::TrajectoryShape trajectory_shape,
  const lane_change::Constraint & constraint)
{
  entity_manager_ptr_->requestLaneChange(name, target, trajectory_shape, constraint);
}

void API::requestLaneChange(
  const std::string & name, const traffic_simulator::lane_change::AbsoluteTarget & target,
  const traffic_simulator::lane_change::TrajectoryShape trajectory_shape,
  const lane_change::Constraint & constraint)
{
  entity_manager_ptr_->requestLaneChange(name, target, trajectory_shape, constraint);
}

auto API::addTrafficSource(
  const double radius, const double rate, const double speed, const geometry_msgs::msg::Pose & pose,
  const traffic::TrafficSource::Distribution & distribution, const bool allow_spawn_outside_lane,
  const bool require_footprint_fitting, const bool random_orientation, std::optional<int> seed)
  -> void
{
  traffic_simulator::traffic::TrafficSource::Configuration configuration;
  configuration.allow_spawn_outside_lane = allow_spawn_outside_lane;
  configuration.require_footprint_fitting = require_footprint_fitting;
  configuration.use_random_orientation = random_orientation;

  traffic_controller_ptr_->addModule<traffic_simulator::traffic::TrafficSource>(
    radius, rate, pose, distribution, seed, getCurrentTime(), configuration,
    [this, speed](const auto & name, auto &&... xs) {
      this->spawn(name, std::forward<decltype(xs)>(xs)...);
      setLinearVelocity(name, speed);
    });
}
}  // namespace traffic_simulator<|MERGE_RESOLUTION|>--- conflicted
+++ resolved
@@ -151,12 +151,7 @@
   const std::string & name, const LaneletPose & lanelet_pose,
   const traffic_simulator_msgs::msg::ActionStatus & action_status) -> void
 {
-<<<<<<< HEAD
-  setEntityStatus(name, pose::toCanonicalizedLaneletPose(lanelet_pose), action_status);
-=======
-  if (
-    const auto canonicalized_lanelet_pose =
-      pose::canonicalize(lanelet_pose, entity_manager_ptr_->getHdmapUtils())) {
+  if (const auto canonicalized_lanelet_pose = pose::toCanonicalizedLaneletPose(lanelet_pose)) {
     setEntityStatus(name, canonicalized_lanelet_pose.value(), action_status);
   } else {
     std::stringstream ss;
@@ -164,7 +159,6 @@
        << " cannot be canonicalized for ";
     THROW_SEMANTIC_ERROR(ss.str(), " entity named: ", std::quoted(name), ".");
   }
->>>>>>> 1e75dfc1
 }
 
 auto API::setEntityStatus(
