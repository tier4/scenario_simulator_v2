// Copyright 2024 TIER IV, Inc. All rights reserved.
//
// Licensed under the Apache License, Version 2.0 (the "License");
// you may not use this file except in compliance with the License.
// You may obtain a copy of the License at
//
//     http://www.apache.org/licenses/LICENSE-2.0
//
// Unless required by applicable law or agreed to in writing, software
// distributed under the License is distributed on an "AS IS" BASIS,
// WITHOUT WARRANTIES OR CONDITIONS OF ANY KIND, either express or implied.
// See the License for the specific language governing permissions and
// limitations under the License.

#include <geometry/intersection/collision.hpp>
#include <traffic_simulator/api/api.hpp>

namespace traffic_simulator
{
// global
auto API::init() -> bool
{
  if (not configuration_.standalone_mode) {
    simulation_api_schema::InitializeRequest request;
    request.set_initialize_time(clock_.getCurrentSimulationTime());
    request.set_lanelet2_map_path(configuration_.lanelet2_map_path().string());
    request.set_realtime_factor(clock_.realtime_factor);
    request.set_step_time(clock_.getStepTime());
    simulation_interface::toProto(
      clock_.getCurrentRosTime(), *request.mutable_initialize_ros_time());
    return zeromq_client_.call(request).result().success();
  } else {
    return true;
  }
}

auto API::setVerbose(const bool verbose) -> void { entity_manager_ptr_->setVerbose(verbose); }

auto API::setSimulationStepTime(const double step_time) -> bool
{
  /**
   * @note Pausing the simulation by setting the realtime_factor_ value to 0 is not supported and causes the simulation crash.
   * For that reason, before performing the action, it needs to be ensured that the incoming request data is a positive number.
   */
  if (step_time >= 0.001) {
    clock_.realtime_factor = step_time;
    simulation_api_schema::UpdateStepTimeRequest request;
    request.set_simulation_step_time(clock_.getStepTime());
    return zeromq_client_.call(request).result().success();
  } else {
    return false;
  }
}

auto API::startNpcLogic() -> void
{
  if (entity_manager_ptr_->isNpcLogicStarted()) {
    THROW_SIMULATION_ERROR("NPC logics are already started.");
  } else {
    clock_.start();
    entity_manager_ptr_->startNpcLogic(getCurrentTime());
  }
}

auto API::isNpcLogicStarted() const -> bool { return entity_manager_ptr_->isNpcLogicStarted(); }

auto API::getCurrentTime() const noexcept -> double { return clock_.getCurrentScenarioTime(); }

auto API::closeZMQConnection() -> void { zeromq_client_.closeConnection(); }

// update
auto API::updateTimeInSim() -> bool
{
  simulation_api_schema::UpdateFrameRequest request;
  request.set_current_simulation_time(clock_.getCurrentSimulationTime());
  request.set_current_scenario_time(getCurrentTime());
  simulation_interface::toProto(
    clock_.getCurrentRosTimeAsMsg().clock, *request.mutable_current_ros_time());
  return zeromq_client_.call(request).result().success();
}

auto API::updateEntitiesStatusInSim() -> bool
{
  simulation_api_schema::UpdateEntityStatusRequest req;
  req.set_npc_logic_started(entity_manager_ptr_->isNpcLogicStarted());
  for (const auto & entity_name : entity_manager_ptr_->getEntityNames()) {
    const auto entity = entity_manager_ptr_->getEntity(entity_name);
    const auto entity_status = static_cast<EntityStatus>(entity->getCanonicalizedStatus());
    simulation_interface::toProto(entity_status, *req.add_status());
    if (entity->is<entity::EgoEntity>()) {
      req.set_overwrite_ego_status(entity->isControlledBySimulator());
    }
  }

  simulation_api_schema::UpdateEntityStatusResponse res;
  if (auto res = zeromq_client_.call(req); res.result().success()) {
    for (const auto & res_status : res.status()) {
      auto entity = entity_manager_ptr_->getEntity(res_status.name());
      auto entity_status = static_cast<EntityStatus>(entity->getCanonicalizedStatus());
      simulation_interface::toMsg(res_status.pose(), entity_status.pose);
      simulation_interface::toMsg(res_status.action_status(), entity_status.action_status);

      if (entity->is<entity::EgoEntity>()) {
        entity->setMapPose(entity_status.pose);
        entity->setTwist(entity_status.action_status.twist);
        entity->setAcceleration(entity_status.action_status.accel);
      } else {
        entity->setStatus(entity_status);
      }
    }
    return true;
  }
  return false;
}

auto API::updateTrafficLightsInSim() -> bool
{
  if (traffic_lights_ptr_->isAnyTrafficLightChanged()) {
    simulation_api_schema::UpdateTrafficLightsRequest request;
    const auto traffic_lights_msg =
      traffic_lights_ptr_->getConventionalTrafficLights()->generateAutowareAutoPerceptionMsg();
    simulation_interface::toProto(traffic_lights_msg, request);
    // here is a lack of information in autoware_auto_perception_msgs::msg
    // to complete the relation_ids, so complete it manually here
    for (auto & traffic_signal : *request.mutable_states()) {
      const auto relation_ids =
        entity_manager_ptr_->getHdmapUtils()->getTrafficLightRegulatoryElementIDsFromTrafficLight(
          traffic_signal.id());
      for (const auto & relation_id : relation_ids) {
        traffic_signal.add_relation_ids(static_cast<google::protobuf::int32>(relation_id));
      }
    }
    return zeromq_client_.call(request).result().success();
  }
  /// @todo handle response
  return simulation_api_schema::UpdateTrafficLightsResponse().result().success();
}

auto API::updateFrame() -> bool
{
  if (configuration_.standalone_mode && entity_manager_ptr_->isAnyEgoSpawned()) {
    THROW_SEMANTIC_ERROR("Ego simulation is no longer supported in standalone mode");
  }

  if (!updateEntitiesStatusInSim()) {
    return false;
  }

  entity_manager_ptr_->update(getCurrentTime(), clock_.getStepTime());
  traffic_controller_ptr_->execute(getCurrentTime(), clock_.getStepTime());

  if (not configuration_.standalone_mode) {
    if (!updateTrafficLightsInSim() || !updateTimeInSim()) {
      return false;
    }
  }

  entity_manager_ptr_->broadcastEntityTransform();
  clock_.update();
  clock_pub_->publish(clock_.getCurrentRosTimeAsMsg());
  debug_marker_pub_->publish(entity_manager_ptr_->makeDebugMarker());
  return true;
}

// sensors - attach
auto API::attachImuSensor(
  const std::string &, const simulation_api_schema::ImuSensorConfiguration & configuration) -> bool
{
  simulation_api_schema::AttachImuSensorRequest req;
  *req.mutable_configuration() = configuration;
  return zeromq_client_.call(req).result().success();
}

auto API::attachPseudoTrafficLightDetector(
  const simulation_api_schema::PseudoTrafficLightDetectorConfiguration & configuration) -> bool
{
  simulation_api_schema::AttachPseudoTrafficLightDetectorRequest req;
  *req.mutable_configuration() = configuration;
  return zeromq_client_.call(req).result().success();
}

auto API::attachLidarSensor(const simulation_api_schema::LidarConfiguration & lidar_configuration)
  -> bool
{
  if (configuration_.standalone_mode) {
    return true;
  } else {
    simulation_api_schema::AttachLidarSensorRequest req;
    *req.mutable_configuration() = lidar_configuration;
    return zeromq_client_.call(req).result().success();
  }
}

auto API::attachLidarSensor(
  const std::string & entity_name, const double lidar_sensor_delay,
  const helper::LidarType lidar_type) -> bool
{
  return attachLidarSensor(helper::constructLidarConfiguration(
    lidar_type, entity_name, getROS2Parameter<std::string>("architecture_type", "awf/universe"),
    lidar_sensor_delay));
}

auto API::attachDetectionSensor(
  const simulation_api_schema::DetectionSensorConfiguration & sensor_configuration) -> bool
{
  if (configuration_.standalone_mode) {
    return true;
  } else {
    simulation_api_schema::AttachDetectionSensorRequest req;
    *req.mutable_configuration() = sensor_configuration;
    return zeromq_client_.call(req).result().success();
  }
}

auto API::attachDetectionSensor(
  const std::string & entity_name, double detection_sensor_range, bool detect_all_objects_in_range,
  double pos_noise_stddev, int random_seed, double probability_of_lost,
  double object_recognition_delay) -> bool
{
  return attachDetectionSensor(helper::constructDetectionSensorConfiguration(
    entity_name, getROS2Parameter<std::string>("architecture_type", "awf/universe/20240605"), 0.1,
    detection_sensor_range, detect_all_objects_in_range, pos_noise_stddev, random_seed,
    probability_of_lost, object_recognition_delay));
}

auto API::attachOccupancyGridSensor(
  const simulation_api_schema::OccupancyGridSensorConfiguration & sensor_configuration) -> bool
{
  if (configuration_.standalone_mode) {
    return true;
  } else {
    simulation_api_schema::AttachOccupancyGridSensorRequest req;
    *req.mutable_configuration() = sensor_configuration;
    return zeromq_client_.call(req).result().success();
  }
}

// ego - checks, getters
auto API::isAnyEgoSpawned() const -> bool { return entity_manager_ptr_->isAnyEgoSpawned(); }

auto API::getEgoName() const -> const std::string & { return entity_manager_ptr_->getEgoName(); }

auto API::getEgoEntity() const -> std::shared_ptr<entity::EgoEntity>
{
  return entity_manager_ptr_->getEgoEntity();
}

auto API::getEgoEntity(const std::string & name) const -> std::shared_ptr<entity::EgoEntity>
{
<<<<<<< HEAD
  return entity_manager_ptr_->getEgoEntity(name);
=======
  return attachLidarSensor(helper::constructLidarConfiguration(
    lidar_type, entity_name,
    getROS2Parameter<std::string>("architecture_type", "awf/universe/20240605"),
    lidar_sensor_delay));
>>>>>>> 73c52239
}

// entities - checks, getters
auto API::isEntitySpawned(const std::string & name) const -> bool
{
  return entity_manager_ptr_->isEntitySpawned(name);
}

auto API::getEntityNames() const -> std::vector<std::string>
{
<<<<<<< HEAD
  return entity_manager_ptr_->getEntityNames();
=======
  if (traffic_lights_ptr_->isAnyTrafficLightChanged()) {
    auto request =
      traffic_lights_ptr_->getConventionalTrafficLights()->generateUpdateTrafficLightsRequest();
    return zeromq_client_.call(request).result().success();
  }
  /// @todo handle response
  return simulation_api_schema::UpdateTrafficLightsResponse().result().success();
>>>>>>> 73c52239
}

auto API::getEntity(const std::string & name) const -> std::shared_ptr<entity::EntityBase>
{
  return entity_manager_ptr_->getEntity(name);
}

auto API::getEntityOrNullptr(const std::string & name) const -> std::shared_ptr<entity::EntityBase>
{
  return entity_manager_ptr_->getEntityOrNullptr(name);
}

// entities - respawn, despawn, reset
auto API::resetBehaviorPlugin(const std::string & name, const std::string & behavior_plugin_name)
  -> void
{
  return entity_manager_ptr_->resetBehaviorPlugin(name, behavior_plugin_name);
}

auto API::respawn(
  const std::string & name, const geometry_msgs::msg::PoseWithCovarianceStamped & new_pose,
  const geometry_msgs::msg::PoseStamped & goal_pose) -> void
{
  if (new_pose.header.frame_id != "map") {
    throw std::runtime_error("Respawn request with frame id other than map not supported.");
  } else {
    auto ego_entity = entity_manager_ptr_->getEgoEntity(name);
    // set new pose and default action status in EntityManager
    ego_entity->setControlledBySimulator(true);
    ego_entity->setStatus(new_pose.pose.pose);

    // read status from EntityManager, then send it to SimpleSensorSimulator
    simulation_api_schema::UpdateEntityStatusRequest req;
    simulation_interface::toProto(
      static_cast<EntityStatus>(entity_manager_ptr_->getEntity(name)->getCanonicalizedStatus()),
      *req.add_status());
    req.set_npc_logic_started(entity_manager_ptr_->isNpcLogicStarted());
    req.set_overwrite_ego_status(ego_entity->isControlledBySimulator());
    ego_entity->setControlledBySimulator(false);

    // check response
    if (const auto res = zeromq_client_.call(req); not res.result().success()) {
      throw common::SimulationError(
        "UpdateEntityStatus request failed for \"" + name + "\" entity during respawn.");
    } else if (const auto res_status = res.status().begin(); res.status().size() != 1) {
      throw common::SimulationError(
        "Failed to receive the new status of \"" + name + "\" entity after the update request.");
    } else if (const auto res_name = res_status->name(); res_name != name) {
      throw common::SimulationError(
        "Wrong entity status received during respawn. Expected: \"" + name + "\". Received: \"" +
        res_name + "\".");
    } else {
      // if valid, set response in EntityManager, then plan path and engage
      auto entity_status = static_cast<EntityStatus>(ego_entity->getCanonicalizedStatus());
      simulation_interface::toMsg(res_status->pose(), entity_status.pose);
      simulation_interface::toMsg(res_status->action_status(), entity_status.action_status);
      ego_entity->setMapPose(entity_status.pose);
      ego_entity->setTwist(entity_status.action_status.twist);
      ego_entity->setAcceleration(entity_status.action_status.accel);
      ego_entity->requestReplanRoute({goal_pose});
    }
  }
}

auto API::despawn(const std::string & name) -> bool
{
  const auto result = entity_manager_ptr_->despawnEntity(name);
  if (!result) {
    return false;
  }
  if (not configuration_.standalone_mode) {
    simulation_api_schema::DespawnEntityRequest req;
    req.set_name(name);
    return zeromq_client_.call(req).result().success();
  }
  return true;
}

auto API::despawnEntities() -> bool
{
  const auto entities = entity_manager_ptr_->getEntityNames();
  return std::all_of(
    entities.begin(), entities.end(), [&](const auto & entity) { return despawn(entity); });
}

// entities - features
auto API::checkCollision(
  const std::string & first_entity_name, const std::string & second_entity_name) const -> bool
{
  if (first_entity_name != second_entity_name) {
    const auto first_entity = getEntityOrNullptr(first_entity_name);
    const auto second_entity = getEntityOrNullptr(second_entity_name);
    if (first_entity && second_entity) {
      return math::geometry::checkCollision2D(
        first_entity->getMapPose(), first_entity->getBoundingBox(), second_entity->getMapPose(),
        second_entity->getBoundingBox());
    }
  }
  return false;
}

// traffics, lanelet
auto API::getHdmapUtils() const -> const std::shared_ptr<hdmap_utils::HdMapUtils> &
{
  return entity_manager_ptr_->getHdmapUtils();
}

auto API::getV2ITrafficLights() const -> std::shared_ptr<V2ITrafficLights>
{
  return traffic_lights_ptr_->getV2ITrafficLights();
}

auto API::getConventionalTrafficLights() const -> std::shared_ptr<ConventionalTrafficLights>
{
  return traffic_lights_ptr_->getConventionalTrafficLights();
}

auto API::addTrafficSource(
  const double radius, const double rate, const double speed, const geometry_msgs::msg::Pose & pose,
  const traffic::TrafficSource::Distribution & distribution, const bool allow_spawn_outside_lane,
  const bool require_footprint_fitting, const bool random_orientation, std::optional<int> seed)
  -> void
{
  traffic::TrafficSource::Configuration configuration;
  configuration.allow_spawn_outside_lane = allow_spawn_outside_lane;
  configuration.require_footprint_fitting = require_footprint_fitting;
  configuration.use_random_orientation = random_orientation;

  traffic_controller_ptr_->addModule<traffic::TrafficSource>(
    radius, rate, pose, distribution, seed, getCurrentTime(), configuration,
    entity_manager_ptr_->getHdmapUtils(), [this, speed](const auto & name, auto &&... xs) {
      this->spawn(name, std::forward<decltype(xs)>(xs)...);
      getEntity(name)->setLinearVelocity(speed);
    });
}
}  // namespace traffic_simulator<|MERGE_RESOLUTION|>--- conflicted
+++ resolved
@@ -116,20 +116,8 @@
 auto API::updateTrafficLightsInSim() -> bool
 {
   if (traffic_lights_ptr_->isAnyTrafficLightChanged()) {
-    simulation_api_schema::UpdateTrafficLightsRequest request;
-    const auto traffic_lights_msg =
-      traffic_lights_ptr_->getConventionalTrafficLights()->generateAutowareAutoPerceptionMsg();
-    simulation_interface::toProto(traffic_lights_msg, request);
-    // here is a lack of information in autoware_auto_perception_msgs::msg
-    // to complete the relation_ids, so complete it manually here
-    for (auto & traffic_signal : *request.mutable_states()) {
-      const auto relation_ids =
-        entity_manager_ptr_->getHdmapUtils()->getTrafficLightRegulatoryElementIDsFromTrafficLight(
-          traffic_signal.id());
-      for (const auto & relation_id : relation_ids) {
-        traffic_signal.add_relation_ids(static_cast<google::protobuf::int32>(relation_id));
-      }
-    }
+    auto request =
+      traffic_lights_ptr_->getConventionalTrafficLights()->generateUpdateTrafficLightsRequest();
     return zeromq_client_.call(request).result().success();
   }
   /// @todo handle response
@@ -159,6 +147,7 @@
   clock_.update();
   clock_pub_->publish(clock_.getCurrentRosTimeAsMsg());
   debug_marker_pub_->publish(entity_manager_ptr_->makeDebugMarker());
+  debug_marker_pub_->publish(traffic_controller_ptr_->makeDebugMarker());
   return true;
 }
 
@@ -196,7 +185,8 @@
   const helper::LidarType lidar_type) -> bool
 {
   return attachLidarSensor(helper::constructLidarConfiguration(
-    lidar_type, entity_name, getROS2Parameter<std::string>("architecture_type", "awf/universe"),
+    lidar_type, entity_name,
+    getROS2Parameter<std::string>("architecture_type", "awf/universe/20240605"),
     lidar_sensor_delay));
 }
 
@@ -218,7 +208,7 @@
   double object_recognition_delay) -> bool
 {
   return attachDetectionSensor(helper::constructDetectionSensorConfiguration(
-    entity_name, getROS2Parameter<std::string>("architecture_type", "awf/universe/20240605"), 0.1,
+    entity_name, getROS2Parameter<std::string>("architecture_type", "awf/universe"), 0.1,
     detection_sensor_range, detect_all_objects_in_range, pos_noise_stddev, random_seed,
     probability_of_lost, object_recognition_delay));
 }
@@ -247,35 +237,18 @@
 
 auto API::getEgoEntity(const std::string & name) const -> std::shared_ptr<entity::EgoEntity>
 {
-<<<<<<< HEAD
   return entity_manager_ptr_->getEgoEntity(name);
-=======
-  return attachLidarSensor(helper::constructLidarConfiguration(
-    lidar_type, entity_name,
-    getROS2Parameter<std::string>("architecture_type", "awf/universe/20240605"),
-    lidar_sensor_delay));
->>>>>>> 73c52239
 }
 
 // entities - checks, getters
-auto API::isEntitySpawned(const std::string & name) const -> bool
-{
-  return entity_manager_ptr_->isEntitySpawned(name);
+auto API::isEntityExist(const std::string & name) const -> bool
+{
+  return entity_manager_ptr_->isEntityExist(name);
 }
 
 auto API::getEntityNames() const -> std::vector<std::string>
 {
-<<<<<<< HEAD
   return entity_manager_ptr_->getEntityNames();
-=======
-  if (traffic_lights_ptr_->isAnyTrafficLightChanged()) {
-    auto request =
-      traffic_lights_ptr_->getConventionalTrafficLights()->generateUpdateTrafficLightsRequest();
-    return zeromq_client_.call(request).result().success();
-  }
-  /// @todo handle response
-  return simulation_api_schema::UpdateTrafficLightsResponse().result().success();
->>>>>>> 73c52239
 }
 
 auto API::getEntity(const std::string & name) const -> std::shared_ptr<entity::EntityBase>
