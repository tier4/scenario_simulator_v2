// Copyright 2015 TIER IV, Inc. All rights reserved.
//
// Licensed under the Apache License, Version 2.0 (the "License");
// you may not use this file except in compliance with the License.
// You may obtain a copy of the License at
//
//     http://www.apache.org/licenses/LICENSE-2.0
//
// Unless required by applicable law or agreed to in writing, software
// distributed under the License is distributed on an "AS IS" BASIS,
// WITHOUT WARRANTIES OR CONDITIONS OF ANY KIND, either express or implied.
// See the License for the specific language governing permissions and
// limitations under the License.

#include <tf2/LinearMath/Quaternion.h>

#include <geometry/intersection/collision.hpp>
#include <geometry/quaternion/euler_to_quaternion.hpp>
#include <limits>
#include <memory>
#include <optional>
#include <rclcpp/rclcpp.hpp>
#include <scenario_simulator_exception/exception.hpp>
#include <stdexcept>
#include <string>
#include <traffic_simulator/api/api.hpp>
#include <traffic_simulator/traffic/traffic_source.hpp>
#include <traffic_simulator/utils/pose.hpp>

namespace traffic_simulator
{
void API::setVerbose(const bool verbose) { entity_manager_ptr_->setVerbose(verbose); }

bool API::despawn(const std::string & name)
{
  const auto result = entity_manager_ptr_->despawnEntity(name);
  if (!result) {
    return false;
  }
  if (not configuration.standalone_mode) {
    simulation_api_schema::DespawnEntityRequest req;
    req.set_name(name);
    return zeromq_client_.call(req).result().success();
  }
  return true;
}

bool API::despawnEntities()
{
  auto entities = entity_manager_ptr_->getEntityNames();
  return std::all_of(
    entities.begin(), entities.end(), [&](const auto & entity) { return despawn(entity); });
}

auto API::respawn(
  const std::string & name, const geometry_msgs::msg::PoseWithCovarianceStamped & new_pose,
  const geometry_msgs::msg::PoseStamped & goal_pose) -> void
{
  if (new_pose.header.frame_id != "map") {
    throw std::runtime_error("Respawn request with frame id other than map not supported.");
  } else {
    auto ego_entity = entity_manager_ptr_->getEgoEntity(name);
    // set new pose and default action status in EntityManager
    ego_entity->setControlledBySimulator(true);
    ego_entity->setStatus(new_pose.pose.pose, helper::constructActionStatus());

    // read status from EntityManager, then send it to SimpleSensorSimulator
    simulation_api_schema::UpdateEntityStatusRequest req;
    simulation_interface::toProto(
      static_cast<EntityStatus>(entity_manager_ptr_->getEntity(name)->getStatus()),
      *req.add_status());
    req.set_npc_logic_started(entity_manager_ptr_->isNpcLogicStarted());
    req.set_overwrite_ego_status(ego_entity->isControlledBySimulator());
    ego_entity->setControlledBySimulator(false);

    // check response
    if (const auto res = zeromq_client_.call(req); not res.result().success()) {
      throw common::SimulationError(
        "UpdateEntityStatus request failed for \"" + name + "\" entity during respawn.");
    } else if (const auto res_status = res.status().begin(); res.status().size() != 1) {
      throw common::SimulationError(
        "Failed to receive the new status of \"" + name + "\" entity after the update request.");
    } else if (const auto res_name = res_status->name(); res_name != name) {
      throw common::SimulationError(
        "Wrong entity status received during respawn. Expected: \"" + name + "\". Received: \"" +
        res_name + "\".");
    } else {
      // if valid, set response in EntityManager, then plan path and engage
      auto entity_status = static_cast<EntityStatus>(ego_entity->getStatus());
      simulation_interface::toMsg(res_status->pose(), entity_status.pose);
      simulation_interface::toMsg(res_status->action_status(), entity_status.action_status);
<<<<<<< HEAD
      ego_entity->setMapPose(entity_status.pose);
      ego_entity->setTwist(entity_status.action_status.twist);
      ego_entity->setAcceleration(entity_status.action_status.accel);
      ego_entity->replanRoute({goal_pose});
    }
=======
      setMapPose(name, entity_status.pose);
      setTwist(name, entity_status.action_status.twist);
      setAcceleration(name, entity_status.action_status.accel);

      entity_manager_ptr_->asFieldOperatorApplication(name).clearRoute();
      entity_manager_ptr_->asFieldOperatorApplication(name).plan({goal_pose});
      entity_manager_ptr_->asFieldOperatorApplication(name).engage();
    }
  }
}

auto API::getEntity(const std::string & name) const -> std::shared_ptr<entity::EntityBase>
{
  return entity_manager_ptr_->getEntity(name);
}

auto API::setEntityStatus(
  const std::string & name, const CanonicalizedLaneletPose & canonicalized_lanelet_pose,
  const traffic_simulator_msgs::msg::ActionStatus & action_status) -> void
{
  if (const auto entity = getEntity(name)) {
    auto status = static_cast<EntityStatus>(entity->getCanonicalizedStatus());
    status.action_status = action_status;
    status.pose = static_cast<geometry_msgs::msg::Pose>(canonicalized_lanelet_pose);
    status.lanelet_pose = static_cast<LaneletPose>(canonicalized_lanelet_pose);
    status.lanelet_pose_valid = true;
    entity->setCanonicalizedStatus(CanonicalizedEntityStatus(status, canonicalized_lanelet_pose));
  } else {
    THROW_SIMULATION_ERROR("Cannot set entity \"", name, "\" status - such entity does not exist.");
  }
}

auto API::setEntityStatus(const std::string & name, const EntityStatus & status) -> void
{
  if (const auto entity = getEntity(name)) {
    entity->setStatus(status);
  } else {
    THROW_SIMULATION_ERROR("Cannot set entity \"", name, "\" status - such entity does not exist.");
>>>>>>> a06f4b4c
  }
}

bool API::checkCollision(
  const std::string & first_entity_name, const std::string & second_entity_name)
{
<<<<<<< HEAD
  if (first_entity_name != second_entity_name) {
    if (const auto first_entity = getEntityOrNullptr(first_entity_name)) {
      if (const auto second_entity = getEntityOrNullptr(second_entity_name)) {
        return math::geometry::checkCollision2D(
          first_entity->getMapPose(), first_entity->getBoundingBox(), second_entity->getMapPose(),
          second_entity->getBoundingBox());
      }
    }
  }
  return false;
=======
  if (auto from_entity = getEntity(from_entity_name); from_entity) {
    if (auto to_entity = getEntity(to_entity_name); to_entity) {
      if (auto relative_pose =
            pose::relativePose(from_entity->getMapPose(), to_entity->getMapPose());
          relative_pose && relative_pose->position.x <= 0) {
        const double time_headway =
          (relative_pose->position.x * -1) / getCurrentTwist(to_entity_name).linear.x;
        return std::isnan(time_headway) ? std::numeric_limits<double>::infinity() : time_headway;
      }
    }
  }
  return std::nullopt;
}

auto API::setEntityStatus(
  const std::string & name, const LaneletPose & lanelet_pose,
  const traffic_simulator_msgs::msg::ActionStatus & action_status) -> void
{
  if (
    const auto canonicalized_lanelet_pose =
      pose::canonicalize(lanelet_pose, entity_manager_ptr_->getHdmapUtils())) {
    setEntityStatus(name, canonicalized_lanelet_pose.value(), action_status);
  } else {
    std::stringstream ss;
    ss << "Status can not be set. lanelet pose: " << lanelet_pose
       << " cannot be canonicalized for ";
    THROW_SEMANTIC_ERROR(ss.str(), " entity named: ", std::quoted(name), ".");
  }
}

auto API::setEntityStatus(
  const std::string & name, const geometry_msgs::msg::Pose & map_pose,
  const traffic_simulator_msgs::msg::ActionStatus & action_status) -> void
{
  if (const auto entity = getEntity(name)) {
    EntityStatus status = static_cast<EntityStatus>(entity->getCanonicalizedStatus());
    status.pose = map_pose;
    status.action_status = action_status;
    setEntityStatus(name, status);
  } else {
    THROW_SIMULATION_ERROR("Cannot set entity \"", name, "\" status - such entity does not exist.");
  }
}

auto API::setEntityStatus(
  const std::string & name, const std::string & reference_entity_name,
  const geometry_msgs::msg::Pose & relative_pose,
  const traffic_simulator_msgs::msg::ActionStatus & action_status) -> void
{
  if (const auto reference_entity = getEntity(reference_entity_name)) {
    setEntityStatus(
      name, pose::transformRelativePoseToGlobal(reference_entity->getMapPose(), relative_pose),
      action_status);
  } else {
    THROW_SIMULATION_ERROR(
      "Cannot get entity \"", reference_entity_name, "\" - such entity does not exist.");
  }
}

auto API::setEntityStatus(
  const std::string & name, const std::string & reference_entity_name,
  const geometry_msgs::msg::Point & relative_position,
  const geometry_msgs::msg::Vector3 & relative_rpy,
  const traffic_simulator_msgs::msg::ActionStatus & action_status) -> void
{
  const auto relative_pose =
    geometry_msgs::build<geometry_msgs::msg::Pose>()
      .position(relative_position)
      .orientation(math::geometry::convertEulerAngleToQuaternion(relative_rpy));
  setEntityStatus(name, reference_entity_name, relative_pose, action_status);
>>>>>>> a06f4b4c
}

bool API::attachPseudoTrafficLightDetector(
  const simulation_api_schema::PseudoTrafficLightDetectorConfiguration & configuration)
{
  simulation_api_schema::AttachPseudoTrafficLightDetectorRequest req;
  *req.mutable_configuration() = configuration;
  return zeromq_client_.call(req).result().success();
}

bool API::attachDetectionSensor(
  const simulation_api_schema::DetectionSensorConfiguration & sensor_configuration)
{
  if (configuration.standalone_mode) {
    return true;
  } else {
    simulation_api_schema::AttachDetectionSensorRequest req;
    *req.mutable_configuration() = sensor_configuration;
    return zeromq_client_.call(req).result().success();
  }
}

bool API::attachDetectionSensor(
  const std::string & entity_name, double detection_sensor_range, bool detect_all_objects_in_range,
  double pos_noise_stddev, int random_seed, double probability_of_lost,
  double object_recognition_delay)
{
  return attachDetectionSensor(helper::constructDetectionSensorConfiguration(
    entity_name, getROS2Parameter<std::string>("architecture_type", "awf/universe"), 0.1,
    detection_sensor_range, detect_all_objects_in_range, pos_noise_stddev, random_seed,
    probability_of_lost, object_recognition_delay));
}

bool API::attachOccupancyGridSensor(
  const simulation_api_schema::OccupancyGridSensorConfiguration & sensor_configuration)
{
  if (configuration.standalone_mode) {
    return true;
  } else {
    simulation_api_schema::AttachOccupancyGridSensorRequest req;
    *req.mutable_configuration() = sensor_configuration;
    return zeromq_client_.call(req).result().success();
  }
}

bool API::attachLidarSensor(const simulation_api_schema::LidarConfiguration & lidar_configuration)
{
  if (configuration.standalone_mode) {
    return true;
  } else {
    simulation_api_schema::AttachLidarSensorRequest req;
    *req.mutable_configuration() = lidar_configuration;
    return zeromq_client_.call(req).result().success();
  }
}

bool API::attachLidarSensor(
  const std::string & entity_name, const double lidar_sensor_delay,
  const helper::LidarType lidar_type)
{
  return attachLidarSensor(helper::constructLidarConfiguration(
    lidar_type, entity_name, getROS2Parameter<std::string>("architecture_type", "awf/universe"),
    lidar_sensor_delay));
}

bool API::updateTimeInSim()
{
  simulation_api_schema::UpdateFrameRequest request;
  request.set_current_simulation_time(clock_.getCurrentSimulationTime());
  request.set_current_scenario_time(getCurrentTime());
  simulation_interface::toProto(
    clock_.getCurrentRosTimeAsMsg().clock, *request.mutable_current_ros_time());
  return zeromq_client_.call(request).result().success();
}

bool API::updateTrafficLightsInSim()
{
  if (traffic_lights_ptr_->isAnyTrafficLightChanged()) {
    simulation_api_schema::UpdateTrafficLightsRequest request;
    const auto traffic_lights_msg =
      traffic_lights_ptr_->getConventionalTrafficLights()->generateAutowareAutoPerceptionMsg();
    simulation_interface::toProto(traffic_lights_msg, request);
    // here is a lack of information in autoware_auto_perception_msgs::msg
    // to complete the relation_ids, so complete it manually here
    for (auto & traffic_signal : *request.mutable_states()) {
      const auto relation_ids =
        entity_manager_ptr_->getHdmapUtils()->getTrafficLightRegulatoryElementIDsFromTrafficLight(
          traffic_signal.id());
      for (const auto & relation_id : relation_ids) {
        traffic_signal.add_relation_ids(relation_id);
      }
    }
    return zeromq_client_.call(request).result().success();
  }
  /// @todo handle response
  return simulation_api_schema::UpdateTrafficLightsResponse().result().success();
}

bool API::updateEntitiesStatusInSim()
{
  simulation_api_schema::UpdateEntityStatusRequest req;
  req.set_npc_logic_started(entity_manager_ptr_->isNpcLogicStarted());
  for (const auto & entity_name : entity_manager_ptr_->getEntityNames()) {
    const auto entity = entity_manager_ptr_->getEntity(entity_name);
    const auto entity_status = static_cast<EntityStatus>(entity->getStatus());
    simulation_interface::toProto(entity_status, *req.add_status());
    if (entity->is<entity::EgoEntity>()) {
      req.set_overwrite_ego_status(entity->isControlledBySimulator());
    }
  }

  simulation_api_schema::UpdateEntityStatusResponse res;
  if (auto res = zeromq_client_.call(req); res.result().success()) {
    for (const auto & res_status : res.status()) {
      auto entity = entity_manager_ptr_->getEntity(res_status.name());
      auto entity_status = static_cast<EntityStatus>(entity->getStatus());
      simulation_interface::toMsg(res_status.pose(), entity_status.pose);
      simulation_interface::toMsg(res_status.action_status(), entity_status.action_status);

      if (entity->is<entity::EgoEntity>()) {
        entity->setMapPose(entity_status.pose);
        entity->setTwist(entity_status.action_status.twist);
        entity->setAcceleration(entity_status.action_status.accel);
      } else {
        entity->setStatus(entity_status);
      }
    }
    return true;
  }
  return false;
}

bool API::updateFrame()
{
  if (configuration.standalone_mode && entity_manager_ptr_->isAnyEgoSpawned()) {
    THROW_SEMANTIC_ERROR("Ego simulation is no longer supported in standalone mode");
  }

  if (!updateEntitiesStatusInSim()) {
    return false;
  }

  entity_manager_ptr_->update(getCurrentTime(), clock_.getStepTime());
  traffic_controller_ptr_->execute(getCurrentTime(), clock_.getStepTime());

  if (not configuration.standalone_mode) {
    if (!updateTrafficLightsInSim() || !updateTimeInSim()) {
      return false;
    }
  }

  entity_manager_ptr_->broadcastEntityTransform();
  clock_.update();
  clock_pub_->publish(clock_.getCurrentRosTimeAsMsg());
  debug_marker_pub_->publish(entity_manager_ptr_->makeDebugMarker());
  return true;
}

void API::startNpcLogic()
{
  if (entity_manager_ptr_->isNpcLogicStarted()) {
    THROW_SIMULATION_ERROR("NPC logics are already started.");
  } else {
    clock_.start();
    entity_manager_ptr_->startNpcLogic(getCurrentTime());
  }
}

auto API::addTrafficSource(
  const double radius, const double rate, const double speed, const geometry_msgs::msg::Pose & pose,
  const traffic::TrafficSource::Distribution & distribution, const bool allow_spawn_outside_lane,
  const bool require_footprint_fitting, const bool random_orientation, std::optional<int> seed)
  -> void
{
  traffic_simulator::traffic::TrafficSource::Configuration configuration;
  configuration.allow_spawn_outside_lane = allow_spawn_outside_lane;
  configuration.require_footprint_fitting = require_footprint_fitting;
  configuration.use_random_orientation = random_orientation;

  traffic_controller_ptr_->addModule<traffic_simulator::traffic::TrafficSource>(
    radius, rate, pose, distribution, seed, getCurrentTime(), configuration,
    entity_manager_ptr_->getHdmapUtils(), [this, speed](const auto & name, auto &&... xs) {
      this->spawn(name, std::forward<decltype(xs)>(xs)...);
      getEntity(name)->setLinearVelocity(speed);
    });
}
}  // namespace traffic_simulator<|MERGE_RESOLUTION|>--- conflicted
+++ resolved
@@ -67,7 +67,7 @@
     // read status from EntityManager, then send it to SimpleSensorSimulator
     simulation_api_schema::UpdateEntityStatusRequest req;
     simulation_interface::toProto(
-      static_cast<EntityStatus>(entity_manager_ptr_->getEntity(name)->getStatus()),
+      static_cast<EntityStatus>(entity_manager_ptr_->getEntity(name)->getCanonicalizedStatus()),
       *req.add_status());
     req.set_npc_logic_started(entity_manager_ptr_->isNpcLogicStarted());
     req.set_overwrite_ego_status(ego_entity->isControlledBySimulator());
@@ -86,62 +86,20 @@
         res_name + "\".");
     } else {
       // if valid, set response in EntityManager, then plan path and engage
-      auto entity_status = static_cast<EntityStatus>(ego_entity->getStatus());
+      auto entity_status = static_cast<EntityStatus>(ego_entity->getCanonicalizedStatus());
       simulation_interface::toMsg(res_status->pose(), entity_status.pose);
       simulation_interface::toMsg(res_status->action_status(), entity_status.action_status);
-<<<<<<< HEAD
       ego_entity->setMapPose(entity_status.pose);
       ego_entity->setTwist(entity_status.action_status.twist);
       ego_entity->setAcceleration(entity_status.action_status.accel);
       ego_entity->replanRoute({goal_pose});
     }
-=======
-      setMapPose(name, entity_status.pose);
-      setTwist(name, entity_status.action_status.twist);
-      setAcceleration(name, entity_status.action_status.accel);
-
-      entity_manager_ptr_->asFieldOperatorApplication(name).clearRoute();
-      entity_manager_ptr_->asFieldOperatorApplication(name).plan({goal_pose});
-      entity_manager_ptr_->asFieldOperatorApplication(name).engage();
-    }
-  }
-}
-
-auto API::getEntity(const std::string & name) const -> std::shared_ptr<entity::EntityBase>
-{
-  return entity_manager_ptr_->getEntity(name);
-}
-
-auto API::setEntityStatus(
-  const std::string & name, const CanonicalizedLaneletPose & canonicalized_lanelet_pose,
-  const traffic_simulator_msgs::msg::ActionStatus & action_status) -> void
-{
-  if (const auto entity = getEntity(name)) {
-    auto status = static_cast<EntityStatus>(entity->getCanonicalizedStatus());
-    status.action_status = action_status;
-    status.pose = static_cast<geometry_msgs::msg::Pose>(canonicalized_lanelet_pose);
-    status.lanelet_pose = static_cast<LaneletPose>(canonicalized_lanelet_pose);
-    status.lanelet_pose_valid = true;
-    entity->setCanonicalizedStatus(CanonicalizedEntityStatus(status, canonicalized_lanelet_pose));
-  } else {
-    THROW_SIMULATION_ERROR("Cannot set entity \"", name, "\" status - such entity does not exist.");
-  }
-}
-
-auto API::setEntityStatus(const std::string & name, const EntityStatus & status) -> void
-{
-  if (const auto entity = getEntity(name)) {
-    entity->setStatus(status);
-  } else {
-    THROW_SIMULATION_ERROR("Cannot set entity \"", name, "\" status - such entity does not exist.");
->>>>>>> a06f4b4c
   }
 }
 
 bool API::checkCollision(
   const std::string & first_entity_name, const std::string & second_entity_name)
 {
-<<<<<<< HEAD
   if (first_entity_name != second_entity_name) {
     if (const auto first_entity = getEntityOrNullptr(first_entity_name)) {
       if (const auto second_entity = getEntityOrNullptr(second_entity_name)) {
@@ -152,78 +110,11 @@
     }
   }
   return false;
-=======
-  if (auto from_entity = getEntity(from_entity_name); from_entity) {
-    if (auto to_entity = getEntity(to_entity_name); to_entity) {
-      if (auto relative_pose =
-            pose::relativePose(from_entity->getMapPose(), to_entity->getMapPose());
-          relative_pose && relative_pose->position.x <= 0) {
-        const double time_headway =
-          (relative_pose->position.x * -1) / getCurrentTwist(to_entity_name).linear.x;
-        return std::isnan(time_headway) ? std::numeric_limits<double>::infinity() : time_headway;
-      }
-    }
-  }
-  return std::nullopt;
-}
-
-auto API::setEntityStatus(
-  const std::string & name, const LaneletPose & lanelet_pose,
-  const traffic_simulator_msgs::msg::ActionStatus & action_status) -> void
-{
-  if (
-    const auto canonicalized_lanelet_pose =
-      pose::canonicalize(lanelet_pose, entity_manager_ptr_->getHdmapUtils())) {
-    setEntityStatus(name, canonicalized_lanelet_pose.value(), action_status);
-  } else {
-    std::stringstream ss;
-    ss << "Status can not be set. lanelet pose: " << lanelet_pose
-       << " cannot be canonicalized for ";
-    THROW_SEMANTIC_ERROR(ss.str(), " entity named: ", std::quoted(name), ".");
-  }
-}
-
-auto API::setEntityStatus(
-  const std::string & name, const geometry_msgs::msg::Pose & map_pose,
-  const traffic_simulator_msgs::msg::ActionStatus & action_status) -> void
-{
-  if (const auto entity = getEntity(name)) {
-    EntityStatus status = static_cast<EntityStatus>(entity->getCanonicalizedStatus());
-    status.pose = map_pose;
-    status.action_status = action_status;
-    setEntityStatus(name, status);
-  } else {
-    THROW_SIMULATION_ERROR("Cannot set entity \"", name, "\" status - such entity does not exist.");
-  }
-}
-
-auto API::setEntityStatus(
-  const std::string & name, const std::string & reference_entity_name,
-  const geometry_msgs::msg::Pose & relative_pose,
-  const traffic_simulator_msgs::msg::ActionStatus & action_status) -> void
-{
-  if (const auto reference_entity = getEntity(reference_entity_name)) {
-    setEntityStatus(
-      name, pose::transformRelativePoseToGlobal(reference_entity->getMapPose(), relative_pose),
-      action_status);
-  } else {
-    THROW_SIMULATION_ERROR(
-      "Cannot get entity \"", reference_entity_name, "\" - such entity does not exist.");
-  }
-}
-
-auto API::setEntityStatus(
-  const std::string & name, const std::string & reference_entity_name,
-  const geometry_msgs::msg::Point & relative_position,
-  const geometry_msgs::msg::Vector3 & relative_rpy,
-  const traffic_simulator_msgs::msg::ActionStatus & action_status) -> void
-{
-  const auto relative_pose =
-    geometry_msgs::build<geometry_msgs::msg::Pose>()
-      .position(relative_position)
-      .orientation(math::geometry::convertEulerAngleToQuaternion(relative_rpy));
-  setEntityStatus(name, reference_entity_name, relative_pose, action_status);
->>>>>>> a06f4b4c
+}
+
+auto API::getEntity(const std::string & name) const -> std::shared_ptr<entity::EntityBase>
+{
+  return entity_manager_ptr_->getEntity(name);
 }
 
 bool API::attachPseudoTrafficLightDetector(
@@ -328,7 +219,7 @@
   req.set_npc_logic_started(entity_manager_ptr_->isNpcLogicStarted());
   for (const auto & entity_name : entity_manager_ptr_->getEntityNames()) {
     const auto entity = entity_manager_ptr_->getEntity(entity_name);
-    const auto entity_status = static_cast<EntityStatus>(entity->getStatus());
+    const auto entity_status = static_cast<EntityStatus>(entity->getCanonicalizedStatus());
     simulation_interface::toProto(entity_status, *req.add_status());
     if (entity->is<entity::EgoEntity>()) {
       req.set_overwrite_ego_status(entity->isControlledBySimulator());
@@ -339,7 +230,7 @@
   if (auto res = zeromq_client_.call(req); res.result().success()) {
     for (const auto & res_status : res.status()) {
       auto entity = entity_manager_ptr_->getEntity(res_status.name());
-      auto entity_status = static_cast<EntityStatus>(entity->getStatus());
+      auto entity_status = static_cast<EntityStatus>(entity->getCanonicalizedStatus());
       simulation_interface::toMsg(res_status.pose(), entity_status.pose);
       simulation_interface::toMsg(res_status.action_status(), entity_status.action_status);
 
