--- conflicted
+++ resolved
@@ -19,23 +19,14 @@
 namespace job
 {
 Job::Job(
-<<<<<<< HEAD
-  const std::function<bool()> & func_on_update, const std::function<void()> & func_on_cleanup,
-  job::Type type, bool exclusive, job::Trigger trigger)
-=======
   const std::function<bool(const double)> & func_on_update,
   const std::function<void()> & func_on_cleanup, job::Type type, bool exclusive, job::Event event)
->>>>>>> 77a9a169
 : func_on_update_(func_on_update),
   func_on_cleanup_(func_on_cleanup),
   job_duration_(0.0),
   type(type),
   exclusive(exclusive),
-<<<<<<< HEAD
-  trigger(trigger)
-=======
   event(event)
->>>>>>> 77a9a169
 {
   status_ = Status::ACTIVE;
 }
@@ -46,13 +37,9 @@
   func_on_cleanup_();
 }
 
-<<<<<<< HEAD
-void Job::update()
-=======
 Status Job::getStatus() const { return status_; }
 
 void Job::onUpdate(const double step_time)
->>>>>>> 77a9a169
 {
   switch (status_) {
     case Status::ACTIVE:
