// Copyright 2015 TIER IV, Inc. All rights reserved.
//
// Licensed under the Apache License, Version 2.0 (the "License");
// you may not use this file except in compliance with the License.
// You may obtain a copy of the License at
//
//     http://www.apache.org/licenses/LICENSE-2.0
//
// Unless required by applicable law or agreed to in writing, software
// distributed under the License is distributed on an "AS IS" BASIS,
// WITHOUT WARRANTIES OR CONDITIONS OF ANY KIND, either express or implied.
// See the License for the specific language governing permissions and
// limitations under the License.

#include <geometry/quaternion/euler_to_quaternion.hpp>
#include <geometry/quaternion/quaternion_to_euler.hpp>
#include <string>
#include <traffic_simulator/helper/helper.hpp>
#include <traffic_simulator/utils/pose.hpp>

namespace traffic_simulator
{
namespace helper
{
traffic_simulator_msgs::msg::ActionStatus constructActionStatus(
  double linear_vel, double angular_vel, double linear_accel, double angular_accel)
{
  traffic_simulator_msgs::msg::ActionStatus status;
  geometry_msgs::msg::Twist twist;
  twist.linear.x = linear_vel;
  twist.angular.z = angular_vel;
  geometry_msgs::msg::Accel accel;
  accel.linear.x = linear_accel;
  accel.angular.z = angular_accel;
  status.twist = twist;
  status.accel = accel;
  return status;
}

traffic_simulator_msgs::msg::LaneletPose constructLaneletPose(
  lanelet::Id lanelet_id, double s, double offset, double roll, double pitch, double yaw)
{
  traffic_simulator_msgs::msg::LaneletPose lanelet_pose;
  lanelet_pose.lanelet_id = lanelet_id;
  lanelet_pose.s = s;
  lanelet_pose.offset = offset;
  lanelet_pose.rpy.x = roll;
  lanelet_pose.rpy.y = pitch;
  lanelet_pose.rpy.z = yaw;
  return lanelet_pose;
}

<<<<<<< HEAD
traffic_simulator::lanelet_pose::CanonicalizedLaneletPose constructCanonicalizedLaneletPose(
  lanelet::Id lanelet_id, double s, double offset, double roll, double pitch, double yaw)
{
  if (
    auto canonicalized_lanelet_pose = pose::toCanonicalizedLaneletPose(
      traffic_simulator::helper::constructLaneletPose(lanelet_id, s, offset, roll, pitch, yaw))) {
=======
auto constructCanonicalizedLaneletPose(
  lanelet::Id lanelet_id, double s, double offset, double roll, double pitch, double yaw,
  const std::shared_ptr<hdmap_utils::HdMapUtils> & hdmap_utils_ptr) -> CanonicalizedLaneletPose
{
  if (
    auto canonicalized_lanelet_pose = pose::canonicalize(
      traffic_simulator::helper::constructLaneletPose(lanelet_id, s, offset, roll, pitch, yaw),
      hdmap_utils_ptr)) {
>>>>>>> 1e75dfc1
    return canonicalized_lanelet_pose.value();
  } else {
    THROW_SEMANTIC_ERROR(
      "Lanelet pose (id=", lanelet_id, ",s=", s, ",offset=", offset, ",rpy.x=", roll,
      ",rpy.y=", pitch, ",rpy.z=", yaw,
      ") is invalid, please check lanelet length and connection.");
  }
}

<<<<<<< HEAD
traffic_simulator::lanelet_pose::CanonicalizedLaneletPose constructCanonicalizedLaneletPose(
  lanelet::Id lanelet_id, double s, double offset)
=======
auto constructCanonicalizedLaneletPose(
  lanelet::Id lanelet_id, double s, double offset,
  const std::shared_ptr<hdmap_utils::HdMapUtils> & hdmap_utils_ptr) -> CanonicalizedLaneletPose
>>>>>>> 1e75dfc1
{
  return constructCanonicalizedLaneletPose(lanelet_id, s, offset, 0, 0, 0);
}

geometry_msgs::msg::Vector3 constructRPY(double roll, double pitch, double yaw)
{
  geometry_msgs::msg::Vector3 rpy;
  rpy.x = roll;
  rpy.y = pitch;
  rpy.z = yaw;
  return rpy;
}

geometry_msgs::msg::Vector3 constructRPYfromQuaternion(geometry_msgs::msg::Quaternion quaternion)
{
  return math::geometry::convertQuaternionToEulerAngle(quaternion);
}

geometry_msgs::msg::Pose constructPose(
  double x, double y, double z, double roll, double pitch, double yaw)
{
  geometry_msgs::msg::Pose pose;
  pose.position.x = x;
  pose.position.y = y;
  pose.position.z = z;
  pose.orientation = math::geometry::convertEulerAngleToQuaternion(constructRPY(roll, pitch, yaw));
  return pose;
}

const simulation_api_schema::DetectionSensorConfiguration constructDetectionSensorConfiguration(
  const std::string & entity, const std::string & architecture_type, const double update_duration,
  const double range, const bool detect_all_objects_in_range, const double pos_noise_stddev,
  const int random_seed, const double probability_of_lost, const double object_recognition_delay,
  const double object_recognition_ground_truth_delay)
{
  simulation_api_schema::DetectionSensorConfiguration configuration;
  configuration.set_entity(entity);
  configuration.set_architecture_type(architecture_type);
  configuration.set_update_duration(update_duration);
  configuration.set_range(range);
  configuration.set_detect_all_objects_in_range(detect_all_objects_in_range);
  configuration.set_pos_noise_stddev(pos_noise_stddev);
  configuration.set_random_seed(random_seed);
  configuration.set_probability_of_lost(probability_of_lost);
  configuration.set_object_recognition_delay(object_recognition_delay);
  configuration.set_object_recognition_ground_truth_delay(object_recognition_ground_truth_delay);
  return configuration;
}

const simulation_api_schema::LidarConfiguration constructLidarConfiguration(
  const LidarType type, const std::string & entity, const std::string & architecture_type,
  const double lidar_sensor_delay, const double horizontal_resolution)
{
  simulation_api_schema::LidarConfiguration configuration;
  configuration.set_horizontal_resolution(horizontal_resolution);
  configuration.set_architecture_type(architecture_type);
  configuration.set_entity(entity);
  configuration.set_lidar_sensor_delay(lidar_sensor_delay);
  switch (type) {
    case LidarType::VLP16:
      configuration.set_scan_duration(0.1);
      configuration.add_vertical_angles(-15.0 / 180.0 * M_PI);
      configuration.add_vertical_angles(-13.0 / 180.0 * M_PI);
      configuration.add_vertical_angles(-11.0 / 180.0 * M_PI);
      configuration.add_vertical_angles(-9.0 / 180.0 * M_PI);
      configuration.add_vertical_angles(-7.0 / 180.0 * M_PI);
      configuration.add_vertical_angles(-5.0 / 180.0 * M_PI);
      configuration.add_vertical_angles(-3.0 / 180.0 * M_PI);
      configuration.add_vertical_angles(-1.0 / 180.0 * M_PI);
      configuration.add_vertical_angles(1.0 / 180.0 * M_PI);
      configuration.add_vertical_angles(3.0 / 180.0 * M_PI);
      configuration.add_vertical_angles(5.0 / 180.0 * M_PI);
      configuration.add_vertical_angles(7.0 / 180.0 * M_PI);
      configuration.add_vertical_angles(9.0 / 180.0 * M_PI);
      configuration.add_vertical_angles(11.0 / 180.0 * M_PI);
      configuration.add_vertical_angles(13.0 / 180.0 * M_PI);
      configuration.add_vertical_angles(15.0 / 180.0 * M_PI);
      break;
    case LidarType::VLP32:
      configuration.set_scan_duration(0.1);
      configuration.add_vertical_angles(-15.0 / 180.0 * M_PI);
      configuration.add_vertical_angles(-13.66666667 / 180.0 * M_PI);
      configuration.add_vertical_angles(-12.33333333 / 180.0 * M_PI);
      configuration.add_vertical_angles(-11.0 / 180.0 * M_PI);
      configuration.add_vertical_angles(-9.66666667 / 180.0 * M_PI);
      configuration.add_vertical_angles(-8.33333333 / 180.0 * M_PI);
      configuration.add_vertical_angles(-7.0 / 180.0 * M_PI);
      configuration.add_vertical_angles(-5.66666667 / 180 * M_PI);
      configuration.add_vertical_angles(-4.33333333 / 180.0 * M_PI);
      configuration.add_vertical_angles(-3.0 / 180.0 * M_PI);
      configuration.add_vertical_angles(-1.66666667 / 180.0 * M_PI);
      configuration.add_vertical_angles(-0.33333333 / 180.0 * M_PI);
      configuration.add_vertical_angles(1.0 / 180.0 * M_PI);
      configuration.add_vertical_angles(2.33333333 / 180.0 * M_PI);
      configuration.add_vertical_angles(3.66666667 / 180.0 * M_PI);
      configuration.add_vertical_angles(5.0 / 180.0 * M_PI);
      configuration.add_vertical_angles(6.33333333 / 180.0 * M_PI);
      configuration.add_vertical_angles(7.66666667 / 180.0 * M_PI);
      configuration.add_vertical_angles(9.0 / 180.0 * M_PI);
      configuration.add_vertical_angles(10.33333333 / 180.0 * M_PI);
      configuration.add_vertical_angles(11.66666667 / 180.0 * M_PI);
      configuration.add_vertical_angles(13.0 / 180.0 * M_PI);
      configuration.add_vertical_angles(14.33333333 / 180.0 * M_PI);
      configuration.add_vertical_angles(15.66666667 / 180.0 * M_PI);
      configuration.add_vertical_angles(17.0 / 180.0 * M_PI);
      configuration.add_vertical_angles(18.33333333 / 180.0 * M_PI);
      configuration.add_vertical_angles(19.66666667 / 180.0 * M_PI);
      configuration.add_vertical_angles(21.0 / 180.0 * M_PI);
      configuration.add_vertical_angles(22.33333333 / 180.0 * M_PI);
      configuration.add_vertical_angles(23.66666667 / 180.0 * M_PI);
      configuration.add_vertical_angles(25.0 / 180.0 * M_PI);
      break;
  }
  return configuration;
}

}  // namespace helper
}  // namespace traffic_simulator

std::ostream & operator<<(
  std::ostream & os, const traffic_simulator_msgs::msg::LaneletPose & ll_pose)
{
  os << "lanelet id : " << ll_pose.lanelet_id << "\ns : " << ll_pose.s;
  return os;
}

std::ostream & operator<<(std::ostream & os, const geometry_msgs::msg::Point & point)
{
  os << "x : " << point.x << ",y : " << point.y << ",z : " << point.z << std::endl;
  return os;
}

std::ostream & operator<<(std::ostream & os, const geometry_msgs::msg::Vector3 & vector)
{
  os << "x : " << vector.x << ",y : " << vector.y << ",z : " << vector.z << std::endl;
  return os;
}

std::ostream & operator<<(std::ostream & os, const geometry_msgs::msg::Quaternion & quat)
{
  os << "x : " << quat.x << ",y : " << quat.y << ",z : " << quat.z << ",w : " << quat.w
     << std::endl;
  return os;
}

std::ostream & operator<<(std::ostream & os, const geometry_msgs::msg::Pose & pose)
{
  os << "position : " << std::endl;
  os << pose.position << std::endl;
  os << "orientation : " << std::endl;
  os << pose.orientation << std::endl;
  return os;
}<|MERGE_RESOLUTION|>--- conflicted
+++ resolved
@@ -50,23 +50,13 @@
   return lanelet_pose;
 }
 
-<<<<<<< HEAD
-traffic_simulator::lanelet_pose::CanonicalizedLaneletPose constructCanonicalizedLaneletPose(
+auto constructCanonicalizedLaneletPose(
   lanelet::Id lanelet_id, double s, double offset, double roll, double pitch, double yaw)
+  -> CanonicalizedLaneletPose
 {
   if (
     auto canonicalized_lanelet_pose = pose::toCanonicalizedLaneletPose(
       traffic_simulator::helper::constructLaneletPose(lanelet_id, s, offset, roll, pitch, yaw))) {
-=======
-auto constructCanonicalizedLaneletPose(
-  lanelet::Id lanelet_id, double s, double offset, double roll, double pitch, double yaw,
-  const std::shared_ptr<hdmap_utils::HdMapUtils> & hdmap_utils_ptr) -> CanonicalizedLaneletPose
-{
-  if (
-    auto canonicalized_lanelet_pose = pose::canonicalize(
-      traffic_simulator::helper::constructLaneletPose(lanelet_id, s, offset, roll, pitch, yaw),
-      hdmap_utils_ptr)) {
->>>>>>> 1e75dfc1
     return canonicalized_lanelet_pose.value();
   } else {
     THROW_SEMANTIC_ERROR(
@@ -76,14 +66,8 @@
   }
 }
 
-<<<<<<< HEAD
-traffic_simulator::lanelet_pose::CanonicalizedLaneletPose constructCanonicalizedLaneletPose(
-  lanelet::Id lanelet_id, double s, double offset)
-=======
-auto constructCanonicalizedLaneletPose(
-  lanelet::Id lanelet_id, double s, double offset,
-  const std::shared_ptr<hdmap_utils::HdMapUtils> & hdmap_utils_ptr) -> CanonicalizedLaneletPose
->>>>>>> 1e75dfc1
+auto constructCanonicalizedLaneletPose(lanelet::Id lanelet_id, double s, double offset)
+  -> CanonicalizedLaneletPose
 {
   return constructCanonicalizedLaneletPose(lanelet_id, s, offset, 0, 0, 0);
 }
