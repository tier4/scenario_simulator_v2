// Copyright 2015 TIER IV, Inc. All rights reserved.
//
// Licensed under the Apache License, Version 2.0 (the "License");
// you may not use this file except in compliance with the License.
// You may obtain a copy of the License at
//
//     http://www.apache.org/licenses/LICENSE-2.0
//
// Unless required by applicable law or agreed to in writing, software
// distributed under the License is distributed on an "AS IS" BASIS,
// WITHOUT WARRANTIES OR CONDITIONS OF ANY KIND, either express or implied.
// See the License for the specific language governing permissions and
// limitations under the License.

#include <geometry/quaternion/euler_to_quaternion.hpp>
#include <geometry/quaternion/quaternion_to_euler.hpp>
#include <string>
#include <traffic_simulator/helper/helper.hpp>
#include <traffic_simulator/utils/pose.hpp>

namespace traffic_simulator
{
namespace helper
{
traffic_simulator_msgs::msg::ActionStatus constructActionStatus(
  double linear_vel, double angular_vel, double linear_accel, double angular_accel)
{
  traffic_simulator_msgs::msg::ActionStatus status;
  geometry_msgs::msg::Twist twist;
  twist.linear.x = linear_vel;
  twist.angular.z = angular_vel;
  geometry_msgs::msg::Accel accel;
  accel.linear.x = linear_accel;
  accel.angular.z = angular_accel;
  status.twist = twist;
  status.accel = accel;
  return status;
}

LaneletPose constructLaneletPose(
  lanelet::Id lanelet_id, double s, double offset, double roll, double pitch, double yaw)
{
  LaneletPose lanelet_pose;
  lanelet_pose.lanelet_id = lanelet_id;
  lanelet_pose.s = s;
  lanelet_pose.offset = offset;
  lanelet_pose.rpy.x = roll;
  lanelet_pose.rpy.y = pitch;
  lanelet_pose.rpy.z = yaw;
  return lanelet_pose;
}

auto constructCanonicalizedLaneletPose(
  lanelet::Id lanelet_id, double s, double offset, double roll, double pitch, double yaw)
  -> CanonicalizedLaneletPose
{
  if (
    auto canonicalized_lanelet_pose = pose::toCanonicalizedLaneletPose(
      traffic_simulator::helper::constructLaneletPose(lanelet_id, s, offset, roll, pitch, yaw))) {
    return canonicalized_lanelet_pose.value();
  } else {
    THROW_SEMANTIC_ERROR(
      "Lanelet pose (id=", lanelet_id, ",s=", s, ",offset=", offset, ",rpy.x=", roll,
      ",rpy.y=", pitch, ",rpy.z=", yaw,
      ") is invalid, please check lanelet length and connection.");
  }
}

auto constructCanonicalizedLaneletPose(lanelet::Id lanelet_id, double s, double offset)
  -> CanonicalizedLaneletPose
{
  return constructCanonicalizedLaneletPose(lanelet_id, s, offset, 0, 0, 0);
}

geometry_msgs::msg::Vector3 constructRPY(double roll, double pitch, double yaw)
{
  geometry_msgs::msg::Vector3 rpy;
  rpy.x = roll;
  rpy.y = pitch;
  rpy.z = yaw;
  return rpy;
}

geometry_msgs::msg::Vector3 constructRPYfromQuaternion(geometry_msgs::msg::Quaternion quaternion)
{
  return math::geometry::convertQuaternionToEulerAngle(quaternion);
}

geometry_msgs::msg::Pose constructPose(
  double x, double y, double z, double roll, double pitch, double yaw)
{
  geometry_msgs::msg::Pose pose;
  pose.position.x = x;
  pose.position.y = y;
  pose.position.z = z;
  pose.orientation = math::geometry::convertEulerAngleToQuaternion(constructRPY(roll, pitch, yaw));
  return pose;
}

const simulation_api_schema::DetectionSensorConfiguration constructDetectionSensorConfiguration(
  const std::string & entity, const std::string & architecture_type, const double update_duration,
  const double range, const bool detect_all_objects_in_range, const double pos_noise_stddev,
  const int random_seed, const double probability_of_lost, const double object_recognition_delay,
  const double object_recognition_ground_truth_delay)
{
  simulation_api_schema::DetectionSensorConfiguration configuration;
  configuration.set_entity(entity);
  configuration.set_architecture_type(architecture_type);
  configuration.set_update_duration(update_duration);
  configuration.set_range(range);
  configuration.set_detect_all_objects_in_range(detect_all_objects_in_range);
  configuration.set_pos_noise_stddev(pos_noise_stddev);
  configuration.set_random_seed(random_seed);
  configuration.set_probability_of_lost(probability_of_lost);
  configuration.set_object_recognition_delay(object_recognition_delay);
  configuration.set_object_recognition_ground_truth_delay(object_recognition_ground_truth_delay);
  return configuration;
}

const simulation_api_schema::LidarConfiguration constructLidarConfiguration(
  const LidarType type, const std::string & entity, const std::string & architecture_type,
  const double lidar_sensor_delay, const double horizontal_resolution)
{
  simulation_api_schema::LidarConfiguration configuration;
  configuration.set_horizontal_resolution(horizontal_resolution);
  configuration.set_architecture_type(architecture_type);
  configuration.set_entity(entity);
  configuration.set_lidar_sensor_delay(lidar_sensor_delay);
  switch (type) {
    case LidarType::VLP16:
      configuration.set_scan_duration(0.1);
      configuration.add_vertical_angles(-15.0 / 180.0 * M_PI);
      configuration.add_vertical_angles(-13.0 / 180.0 * M_PI);
      configuration.add_vertical_angles(-11.0 / 180.0 * M_PI);
      configuration.add_vertical_angles(-9.0 / 180.0 * M_PI);
      configuration.add_vertical_angles(-7.0 / 180.0 * M_PI);
      configuration.add_vertical_angles(-5.0 / 180.0 * M_PI);
      configuration.add_vertical_angles(-3.0 / 180.0 * M_PI);
      configuration.add_vertical_angles(-1.0 / 180.0 * M_PI);
      configuration.add_vertical_angles(1.0 / 180.0 * M_PI);
      configuration.add_vertical_angles(3.0 / 180.0 * M_PI);
      configuration.add_vertical_angles(5.0 / 180.0 * M_PI);
      configuration.add_vertical_angles(7.0 / 180.0 * M_PI);
      configuration.add_vertical_angles(9.0 / 180.0 * M_PI);
      configuration.add_vertical_angles(11.0 / 180.0 * M_PI);
      configuration.add_vertical_angles(13.0 / 180.0 * M_PI);
      configuration.add_vertical_angles(15.0 / 180.0 * M_PI);
      break;
    case LidarType::VLP32:
      configuration.set_scan_duration(0.1);
      configuration.add_vertical_angles(-15.0 / 180.0 * M_PI);
      configuration.add_vertical_angles(-13.66666667 / 180.0 * M_PI);
      configuration.add_vertical_angles(-12.33333333 / 180.0 * M_PI);
      configuration.add_vertical_angles(-11.0 / 180.0 * M_PI);
      configuration.add_vertical_angles(-9.66666667 / 180.0 * M_PI);
      configuration.add_vertical_angles(-8.33333333 / 180.0 * M_PI);
      configuration.add_vertical_angles(-7.0 / 180.0 * M_PI);
      configuration.add_vertical_angles(-5.66666667 / 180 * M_PI);
      configuration.add_vertical_angles(-4.33333333 / 180.0 * M_PI);
      configuration.add_vertical_angles(-3.0 / 180.0 * M_PI);
      configuration.add_vertical_angles(-1.66666667 / 180.0 * M_PI);
      configuration.add_vertical_angles(-0.33333333 / 180.0 * M_PI);
      configuration.add_vertical_angles(1.0 / 180.0 * M_PI);
      configuration.add_vertical_angles(2.33333333 / 180.0 * M_PI);
      configuration.add_vertical_angles(3.66666667 / 180.0 * M_PI);
      configuration.add_vertical_angles(5.0 / 180.0 * M_PI);
      configuration.add_vertical_angles(6.33333333 / 180.0 * M_PI);
      configuration.add_vertical_angles(7.66666667 / 180.0 * M_PI);
      configuration.add_vertical_angles(9.0 / 180.0 * M_PI);
      configuration.add_vertical_angles(10.33333333 / 180.0 * M_PI);
      configuration.add_vertical_angles(11.66666667 / 180.0 * M_PI);
      configuration.add_vertical_angles(13.0 / 180.0 * M_PI);
      configuration.add_vertical_angles(14.33333333 / 180.0 * M_PI);
      configuration.add_vertical_angles(15.66666667 / 180.0 * M_PI);
      configuration.add_vertical_angles(17.0 / 180.0 * M_PI);
      configuration.add_vertical_angles(18.33333333 / 180.0 * M_PI);
      configuration.add_vertical_angles(19.66666667 / 180.0 * M_PI);
      configuration.add_vertical_angles(21.0 / 180.0 * M_PI);
      configuration.add_vertical_angles(22.33333333 / 180.0 * M_PI);
      configuration.add_vertical_angles(23.66666667 / 180.0 * M_PI);
      configuration.add_vertical_angles(25.0 / 180.0 * M_PI);
      break;
  }
  return configuration;
}

}  // namespace helper
<<<<<<< HEAD
}  // namespace traffic_simulator
=======
}  // namespace traffic_simulator

std::ostream & operator<<(
  std::ostream & os, const traffic_simulator_msgs::msg::LaneletPose & lanelet_pose)
{
  os << "lanelet id : " << lanelet_pose.lanelet_id << "\ns : " << lanelet_pose.s;
  return os;
}

std::ostream & operator<<(std::ostream & os, const geometry_msgs::msg::Point & point)
{
  os << "x : " << point.x << ",y : " << point.y << ",z : " << point.z << std::endl;
  return os;
}

std::ostream & operator<<(std::ostream & os, const geometry_msgs::msg::Vector3 & vector)
{
  os << "x : " << vector.x << ",y : " << vector.y << ",z : " << vector.z << std::endl;
  return os;
}

std::ostream & operator<<(std::ostream & os, const geometry_msgs::msg::Quaternion & quat)
{
  os << "x : " << quat.x << ",y : " << quat.y << ",z : " << quat.z << ",w : " << quat.w
     << std::endl;
  return os;
}

std::ostream & operator<<(std::ostream & os, const geometry_msgs::msg::Pose & pose)
{
  os << "position : " << std::endl;
  os << pose.position << std::endl;
  os << "orientation : " << std::endl;
  os << pose.orientation << std::endl;
  return os;
}
>>>>>>> ed0dcc29
<|MERGE_RESOLUTION|>--- conflicted
+++ resolved
@@ -185,43 +185,4 @@
 }
 
 }  // namespace helper
-<<<<<<< HEAD
-}  // namespace traffic_simulator
-=======
-}  // namespace traffic_simulator
-
-std::ostream & operator<<(
-  std::ostream & os, const traffic_simulator_msgs::msg::LaneletPose & lanelet_pose)
-{
-  os << "lanelet id : " << lanelet_pose.lanelet_id << "\ns : " << lanelet_pose.s;
-  return os;
-}
-
-std::ostream & operator<<(std::ostream & os, const geometry_msgs::msg::Point & point)
-{
-  os << "x : " << point.x << ",y : " << point.y << ",z : " << point.z << std::endl;
-  return os;
-}
-
-std::ostream & operator<<(std::ostream & os, const geometry_msgs::msg::Vector3 & vector)
-{
-  os << "x : " << vector.x << ",y : " << vector.y << ",z : " << vector.z << std::endl;
-  return os;
-}
-
-std::ostream & operator<<(std::ostream & os, const geometry_msgs::msg::Quaternion & quat)
-{
-  os << "x : " << quat.x << ",y : " << quat.y << ",z : " << quat.z << ",w : " << quat.w
-     << std::endl;
-  return os;
-}
-
-std::ostream & operator<<(std::ostream & os, const geometry_msgs::msg::Pose & pose)
-{
-  os << "position : " << std::endl;
-  os << pose.position << std::endl;
-  os << "orientation : " << std::endl;
-  os << pose.orientation << std::endl;
-  return os;
-}
->>>>>>> ed0dcc29
+}  // namespace traffic_simulator