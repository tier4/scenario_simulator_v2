// Copyright 2015 TIER IV, Inc. All rights reserved.
//
// Licensed under the Apache License, Version 2.0 (the "License");
// you may not use this file except in compliance with the License.
// You may obtain a copy of the License at
//
//     http://www.apache.org/licenses/LICENSE-2.0
//
// Unless required by applicable law or agreed to in writing, software
// distributed under the License is distributed on an "AS IS" BASIS,
// WITHOUT WARRANTIES OR CONDITIONS OF ANY KIND, either express or implied.
// See the License for the specific language governing permissions and
// limitations under the License.
#include <geometry/quaternion/euler_to_quaternion.hpp>
#include <geometry/quaternion/get_rotation.hpp>
#include <geometry/quaternion/operator.hpp>
#include <geometry/quaternion/quaternion_to_euler.hpp>
#include <geometry/vector3/hypot.hpp>
#include <geometry/vector3/inner_product.hpp>
#include <geometry/vector3/normalize.hpp>
#include <geometry/vector3/operator.hpp>
#include <traffic_simulator/helper/helper.hpp>
#include <traffic_simulator/lanelet_wrapper/lanelet_map.hpp>
#include <traffic_simulator/lanelet_wrapper/pose.hpp>
#include <traffic_simulator_msgs/msg/lanelet_pose.hpp>

namespace traffic_simulator
{
namespace lanelet_wrapper
{
namespace pose
{
auto toMapPose(const LaneletPose & lanelet_pose, const bool fill_pitch) -> PoseStamped
{
  using math::geometry::operator*;
  using math::geometry::operator+=;
  if (
    const auto canonicalized_lanelet_pose =
      std::get<std::optional<LaneletPose>>(pose::canonicalizeLaneletPose(lanelet_pose))) {
    PoseStamped pose_stamped;
    pose_stamped.header.frame_id = "map";
    const auto lanelet_spline =
      lanelet_map::centerPointsSpline(canonicalized_lanelet_pose->lanelet_id);
<<<<<<< HEAD
    // map position
    pose_stamped.pose = lanelet_spline->getPose(canonicalized_lanelet_pose->s);
    pose_stamped.pose.position +=
      math::geometry::normalize(lanelet_spline->getNormalVector(canonicalized_lanelet_pose->s)) *
      canonicalized_lanelet_pose->offset;
    // map orientation
=======
    /// @note map position
    const auto normal_vector = lanelet_spline->getNormalVector(canonicalized_lanelet_pose->s);
    const auto offset_transition_vector =
      math::geometry::normalize(normal_vector) * canonicalized_lanelet_pose->offset;
    pose_stamped.pose = lanelet_spline->getPose(canonicalized_lanelet_pose->s);
    pose_stamped.pose.position += offset_transition_vector;
    /// @note map orientation
>>>>>>> 1502965f
    const auto tangent_vector = lanelet_spline->getTangentVector(canonicalized_lanelet_pose->s);
    const auto lanelet_rpy =
      geometry_msgs::build<Vector3>()
        .x(0.0)
        .y(
          fill_pitch ? std::atan2(-tangent_vector.z, std::hypot(tangent_vector.x, tangent_vector.y))
                     : 0.0)
        .z(std::atan2(tangent_vector.y, tangent_vector.x));
    pose_stamped.pose.orientation =
      math::geometry::convertEulerAngleToQuaternion(lanelet_rpy) *
      math::geometry::convertEulerAngleToQuaternion(canonicalized_lanelet_pose->rpy);
    return pose_stamped;
  } else {
    THROW_SEMANTIC_ERROR(
      "Lanelet pose (id=", lanelet_pose.lanelet_id, ",s=", lanelet_pose.s,
      ",offset=", lanelet_pose.offset, ",rpy.x=", lanelet_pose.rpy.x, ",rpy.y=", lanelet_pose.rpy.y,
      ",rpy.z=", lanelet_pose.rpy.z, ") is invalid, please check lanelet length and connection.");
  }
}

auto isAltitudeMatching(const double current_altitude, const double target_altitude) -> bool
{
  /**
   * @brief Justification for using a fixed `altitude_threshold` value of 1.0 [m].
   *
   * Using a fixed `altitude_threshold` value of 1.0 [m] is justified because the
   * entity's Z-position is always relative to its base. This eliminates the need
   * to dynamically adjust the threshold based on the entity's dimensions, ensuring
   * consistent altitude matching regardless of the entity type.
   *
   * The position of the entity is defined relative to its base, typically the center
   * of the rear axle projected onto the ground in the case of vehicles.
   *
   * @note There is no technical basis for this value; it was determined based on experiments.
   */
  static constexpr double altitude_threshold = 1.0;
  return std::abs(current_altitude - target_altitude) <= altitude_threshold;
}

auto toLaneletPose(
  const Pose & map_pose, const lanelet::Id lanelet_id, const double matching_distance)
  -> std::optional<LaneletPose>
{
  /// @note yaw_threshold_deg is used to determine whether the entity is going straight,
  /// it defines the maximum allowed rotation with respect to the lanelet centreline.
  constexpr double yaw_threshold_deg = 45.0

    const auto lanelet_spline = lanelet_map::centerPointsSpline(lanelet_id);
  if (const auto lanelet_pose_s = lanelet_spline->getSValue(map_pose, matching_distance);
      !lanelet_pose_s) {
    return std::nullopt;
  } else if (const auto pose_on_centerline = lanelet_spline->getPose(lanelet_pose_s.value());
             !isAltitudeMatching(map_pose.position.z, pose_on_centerline.position.z)) {
    return std::nullopt;
  } else {
    const double yaw_range_min_rad = M_PI * yaw_threshold_deg / 180.0;
    const double yaw_range_max_rad = M_PI - yaw_range_min_rad;
    if (const auto lanelet_pose_rpy = math::geometry::convertQuaternionToEulerAngle(
          math::geometry::getRotation(pose_on_centerline.orientation, map_pose.orientation));
        std::fabs(lanelet_pose_rpy.z) > yaw_range_max_rad ||
        std::fabs(lanelet_pose_rpy.z) < yaw_range_min_rad) {
      return std::nullopt;
    } else {
      double lanelet_pose_offset = std::sqrt(
        lanelet_spline->getSquaredDistanceIn2D(map_pose.position, lanelet_pose_s.value()));
      if (const double inner_product = math::geometry::innerProduct(
            lanelet_spline->getNormalVector(lanelet_pose_s.value()),
            lanelet_spline->getSquaredDistanceVector(map_pose.position, lanelet_pose_s.value()));
          inner_product < 0) {
        lanelet_pose_offset = lanelet_pose_offset * -1;
      }
      return traffic_simulator_msgs::build<LaneletPose>()
        .lanelet_id(lanelet_id)
        .s(lanelet_pose_s.value())
        .offset(lanelet_pose_offset)
        .rpy(lanelet_pose_rpy);
    }
  }
}

auto toLaneletPose(
  const Pose & map_pose, const lanelet::Ids & lanelet_ids, const double matching_distance)
  -> std::optional<LaneletPose>
{
  for (const auto & lanelet_id : lanelet_ids) {
    if (const auto lanelet_pose = toLaneletPose(map_pose, lanelet_id, matching_distance);
        lanelet_pose) {
      return lanelet_pose.value();
    }
  }
  return std::nullopt;
}

auto toLaneletPose(
  const Pose & map_pose, const bool include_crosswalk, const double matching_distance)
  -> std::optional<LaneletPose>
{
  constexpr double distance_threshold{0.1};
  constexpr std::size_t search_count{5};
  const auto nearby_lanelet_ids = lanelet_map::nearbyLaneletIds(
    map_pose.position, distance_threshold, include_crosswalk, search_count);
  return toLaneletPose(map_pose, nearby_lanelet_ids, matching_distance);
}

auto toLaneletPose(
  const Pose & map_pose, const BoundingBox & bounding_box, const bool include_crosswalk,
  const double matching_distance, const RoutingGraphType type) -> std::optional<LaneletPose>
{
  const auto lanelet_id_using_bounding_box = matchToLane(
    map_pose, bounding_box, include_crosswalk, matching_distance,
    DEFAULT_MATCH_TO_LANE_REDUCTION_RATIO, type);

  if (!lanelet_id_using_bounding_box) {
    return toLaneletPose(map_pose, include_crosswalk, matching_distance);
  } else if (
    const auto lanelet_pose_using_bounding_box =
      toLaneletPose(map_pose, lanelet_id_using_bounding_box.value(), matching_distance)) {
    return lanelet_pose_using_bounding_box;
  }

  for (const auto & previous_lanelet_id :
       lanelet_map::previousLaneletIds(lanelet_id_using_bounding_box.value(), type)) {
    if (
      const auto lanelet_pose_in_previous_lanelet =
        toLaneletPose(map_pose, previous_lanelet_id, matching_distance)) {
      return lanelet_pose_in_previous_lanelet;
    }
  }

  for (const auto & next_lanelet_id :
       lanelet_map::nextLaneletIds(lanelet_id_using_bounding_box.value(), type)) {
    if (
      const auto lanelet_pose_in_next_lanelet =
        toLaneletPose(map_pose, next_lanelet_id, matching_distance)) {
      return lanelet_pose_in_next_lanelet;
    }
  }
  return toLaneletPose(map_pose, include_crosswalk, matching_distance);
}

auto toLaneletPoses(
  const Pose & map_pose, const lanelet::Id lanelet_id, const double matching_distance,
  const bool include_opposite_direction, const RoutingGraphType type) -> std::vector<LaneletPose>
{
  std::vector<LaneletPose> lanelet_poses;
  std::set<lanelet::Id> new_lanelet_ids_set{lanelet_id};
  auto insertNewIds = [&](const auto & new_ids) {
    new_lanelet_ids_set.insert(new_ids.begin(), new_ids.end());
  };
  insertNewIds(leftLaneletIds(lanelet_id, type, include_opposite_direction));
  insertNewIds(rightLaneletIds(lanelet_id, type, include_opposite_direction));
  insertNewIds(lanelet_map::previousLaneletIds({lanelet_id}, type));
  insertNewIds(lanelet_map::nextLaneletIds({lanelet_id}, type));
  for (const auto & new_lanelet_id : new_lanelet_ids_set) {
    if (const auto & lanelet_pose = toLaneletPose(map_pose, new_lanelet_id, matching_distance)) {
      lanelet_poses.emplace_back(lanelet_pose.value());
    }
  }
  return lanelet_poses;
}

auto alternativeLaneletPoses(const LaneletPose & reference_lanelet_pose) -> std::vector<LaneletPose>
{
  const auto alternativesInPreviousLanelet = [](const auto & lanelet_pose) {
    std::vector<LaneletPose> lanelet_poses_in_previous_lanelet;
    for (const auto & previous_lanelet_id :
         lanelet_map::previousLaneletIds(lanelet_pose.lanelet_id)) {
      const auto lanelet_pose_in_previous_lanelet = helper::constructLaneletPose(
        previous_lanelet_id, lanelet_pose.s + lanelet_map::laneletLength(previous_lanelet_id),
        lanelet_pose.offset);
      if (const auto recursive_alternative_poses =
            alternativeLaneletPoses(lanelet_pose_in_previous_lanelet);
          recursive_alternative_poses.empty()) {
        lanelet_poses_in_previous_lanelet.emplace_back(lanelet_pose_in_previous_lanelet);
      } else {
        lanelet_poses_in_previous_lanelet.insert(
          lanelet_poses_in_previous_lanelet.end(), recursive_alternative_poses.begin(),
          recursive_alternative_poses.end());
      }
    }
    return lanelet_poses_in_previous_lanelet;
  };

  const auto alternativesInNextLanelet = [](const auto & lanelet_pose) {
    std::vector<LaneletPose> lanelet_poses_in_next_lanelet;
    for (const auto & next_lanelet_id : lanelet_map::nextLaneletIds(lanelet_pose.lanelet_id)) {
      const auto lanelet_pose_in_next_lanelet = helper::constructLaneletPose(
        next_lanelet_id, lanelet_pose.s - lanelet_map::laneletLength(lanelet_pose.lanelet_id),
        lanelet_pose.offset);
      if (const auto recursive_alternative_poses =
            alternativeLaneletPoses(lanelet_pose_in_next_lanelet);
          recursive_alternative_poses.empty()) {
        lanelet_poses_in_next_lanelet.emplace_back(lanelet_pose_in_next_lanelet);
      } else {
        lanelet_poses_in_next_lanelet.insert(
          lanelet_poses_in_next_lanelet.end(), recursive_alternative_poses.begin(),
          recursive_alternative_poses.end());
      }
    }
    return lanelet_poses_in_next_lanelet;
  };

  /// @note If s value under 0, it means this pose is on the previous lanelet.
  if (reference_lanelet_pose.s < 0) {
    return alternativesInPreviousLanelet(reference_lanelet_pose);
  }
  /// @note If s value overs it's lanelet length, it means this pose is on the next lanelet.
  else if (
    reference_lanelet_pose.s > (lanelet_map::laneletLength(reference_lanelet_pose.lanelet_id))) {
    return alternativesInNextLanelet(reference_lanelet_pose);
  }
  /// @note If s value is in range [0,length_of_the_lanelet], return lanelet_pose.
  else {
    return {reference_lanelet_pose};
  }
}

auto alongLaneletPose(
  const LaneletPose & from_pose, const double distance, const RoutingGraphType type) -> LaneletPose
{
  auto lanelet_pose = from_pose;
  lanelet_pose.s += distance;
  if (lanelet_pose.s >= 0) {
    while (lanelet_pose.s >= lanelet_map::laneletLength(lanelet_pose.lanelet_id)) {
      auto next_lanelet_ids =
        lanelet_map::nextLaneletIds(lanelet_pose.lanelet_id, "straight", type);
      if (next_lanelet_ids.empty()) {
        /// @note if empty try to use other than "straight", but the first found
        next_lanelet_ids = lanelet_map::nextLaneletIds(lanelet_pose.lanelet_id, type);
      }
      if (next_lanelet_ids.empty()) {
        THROW_SEMANTIC_ERROR(
          "failed to calculate along pose (id,s) = (", from_pose.lanelet_id, ",",
          from_pose.s + distance, "), next lanelet of id = ", lanelet_pose.lanelet_id, "is empty.");
      }
      lanelet_pose.s = lanelet_pose.s - lanelet_map::laneletLength(lanelet_pose.lanelet_id);
      lanelet_pose.lanelet_id = next_lanelet_ids[0];
    }
  } else {
    while (lanelet_pose.s < 0) {
      auto previous_lanelet_ids =
        lanelet_map::previousLaneletIds(lanelet_pose.lanelet_id, "straight", type);
      if (previous_lanelet_ids.empty()) {
        /// @note if empty try to use other than "straight", but the first found
        previous_lanelet_ids = lanelet_map::previousLaneletIds(lanelet_pose.lanelet_id, type);
      }
      if (previous_lanelet_ids.empty()) {
        THROW_SEMANTIC_ERROR(
          "failed to calculate along pose (id,s) = (", from_pose.lanelet_id, ",",
          from_pose.s + distance, "), next lanelet of id = ", lanelet_pose.lanelet_id, "is empty.");
      }
      lanelet_pose.s = lanelet_pose.s + lanelet_map::laneletLength(previous_lanelet_ids[0]);
      lanelet_pose.lanelet_id = previous_lanelet_ids[0];
    }
  }
  return lanelet_pose;
}

auto alongLaneletPose(
  const LaneletPose & from_pose, const lanelet::Ids & route_lanelets, const double distance)
  -> LaneletPose
{
  auto lanelet_pose = from_pose;
  lanelet_pose.s += distance;
  const auto canonicalized = canonicalizeLaneletPose(lanelet_pose, route_lanelets);
  if (
    const auto & canonicalized_lanelet_pose = std::get<std::optional<LaneletPose>>(canonicalized)) {
    /// @note If canonicalize succeed, just return canonicalized pose
    return canonicalized_lanelet_pose.value();
  } else {
    /// @note If canonicalize failed, return lanelet pose as end of road
    if (const auto end_of_road_lanelet_id = std::get<std::optional<lanelet::Id>>(canonicalized)) {
      return traffic_simulator_msgs::build<LaneletPose>()
        .lanelet_id(end_of_road_lanelet_id.value())
        .s(lanelet_pose.s <= 0 ? 0 : lanelet_map::laneletLength(end_of_road_lanelet_id.value()))
        .offset(lanelet_pose.offset)
        .rpy(lanelet_pose.rpy);
    } else {
      THROW_SIMULATION_ERROR("Failed to find trailing lanelet_id.");
    }
  }
}

// If route is not specified, the lanelet_id with the lowest array index is used as a candidate for
// canonicalize destination.
auto canonicalizeLaneletPose(const LaneletPose & lanelet_pose)
  -> std::tuple<std::optional<LaneletPose>, std::optional<lanelet::Id>>
{
  auto canonicalized_lanelet_pose = lanelet_pose;
  while (canonicalized_lanelet_pose.s < 0) {
    if (const auto previous_lanelet_ids =
          lanelet_map::previousLaneletIds(canonicalized_lanelet_pose.lanelet_id);
        previous_lanelet_ids.empty()) {
      return {std::nullopt, canonicalized_lanelet_pose.lanelet_id};
    } else {
      canonicalized_lanelet_pose.s += lanelet_map::laneletLength(previous_lanelet_ids[0]);
      canonicalized_lanelet_pose.lanelet_id = previous_lanelet_ids[0];
    }
  }
  while (canonicalized_lanelet_pose.s >
         lanelet_map::laneletLength(canonicalized_lanelet_pose.lanelet_id)) {
    if (const auto next_lanelet_ids =
          lanelet_map::nextLaneletIds(canonicalized_lanelet_pose.lanelet_id);
        next_lanelet_ids.empty()) {
      return {std::nullopt, canonicalized_lanelet_pose.lanelet_id};
    } else {
      canonicalized_lanelet_pose.s -=
        lanelet_map::laneletLength(canonicalized_lanelet_pose.lanelet_id);
      canonicalized_lanelet_pose.lanelet_id = next_lanelet_ids[0];
    }
  }
  return {canonicalized_lanelet_pose, std::nullopt};
}

auto canonicalizeLaneletPose(const LaneletPose & lanelet_pose, const lanelet::Ids & route_lanelets)
  -> std::tuple<std::optional<LaneletPose>, std::optional<lanelet::Id>>
{
  if (lanelet_pose.s < 0) {
    // When canonicalizing to backward lanelet_id, do not consider route
    return canonicalizeLaneletPose(lanelet_pose);
  }
  auto canonicalized_lanelet_pose = lanelet_pose;
  while (canonicalized_lanelet_pose.s >
         lanelet_map::laneletLength(canonicalized_lanelet_pose.lanelet_id)) {
    // When canonicalizing to forward lanelet_id, consider route
    bool found_next_lanelet_in_route = false;
    for (const auto & next_lanelet_id :
         lanelet_map::nextLaneletIds(canonicalized_lanelet_pose.lanelet_id)) {
      if (
        std::find(route_lanelets.begin(), route_lanelets.end(), next_lanelet_id) !=
        route_lanelets.end()) {
        found_next_lanelet_in_route = true;
        canonicalized_lanelet_pose.s -=
          lanelet_map::laneletLength(canonicalized_lanelet_pose.lanelet_id);
        canonicalized_lanelet_pose.lanelet_id = next_lanelet_id;
      }
    }
    if (!found_next_lanelet_in_route) {
      return {std::nullopt, canonicalized_lanelet_pose.lanelet_id};
    }
  }
  return {canonicalized_lanelet_pose, std::nullopt};
}

// used only by this namespace
auto matchToLane(
  const Pose & map_pose, const BoundingBox & bounding_box, const bool include_crosswalk,
  const double matching_distance, const double reduction_ratio, const RoutingGraphType type)
  -> std::optional<lanelet::Id>
{
  const auto absoluteHullPolygon = [&reduction_ratio, &bounding_box](const auto & pose) {
    auto relative_hull = lanelet::matching::Hull2d{
      lanelet::BasicPoint2d{
        bounding_box.center.x + bounding_box.dimensions.x * 0.5 * reduction_ratio,
        bounding_box.center.y + bounding_box.dimensions.y * 0.5 * reduction_ratio},
      lanelet::BasicPoint2d{
        bounding_box.center.x - bounding_box.dimensions.x * 0.5 * reduction_ratio,
        bounding_box.center.y - bounding_box.dimensions.y * 0.5 * reduction_ratio}};
    lanelet::BasicPolygon2d absolute_hull_polygon;
    absolute_hull_polygon.reserve(relative_hull.size());
    for (const auto & relative_hull_point : relative_hull) {
      absolute_hull_polygon.push_back(pose * relative_hull_point);
    }
    return absolute_hull_polygon;
  };
  // prepare object for matching
  const auto yaw = math::geometry::convertQuaternionToEulerAngle(map_pose.orientation).z;
  lanelet::matching::Object2d bounding_box_object;
  bounding_box_object.pose.translation() =
    lanelet::BasicPoint2d(map_pose.position.x, map_pose.position.y);
  bounding_box_object.pose.linear() = Eigen::Rotation2D<double>(yaw).matrix();
  bounding_box_object.absoluteHull = absoluteHullPolygon(bounding_box_object.pose);
  // find matches and optionally filter
  auto matches = lanelet::matching::getDeterministicMatches(
    *LaneletWrapper::map(), bounding_box_object, matching_distance);
  if (!include_crosswalk) {
    matches =
      lanelet::matching::removeNonRuleCompliantMatches(matches, LaneletWrapper::trafficRules(type));
  }
  // find best match (minimize offset)
  if (matches.empty()) {
    return std::nullopt;
  } else {
    std::optional<std::pair<lanelet::Id, double>> min_pair_id_offset;
    for (const auto & match : matches) {
      if (const auto lanelet_pose =
            pose::toLaneletPose(map_pose, match.lanelet.id(), matching_distance);
          lanelet_pose &&
          (!min_pair_id_offset || lanelet_pose->offset < min_pair_id_offset->second)) {
        min_pair_id_offset = std::make_pair(lanelet_pose->lanelet_id, lanelet_pose->offset);
      }
    }
    return min_pair_id_offset ? std::optional(min_pair_id_offset->first) : std::nullopt;
  }
}

auto leftLaneletIds(
  const lanelet::Id lanelet_id, const RoutingGraphType type, const bool include_opposite_direction)
  -> lanelet::Ids
{
  if (include_opposite_direction) {
    throw common::Error(
      "lanelet_wrapper::pose::leftLaneletIds with include_opposite_direction=true is not "
      "implemented yet.");
  } else {
    return lanelet_map::laneletIds(LaneletWrapper::routingGraph(type)->lefts(
      LaneletWrapper::map()->laneletLayer.get(lanelet_id)));
  }
}

auto rightLaneletIds(
  const lanelet::Id lanelet_id, const RoutingGraphType type, const bool include_opposite_direction)
  -> lanelet::Ids
{
  if (include_opposite_direction) {
    throw common::Error(
      "lanelet_wrapper::pose::rightLaneletIds with include_opposite_direction=true is not "
      "implemented "
      "yet.");
  } else {
    return lanelet_map::laneletIds(LaneletWrapper::routingGraph(type)->rights(
      LaneletWrapper::map()->laneletLayer.get(lanelet_id)));
  }
}
}  // namespace pose
}  // namespace lanelet_wrapper
}  // namespace traffic_simulator<|MERGE_RESOLUTION|>--- conflicted
+++ resolved
@@ -41,22 +41,12 @@
     pose_stamped.header.frame_id = "map";
     const auto lanelet_spline =
       lanelet_map::centerPointsSpline(canonicalized_lanelet_pose->lanelet_id);
-<<<<<<< HEAD
-    // map position
+    /// @note map position
     pose_stamped.pose = lanelet_spline->getPose(canonicalized_lanelet_pose->s);
     pose_stamped.pose.position +=
       math::geometry::normalize(lanelet_spline->getNormalVector(canonicalized_lanelet_pose->s)) *
       canonicalized_lanelet_pose->offset;
-    // map orientation
-=======
-    /// @note map position
-    const auto normal_vector = lanelet_spline->getNormalVector(canonicalized_lanelet_pose->s);
-    const auto offset_transition_vector =
-      math::geometry::normalize(normal_vector) * canonicalized_lanelet_pose->offset;
-    pose_stamped.pose = lanelet_spline->getPose(canonicalized_lanelet_pose->s);
-    pose_stamped.pose.position += offset_transition_vector;
     /// @note map orientation
->>>>>>> 1502965f
     const auto tangent_vector = lanelet_spline->getTangentVector(canonicalized_lanelet_pose->s);
     const auto lanelet_rpy =
       geometry_msgs::build<Vector3>()
