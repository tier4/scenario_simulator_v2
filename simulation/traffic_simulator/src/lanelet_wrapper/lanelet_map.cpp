--- conflicted
+++ resolved
@@ -92,13 +92,8 @@
     LaneletWrapper::map()->laneletLayer, lanelet::BasicPoint2d(point.x, point.y),
     static_cast<unsigned>(search_count));
 
-<<<<<<< HEAD
-  // check for current content, if not empty then optionally apply filter
+  /// @note check for current content, if not empty then optionally apply filter
   if (isEmptyOrBeyondThreshold(nearest_lanelets)) {
-=======
-  /// @note check for current content, if not empty then optionally apply filter
-  if (nearest_lanelets.empty() || nearest_lanelets.front().first > distance_thresh) {
->>>>>>> 1502965f
     return {};
   } else if (!include_crosswalk) {
     nearest_lanelets =
