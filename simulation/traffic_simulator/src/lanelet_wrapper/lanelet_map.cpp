// Copyright 2015 TIER IV, Inc. All rights reserved.
//
// Licensed under the Apache License, Version 2.0 (the "License");
// you may not use this file except in compliance with the License.
// You may obtain a copy of the License at
//
//     http://www.apache.org/licenses/LICENSE-2.0
//
// Unless required by applicable law or agreed to in writing, software
// distributed under the License is distributed on an "AS IS" BASIS,
// WITHOUT WARRANTIES OR CONDITIONS OF ANY KIND, either express or implied.
// See the License for the specific language governing permissions and
// limitations under the License.

#include <lanelet2_core/primitives/BasicRegulatoryElements.h>
#include <lanelet2_routing/RoutingGraphContainer.h>

#include <autoware_lanelet2_extension/utility/utilities.hpp>
#include <geometry/vector3/hypot.hpp>
#include <geometry/vector3/normalize.hpp>
#include <traffic_simulator/helper/helper.hpp>
#include <traffic_simulator/lanelet_wrapper/lanelet_map.hpp>
#include <traffic_simulator/lanelet_wrapper/pose.hpp>

namespace traffic_simulator
{
namespace lanelet_wrapper
{
namespace lanelet_map
{
// Basics
auto isInLanelet(const lanelet::Id lanelet_id, const double lanelet_pose_s) -> bool
{
  return 0 <= lanelet_pose_s and lanelet_pose_s <= laneletLength(lanelet_id);
}

auto isInLanelet(const lanelet::Id lanelet_id, const Point point) -> bool
{
  return lanelet::geometry::inside(
    LaneletWrapper::map()->laneletLayer.get(lanelet_id), lanelet::BasicPoint2d(point.x, point.y));
}

auto laneletLength(const lanelet::Id lanelet_id) -> double
{
  return LaneletWrapper::laneletLengthCache().getLength(lanelet_id, LaneletWrapper::map());
}

auto laneletAltitude(
  const lanelet::Id & lanelet_id, const geometry_msgs::msg::Pose & pose,
  const double matching_distance) -> std::optional<double>
{
  if (const auto spline = centerPointsSpline(lanelet_id)) {
    if (const auto s = spline->getSValue(pose, matching_distance)) {
      return spline->getPoint(s.value()).z;
    }
  }
  return std::nullopt;
}

auto laneletIds() -> lanelet::Ids
{
  lanelet::Ids ids;
  const auto & lanelet_layer = LaneletWrapper::map()->laneletLayer;
  ids.reserve(lanelet_layer.size());
  for (const auto & lanelet : lanelet_layer) {
    ids.push_back(lanelet.id());
  }
  return ids;
}

auto nearbyLaneletIds(
  const Point & point, const double distance_thresh, const bool include_crosswalk,
  const std::size_t search_count) -> lanelet::Ids
{
  auto isEmptyOrBeyondThreshold = [&distance_thresh](const auto & lanelets) {
    return lanelets.empty() || lanelets.front().first > distance_thresh;
  };

  auto excludeSubtypeLanelets =
    [](
      const std::vector<std::pair<double, lanelet::Lanelet>> & pair_distance_lanelet,
      const char subtype[]) {
      std::vector<std::pair<double, lanelet::Lanelet>> filtered_lanelets;
      for (const auto & pair : pair_distance_lanelet) {
        if (
          pair.second.hasAttribute(lanelet::AttributeName::Subtype) &&
          pair.second.attribute(lanelet::AttributeName::Subtype).value() != subtype) {
          filtered_lanelets.push_back(pair);
        }
      }
      return filtered_lanelets;
    };

  auto nearest_lanelets = lanelet::geometry::findNearest(
    LaneletWrapper::map()->laneletLayer, lanelet::BasicPoint2d(point.x, point.y),
    static_cast<unsigned>(search_count));

  /// @note check for current content, if not empty then optionally apply filter
  if (isEmptyOrBeyondThreshold(nearest_lanelets)) {
    return {};
  } else if (!include_crosswalk) {
    nearest_lanelets =
      excludeSubtypeLanelets(nearest_lanelets, lanelet::AttributeValueString::Crosswalk);
  }

  /// @note check again
  if (isEmptyOrBeyondThreshold(nearest_lanelets)) {
    return {};
  } else {
    lanelet::Ids target_lanelet_ids;
    for (const auto & [distance, lanelet] : nearest_lanelets) {
      if (distance <= distance_thresh) {
        target_lanelet_ids.push_back(lanelet.id());
      }
    }
    return target_lanelet_ids;
  }
}

// Center points
auto centerPoints(const lanelet::Ids & lanelet_ids) -> std::vector<Point>
{
  if (lanelet_ids.empty()) {
    return {};
  } else {
    std::vector<Point> center_points;
    for (const auto & lanelet_id : lanelet_ids) {
      const auto & points = centerPoints(lanelet_id);
      center_points.insert(center_points.end(), points.begin(), points.end());
    }
    /// @note We intentionally do not sort here, because only consecutive duplicates are supposed to be removed
    center_points.erase(
      std::unique(center_points.begin(), center_points.end()), center_points.end());
    return center_points;
  }
}

auto centerPoints(const lanelet::Id lanelet_id) -> std::vector<Point>
{
  return LaneletWrapper::centerPointsCache().getCenterPoints(lanelet_id, LaneletWrapper::map());
}

auto centerPointsSpline(const lanelet::Id lanelet_id) -> std::shared_ptr<Spline>
{
  return LaneletWrapper::centerPointsCache().getCenterPointsSpline(
    lanelet_id, LaneletWrapper::map());
}

// Next lanelet
auto nextLaneletIds(const lanelet::Id lanelet_id, const RoutingGraphType type) -> lanelet::Ids
{
  lanelet::Ids next_lanelet_ids;
  const auto & lanelet = LaneletWrapper::map()->laneletLayer.get(lanelet_id);
  const auto & following_lanelets = LaneletWrapper::routingGraph(type)->following(lanelet);
  next_lanelet_ids.reserve(following_lanelets.size());
  for (const auto & following_lanelet : following_lanelets) {
    next_lanelet_ids.push_back(following_lanelet.id());
  }
  return next_lanelet_ids;
}

auto nextLaneletIds(const lanelet::Ids & lanelet_ids, const RoutingGraphType type) -> lanelet::Ids
{
  std::set<lanelet::Id> next_lanelet_ids_set;
  for (const auto & lanelet_id : lanelet_ids) {
    const auto & next_lanelet_ids = nextLaneletIds(lanelet_id, type);
    next_lanelet_ids_set.insert(next_lanelet_ids.begin(), next_lanelet_ids.end());
  }
  return lanelet::Ids(next_lanelet_ids_set.begin(), next_lanelet_ids_set.end());
}

auto nextLaneletIds(
  const lanelet::Id lanelet_id, std::string_view turn_direction, const RoutingGraphType type)
  -> lanelet::Ids
{
  lanelet::Ids next_lanelet_ids;
  const auto & reference_lanelet = LaneletWrapper::map()->laneletLayer.get(lanelet_id);
  for (const auto & following_lanelet :
       LaneletWrapper::routingGraph(type)->following(reference_lanelet)) {
    if (following_lanelet.attributeOr("turn_direction", "else") == turn_direction) {
      next_lanelet_ids.push_back(following_lanelet.id());
    }
  }
  return next_lanelet_ids;
}

auto nextLaneletIds(
  const lanelet::Ids & lanelet_ids, std::string_view turn_direction, const RoutingGraphType type)
  -> lanelet::Ids
{
  std::set<lanelet::Id> next_lanelet_ids_set;
  for (const auto & lanelet_id : lanelet_ids) {
    auto next_lanelet_ids = nextLaneletIds(lanelet_id, turn_direction, type);
    next_lanelet_ids_set.insert(next_lanelet_ids.begin(), next_lanelet_ids.end());
  }
  return lanelet::Ids(next_lanelet_ids_set.begin(), next_lanelet_ids_set.end());
}

// Previous lanelet
auto previousLaneletIds(const lanelet::Id lanelet_id, const RoutingGraphType type) -> lanelet::Ids
{
  lanelet::Ids previous_lanelet_ids;
  const auto & lanelet = LaneletWrapper::map()->laneletLayer.get(lanelet_id);
  const auto & previous_lanelets = LaneletWrapper::routingGraph(type)->previous(lanelet);
  previous_lanelet_ids.reserve(previous_lanelets.size());
  for (const auto & previous_lanelet : previous_lanelets) {
    previous_lanelet_ids.push_back(previous_lanelet.id());
  }
  return previous_lanelet_ids;
}

auto previousLaneletIds(const lanelet::Ids & lanelet_ids, const RoutingGraphType type)
  -> lanelet::Ids
{
  std::set<lanelet::Id> previous_lanelet_ids_set;
  for (const auto & lanelet_id : lanelet_ids) {
    const auto & previous_lanelet_ids = previousLaneletIds(lanelet_id, type);
    previous_lanelet_ids_set.insert(previous_lanelet_ids.begin(), previous_lanelet_ids.end());
  }
  return lanelet::Ids(previous_lanelet_ids_set.begin(), previous_lanelet_ids_set.end());
}

auto previousLaneletIds(
  const lanelet::Id lanelet_id, std::string_view turn_direction, const RoutingGraphType type)
  -> lanelet::Ids
{
  lanelet::Ids previous_lanelet_ids;
  const auto reference_lanelet = LaneletWrapper::map()->laneletLayer.get(lanelet_id);
  for (const auto & previous_lanelet :
       LaneletWrapper::routingGraph(type)->previous(reference_lanelet)) {
    if (previous_lanelet.attributeOr("turn_direction", "else") == turn_direction) {
      previous_lanelet_ids.push_back(previous_lanelet.id());
    }
  }
  return previous_lanelet_ids;
}

auto previousLaneletIds(
  const lanelet::Ids & lanelet_ids, std::string_view turn_direction, const RoutingGraphType type)
  -> lanelet::Ids
{
  std::set<lanelet::Id> previous_lanelet_ids_set;
  for (const auto & lanelet_id : lanelet_ids) {
    auto previous_lanelet_ids = previousLaneletIds(lanelet_id, turn_direction, type);
    previous_lanelet_ids_set.insert(previous_lanelet_ids.begin(), previous_lanelet_ids.end());
  }
  return lanelet::Ids(previous_lanelet_ids_set.begin(), previous_lanelet_ids_set.end());
}

// Bounds
auto leftBound(const lanelet::Id lanelet_id) -> std::vector<Point>
{
  return toPolygon(LaneletWrapper::map()->laneletLayer.get(lanelet_id).leftBound());
}

auto rightBound(const lanelet::Id lanelet_id) -> std::vector<Point>
{
  return toPolygon(LaneletWrapper::map()->laneletLayer.get(lanelet_id).rightBound());
}

// Polygons
<<<<<<< HEAD
auto laneletPolygon(const lanelet::Id lanelet_id) -> std::vector<Point>
{
  std::vector<Point> points;
  const auto & lanelet_polygon = LaneletWrapper::map()->laneletLayer.get(lanelet_id).polygon3d();
  points.reserve(lanelet_polygon.size());
  for (const auto & point : lanelet_polygon) {
    points.push_back(geometry_msgs::build<Point>().x(point.x()).y(point.y()).z(point.z()));
  }
  return points;
}

=======
>>>>>>> 4efbc4f6
auto stopLinePolygon(const lanelet::Id lanelet_id) -> std::vector<Point>
{
  /// @todo here you should probably add a verify if the passed lanelet_id is indeed a stop_line
  return toPolygon(LaneletWrapper::map()->lineStringLayer.get(lanelet_id));
}

auto toPolygon(const lanelet::ConstLineString3d & line_string) -> std::vector<Point>
{
  std::vector<Point> points;
  points.reserve(line_string.size());
  for (const auto & point : line_string) {
    points.push_back(geometry_msgs::build<Point>().x(point.x()).y(point.y()).z(point.z()));
  }
  return points;
}

<<<<<<< HEAD
// Relations
auto rightOfWayLaneletIds(const lanelet::Id lanelet_id) -> lanelet::Ids
{
  lanelet::Ids right_of_way_lanelets_ids;
  const auto & right_of_ways =
    LaneletWrapper::map()->laneletLayer.get(lanelet_id).regulatoryElementsAs<lanelet::RightOfWay>();
  for (const auto & right_of_way : right_of_ways) {
    for (const auto & right_of_way_lanelet : right_of_way->rightOfWayLanelets()) {
      if (right_of_way_lanelet.id() != lanelet_id) {
        right_of_way_lanelets_ids.push_back(right_of_way_lanelet.id());
      }
    }
  }
  return right_of_way_lanelets_ids;
}

auto rightOfWayLaneletIds(const lanelet::Ids & lanelet_ids)
  -> std::unordered_map<lanelet::Id, lanelet::Ids>
{
  std::unordered_map<lanelet::Id, lanelet::Ids> right_of_way_lanelets_ids;
  for (const auto & lanelet_id : lanelet_ids) {
    right_of_way_lanelets_ids.try_emplace(lanelet_id, rightOfWayLaneletIds(lanelet_id));
  }
  return right_of_way_lanelets_ids;
}

=======
>>>>>>> 4efbc4f6
// Objects on path
auto trafficSignsOnPath(const lanelet::Ids & lanelet_ids)
  -> std::vector<std::shared_ptr<const lanelet::TrafficSign>>
{
  std::vector<std::shared_ptr<const lanelet::TrafficSign>> ret;
  for (const auto & lanelet_id : lanelet_ids) {
    const auto & lanelet = LaneletWrapper::map()->laneletLayer.get(lanelet_id);
    const auto & traffic_signs = lanelet.regulatoryElementsAs<const lanelet::TrafficSign>();
    for (const auto & traffic_sign : traffic_signs) {
      ret.push_back(traffic_sign);
    }
  }
  return ret;
}

<<<<<<< HEAD
=======
auto trafficSigns() -> std::vector<std::shared_ptr<const lanelet::TrafficSign>>
{
  std::vector<std::shared_ptr<const lanelet::TrafficSign>> ret;
  for (const auto & lanelet_id : laneletIds()) {
    const auto lanelet = LaneletWrapper::map()->laneletLayer.get(lanelet_id);
    const auto traffic_signs = lanelet.regulatoryElementsAs<const lanelet::TrafficSign>();
    for (const auto & traffic_sign : traffic_signs) {
      ret.push_back(traffic_sign);
    }
  }
  return ret;
}

auto stopLines() -> lanelet::ConstLineStrings3d
{
  lanelet::ConstLineStrings3d stop_lines;
  for (const auto & traffic_sign : lanelet_wrapper::lanelet_map::trafficSigns()) {
    if (traffic_sign->type() == "stop_sign") {
      const auto & ref_lines = traffic_sign->refLines();
      stop_lines.insert(stop_lines.end(), ref_lines.begin(), ref_lines.end());
    }
  }
  return stop_lines;
}

>>>>>>> 4efbc4f6
auto stopLinesOnPath(const lanelet::Ids & lanelet_ids) -> lanelet::ConstLineStrings3d
{
  lanelet::ConstLineStrings3d stop_lines;
  for (const auto & traffic_sign : lanelet_wrapper::lanelet_map::trafficSignsOnPath(lanelet_ids)) {
    if (traffic_sign->type() == "stop_sign") {
      const auto & ref_lines = traffic_sign->refLines();
      stop_lines.insert(stop_lines.end(), ref_lines.begin(), ref_lines.end());
    }
  }
  return stop_lines;
}

<<<<<<< HEAD
=======
auto stopLineIds() -> lanelet::Ids
{
  lanelet::Ids stop_line_ids;
  const auto & stop_lines = stopLines();
  stop_line_ids.reserve(stop_lines.size());
  for (const auto & ret : stop_lines) {
    stop_line_ids.push_back(ret.id());
  }
  return stop_line_ids;
}

>>>>>>> 4efbc4f6
auto stopLineIdsOnPath(const lanelet::Ids & lanelet_ids) -> lanelet::Ids
{
  lanelet::Ids stop_line_ids;
  const auto & stop_lines = stopLinesOnPath(lanelet_ids);
  stop_line_ids.reserve(stop_lines.size());
  for (const auto & ret : stop_lines) {
    stop_line_ids.push_back(ret.id());
  }
  return stop_line_ids;
}
}  // namespace lanelet_map
}  // namespace lanelet_wrapper
}  // namespace traffic_simulator<|MERGE_RESOLUTION|>--- conflicted
+++ resolved
@@ -259,7 +259,6 @@
 }
 
 // Polygons
-<<<<<<< HEAD
 auto laneletPolygon(const lanelet::Id lanelet_id) -> std::vector<Point>
 {
   std::vector<Point> points;
@@ -271,8 +270,6 @@
   return points;
 }
 
-=======
->>>>>>> 4efbc4f6
 auto stopLinePolygon(const lanelet::Id lanelet_id) -> std::vector<Point>
 {
   /// @todo here you should probably add a verify if the passed lanelet_id is indeed a stop_line
@@ -289,7 +286,6 @@
   return points;
 }
 
-<<<<<<< HEAD
 // Relations
 auto rightOfWayLaneletIds(const lanelet::Id lanelet_id) -> lanelet::Ids
 {
@@ -316,8 +312,6 @@
   return right_of_way_lanelets_ids;
 }
 
-=======
->>>>>>> 4efbc4f6
 // Objects on path
 auto trafficSignsOnPath(const lanelet::Ids & lanelet_ids)
   -> std::vector<std::shared_ptr<const lanelet::TrafficSign>>
@@ -333,8 +327,6 @@
   return ret;
 }
 
-<<<<<<< HEAD
-=======
 auto trafficSigns() -> std::vector<std::shared_ptr<const lanelet::TrafficSign>>
 {
   std::vector<std::shared_ptr<const lanelet::TrafficSign>> ret;
@@ -360,7 +352,6 @@
   return stop_lines;
 }
 
->>>>>>> 4efbc4f6
 auto stopLinesOnPath(const lanelet::Ids & lanelet_ids) -> lanelet::ConstLineStrings3d
 {
   lanelet::ConstLineStrings3d stop_lines;
@@ -373,8 +364,6 @@
   return stop_lines;
 }
 
-<<<<<<< HEAD
-=======
 auto stopLineIds() -> lanelet::Ids
 {
   lanelet::Ids stop_line_ids;
@@ -386,7 +375,6 @@
   return stop_line_ids;
 }
 
->>>>>>> 4efbc4f6
 auto stopLineIdsOnPath(const lanelet::Ids & lanelet_ids) -> lanelet::Ids
 {
   lanelet::Ids stop_line_ids;
