--- conflicted
+++ resolved
@@ -363,11 +363,7 @@
     const auto & conflicting_lanelets = lanelet::utils::getConflictingLanelets(
       LaneletWrapper::routingGraph(type), LaneletWrapper::map()->laneletLayer.get(lanelet_id));
     for (const auto & conflicting_lanelet : conflicting_lanelets) {
-<<<<<<< HEAD
-      conflicting_lanes_ids.emplace_back(conflicting_lanelet.id());
-=======
       conflicting_lanes_ids.push_back(conflicting_lanelet.id());
->>>>>>> 5d31d8f7
     }
   }
   return conflicting_lanes_ids;
