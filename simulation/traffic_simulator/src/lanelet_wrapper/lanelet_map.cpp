--- conflicted
+++ resolved
@@ -93,8 +93,8 @@
   const Point & point, const double distance_threshold, const bool include_crosswalk,
   const std::size_t search_count) -> lanelet::Ids
 {
-  auto isEmptyOrBeyondThreshold = [&distance_thresh](const auto & lanelets) {
-    return lanelets.empty() || lanelets.front().first > distance_thresh;
+  auto isEmptyOrBeyondThreshold = [distance_threshold](const auto & lanelets) {
+    return lanelets.empty() || lanelets.front().first > distance_threshold;
   };
 
   auto excludeSubtypeLanelets =
@@ -117,24 +117,15 @@
     static_cast<unsigned>(search_count));
 
   /// @note check for current content, if not empty then optionally apply filter
-<<<<<<< HEAD
-  if (nearest_lanelets.empty() || nearest_lanelets.front().first > distance_threshold) {
-=======
   if (isEmptyOrBeyondThreshold(nearest_lanelets)) {
->>>>>>> be5cac96
     return {};
   } else if (!include_crosswalk) {
     nearest_lanelets =
       excludeSubtypeLanelets(nearest_lanelets, lanelet::AttributeValueString::Crosswalk);
   }
 
-<<<<<<< HEAD
-  // check again
-  if (nearest_lanelets.empty() || nearest_lanelets.front().first > distance_threshold) {
-=======
   /// @note check again
   if (isEmptyOrBeyondThreshold(nearest_lanelets)) {
->>>>>>> be5cac96
     return {};
   } else {
     lanelet::Ids target_lanelet_ids;
