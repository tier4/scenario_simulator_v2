// Copyright 2024 TIER IV, Inc. All rights reserved.
//
// Licensed under the Apache License, Version 2.0 (the "License");
// you may not use this file except in compliance with the License.
// You may obtain a copy of the License at
//
//     http://www.apache.org/licenses/LICENSE-2.0
//
// Unless required by applicable law or agreed to in writing, software
// distributed under the License is distributed on an "AS IS" BASIS,
// WITHOUT WARRANTIES OR CONDITIONS OF ANY KIND, either express or implied.
// See the License for the specific language governing permissions and
// limitations under the License.

#include <geometry/vector3/operator.hpp>
#include <std_msgs/msg/header.hpp>
#include <traffic_simulator/entity/entity_manager.hpp>
#include <traffic_simulator/helper/stop_watch.hpp>

namespace traffic_simulator
{
namespace entity
{
// global
auto EntityManager::setTrafficLights(const std::shared_ptr<TrafficLights> & traffic_lights_ptr)
  -> void
{
  traffic_lights_ptr_ = traffic_lights_ptr;
}

auto EntityManager::setVerbose(const bool verbose) -> void
{
  configuration_.verbose = verbose;
  for (const auto & [name, entity] : entities_) {
    entity->verbose = verbose;
  }
}

auto EntityManager::startNpcLogic(const double current_time) -> void
{
  npc_logic_started_ = true;

  for ([[maybe_unused]] auto && [name, entity] : entities_) {
    entity->updateEntityStatusTimestamp(current_time);
  }
}

auto EntityManager::isNpcLogicStarted() const -> bool { return npc_logic_started_; }

auto EntityManager::makeDebugMarker() const -> visualization_msgs::msg::MarkerArray
{
  visualization_msgs::msg::MarkerArray marker;
  for (const auto & [name, entity] : entities_) {
    entity->appendDebugMarker(marker);
  }
  return marker;
}

// update
auto EntityManager::update(const double current_time, const double step_time) -> void
{
  helper::StopWatch<std::chrono::milliseconds> stop_watch_update(
    "EntityManager::update", configuration_.verbose);
  setVerbose(configuration_.verbose);
  if (npc_logic_started_) {
    traffic_lights_ptr_->startTrafficLightsUpdate(
      configuration_.conventional_traffic_light_publish_rate,
      configuration_.v2i_traffic_light_publish_rate);
  }
  std::unordered_map<std::string, CanonicalizedEntityStatus> all_status;
  for (auto && [name, entity] : entities_) {
    all_status.emplace(name, entity->getCanonicalizedStatus());
  }
  for (auto && [name, entity] : entities_) {
    entity->setOtherStatus(all_status);
  }
  all_status.clear();
  for (auto && [name, entity] : entities_) {
    all_status.emplace(name, updateNpcLogic(name, current_time, step_time));
  }
  for (auto && [name, entity] : entities_) {
    entity->setOtherStatus(all_status);
  }
  traffic_simulator_msgs::msg::EntityStatusWithTrajectoryArray status_array_msg;
  for (auto && [name, status] : all_status) {
    const auto entity = getEntity(name);
    traffic_simulator_msgs::msg::EntityStatusWithTrajectory status_with_trajectory;
    status_with_trajectory.waypoint =
      npc_logic_started_ ? entity->getWaypoints() : traffic_simulator_msgs::msg::WaypointsArray();
    for (const auto & goal : entity->getGoalPoses()) {
      status_with_trajectory.goal_pose.push_back(goal);
    }
    if (
      const std::optional<traffic_simulator_msgs::msg::Obstacle> obstacle =
        npc_logic_started_ ? entity->getObstacle() : std::nullopt) {
      status_with_trajectory.obstacle = obstacle.value();
      status_with_trajectory.obstacle_find = true;
    } else {
      status_with_trajectory.obstacle_find = false;
    }
    status_with_trajectory.status = static_cast<EntityStatus>(status);
    status_with_trajectory.status.time = current_time + step_time;
    status_with_trajectory.name = name;
    status_with_trajectory.time = current_time + step_time;
    status_array_msg.data.emplace_back(status_with_trajectory);
  }
  entity_status_array_pub_ptr_->publish(status_array_msg);
  stop_watch_update.stop();
  if (configuration_.verbose) {
    stop_watch_update.print();
  }
}

auto EntityManager::updateNpcLogic(
  const std::string & name, const double current_time, const double step_time)
  -> const CanonicalizedEntityStatus &
{
  if (configuration_.verbose) {
    std::cout << "update " << name << " behavior" << std::endl;
  }
  const auto entity = getEntity(name);
  // Update npc completely if logic has started, otherwise update Autoware only - if it is Ego
  if (npc_logic_started_) {
    entity->onUpdate(current_time, step_time);
  } else if (entity->is<EgoEntity>()) {
    entity->as<EgoEntity>()->updateFieldOperatorApplication();
  }
  return entity->getCanonicalizedStatus();
}

auto EntityManager::updateHdmapMarker() const -> void
{
  MarkerArray markers;
  const auto stamp = clock_ptr_->now();
  for (const auto & marker_raw : markers_raw_.markers) {
    visualization_msgs::msg::Marker marker = marker_raw;
    marker.header.stamp = stamp;
    markers.markers.emplace_back(marker);
  }
  lanelet_marker_pub_ptr_->publish(markers);
}

auto EntityManager::broadcastEntityTransform() -> void
{
  static bool is_send = false;
  static geometry_msgs::msg::Pose pose;

  using math::geometry::operator/;
  using math::geometry::operator*;
  using math::geometry::operator+=;
  std::vector<std::string> names = getEntityNames();
  /**
   * @note This part of the process is intended to ensure that frames are issued in a position that makes
   * it as easy as possible to see the entities that will appear in the scenario.
   * In the past, we used to publish the frames of all entities, but that would be too heavy processing,
   * so we publish the average of the coordinates of all entities.
   */
  if (const auto ego_name = getFirstEgoName()) {
    if (!is_send) {
      pose = getEntity(ego_name.value()).getMapPose();
      is_send = true;
    }
    broadcastTransform(
      geometry_msgs::build<geometry_msgs::msg::PoseStamped>()
        /**
           * @note This is the intended implementation.
           * It is easier to create rviz config if the name "ego" is fixed,
           * so the frame_id "ego" is issued regardless of the name of the ego entity.
           */
        .header(std_msgs::build<std_msgs::msg::Header>().stamp(clock_ptr_->now()).frame_id("ego"))
        .pose(pose),
      true);
  }

  if (!names.empty()) {
    if (!is_send) {
      pose = geometry_msgs::build<geometry_msgs::msg::Pose>()
               .position(std::accumulate(
                 names.begin(), names.end(), geometry_msgs::msg::Point(),
                 [this, names](geometry_msgs::msg::Point point, const std::string & name) {
                   point += getEntity(name).getMapPose().position *
                            (1.0 / static_cast<double>(names.size()));
                   return point;
                 }))
               .orientation(geometry_msgs::msg::Quaternion());
      is_send = true;
    }
    broadcastTransform(
      geometry_msgs::build<geometry_msgs::msg::PoseStamped>()
        .header(
          std_msgs::build<std_msgs::msg::Header>().stamp(clock_ptr_->now()).frame_id("entities"))
        .pose(pose),
      true);
  }
}

auto EntityManager::broadcastTransform(
  const geometry_msgs::msg::PoseStamped & pose, const bool static_transform) -> void
{
  geometry_msgs::msg::TransformStamped transform_stamped;
  {
    transform_stamped.header.stamp = pose.header.stamp;
    transform_stamped.header.frame_id = "map";
    transform_stamped.child_frame_id = pose.header.frame_id;
    transform_stamped.transform.translation.x = pose.pose.position.x;
    transform_stamped.transform.translation.y = pose.pose.position.y;
    transform_stamped.transform.translation.z = pose.pose.position.z;
    transform_stamped.transform.rotation = pose.pose.orientation;
  }

  if (static_transform) {
    broadcaster_.sendTransform(transform_stamped);
  } else {
    base_link_broadcaster_.sendTransform(transform_stamped);
  }
}

<<<<<<< HEAD
// ego - checks, getters
auto EntityManager::getNumberOfEgo() const -> std::size_t
=======
visualization_msgs::msg::MarkerArray EntityManager::makeDebugMarker() const
{
  visualization_msgs::msg::MarkerArray marker;
  for (const auto & [name, entity_ptr] : entities_) {
    entity_ptr->appendDebugMarker(marker);
  }
  return marker;
}

bool EntityManager::despawnEntity(const std::string & name)
>>>>>>> 3592d907
{
  return std::count_if(std::begin(entities_), std::end(entities_), [this](const auto & each) {
    return each.second->template is<EgoEntity>();
  });
}

auto EntityManager::isAnyEgoSpawned() const -> bool
{
  return std::any_of(std::begin(entities_), std::end(entities_), [this](const auto & each) {
    return each.second->template is<EgoEntity>();
  });
}

auto EntityManager::getEgoName() const -> const std::string &
{
<<<<<<< HEAD
  for (const auto & [name, entity] : entities_) {
    if (entity->is<EgoEntity>()) {
      return entity->getName();
    }
=======
  std::vector<std::string> names{};
  for (const auto & [name, entity_ptr] : entities_) {
    names.push_back(name);
  }
  return names;
}

auto EntityManager::getEntityPointer(const std::string & name) const
  -> std::shared_ptr<traffic_simulator::entity::EntityBase>
{
  if (auto it = entities_.find(name); it != entities_.end()) {
    return it->second;
  } else {
    /*
      This method returns nullptr, due to the fact that the interpretation of the scenario operates in
      such a way that checking a condition, e.g. DistanceCondition, is called also for Entities that
      have not yet been spawned. For example, if for DistanceCondition any getEntity() returns
      nullptr, the condition returns a distance equal to NaN. For this reason, using getEntity() with
      throwing an exception is not recommended.
    */
    return nullptr;
  }
};

auto EntityManager::getEntity(const std::string & name) -> entity::EntityBase &
{
  if (const auto it = entities_.find(name); it != entities_.end()) {
    return *(it->second);
  } else {
    THROW_SEMANTIC_ERROR("Entity ", std::quoted(name), " does not exist.");
>>>>>>> 3592d907
  }
  THROW_SEMANTIC_ERROR(
    "const std::string EntityManager::getEgoName(const std::string & name) function was called, "
    "but ego vehicle does not exist");
}

<<<<<<< HEAD
auto EntityManager::getEgoEntity() const -> std::shared_ptr<entity::EgoEntity>
{
  for (const auto & [name, entity] : entities_) {
    if (entity->is<EgoEntity>()) {
      return entity->as<EgoEntity>();
    }
=======
auto EntityManager::getEntity(const std::string & name) const -> const entity::EntityBase &
{
  if (const auto it = entities_.find(name); it != entities_.end()) {
    return *(it->second);
  } else {
    THROW_SEMANTIC_ERROR("Entity ", std::quoted(name), " does not exist.");
  }
}

auto EntityManager::getEgoEntity(const std::string & name) -> entity::EgoEntity &
{
  if (const auto it = entities_.find(name); it == entities_.end()) {
    THROW_SEMANTIC_ERROR("Entity ", std::quoted(name), " does not exist.");
  } else if (auto ego_entity_ptr = dynamic_cast<EgoEntity *>(it->second.get()); !ego_entity_ptr) {
    THROW_SEMANTIC_ERROR("Entity ", std::quoted(name), " exists, but it is not ego");
  } else {
    return *ego_entity_ptr;
>>>>>>> 3592d907
  }
}

<<<<<<< HEAD
auto EntityManager::getEgoEntity(const std::string & name) const
  -> std::shared_ptr<entity::EgoEntity>
=======
auto EntityManager::getEgoEntity(const std::string & name) const -> const entity::EgoEntity &
>>>>>>> 3592d907
{
  if (const auto it = entities_.find(name); it == entities_.end()) {
    THROW_SEMANTIC_ERROR("Entity ", std::quoted(name), " does not exist.");
  } else if (const auto ego_entity_ptr = dynamic_cast<EgoEntity const *>(it->second.get());
             !ego_entity_ptr) {
    THROW_SEMANTIC_ERROR("Entity ", std::quoted(name), " exists, but it is not ego");
  } else {
<<<<<<< HEAD
    if (not it->second->is<EgoEntity>()) {
      THROW_SEMANTIC_ERROR("Entity : ", std::quoted(name), " exists, but it is not ego");
    } else
      return it->second->as<EgoEntity>();
=======
    return *ego_entity_ptr;
>>>>>>> 3592d907
  }
}

// entities - checks, getters
auto EntityManager::isEntityExist(const std::string & name) const -> bool
{
  return entities_.find(name) != std::end(entities_);
}

<<<<<<< HEAD
auto EntityManager::getEntityNames() const -> const std::vector<std::string>
{
  std::vector<std::string> names{};
  for (const auto & [name, entity] : entities_) {
    names.push_back(name);
  }
  return names;
=======
auto EntityManager::getFirstEgoName() const -> std::optional<std::string>
{
  for (const auto & [name, entity_ptr] : entities_) {
    if (entity_ptr->template is<EgoEntity>()) {
      return entity_ptr->getName();
    }
  }
  return std::nullopt;
>>>>>>> 3592d907
}

auto EntityManager::getEntity(const std::string & name) const -> std::shared_ptr<entity::EntityBase>
{
  if (const auto entity = getEntityOrNullptr(name)) {
    return entity;
  } else {
<<<<<<< HEAD
    THROW_SEMANTIC_ERROR("Entity ", std::quoted(name), " does not exist.");
  }
=======
    return entities_.at(name)->getObstacle();
  }
}

auto EntityManager::getPedestrianParameters(const std::string & name) const
  -> const traffic_simulator_msgs::msg::PedestrianParameters &
{
  if (const auto entity_ptr = dynamic_cast<PedestrianEntity const *>(entities_.at(name).get())) {
    return entity_ptr->pedestrian_parameters;
  }
  THROW_SIMULATION_ERROR(
    "EntityType: ", getEntity(name).getEntityTypename(), ", does not have pedestrian parameter.",
    "Please check description of the scenario and entity type of the Entity: " + name);
}

auto EntityManager::getVehicleParameters(const std::string & name) const
  -> const traffic_simulator_msgs::msg::VehicleParameters &
{
  if (const auto vehicle = dynamic_cast<VehicleEntity const *>(entities_.at(name).get())) {
    return vehicle->vehicle_parameters;
  }
  THROW_SIMULATION_ERROR(
    "EntityType: ", getEntity(name).getEntityTypename(), ", does not have pedestrian parameter.",
    "Please check description of the scenario and entity type of the Entity: " + name);
>>>>>>> 3592d907
}

auto EntityManager::getEntityOrNullptr(const std::string & name) const
  -> std::shared_ptr<entity::EntityBase>
{
  if (auto it = entities_.find(name); it != entities_.end()) {
    return it->second;
  } else {
    /*
      This method returns nullptr, due to the fact that the interpretation of the scenario operates in
      such a way that checking a condition, e.g. DistanceCondition, is called also for Entities that
      have not yet been spawned. For example, if for DistanceCondition any getEntity() returns
      nullptr, the condition returns a distance equal to NaN. For this reason, using getEntity() with
      throwing an exception is not recommended.
    */
    return nullptr;
  }
};

// entities - respawn, despawn, reset
auto EntityManager::resetBehaviorPlugin(
  const std::string & name, const std::string & behavior_plugin_name) -> void
{
  const auto & reference_entity = getEntity(name);
  const auto & status = reference_entity.getCanonicalizedStatus();
  const auto behavior_parameter = reference_entity.getBehaviorParameter();
  if (reference_entity.is<EgoEntity>()) {
    THROW_SEMANTIC_ERROR(
      "Entity :", name, "is EgoEntity.", "You cannot reset behavior plugin of EgoEntity.");
  } else if (reference_entity.is<MiscObjectEntity>()) {
    THROW_SEMANTIC_ERROR(
      "Entity :", name, "is MiscObjectEntity.",
      "You cannot reset behavior plugin of MiscObjectEntity.");
<<<<<<< HEAD
  } else if (reference_entity->is<VehicleEntity>()) {
    const auto parameters = reference_entity->as<VehicleEntity>()->getParameters();
    despawnEntity(name);
    spawnEntity<VehicleEntity>(
      name, status.getMapPose(), parameters, status.getTime(), behavior_plugin_name);
  } else if (reference_entity->is<PedestrianEntity>()) {
    const auto parameters = reference_entity->as<PedestrianEntity>()->getParameters();
=======
  } else if (reference_entity.is<VehicleEntity>()) {
    const auto parameters = getVehicleParameters(name);
    despawnEntity(name);
    spawnEntity<VehicleEntity>(
      name, status.getMapPose(), parameters, status.getTime(), behavior_plugin_name);
  } else if (reference_entity.is<PedestrianEntity>()) {
    const auto parameters = getPedestrianParameters(name);
>>>>>>> 3592d907
    despawnEntity(name);
    spawnEntity<PedestrianEntity>(
      name, status.getMapPose(), parameters, status.getTime(), behavior_plugin_name);
  } else {
    THROW_SIMULATION_ERROR(
      "Entity :", name, "is unkown entity type.", "Please contact to developer.");
  }
  auto & spawned_entity = getEntity(name);
  spawned_entity.setLinearJerk(status.getLinearJerk());
  spawned_entity.setAcceleration(status.getAccel());
  spawned_entity.setTwist(status.getTwist());
  spawned_entity.setBehaviorParameter(behavior_parameter);
}

<<<<<<< HEAD
auto EntityManager::despawnEntity(const std::string & name) -> bool
{
  return isEntityExist(name) && entities_.erase(name);
=======
void EntityManager::setVerbose(const bool verbose)
{
  configuration.verbose = verbose;
  for (const auto & [name, entity_ptr] : entities_) {
    entity_ptr->verbose = verbose;
  }
}

auto EntityManager::updateNpcLogic(
  const std::string & name, const double current_time, const double step_time)
  -> const CanonicalizedEntityStatus &
{
  if (configuration.verbose) {
    std::cout << "update " << name << " behavior" << std::endl;
  }
  auto & entity = getEntity(name);
  // Update npc completely if logic has started, otherwise update Autoware only - if it is Ego
  if (npc_logic_started_) {
    entity.onUpdate(current_time, step_time);
  } else if (entity.is<entity::EgoEntity>()) {
    getEgoEntity(name).updateFieldOperatorApplication();
  }
  return entity.getCanonicalizedStatus();
}

void EntityManager::update(const double current_time, const double step_time)
{
  traffic_simulator::helper::StopWatch<std::chrono::milliseconds> stop_watch_update(
    "EntityManager::update", configuration.verbose);
  setVerbose(configuration.verbose);
  if (npc_logic_started_) {
    traffic_lights_ptr_->startTrafficLightsUpdate(
      configuration.conventional_traffic_light_publish_rate,
      configuration.v2i_traffic_light_publish_rate);
  }
  std::unordered_map<std::string, CanonicalizedEntityStatus> all_status;
  for (const auto & [name, entity_ptr] : entities_) {
    all_status.try_emplace(name, entity_ptr->getCanonicalizedStatus());
  }
  for (const auto & [name, entity_ptr] : entities_) {
    entity_ptr->setOtherStatus(all_status);
  }
  all_status.clear();
  for (const auto & [name, entity_ptr] : entities_) {
    all_status.try_emplace(name, updateNpcLogic(name, current_time, step_time));
  }
  for (const auto & [name, entity_ptr] : entities_) {
    entity_ptr->setOtherStatus(all_status);
  }
  traffic_simulator_msgs::msg::EntityStatusWithTrajectoryArray status_array_msg;
  for (const auto & [name, status] : all_status) {
    traffic_simulator_msgs::msg::EntityStatusWithTrajectory status_with_trajectory;
    status_with_trajectory.waypoint = getWaypoints(name);
    for (const auto & goal : getGoalPoses<geometry_msgs::msg::Pose>(name)) {
      status_with_trajectory.goal_pose.push_back(goal);
    }
    if (const auto obstacle = getObstacle(name); obstacle) {
      status_with_trajectory.obstacle = obstacle.value();
      status_with_trajectory.obstacle_find = true;
    } else {
      status_with_trajectory.obstacle_find = false;
    }
    status_with_trajectory.status = static_cast<EntityStatus>(status);
    status_with_trajectory.status.time = current_time + step_time;
    status_with_trajectory.name = name;
    status_with_trajectory.time = current_time + step_time;
    status_array_msg.data.emplace_back(status_with_trajectory);
  }
  entity_status_array_pub_ptr_->publish(status_array_msg);
  stop_watch_update.stop();
  if (configuration.verbose) {
    stop_watch_update.print();
  }
}

void EntityManager::updateHdmapMarker()
{
  MarkerArray markers;
  const auto stamp = clock_ptr_->now();
  for (const auto & marker_raw : markers_raw_.markers) {
    visualization_msgs::msg::Marker marker = marker_raw;
    marker.header.stamp = stamp;
    markers.markers.emplace_back(marker);
  }
  lanelet_marker_pub_ptr_->publish(markers);
>>>>>>> 3592d907
}

// traffics, lanelet
auto EntityManager::getHdmapUtils() -> const std::shared_ptr<hdmap_utils::HdMapUtils> &
{
<<<<<<< HEAD
  return hdmap_utils_ptr_;
=======
  npc_logic_started_ = true;

  for (const auto & [name, entity_ptr] : entities_) {
    entity_ptr->updateEntityStatusTimestamp(current_time);
  }
>>>>>>> 3592d907
}
}  // namespace entity
}  // namespace traffic_simulator<|MERGE_RESOLUTION|>--- conflicted
+++ resolved
@@ -31,8 +31,8 @@
 auto EntityManager::setVerbose(const bool verbose) -> void
 {
   configuration_.verbose = verbose;
-  for (const auto & [name, entity] : entities_) {
-    entity->verbose = verbose;
+  for (const auto & [name, entity_ptr] : entities_) {
+    entity_ptr->verbose = verbose;
   }
 }
 
@@ -40,8 +40,8 @@
 {
   npc_logic_started_ = true;
 
-  for ([[maybe_unused]] auto && [name, entity] : entities_) {
-    entity->updateEntityStatusTimestamp(current_time);
+  for (const auto & [name, entity_ptr] : entities_) {
+    entity_ptr->updateEntityStatusTimestamp(current_time);
   }
 }
 
@@ -50,8 +50,8 @@
 auto EntityManager::makeDebugMarker() const -> visualization_msgs::msg::MarkerArray
 {
   visualization_msgs::msg::MarkerArray marker;
-  for (const auto & [name, entity] : entities_) {
-    entity->appendDebugMarker(marker);
+  for (const auto & [name, entity_ptr] : entities_) {
+    entity_ptr->appendDebugMarker(marker);
   }
   return marker;
 }
@@ -68,31 +68,31 @@
       configuration_.v2i_traffic_light_publish_rate);
   }
   std::unordered_map<std::string, CanonicalizedEntityStatus> all_status;
-  for (auto && [name, entity] : entities_) {
-    all_status.emplace(name, entity->getCanonicalizedStatus());
-  }
-  for (auto && [name, entity] : entities_) {
-    entity->setOtherStatus(all_status);
+  for (const auto & [name, entity_ptr] : entities_) {
+    all_status.try_emplace(name, entity_ptr->getCanonicalizedStatus());
+  }
+  for (const auto & [name, entity_ptr] : entities_) {
+    entity_ptr->setOtherStatus(all_status);
   }
   all_status.clear();
-  for (auto && [name, entity] : entities_) {
-    all_status.emplace(name, updateNpcLogic(name, current_time, step_time));
-  }
-  for (auto && [name, entity] : entities_) {
-    entity->setOtherStatus(all_status);
+  for (const auto & [name, entity_ptr] : entities_) {
+    all_status.try_emplace(name, updateNpcLogic(name, current_time, step_time));
+  }
+  for (const auto & [name, entity_ptr] : entities_) {
+    entity_ptr->setOtherStatus(all_status);
   }
   traffic_simulator_msgs::msg::EntityStatusWithTrajectoryArray status_array_msg;
-  for (auto && [name, status] : all_status) {
-    const auto entity = getEntity(name);
+  for (const auto & [name, status] : all_status) {
+    auto & entity = getEntity(name);
     traffic_simulator_msgs::msg::EntityStatusWithTrajectory status_with_trajectory;
     status_with_trajectory.waypoint =
-      npc_logic_started_ ? entity->getWaypoints() : traffic_simulator_msgs::msg::WaypointsArray();
-    for (const auto & goal : entity->getGoalPoses()) {
+      npc_logic_started_ ? entity.getWaypoints() : traffic_simulator_msgs::msg::WaypointsArray();
+    for (const auto & goal : entity.getGoalPoses()) {
       status_with_trajectory.goal_pose.push_back(goal);
     }
     if (
       const std::optional<traffic_simulator_msgs::msg::Obstacle> obstacle =
-        npc_logic_started_ ? entity->getObstacle() : std::nullopt) {
+        npc_logic_started_ ? entity.getObstacle() : std::nullopt) {
       status_with_trajectory.obstacle = obstacle.value();
       status_with_trajectory.obstacle_find = true;
     } else {
@@ -118,14 +118,14 @@
   if (configuration_.verbose) {
     std::cout << "update " << name << " behavior" << std::endl;
   }
-  const auto entity = getEntity(name);
+  auto & entity = getEntity(name);
   // Update npc completely if logic has started, otherwise update Autoware only - if it is Ego
   if (npc_logic_started_) {
-    entity->onUpdate(current_time, step_time);
-  } else if (entity->is<EgoEntity>()) {
-    entity->as<EgoEntity>()->updateFieldOperatorApplication();
-  }
-  return entity->getCanonicalizedStatus();
+    entity.onUpdate(current_time, step_time);
+  } else if (entity.is<entity::EgoEntity>()) {
+    entity.as<EgoEntity>()->updateFieldOperatorApplication();
+  }
+  return entity.getCanonicalizedStatus();
 }
 
 auto EntityManager::updateHdmapMarker() const -> void
@@ -215,21 +215,8 @@
   }
 }
 
-<<<<<<< HEAD
 // ego - checks, getters
 auto EntityManager::getNumberOfEgo() const -> std::size_t
-=======
-visualization_msgs::msg::MarkerArray EntityManager::makeDebugMarker() const
-{
-  visualization_msgs::msg::MarkerArray marker;
-  for (const auto & [name, entity_ptr] : entities_) {
-    entity_ptr->appendDebugMarker(marker);
-  }
-  return marker;
-}
-
-bool EntityManager::despawnEntity(const std::string & name)
->>>>>>> 3592d907
 {
   return std::count_if(std::begin(entities_), std::end(entities_), [this](const auto & each) {
     return each.second->template is<EgoEntity>();
@@ -243,66 +230,14 @@
   });
 }
 
-auto EntityManager::getEgoName() const -> const std::string &
-{
-<<<<<<< HEAD
-  for (const auto & [name, entity] : entities_) {
-    if (entity->is<EgoEntity>()) {
-      return entity->getName();
-    }
-=======
-  std::vector<std::string> names{};
-  for (const auto & [name, entity_ptr] : entities_) {
-    names.push_back(name);
-  }
-  return names;
-}
-
-auto EntityManager::getEntityPointer(const std::string & name) const
-  -> std::shared_ptr<traffic_simulator::entity::EntityBase>
-{
-  if (auto it = entities_.find(name); it != entities_.end()) {
-    return it->second;
-  } else {
-    /*
-      This method returns nullptr, due to the fact that the interpretation of the scenario operates in
-      such a way that checking a condition, e.g. DistanceCondition, is called also for Entities that
-      have not yet been spawned. For example, if for DistanceCondition any getEntity() returns
-      nullptr, the condition returns a distance equal to NaN. For this reason, using getEntity() with
-      throwing an exception is not recommended.
-    */
-    return nullptr;
-  }
-};
-
-auto EntityManager::getEntity(const std::string & name) -> entity::EntityBase &
-{
-  if (const auto it = entities_.find(name); it != entities_.end()) {
-    return *(it->second);
-  } else {
-    THROW_SEMANTIC_ERROR("Entity ", std::quoted(name), " does not exist.");
->>>>>>> 3592d907
-  }
-  THROW_SEMANTIC_ERROR(
-    "const std::string EntityManager::getEgoName(const std::string & name) function was called, "
-    "but ego vehicle does not exist");
-}
-
-<<<<<<< HEAD
-auto EntityManager::getEgoEntity() const -> std::shared_ptr<entity::EgoEntity>
-{
-  for (const auto & [name, entity] : entities_) {
-    if (entity->is<EgoEntity>()) {
-      return entity->as<EgoEntity>();
-    }
-=======
-auto EntityManager::getEntity(const std::string & name) const -> const entity::EntityBase &
-{
-  if (const auto it = entities_.find(name); it != entities_.end()) {
-    return *(it->second);
-  } else {
-    THROW_SEMANTIC_ERROR("Entity ", std::quoted(name), " does not exist.");
-  }
+auto EntityManager::getFirstEgoName() const -> std::optional<std::string>
+{
+  for (const auto & [name, entity_ptr] : entities_) {
+    if (entity_ptr->is<EgoEntity>()) {
+      return entity_ptr->getName();
+    }
+  }
+  return std::nullopt;
 }
 
 auto EntityManager::getEgoEntity(const std::string & name) -> entity::EgoEntity &
@@ -313,16 +248,10 @@
     THROW_SEMANTIC_ERROR("Entity ", std::quoted(name), " exists, but it is not ego");
   } else {
     return *ego_entity_ptr;
->>>>>>> 3592d907
-  }
-}
-
-<<<<<<< HEAD
-auto EntityManager::getEgoEntity(const std::string & name) const
-  -> std::shared_ptr<entity::EgoEntity>
-=======
+  }
+}
+
 auto EntityManager::getEgoEntity(const std::string & name) const -> const entity::EgoEntity &
->>>>>>> 3592d907
 {
   if (const auto it = entities_.find(name); it == entities_.end()) {
     THROW_SEMANTIC_ERROR("Entity ", std::quoted(name), " does not exist.");
@@ -330,14 +259,7 @@
              !ego_entity_ptr) {
     THROW_SEMANTIC_ERROR("Entity ", std::quoted(name), " exists, but it is not ego");
   } else {
-<<<<<<< HEAD
-    if (not it->second->is<EgoEntity>()) {
-      THROW_SEMANTIC_ERROR("Entity : ", std::quoted(name), " exists, but it is not ego");
-    } else
-      return it->second->as<EgoEntity>();
-=======
     return *ego_entity_ptr;
->>>>>>> 3592d907
   }
 }
 
@@ -347,64 +269,35 @@
   return entities_.find(name) != std::end(entities_);
 }
 
-<<<<<<< HEAD
 auto EntityManager::getEntityNames() const -> const std::vector<std::string>
 {
   std::vector<std::string> names{};
-  for (const auto & [name, entity] : entities_) {
+  for (const auto & [name, entity_ptr] : entities_) {
     names.push_back(name);
   }
   return names;
-=======
-auto EntityManager::getFirstEgoName() const -> std::optional<std::string>
-{
-  for (const auto & [name, entity_ptr] : entities_) {
-    if (entity_ptr->template is<EgoEntity>()) {
-      return entity_ptr->getName();
-    }
-  }
-  return std::nullopt;
->>>>>>> 3592d907
-}
-
-auto EntityManager::getEntity(const std::string & name) const -> std::shared_ptr<entity::EntityBase>
-{
-  if (const auto entity = getEntityOrNullptr(name)) {
-    return entity;
-  } else {
-<<<<<<< HEAD
-    THROW_SEMANTIC_ERROR("Entity ", std::quoted(name), " does not exist.");
-  }
-=======
-    return entities_.at(name)->getObstacle();
-  }
-}
-
-auto EntityManager::getPedestrianParameters(const std::string & name) const
-  -> const traffic_simulator_msgs::msg::PedestrianParameters &
-{
-  if (const auto entity_ptr = dynamic_cast<PedestrianEntity const *>(entities_.at(name).get())) {
-    return entity_ptr->pedestrian_parameters;
-  }
-  THROW_SIMULATION_ERROR(
-    "EntityType: ", getEntity(name).getEntityTypename(), ", does not have pedestrian parameter.",
-    "Please check description of the scenario and entity type of the Entity: " + name);
-}
-
-auto EntityManager::getVehicleParameters(const std::string & name) const
-  -> const traffic_simulator_msgs::msg::VehicleParameters &
-{
-  if (const auto vehicle = dynamic_cast<VehicleEntity const *>(entities_.at(name).get())) {
-    return vehicle->vehicle_parameters;
-  }
-  THROW_SIMULATION_ERROR(
-    "EntityType: ", getEntity(name).getEntityTypename(), ", does not have pedestrian parameter.",
-    "Please check description of the scenario and entity type of the Entity: " + name);
->>>>>>> 3592d907
-}
-
-auto EntityManager::getEntityOrNullptr(const std::string & name) const
-  -> std::shared_ptr<entity::EntityBase>
+}
+
+auto EntityManager::getEntity(const std::string & name) -> entity::EntityBase &
+{
+  if (const auto it = entities_.find(name); it != entities_.end()) {
+    return *(it->second);
+  } else {
+    THROW_SEMANTIC_ERROR("Entity : ", std::quoted(name), " does not exist.");
+  }
+}
+
+auto EntityManager::getEntity(const std::string & name) const -> const entity::EntityBase &
+{
+  if (const auto it = entities_.find(name); it != entities_.end()) {
+    return *(it->second);
+  } else {
+    THROW_SEMANTIC_ERROR("Entity : ", std::quoted(name), " does not exist.");
+  }
+}
+
+auto EntityManager::getEntityPointer(const std::string & name) const
+  -> std::shared_ptr<traffic_simulator::entity::EntityBase>
 {
   if (auto it = entities_.find(name); it != entities_.end()) {
     return it->second;
@@ -434,23 +327,13 @@
     THROW_SEMANTIC_ERROR(
       "Entity :", name, "is MiscObjectEntity.",
       "You cannot reset behavior plugin of MiscObjectEntity.");
-<<<<<<< HEAD
-  } else if (reference_entity->is<VehicleEntity>()) {
-    const auto parameters = reference_entity->as<VehicleEntity>()->getParameters();
-    despawnEntity(name);
-    spawnEntity<VehicleEntity>(
-      name, status.getMapPose(), parameters, status.getTime(), behavior_plugin_name);
-  } else if (reference_entity->is<PedestrianEntity>()) {
-    const auto parameters = reference_entity->as<PedestrianEntity>()->getParameters();
-=======
   } else if (reference_entity.is<VehicleEntity>()) {
-    const auto parameters = getVehicleParameters(name);
+    const auto parameters = reference_entity.as<VehicleEntity>()->getParameters();
     despawnEntity(name);
     spawnEntity<VehicleEntity>(
       name, status.getMapPose(), parameters, status.getTime(), behavior_plugin_name);
   } else if (reference_entity.is<PedestrianEntity>()) {
-    const auto parameters = getPedestrianParameters(name);
->>>>>>> 3592d907
+    const auto parameters = reference_entity.as<PedestrianEntity>()->getParameters();
     despawnEntity(name);
     spawnEntity<PedestrianEntity>(
       name, status.getMapPose(), parameters, status.getTime(), behavior_plugin_name);
@@ -465,111 +348,15 @@
   spawned_entity.setBehaviorParameter(behavior_parameter);
 }
 
-<<<<<<< HEAD
 auto EntityManager::despawnEntity(const std::string & name) -> bool
 {
   return isEntityExist(name) && entities_.erase(name);
-=======
-void EntityManager::setVerbose(const bool verbose)
-{
-  configuration.verbose = verbose;
-  for (const auto & [name, entity_ptr] : entities_) {
-    entity_ptr->verbose = verbose;
-  }
-}
-
-auto EntityManager::updateNpcLogic(
-  const std::string & name, const double current_time, const double step_time)
-  -> const CanonicalizedEntityStatus &
-{
-  if (configuration.verbose) {
-    std::cout << "update " << name << " behavior" << std::endl;
-  }
-  auto & entity = getEntity(name);
-  // Update npc completely if logic has started, otherwise update Autoware only - if it is Ego
-  if (npc_logic_started_) {
-    entity.onUpdate(current_time, step_time);
-  } else if (entity.is<entity::EgoEntity>()) {
-    getEgoEntity(name).updateFieldOperatorApplication();
-  }
-  return entity.getCanonicalizedStatus();
-}
-
-void EntityManager::update(const double current_time, const double step_time)
-{
-  traffic_simulator::helper::StopWatch<std::chrono::milliseconds> stop_watch_update(
-    "EntityManager::update", configuration.verbose);
-  setVerbose(configuration.verbose);
-  if (npc_logic_started_) {
-    traffic_lights_ptr_->startTrafficLightsUpdate(
-      configuration.conventional_traffic_light_publish_rate,
-      configuration.v2i_traffic_light_publish_rate);
-  }
-  std::unordered_map<std::string, CanonicalizedEntityStatus> all_status;
-  for (const auto & [name, entity_ptr] : entities_) {
-    all_status.try_emplace(name, entity_ptr->getCanonicalizedStatus());
-  }
-  for (const auto & [name, entity_ptr] : entities_) {
-    entity_ptr->setOtherStatus(all_status);
-  }
-  all_status.clear();
-  for (const auto & [name, entity_ptr] : entities_) {
-    all_status.try_emplace(name, updateNpcLogic(name, current_time, step_time));
-  }
-  for (const auto & [name, entity_ptr] : entities_) {
-    entity_ptr->setOtherStatus(all_status);
-  }
-  traffic_simulator_msgs::msg::EntityStatusWithTrajectoryArray status_array_msg;
-  for (const auto & [name, status] : all_status) {
-    traffic_simulator_msgs::msg::EntityStatusWithTrajectory status_with_trajectory;
-    status_with_trajectory.waypoint = getWaypoints(name);
-    for (const auto & goal : getGoalPoses<geometry_msgs::msg::Pose>(name)) {
-      status_with_trajectory.goal_pose.push_back(goal);
-    }
-    if (const auto obstacle = getObstacle(name); obstacle) {
-      status_with_trajectory.obstacle = obstacle.value();
-      status_with_trajectory.obstacle_find = true;
-    } else {
-      status_with_trajectory.obstacle_find = false;
-    }
-    status_with_trajectory.status = static_cast<EntityStatus>(status);
-    status_with_trajectory.status.time = current_time + step_time;
-    status_with_trajectory.name = name;
-    status_with_trajectory.time = current_time + step_time;
-    status_array_msg.data.emplace_back(status_with_trajectory);
-  }
-  entity_status_array_pub_ptr_->publish(status_array_msg);
-  stop_watch_update.stop();
-  if (configuration.verbose) {
-    stop_watch_update.print();
-  }
-}
-
-void EntityManager::updateHdmapMarker()
-{
-  MarkerArray markers;
-  const auto stamp = clock_ptr_->now();
-  for (const auto & marker_raw : markers_raw_.markers) {
-    visualization_msgs::msg::Marker marker = marker_raw;
-    marker.header.stamp = stamp;
-    markers.markers.emplace_back(marker);
-  }
-  lanelet_marker_pub_ptr_->publish(markers);
->>>>>>> 3592d907
 }
 
 // traffics, lanelet
 auto EntityManager::getHdmapUtils() -> const std::shared_ptr<hdmap_utils::HdMapUtils> &
 {
-<<<<<<< HEAD
   return hdmap_utils_ptr_;
-=======
-  npc_logic_started_ = true;
-
-  for (const auto & [name, entity_ptr] : entities_) {
-    entity_ptr->updateEntityStatusTimestamp(current_time);
-  }
->>>>>>> 3592d907
 }
 }  // namespace entity
 }  // namespace traffic_simulator