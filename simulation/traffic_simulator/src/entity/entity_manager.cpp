// Copyright 2015 TIER IV, Inc. All rights reserved.
//
// Licensed under the Apache License, Version 2.0 (the "License");
// you may not use this file except in compliance with the License.
// You may obtain a copy of the License at
//
//     http://www.apache.org/licenses/LICENSE-2.0
//
// Unless required by applicable law or agreed to in writing, software
// distributed under the License is distributed on an "AS IS" BASIS,
// WITHOUT WARRANTIES OR CONDITIONS OF ANY KIND, either express or implied.
// See the License for the specific language governing permissions and
// limitations under the License.

#include <cstdint>
#include <geometry/bounding_box.hpp>
#include <geometry/distance.hpp>
#include <geometry/intersection/collision.hpp>
#include <geometry/transform.hpp>
#include <limits>
#include <memory>
#include <optional>
#include <queue>
#include <scenario_simulator_exception/exception.hpp>
#include <sstream>
#include <stdexcept>
#include <string>
#include <traffic_simulator/entity/entity_manager.hpp>
#include <traffic_simulator/helper/helper.hpp>
#include <traffic_simulator/helper/stop_watch.hpp>
#include <unordered_map>
#include <vector>

namespace traffic_simulator
{
namespace entity
{
void EntityManager::broadcastEntityTransform()
{
  std::vector<std::string> names = getEntityNames();
  for (const auto & name : names) {
    geometry_msgs::msg::PoseStamped pose;
    pose.pose = getMapPose(name);
    pose.header.stamp = clock_ptr_->now();
    pose.header.frame_id = name;
    broadcastTransform(pose);
  }
}

void EntityManager::broadcastTransform(
  const geometry_msgs::msg::PoseStamped & pose, const bool static_transform)
{
  geometry_msgs::msg::TransformStamped transform_stamped;
  {
    transform_stamped.header.stamp = pose.header.stamp;
    transform_stamped.header.frame_id = "map";
    transform_stamped.child_frame_id = pose.header.frame_id;
    transform_stamped.transform.translation.x = pose.pose.position.x;
    transform_stamped.transform.translation.y = pose.pose.position.y;
    transform_stamped.transform.translation.z = pose.pose.position.z;
    transform_stamped.transform.rotation = pose.pose.orientation;
  }

  if (static_transform) {
    broadcaster_.sendTransform(transform_stamped);
  } else {
    base_link_broadcaster_.sendTransform(transform_stamped);
  }
}

bool EntityManager::checkCollision(const std::string & name0, const std::string & name1)
{
  return name0 != name1 and
         math::geometry::checkCollision2D(
           getMapPose(name0), getBoundingBox(name0), getMapPose(name1), getBoundingBox(name1));
}

visualization_msgs::msg::MarkerArray EntityManager::makeDebugMarker() const
{
  visualization_msgs::msg::MarkerArray marker;
  for (const auto & entity : entities_) {
    entity.second->appendDebugMarker(marker);
  }
  return marker;
}

bool EntityManager::despawnEntity(const std::string & name)
{
  return entityExists(name) && entities_.erase(name);
}

bool EntityManager::entityExists(const std::string & name)
{
  return entities_.find(name) != std::end(entities_);
}

auto EntityManager::getBoundingBoxDistance(const std::string & from, const std::string & to)
  -> std::optional<double>
{
  return math::geometry::getPolygonDistance(
    getMapPose(from), getBoundingBox(from), getMapPose(to), getBoundingBox(to));
}

auto EntityManager::getCurrentTime() const noexcept -> double { return current_time_; }

auto EntityManager::getDistanceToCrosswalk(
  const std::string & name, const lanelet::Id target_crosswalk_id) -> std::optional<double>
{
  if (entities_.find(name) == entities_.end()) {
    return std::nullopt;
  }
  if (getWaypoints(name).waypoints.empty()) {
    return std::nullopt;
  }
  math::geometry::CatmullRomSpline spline(getWaypoints(name).waypoints);
  auto polygon = hdmap_utils_ptr_->getLaneletPolygon(target_crosswalk_id);
  return spline.getCollisionPointIn2D(polygon);
}

auto EntityManager::getDistanceToStopLine(
  const std::string & name, const lanelet::Id target_stop_line_id) -> std::optional<double>
{
  if (entities_.find(name) == entities_.end()) {
    return std::nullopt;
  }
  if (getWaypoints(name).waypoints.empty()) {
    return std::nullopt;
  }
  math::geometry::CatmullRomSpline spline(getWaypoints(name).waypoints);
  auto polygon = hdmap_utils_ptr_->getStopLinePolygon(target_stop_line_id);
  return spline.getCollisionPointIn2D(polygon);
}

auto EntityManager::getEntityNames() const -> const std::vector<std::string>
{
  std::vector<std::string> names{};
  for (const auto & each : entities_) {
    names.push_back(each.first);
  }
  return names;
}

auto EntityManager::getEntityStatus(const std::string & name) const -> CanonicalizedEntityStatus
{
  if (const auto iter = entities_.find(name); iter == entities_.end()) {
    THROW_SEMANTIC_ERROR("entity ", std::quoted(name), " does not exist.");
  } else {
    auto entity_status = static_cast<EntityStatus>(iter->second->getStatus());
    assert(entity_status.name == name && "The entity name in status is different from key!");
    entity_status.action_status.current_action = getCurrentAction(name);
    entity_status.time = current_time_;
    return CanonicalizedEntityStatus(entity_status, hdmap_utils_ptr_);
  }
}

auto EntityManager::getEntityTypeList() const
  -> const std::unordered_map<std::string, traffic_simulator_msgs::msg::EntityType>
{
  std::unordered_map<std::string, traffic_simulator_msgs::msg::EntityType> ret;
  for (auto && [name, entity] : entities_) {
    ret.emplace(name, getEntityType(name));
  }
  return ret;
}

auto EntityManager::getBoundingBoxLaneLateralDistance(
  const CanonicalizedLaneletPose & from, const traffic_simulator_msgs::msg::BoundingBox & from_bbox,
  const CanonicalizedLaneletPose & to,
  const traffic_simulator_msgs::msg::BoundingBox & to_bbox) const -> std::optional<double>
{
  if (const auto lateral_distance = getLateralDistance(from, to); lateral_distance) {
    const auto from_bbox_distances = math::geometry::getDistancesFromCenterToEdge(from_bbox);
    const auto to_bbox_distances = math::geometry::getDistancesFromCenterToEdge(to_bbox);
    auto bbox_distance = 0.0;

    if (lateral_distance.value() > 0) {
      bbox_distance = -std::abs(from_bbox_distances.right) - std::abs(to_bbox_distances.left);
    } else if (lateral_distance.value() < 0) {
      bbox_distance = std::abs(from_bbox_distances.left) + std::abs(to_bbox_distances.right);
    }
    return lateral_distance.value() + bbox_distance;
  }
  return std::nullopt;
}

auto EntityManager::getBoundingBoxLaneLateralDistance(
  const std::string & from, const CanonicalizedLaneletPose & to) const -> std::optional<double>
{
  if (const auto from_pose = getLaneletPose(from); from_pose) {
    traffic_simulator_msgs::msg::BoundingBox bbox_empty;
    return getBoundingBoxLaneLateralDistance(
      from_pose.value(), getBoundingBox(from), to, bbox_empty);
  }
  return std::nullopt;
}

auto EntityManager::getBoundingBoxLaneLateralDistance(
  const std::string & from, const std::string & to) const -> std::optional<double>
{
  const auto from_pose = getLaneletPose(from);
  const auto to_pose = getLaneletPose(to);
  if (from_pose and to_pose) {
    return getBoundingBoxLaneLateralDistance(
      from_pose.value(), getBoundingBox(from), to_pose.value(), getBoundingBox(to));
  }
  return std::nullopt;
}

auto EntityManager::getBoundingBoxLaneLongitudinalDistance(
  const CanonicalizedLaneletPose & from, const traffic_simulator_msgs::msg::BoundingBox & from_bbox,
  const CanonicalizedLaneletPose & to, const traffic_simulator_msgs::msg::BoundingBox & to_bbox,
  bool include_adjacent_lanelet, bool include_opposite_direction) -> std::optional<double>
{
  if (const auto longitudinal_distance =
        getLongitudinalDistance(from, to, include_adjacent_lanelet, include_opposite_direction);
      longitudinal_distance) {
    const auto from_bbox_distances = math::geometry::getDistancesFromCenterToEdge(from_bbox);
    const auto to_bbox_distances = math::geometry::getDistancesFromCenterToEdge(to_bbox);
    auto bbox_distance = 0.0;

    if (longitudinal_distance.value() > 0.0) {
      bbox_distance = -std::abs(from_bbox_distances.front) - std::abs(to_bbox_distances.rear);
    } else if (longitudinal_distance.value() < 0.0) {
      bbox_distance = +std::abs(from_bbox_distances.rear) + std::abs(to_bbox_distances.front);
    }
    return longitudinal_distance.value() + bbox_distance;
  }
  return std::nullopt;
}

auto EntityManager::getBoundingBoxLaneLongitudinalDistance(
  const std::string & from, const CanonicalizedLaneletPose & to, bool include_adjacent_lanelet,
  bool include_opposite_direction) -> std::optional<double>
{
  const auto from_pose = getLaneletPose(from);
  if (laneMatchingSucceed(from) and from_pose) {
    traffic_simulator_msgs::msg::BoundingBox bbox_empty;
    return getBoundingBoxLaneLongitudinalDistance(
      from_pose.value(), getBoundingBox(from), to, bbox_empty, include_adjacent_lanelet,
      include_opposite_direction);
  }
  return std::nullopt;
}
auto EntityManager::getBoundingBoxLaneLongitudinalDistance(
  const std::string & from, const std::string & to, bool include_adjacent_lanelet,
  bool include_opposite_direction) -> std::optional<double>
{
  const auto from_pose = getLaneletPose(from);
  const auto to_pose = getLaneletPose(to);

  if (laneMatchingSucceed(from) and from_pose and laneMatchingSucceed(to) and to_pose) {
    return getBoundingBoxLaneLongitudinalDistance(
      from_pose.value(), getBoundingBox(from), to_pose.value(), getBoundingBox(to),
      include_adjacent_lanelet, include_opposite_direction);
  }
  return std::nullopt;
}

auto EntityManager::getBoundingBoxRelativePose(
  const geometry_msgs::msg::Pose & from, const traffic_simulator_msgs::msg::BoundingBox & from_bbox,
  const geometry_msgs::msg::Pose & to,
  const traffic_simulator_msgs::msg::BoundingBox & to_bbox) const
  -> std::optional<geometry_msgs::msg::Pose>
{
  if (const auto closest_points = math::geometry::getClosestPoses(from, from_bbox, to, to_bbox);
      closest_points) {
    const auto from_pose_bbox = getRelativePose(from, closest_points.value().first);
    const auto to_pose_bbox = getRelativePose(from, closest_points.value().second);
    return math::geometry::subtractPoses(from_pose_bbox, to_pose_bbox);
  }
  return std::nullopt;
}

auto EntityManager::getBoundingBoxRelativePose(
  const std::string & from, const geometry_msgs::msg::Pose & to) const
  -> std::optional<geometry_msgs::msg::Pose>
{
  traffic_simulator_msgs::msg::BoundingBox bbox_empty;
  return getBoundingBoxRelativePose(getMapPose(from), getBoundingBox(from), to, bbox_empty);
}

auto EntityManager::getBoundingBoxRelativePose(
  const std::string & from, const std::string & to) const -> std::optional<geometry_msgs::msg::Pose>
{
  return getBoundingBoxRelativePose(
    getMapPose(from), getBoundingBox(from), getMapPose(to), getBoundingBox(to));
}

auto EntityManager::getHdmapUtils() -> const std::shared_ptr<hdmap_utils::HdMapUtils> &
{
  return hdmap_utils_ptr_;
}

auto EntityManager::getLateralDistance(
  const CanonicalizedLaneletPose & from, const CanonicalizedLaneletPose & to) const
  -> std::optional<double>
{
  return hdmap_utils_ptr_->getLateralDistance(
    static_cast<LaneletPose>(from), static_cast<LaneletPose>(to));
}

auto EntityManager::getLateralDistance(
  const CanonicalizedLaneletPose & from, const std::string & to) const -> std::optional<double>
{
  if (const auto to_pose = getLaneletPose(to)) {
    return getLateralDistance(from, to_pose.value());
  }
  return std::nullopt;
}

auto EntityManager::getLateralDistance(
  const std::string & from, const CanonicalizedLaneletPose & to) const -> std::optional<double>
{
  if (const auto from_pose = getLaneletPose(from)) {
    return getLateralDistance(from_pose.value(), to);
  }
  return std::nullopt;
}

auto EntityManager::getLateralDistance(const std::string & from, const std::string & to) const
  -> std::optional<double>
{
  const auto from_pose = getLaneletPose(from);
  const auto to_pose = getLaneletPose(to);
  if (from_pose && to_pose) {
    return getLateralDistance(from_pose.value(), to_pose.value());
  }
  return std::nullopt;
}

auto EntityManager::getLateralDistance(
  const CanonicalizedLaneletPose & from, const CanonicalizedLaneletPose & to,
  double matching_distance) const -> std::optional<double>
{
  if (
    std::abs(static_cast<LaneletPose>(from).offset) <= matching_distance &&
    std::abs(static_cast<LaneletPose>(to).offset) <= matching_distance) {
    return getLateralDistance(from, to);
  }
  return std::nullopt;
}

auto EntityManager::getLateralDistance(
  const CanonicalizedLaneletPose & from, const std::string & to, double matching_distance) const
  -> std::optional<double>
{
  if (const auto to_pose = getLaneletPose(to, matching_distance)) {
    return getLateralDistance(from, to_pose.value(), matching_distance);
  }
  return std::nullopt;
}

auto EntityManager::getLateralDistance(
  const std::string & from, const CanonicalizedLaneletPose & to, double matching_distance) const
  -> std::optional<double>
{
  if (const auto from_pose = getLaneletPose(from, matching_distance)) {
    return getLateralDistance(from_pose.value(), to, matching_distance);
  }
  return std::nullopt;
}

auto EntityManager::getLateralDistance(
  const std::string & from, const std::string & to, double matching_distance) const
  -> std::optional<double>
{
  const auto from_pose = getLaneletPose(from, matching_distance);
  const auto to_pose = getLaneletPose(to, matching_distance);
  if (from_pose && to_pose) {
    return getLateralDistance(from_pose.value(), to_pose.value(), matching_distance);
  }
  return std::nullopt;
}

auto EntityManager::getLongitudinalDistance(
  const CanonicalizedLaneletPose & from, const CanonicalizedLaneletPose & to,
  bool include_adjacent_lanelet, bool include_opposite_direction) -> std::optional<double>
{
  if (!include_adjacent_lanelet) {
    auto to_canonicalized = static_cast<LaneletPose>(to);
    if (to.hasAlternativeLaneletPose()) {
      if (
        const auto to_canonicalized_optional = to.getAlternativeLaneletPoseBaseOnShortestRouteFrom(
          static_cast<LaneletPose>(from), hdmap_utils_ptr_)) {
        to_canonicalized = to_canonicalized_optional.value();
      }
    }

    const auto forward_distance =
      hdmap_utils_ptr_->getLongitudinalDistance(static_cast<LaneletPose>(from), to_canonicalized);

    const auto backward_distance =
      hdmap_utils_ptr_->getLongitudinalDistance(to_canonicalized, static_cast<LaneletPose>(from));

    if (forward_distance && backward_distance) {
      return forward_distance.value() > backward_distance.value() ? -backward_distance.value()
                                                                  : forward_distance.value();
    } else if (forward_distance) {
      return forward_distance.value();
    } else if (backward_distance) {
      return -backward_distance.value();
    } else {
      return std::nullopt;
    }
  } else {
    /**
    * @brief hard coded parameter!! 5.0 is a matching distance of the toLaneletPoses function.
    * A matching distance of about 1.5 lane widths is given as the matching distance to match the Entity present on the adjacent Lanelet.
    */
    auto from_poses = hdmap_utils_ptr_->toLaneletPoses(
      static_cast<geometry_msgs::msg::Pose>(from), static_cast<LaneletPose>(from).lanelet_id, 5.0,
      include_opposite_direction);
    from_poses.emplace_back(from);
    /**
    * @brief hard coded parameter!! 5.0 is a matching distance of the toLaneletPoses function.
    * A matching distance of about 1.5 lane widths is given as the matching distance to match the Entity present on the adjacent Lanelet.
    */
    auto to_poses = hdmap_utils_ptr_->toLaneletPoses(
      static_cast<geometry_msgs::msg::Pose>(to), static_cast<LaneletPose>(to).lanelet_id, 5.0,
      include_opposite_direction);
    to_poses.emplace_back(to);
    std::vector<double> distances = {};
    for (const auto & from_pose : from_poses) {
      for (const auto & to_pose : to_poses) {
        if (
          const auto distance = getLongitudinalDistance(
            CanonicalizedLaneletPose(from_pose, hdmap_utils_ptr_),
            CanonicalizedLaneletPose(to_pose, hdmap_utils_ptr_), false,
            include_opposite_direction)) {
          distances.emplace_back(distance.value());
        }
      }
    }
    if (distances.empty()) {
      return std::nullopt;
    }
    std::sort(distances.begin(), distances.end(), [](double a, double b) {
      return std::abs(a) < std::abs(b);
    });
    return distances.front();
  }
}

auto EntityManager::getLongitudinalDistance(
  const CanonicalizedLaneletPose & from, const std::string & to, bool include_adjacent_lanelet,
  bool include_opposite_direction) -> std::optional<double>
{
  const auto to_pose = getLaneletPose(to);
  if (!laneMatchingSucceed(to) || !to_pose) {
    return std::nullopt;
  } else {
    return getLongitudinalDistance(
      from, to_pose.value(), include_adjacent_lanelet, include_opposite_direction);
  }
}

auto EntityManager::getLongitudinalDistance(
  const std::string & from, const CanonicalizedLaneletPose & to, bool include_adjacent_lanelet,
  bool include_opposite_direction) -> std::optional<double>
{
  const auto from_pose = getLaneletPose(from);
  if (!laneMatchingSucceed(from) || !from_pose) {
    return std::nullopt;
  } else {
    return getLongitudinalDistance(
      from_pose.value(), to, include_adjacent_lanelet, include_opposite_direction);
  }
}

auto EntityManager::getLongitudinalDistance(
  const std::string & from, const std::string & to, bool include_adjacent_lanelet,
  bool include_opposite_direction) -> std::optional<double>
{
  const auto from_lanelet_pose = getLaneletPose(from);
  const auto to_lanelet_pose = getLaneletPose(to);
  if (
    laneMatchingSucceed(from) and laneMatchingSucceed(to) and from_lanelet_pose and
    to_lanelet_pose) {
    return getLongitudinalDistance(
      from_lanelet_pose.value(), to_lanelet_pose.value(), include_adjacent_lanelet,
      include_opposite_direction);
  } else {
    return std::nullopt;
  }
}

auto EntityManager::getNumberOfEgo() const -> std::size_t
{
  return std::count_if(std::begin(entities_), std::end(entities_), [this](const auto & each) {
    return is<EgoEntity>(each.first);
  });
}

const std::string EntityManager::getEgoName() const
{
  const auto names = getEntityNames();
  for (const auto & name : names) {
    if (is<EgoEntity>(name)) {
      return name;
    }
  }
  THROW_SEMANTIC_ERROR(
    "const std::string EntityManager::getEgoName(const std::string & name) function was called, "
    "but ego vehicle does not exist");
}

auto EntityManager::getObstacle(const std::string & name)
  -> std::optional<traffic_simulator_msgs::msg::Obstacle>
{
  if (!npc_logic_started_) {
    return std::nullopt;
  }
  return entities_.at(name)->getObstacle();
}

auto EntityManager::getPedestrianParameters(const std::string & name) const
  -> traffic_simulator_msgs::msg::PedestrianParameters
{
  if (const auto entity = dynamic_cast<PedestrianEntity const *>(entities_.at(name).get())) {
    return entity->pedestrian_parameters;
  }
  THROW_SIMULATION_ERROR(
    "EntityType: ", getEntityTypename(name), ", does not have pedestrian parameter.",
    "Please check description of the scenario and entity type of the Entity: " + name);
}

auto EntityManager::getRelativePose(
  const geometry_msgs::msg::Pose & from, const geometry_msgs::msg::Pose & to) const
  -> geometry_msgs::msg::Pose
{
  return math::geometry::getRelativePose(from, to);
}

auto EntityManager::getRelativePose(
  const geometry_msgs::msg::Pose & from, const std::string & to) const -> geometry_msgs::msg::Pose
{
  return getRelativePose(from, getMapPose(to));
}

auto EntityManager::getRelativePose(
  const std::string & from, const geometry_msgs::msg::Pose & to) const -> geometry_msgs::msg::Pose
{
  return getRelativePose(getMapPose(from), to);
}

auto EntityManager::getRelativePose(const std::string & from, const std::string & to) const
  -> geometry_msgs::msg::Pose
{
  return getRelativePose(getMapPose(from), getMapPose(to));
}

auto EntityManager::getRelativePose(
  const geometry_msgs::msg::Pose & from, const CanonicalizedLaneletPose & to) const
  -> geometry_msgs::msg::Pose
{
  return getRelativePose(from, toMapPose(to));
}

auto EntityManager::getRelativePose(
  const CanonicalizedLaneletPose & from, const geometry_msgs::msg::Pose & to) const
  -> geometry_msgs::msg::Pose
{
  return getRelativePose(toMapPose(from), to);
}

auto EntityManager::getRelativePose(
  const std::string & from, const CanonicalizedLaneletPose & to) const -> geometry_msgs::msg::Pose
{
  return getRelativePose(getMapPose(from), toMapPose(to));
}

auto EntityManager::getRelativePose(
  const CanonicalizedLaneletPose & from, const std::string & to) const -> geometry_msgs::msg::Pose
{
  return getRelativePose(toMapPose(from), getMapPose(to));
}

auto EntityManager::getStepTime() const noexcept -> double { return step_time_; }

auto EntityManager::getVehicleParameters(const std::string & name) const
  -> traffic_simulator_msgs::msg::VehicleParameters
{
  if (const auto vehicle = dynamic_cast<VehicleEntity const *>(entities_.at(name).get())) {
    return vehicle->vehicle_parameters;
  }
  THROW_SIMULATION_ERROR(
    "EntityType: ", getEntityTypename(name), ", does not have pedestrian parameter.",
    "Please check description of the scenario and entity type of the Entity: " + name);
}

auto EntityManager::getWaypoints(const std::string & name)
  -> traffic_simulator_msgs::msg::WaypointsArray
{
  if (!npc_logic_started_) {
    return traffic_simulator_msgs::msg::WaypointsArray();
  }
  return entities_.at(name)->getWaypoints();
}

bool EntityManager::isEgoSpawned() const
{
  for (const auto & name : getEntityNames()) {
    if (is<EgoEntity>(name)) {
      return true;
    }
  }
  return false;
}

bool EntityManager::isVehicle(const std::string & name) const
{
  using traffic_simulator_msgs::msg::EntityType;
  return getEntityType(name).type == EntityType::VEHICLE and
         dynamic_cast<VehicleEntity const *>(entities_.at(name).get());
}

bool EntityManager::isPedestrian(const std::string & name) const
{
  using traffic_simulator_msgs::msg::EntityType;
  return getEntityType(name).type == EntityType::PEDESTRIAN and
         dynamic_cast<PedestrianEntity const *>(entities_.at(name).get());
}

bool EntityManager::isMiscObject(const std::string & name) const
{
  using traffic_simulator_msgs::msg::EntityType;
  return getEntityType(name).type == EntityType::MISC_OBJECT and
         dynamic_cast<MiscObjectEntity const *>(entities_.at(name).get());
}

bool EntityManager::isInLanelet(
  const std::string & name, const lanelet::Id lanelet_id, const double tolerance)
{
  const auto status = getEntityStatus(name);
  if (not status.laneMatchingSucceed()) {
    return false;
  }
  if (isSameLaneletId(status, lanelet_id)) {
    return true;
  } else {
    auto dist0 = hdmap_utils_ptr_->getLongitudinalDistance(
      helper::constructLaneletPose(lanelet_id, hdmap_utils_ptr_->getLaneletLength(lanelet_id)),
      status.getLaneletPose());
    auto dist1 = hdmap_utils_ptr_->getLongitudinalDistance(
      status.getLaneletPose(), helper::constructLaneletPose(lanelet_id, 0));
    if (dist0 and dist0.value() < tolerance) {
      return true;
    }
    if (dist1 and dist1.value() < tolerance) {
      return true;
    }
  }
  return false;
}

bool EntityManager::isStopping(const std::string & name) const
{
  return std::fabs(getCurrentTwist(name).linear.x) < std::numeric_limits<double>::epsilon();
}

bool EntityManager::reachPosition(
  const std::string & name, const std::string & target_name, const double tolerance) const
{
  return reachPosition(name, getMapPose(target_name), tolerance);
}

bool EntityManager::reachPosition(
  const std::string & name, const geometry_msgs::msg::Pose & target_pose,
  const double tolerance) const
{
  return math::geometry::getDistance(getMapPose(name), target_pose) < tolerance;
}

bool EntityManager::reachPosition(
  const std::string & name, const CanonicalizedLaneletPose & lanelet_pose,
  const double tolerance) const
{
  return reachPosition(name, static_cast<geometry_msgs::msg::Pose>(lanelet_pose), tolerance);
}

void EntityManager::requestLaneChange(
  const std::string & name, const traffic_simulator::lane_change::Direction & direction)
{
  if (const auto lanelet_pose = getLaneletPose(name)) {
    if (
      const auto target = hdmap_utils_ptr_->getLaneChangeableLaneletId(
        static_cast<LaneletPose>(lanelet_pose.value()).lanelet_id, direction)) {
      requestLaneChange(name, target.value());
    }
  }
}

void EntityManager::resetBehaviorPlugin(
  const std::string & name, const std::string & behavior_plugin_name)
{
  const auto status = getEntityStatus(name);
  const auto behavior_parameter = getBehaviorParameter(name);
<<<<<<< HEAD
  if (isEgo(name)) {
=======
  if (is<EgoEntity>(name)) {
>>>>>>> 2b6f29ab
    THROW_SEMANTIC_ERROR(
      "Entity :", name, "is EgoEntity.", "You cannot reset behavior plugin of EgoEntity.");
  } else if (isMiscObject(name)) {
    THROW_SEMANTIC_ERROR(
      "Entity :", name, "is MiscObjectEntity.",
      "You cannot reset behavior plugin of MiscObjectEntity.");
  } else if (isVehicle(name)) {
    const auto parameters = getVehicleParameters(name);
    despawnEntity(name);
    spawnEntity<VehicleEntity>(name, status.getMapPose(), parameters, behavior_plugin_name);
  } else if (isPedestrian(name)) {
    const auto parameters = getPedestrianParameters(name);
    despawnEntity(name);
    spawnEntity<PedestrianEntity>(name, status.getMapPose(), parameters, behavior_plugin_name);
  } else {
    THROW_SIMULATION_ERROR(
      "Entity :", name, "is unkown entity type.", "Please contact to developer.");
  }
  setAcceleration(name, status.getAccel());
  setTwist(name, status.getTwist());
  setBehaviorParameter(name, behavior_parameter);
}

bool EntityManager::trafficLightsChanged()
{
  return conventional_traffic_light_manager_ptr_->hasAnyLightChanged() or
         v2i_traffic_light_manager_ptr_->hasAnyLightChanged();
}

void EntityManager::requestSpeedChange(
  const std::string & name, double target_speed, bool continuous)
{
  if (is<EgoEntity>(name) && getCurrentTime() > 0) {
    THROW_SEMANTIC_ERROR("You cannot set target speed to the ego vehicle after starting scenario.");
  }
  return entities_.at(name)->requestSpeedChange(target_speed, continuous);
}

void EntityManager::requestSpeedChange(
  const std::string & name, const double target_speed, const speed_change::Transition transition,
  const speed_change::Constraint constraint, const bool continuous)
{
  if (is<EgoEntity>(name) && getCurrentTime() > 0) {
    THROW_SEMANTIC_ERROR("You cannot set target speed to the ego vehicle after starting scenario.");
  }
  return entities_.at(name)->requestSpeedChange(target_speed, transition, constraint, continuous);
}

void EntityManager::requestSpeedChange(
  const std::string & name, const speed_change::RelativeTargetSpeed & target_speed, bool continuous)
{
  if (is<EgoEntity>(name) && getCurrentTime() > 0) {
    THROW_SEMANTIC_ERROR("You cannot set target speed to the ego vehicle after starting scenario.");
  }
  return entities_.at(name)->requestSpeedChange(target_speed, continuous);
}

void EntityManager::requestSpeedChange(
  const std::string & name, const speed_change::RelativeTargetSpeed & target_speed,
  const speed_change::Transition transition, const speed_change::Constraint constraint,
  const bool continuous)
{
  if (is<EgoEntity>(name) && getCurrentTime() > 0) {
    THROW_SEMANTIC_ERROR("You cannot set target speed to the ego vehicle after starting scenario.");
  }
  return entities_.at(name)->requestSpeedChange(target_speed, transition, constraint, continuous);
}

auto EntityManager::setEntityStatus(
  const std::string & name, const CanonicalizedEntityStatus & status) -> void
{
  if (is<EgoEntity>(name) && getCurrentTime() > 0) {
    THROW_SEMANTIC_ERROR(
      "You cannot set entity status to the ego vehicle name ", std::quoted(name),
      " after starting scenario.");
  } else {
    entities_.at(name)->setStatus(status);
  }
}

void EntityManager::setVerbose(const bool verbose)
{
  configuration.verbose = verbose;
  for (auto & entity : entities_) {
    entity.second->verbose = verbose;
  }
}

auto EntityManager::toMapPose(const CanonicalizedLaneletPose & lanelet_pose) const
  -> const geometry_msgs::msg::Pose
{
  return static_cast<geometry_msgs::msg::Pose>(lanelet_pose);
}

auto EntityManager::updateNpcLogic(
  const std::string & name,
  const std::unordered_map<std::string, traffic_simulator_msgs::msg::EntityType> & type_list)
  -> const CanonicalizedEntityStatus &
{
  if (configuration.verbose) {
    std::cout << "update " << name << " behavior" << std::endl;
  }
  entities_[name]->setEntityTypeList(type_list);
  entities_[name]->onUpdate(current_time_, step_time_);
  return entities_[name]->getStatus();
}

void EntityManager::update(const double current_time, const double step_time)
{
  traffic_simulator::helper::StopWatch<std::chrono::milliseconds> stop_watch_update(
    "EntityManager::update", configuration.verbose);
  step_time_ = step_time;
  current_time_ = current_time;
  setVerbose(configuration.verbose);
  if (npc_logic_started_) {
    conventional_traffic_light_updater_.createTimer(
      configuration.conventional_traffic_light_publish_rate);
    v2i_traffic_light_updater_.createTimer(configuration.v2i_traffic_light_publish_rate);
  }
  auto type_list = getEntityTypeList();
  std::unordered_map<std::string, CanonicalizedEntityStatus> all_status;
  for (auto && [name, entity] : entities_) {
    all_status.emplace(name, entity->getStatus());
  }
  for (auto && [name, entity] : entities_) {
    entity->setOtherStatus(all_status);
  }
  all_status.clear();
  for (auto && [name, entity] : entities_) {
    all_status.emplace(name, updateNpcLogic(name, type_list));
  }
  for (auto && [name, entity] : entities_) {
    entity->setOtherStatus(all_status);
  }
  traffic_simulator_msgs::msg::EntityStatusWithTrajectoryArray status_array_msg;
  for (auto && [name, status] : all_status) {
    traffic_simulator_msgs::msg::EntityStatusWithTrajectory status_with_trajectory;
    status_with_trajectory.waypoint = getWaypoints(name);
    for (const auto & goal : getGoalPoses<geometry_msgs::msg::Pose>(name)) {
      status_with_trajectory.goal_pose.push_back(goal);
    }
    if (const auto obstacle = getObstacle(name); obstacle) {
      status_with_trajectory.obstacle = obstacle.value();
      status_with_trajectory.obstacle_find = true;
    } else {
      status_with_trajectory.obstacle_find = false;
    }
    status_with_trajectory.status = static_cast<EntityStatus>(status);
    status_with_trajectory.name = name;
    status_with_trajectory.time = current_time + step_time;
    status_array_msg.data.emplace_back(status_with_trajectory);
  }
  entity_status_array_pub_ptr_->publish(status_array_msg);
  stop_watch_update.stop();
  if (configuration.verbose) {
    stop_watch_update.print();
  }
  current_time_ += step_time;
}

void EntityManager::updateHdmapMarker()
{
  MarkerArray markers;
  const auto stamp = clock_ptr_->now();
  for (const auto & marker_raw : markers_raw_.markers) {
    visualization_msgs::msg::Marker marker = marker_raw;
    marker.header.stamp = stamp;
    markers.markers.emplace_back(marker);
  }
  lanelet_marker_pub_ptr_->publish(markers);
}

void EntityManager::startNpcLogic()
{
  npc_logic_started_ = true;
  for (auto it = entities_.begin(); it != entities_.end(); it++) {
    it->second->startNpcLogic();
  }
}

}  // namespace entity
}  // namespace traffic_simulator<|MERGE_RESOLUTION|>--- conflicted
+++ resolved
@@ -695,11 +695,7 @@
 {
   const auto status = getEntityStatus(name);
   const auto behavior_parameter = getBehaviorParameter(name);
-<<<<<<< HEAD
-  if (isEgo(name)) {
-=======
   if (is<EgoEntity>(name)) {
->>>>>>> 2b6f29ab
     THROW_SEMANTIC_ERROR(
       "Entity :", name, "is EgoEntity.", "You cannot reset behavior plugin of EgoEntity.");
   } else if (isMiscObject(name)) {
