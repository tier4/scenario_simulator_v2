// Copyright 2024 TIER IV, Inc. All rights reserved.
//
// Licensed under the Apache License, Version 2.0 (the "License");
// you may not use this file except in compliance with the License.
// You may obtain a copy of the License at
//
//     http://www.apache.org/licenses/LICENSE-2.0
//
// Unless required by applicable law or agreed to in writing, software
// distributed under the License is distributed on an "AS IS" BASIS,
// WITHOUT WARRANTIES OR CONDITIONS OF ANY KIND, either express or implied.
// See the License for the specific language governing permissions and
// limitations under the License.

#include <geometry/vector3/operator.hpp>
#include <std_msgs/msg/header.hpp>
#include <traffic_simulator/entity/entity_manager.hpp>
#include <traffic_simulator/helper/stop_watch.hpp>

namespace traffic_simulator
{
namespace entity
{
// global
auto EntityManager::setTrafficLights(const std::shared_ptr<TrafficLights> & traffic_lights_ptr)
  -> void
{
  traffic_lights_ptr_ = traffic_lights_ptr;
}

auto EntityManager::setVerbose(const bool verbose) -> void
{
  configuration.verbose = verbose;
  for (const auto & [name, entity] : entities_) {
    entity->verbose = verbose;
  }
}

auto EntityManager::startNpcLogic(const double current_time) -> void
{
  npc_logic_started_ = true;

  for ([[maybe_unused]] auto && [name, entity] : entities_) {
    entity->updateEntityStatusTimestamp(current_time);
  }
}

auto EntityManager::isNpcLogicStarted() const -> bool { return npc_logic_started_; }

auto EntityManager::makeDebugMarker() const -> visualization_msgs::msg::MarkerArray
{
  visualization_msgs::msg::MarkerArray marker;
  for (const auto & [name, entity] : entities_) {
    entity->appendDebugMarker(marker);
  }
  return marker;
}

// updatee
auto EntityManager::update(const double current_time, const double step_time) -> void
{
  helper::StopWatch<std::chrono::milliseconds> stop_watch_update(
    "EntityManager::update", configuration.verbose);
  setVerbose(configuration.verbose);
  if (npc_logic_started_) {
    traffic_lights_ptr_->startTrafficLightsUpdate(
      configuration.conventional_traffic_light_publish_rate,
      configuration.v2i_traffic_light_publish_rate);
  }
  std::unordered_map<std::string, CanonicalizedEntityStatus> all_status;
  for (auto && [name, entity] : entities_) {
    all_status.emplace(name, entity->getCanonicalizedStatus());
  }
  for (auto && [name, entity] : entities_) {
    entity->setOtherStatus(all_status);
  }
  all_status.clear();
  for (auto && [name, entity] : entities_) {
    all_status.emplace(name, updateNpcLogic(name, current_time, step_time));
  }
  for (auto && [name, entity] : entities_) {
    entity->setOtherStatus(all_status);
  }
  traffic_simulator_msgs::msg::EntityStatusWithTrajectoryArray status_array_msg;
  for (auto && [name, status] : all_status) {
    const auto entity = getEntity(name);
    traffic_simulator_msgs::msg::EntityStatusWithTrajectory status_with_trajectory;
    status_with_trajectory.waypoint =
      npc_logic_started_ ? entity->getWaypoints() : traffic_simulator_msgs::msg::WaypointsArray();
    for (const auto & goal : entity->getGoalPoses()) {
      status_with_trajectory.goal_pose.push_back(goal);
    }
    if (
      const std::optional<traffic_simulator_msgs::msg::Obstacle> obstacle =
        npc_logic_started_ ? entity->getObstacle() : std::nullopt) {
      status_with_trajectory.obstacle = obstacle.value();
      status_with_trajectory.obstacle_find = true;
    } else {
      status_with_trajectory.obstacle_find = false;
    }
    status_with_trajectory.status = static_cast<EntityStatus>(status);
    status_with_trajectory.name = name;
    status_with_trajectory.time = current_time + step_time;
    status_array_msg.data.emplace_back(status_with_trajectory);
  }
  entity_status_array_pub_ptr_->publish(status_array_msg);
  stop_watch_update.stop();
  if (configuration.verbose) {
    stop_watch_update.print();
  }
}

auto EntityManager::updateNpcLogic(
  const std::string & name, const double current_time, const double step_time)
  -> const CanonicalizedEntityStatus &
{
  if (configuration.verbose) {
    std::cout << "update " << name << " behavior" << std::endl;
  }
  const auto entity = getEntity(name);
  // Update npc completely if logic has started, otherwise update Autoware only - if it is Ego
  if (npc_logic_started_) {
    entity->onUpdate(current_time, step_time);
  } else if (const auto ego_entity = std::dynamic_pointer_cast<const EgoEntity>(entity)) {
    ego_entity->updateFieldOperatorApplication();
  }
  return entity->getCanonicalizedStatus();
}

auto EntityManager::updateHdmapMarker() const -> void
{
  MarkerArray markers;
  const auto stamp = clock_ptr_->now();
  for (const auto & marker_raw : markers_raw_.markers) {
    visualization_msgs::msg::Marker marker = marker_raw;
    marker.header.stamp = stamp;
    markers.markers.emplace_back(marker);
  }
  lanelet_marker_pub_ptr_->publish(markers);
}

auto EntityManager::broadcastEntityTransform() -> void
{
  static bool is_send = false;
  static geometry_msgs::msg::Pose pose;

  using math::geometry::operator/;
  using math::geometry::operator*;
  using math::geometry::operator+=;
  std::vector<std::string> names = getEntityNames();
  /**
   * @note This part of the process is intended to ensure that frames are issued in a position that makes
   * it as easy as possible to see the entities that will appear in the scenario.
   * In the past, we used to publish the frames of all entities, but that would be too heavy processing,
   * so we publish the average of the coordinates of all entities.
   */
  if (isAnyEgoSpawned()) {
    if (!is_send) {
      pose = getEgoEntity()->getMapPose();
      is_send = true;
    }
    broadcastTransform(
      geometry_msgs::build<geometry_msgs::msg::PoseStamped>()
        /**
           * @note This is the intended implementation.
           * It is easier to create rviz config if the name "ego" is fixed,
           * so the frame_id "ego" is issued regardless of the name of the ego entity.
           */
        .header(std_msgs::build<std_msgs::msg::Header>().stamp(clock_ptr_->now()).frame_id("ego"))
        .pose(pose),
      true);
  }

  if (!names.empty()) {
    if (!is_send) {
      pose = geometry_msgs::build<geometry_msgs::msg::Pose>()
               .position(std::accumulate(
                 names.begin(), names.end(), geometry_msgs::msg::Point(),
                 [this, names](geometry_msgs::msg::Point point, const std::string & name) {
                   point += getEntity(name)->getMapPose().position *
                            (1.0 / static_cast<double>(names.size()));
                   return point;
                 }))
               .orientation(geometry_msgs::msg::Quaternion());
      is_send = true;
    }
    broadcastTransform(
      geometry_msgs::build<geometry_msgs::msg::PoseStamped>()
        .header(
          std_msgs::build<std_msgs::msg::Header>().stamp(clock_ptr_->now()).frame_id("entities"))
        .pose(pose),
      true);
  }
}

auto EntityManager::broadcastTransform(
  const geometry_msgs::msg::PoseStamped & pose, const bool static_transform) -> void
{
  geometry_msgs::msg::TransformStamped transform_stamped;
  {
    transform_stamped.header.stamp = pose.header.stamp;
    transform_stamped.header.frame_id = "map";
    transform_stamped.child_frame_id = pose.header.frame_id;
    transform_stamped.transform.translation.x = pose.pose.position.x;
    transform_stamped.transform.translation.y = pose.pose.position.y;
    transform_stamped.transform.translation.z = pose.pose.position.z;
    transform_stamped.transform.rotation = pose.pose.orientation;
  }

  if (static_transform) {
    broadcaster_.sendTransform(transform_stamped);
  } else {
    base_link_broadcaster_.sendTransform(transform_stamped);
  }
}

// ego - checks, getters
auto EntityManager::getNumberOfEgo() const -> std::size_t
{
  return std::count_if(std::begin(entities_), std::end(entities_), [this](const auto & each) {
    return each.second->template is<EgoEntity>();
  });
}

auto EntityManager::isAnyEgoSpawned() const -> bool
{
  return std::any_of(std::begin(entities_), std::end(entities_), [this](const auto & each) {
    return each.second->template is<EgoEntity>();
  });
}

auto EntityManager::getEgoName() const -> const std::string &
{
  for (const auto & [name, entity] : entities_) {
    if (entity->template is<EgoEntity>()) {
      return entity->getName();
    }
  }
  THROW_SEMANTIC_ERROR(
    "const std::string EntityManager::getEgoName(const std::string & name) function was called, "
    "but ego vehicle does not exist");
}

auto EntityManager::getEgoEntity() const -> std::shared_ptr<entity::EgoEntity>
{
  for (const auto & [name, entity] : entities_) {
    if (entity->template is<EgoEntity>()) {
      return std::dynamic_pointer_cast<EgoEntity>(entity);
    }
  }
  THROW_SEMANTIC_ERROR("EgoEntity does not exist");
}

auto EntityManager::getEgoEntity(const std::string & name) const
  -> std::shared_ptr<entity::EgoEntity>
{
  if (auto it = entities_.find(name); it == entities_.end()) {
    THROW_SEMANTIC_ERROR("Entity ", std::quoted(name), " does not exist.");
  } else {
    if (auto ego_entity = std::dynamic_pointer_cast<EgoEntity>(it->second); !ego_entity) {
      THROW_SEMANTIC_ERROR("Entity : ", std::quoted(name), " exists, but it is not ego");
    } else
      return ego_entity;
  }
}

// entities - checks, getters
<<<<<<< HEAD
bool EntityManager::isEntityExist(const std::string & name)
=======
auto EntityManager::isEntityExist(const std::string & name) const -> bool
>>>>>>> fa3e08ef
{
  return entities_.find(name) != std::end(entities_);
}

auto EntityManager::getEntityNames() const -> const std::vector<std::string>
{
  std::vector<std::string> names{};
  for (const auto & [name, entity] : entities_) {
    names.push_back(name);
  }
  return names;
}

auto EntityManager::getEntity(const std::string & name) const -> std::shared_ptr<entity::EntityBase>
{
<<<<<<< HEAD
=======
  if (const auto entity = getEntityOrNullptr(name)) {
    return entity;
  } else {
    THROW_SEMANTIC_ERROR("Entity ", std::quoted(name), " does not exist.");
  }
}

auto EntityManager::getEntityOrNullptr(const std::string & name) const
  -> std::shared_ptr<entity::EntityBase>
{
>>>>>>> fa3e08ef
  if (auto it = entities_.find(name); it != entities_.end()) {
    return it->second;
  } else {
    THROW_SEMANTIC_ERROR("Entity ", std::quoted(name), " does not exist.");
  }
}

// entities - respawn, despawn, reset
auto EntityManager::resetBehaviorPlugin(
  const std::string & name, const std::string & behavior_plugin_name) -> void
{
  const auto reference_entity = getEntity(name);
  const auto status = reference_entity->getCanonicalizedStatus();
  const auto behavior_parameter = reference_entity->getBehaviorParameter();
  if (reference_entity->is<EgoEntity>()) {
    THROW_SEMANTIC_ERROR(
      "Entity :", name, "is EgoEntity.", "You cannot reset behavior plugin of EgoEntity.");
  } else if (reference_entity->is<MiscObjectEntity>()) {
    THROW_SEMANTIC_ERROR(
      "Entity :", name, "is MiscObjectEntity.",
      "You cannot reset behavior plugin of MiscObjectEntity.");
  } else if (reference_entity->is<VehicleEntity>()) {
    const auto parameters = reference_entity->as<VehicleEntity>()->getParameters();
    despawnEntity(name);
    spawnEntity<VehicleEntity>(
      name, status.getMapPose(), parameters, status.getTime(), behavior_plugin_name);
  } else if (reference_entity->is<PedestrianEntity>()) {
    const auto parameters = reference_entity->as<PedestrianEntity>()->getParameters();
    despawnEntity(name);
    spawnEntity<PedestrianEntity>(
      name, status.getMapPose(), parameters, status.getTime(), behavior_plugin_name);
  } else {
    THROW_SIMULATION_ERROR(
      "Entity :", name, "is unkown entity type.", "Please contact to developer.");
  }
  auto spawned_entity = getEntity(name);
  spawned_entity->setLinearJerk(status.getLinearJerk());
  spawned_entity->setAcceleration(status.getAccel());
  spawned_entity->setTwist(status.getTwist());
  spawned_entity->setBehaviorParameter(behavior_parameter);
}

auto EntityManager::despawnEntity(const std::string & name) -> bool
{
  return isEntityExist(name) && entities_.erase(name);
}

// traffics, lanelet
auto EntityManager::getHdmapUtils() -> const std::shared_ptr<hdmap_utils::HdMapUtils> &
{
  return hdmap_utils_ptr_;
}
}  // namespace entity
}  // namespace traffic_simulator<|MERGE_RESOLUTION|>--- conflicted
+++ resolved
@@ -265,11 +265,7 @@
 }
 
 // entities - checks, getters
-<<<<<<< HEAD
-bool EntityManager::isEntityExist(const std::string & name)
-=======
 auto EntityManager::isEntityExist(const std::string & name) const -> bool
->>>>>>> fa3e08ef
 {
   return entities_.find(name) != std::end(entities_);
 }
@@ -285,19 +281,6 @@
 
 auto EntityManager::getEntity(const std::string & name) const -> std::shared_ptr<entity::EntityBase>
 {
-<<<<<<< HEAD
-=======
-  if (const auto entity = getEntityOrNullptr(name)) {
-    return entity;
-  } else {
-    THROW_SEMANTIC_ERROR("Entity ", std::quoted(name), " does not exist.");
-  }
-}
-
-auto EntityManager::getEntityOrNullptr(const std::string & name) const
-  -> std::shared_ptr<entity::EntityBase>
-{
->>>>>>> fa3e08ef
   if (auto it = entities_.find(name); it != entities_.end()) {
     return it->second;
   } else {
