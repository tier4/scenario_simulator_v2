--- conflicted
+++ resolved
@@ -167,26 +167,16 @@
   return hdmap_utils_ptr_;
 }
 
-<<<<<<< HEAD
 auto EntityManager::getLateralDistance(
   const CanonicalizedLaneletPose & from, const CanonicalizedLaneletPose & to) const
-  -> boost::optional<double>
-=======
-auto EntityManager::getLateralDistance(const LaneletPose & from, const LaneletPose & to) const
   -> std::optional<double>
->>>>>>> 20172661
 {
   return hdmap_utils_ptr_->getLateralDistance(
     static_cast<LaneletPoseType>(from), static_cast<LaneletPoseType>(to));
 }
 
-<<<<<<< HEAD
 auto EntityManager::getLateralDistance(
-  const CanonicalizedLaneletPose & from, const std::string & to) const -> boost::optional<double>
-=======
-auto EntityManager::getLateralDistance(const LaneletPose & from, const std::string & to) const
-  -> std::optional<double>
->>>>>>> 20172661
+  const CanonicalizedLaneletPose & from, const std::string & to) const -> std::optional<double>
 {
   if (const auto to_pose = getLaneletPose(to)) {
     return getLateralDistance(from, to_pose.value());
@@ -194,13 +184,8 @@
   return std::nullopt;
 }
 
-<<<<<<< HEAD
 auto EntityManager::getLateralDistance(
-  const std::string & from, const CanonicalizedLaneletPose & to) const -> boost::optional<double>
-=======
-auto EntityManager::getLateralDistance(const std::string & from, const LaneletPose & to) const
-  -> std::optional<double>
->>>>>>> 20172661
+  const std::string & from, const CanonicalizedLaneletPose & to) const -> std::optional<double>
 {
   if (const auto from_pose = getLaneletPose(from)) {
     return getLateralDistance(from_pose.value(), to);
@@ -220,13 +205,8 @@
 }
 
 auto EntityManager::getLateralDistance(
-<<<<<<< HEAD
   const CanonicalizedLaneletPose & from, const CanonicalizedLaneletPose & to,
-  double matching_distance) const -> boost::optional<double>
-=======
-  const LaneletPose & from, const LaneletPose & to, double matching_distance) const
-  -> std::optional<double>
->>>>>>> 20172661
+  double matching_distance) const -> std::optional<double>
 {
   if (
     std::abs(static_cast<LaneletPoseType>(from).offset) <= matching_distance &&
@@ -237,39 +217,21 @@
 }
 
 auto EntityManager::getLateralDistance(
-<<<<<<< HEAD
   const CanonicalizedLaneletPose & from, const std::string & to, double matching_distance) const
-  -> boost::optional<double>
+  -> std::optional<double>
 {
   if (const auto to_pose = getLaneletPose(to, matching_distance)) {
-    return getLateralDistance(from, to_pose.get(), matching_distance);
-=======
-  const LaneletPose & from, const std::string & to, double matching_distance) const
+    return getLateralDistance(from, to_pose.value(), matching_distance);
+  }
+  return std::nullopt;
+}
+
+auto EntityManager::getLateralDistance(
+  const std::string & from, const CanonicalizedLaneletPose & to, double matching_distance) const
   -> std::optional<double>
 {
-  const auto to_pose = getLaneletPose(to, matching_distance);
-  if (to_pose) {
-    return getLateralDistance(from, to_pose.value(), matching_distance);
->>>>>>> 20172661
-  }
-  return std::nullopt;
-}
-
-auto EntityManager::getLateralDistance(
-<<<<<<< HEAD
-  const std::string & from, const CanonicalizedLaneletPose & to, double matching_distance) const
-  -> boost::optional<double>
-{
   if (const auto from_pose = getLaneletPose(from, matching_distance)) {
-    return getLateralDistance(from_pose.get(), to, matching_distance);
-=======
-  const std::string & from, const LaneletPose & to, double matching_distance) const
-  -> std::optional<double>
-{
-  const auto from_pose = getLaneletPose(from, matching_distance);
-  if (from_pose) {
     return getLateralDistance(from_pose.value(), to, matching_distance);
->>>>>>> 20172661
   }
   return std::nullopt;
 }
@@ -280,22 +242,15 @@
 {
   const auto from_pose = getLaneletPose(from, matching_distance);
   const auto to_pose = getLaneletPose(to, matching_distance);
-  // std::cout << rosidl_generator_traits::to_yaml(from_pose.value()) << std::endl;
-  // std::cout << rosidl_generator_traits::to_yaml(to_pose.value()) << std::endl;
   if (from_pose && to_pose) {
     return getLateralDistance(from_pose.value(), to_pose.value(), matching_distance);
   }
   return std::nullopt;
 }
 
-<<<<<<< HEAD
 auto EntityManager::getLongitudinalDistance(
   const CanonicalizedLaneletPose & from, const CanonicalizedLaneletPose & to,
-  bool include_adjacent_lanelet, bool include_opposite_direction) -> boost::optional<double>
-=======
-auto EntityManager::getLongitudinalDistance(const LaneletPose & from, const LaneletPose & to) const
-  -> std::optional<double>
->>>>>>> 20172661
+  bool include_adjacent_lanelet, bool include_opposite_direction) -> std::optional<double>
 {
   if (!include_adjacent_lanelet) {
     auto forward_distance = hdmap_utils_ptr_->getLongitudinalDistance(
@@ -304,15 +259,14 @@
     auto backward_distance = hdmap_utils_ptr_->getLongitudinalDistance(
       static_cast<LaneletPoseType>(to), static_cast<LaneletPoseType>(from));
 
-<<<<<<< HEAD
     if (forward_distance && backward_distance) {
-      return std::min(forward_distance.get(), std::abs(backward_distance.get()));
+      return std::min(forward_distance.value(), std::abs(backward_distance.value()));
     } else if (forward_distance) {
-      return forward_distance.get();
+      return forward_distance.value();
     } else if (backward_distance) {
-      return -backward_distance.get();
+      return -backward_distance.value();
     } else {
-      return boost::none;
+      return std::nullopt;
     }
   } else {
     /**
@@ -339,12 +293,12 @@
             CanonicalizedLaneletPose(from_pose, hdmap_utils_ptr_),
             CanonicalizedLaneletPose(to_pose, hdmap_utils_ptr_), false,
             include_opposite_direction)) {
-          distances.emplace_back(distance.get());
+          distances.emplace_back(distance.value());
         }
       }
     }
     if (distances.empty()) {
-      return boost::none;
+      return std::nullopt;
     }
     std::sort(distances.begin(), distances.end(), [](double a, double b) {
       return std::abs(a) < std::abs(b);
@@ -355,68 +309,33 @@
 
 auto EntityManager::getLongitudinalDistance(
   const CanonicalizedLaneletPose & from, const std::string & to, bool include_adjacent_lanelet,
-  bool include_opposite_direction) -> boost::optional<double>
+  bool include_opposite_direction) -> std::optional<double>
 {
   const auto to_pose = getLaneletPose(to);
   if (!laneMatchingSucceed(to) || !to_pose) {
-    return boost::none;
-=======
-  if (forward_distance && backward_distance) {
-    if (forward_distance.value() > backward_distance.value()) {
-      return -backward_distance.value();
-    } else {
-      return forward_distance.value();
-    }
-  } else if (forward_distance) {
-    return forward_distance.value();
-  } else if (backward_distance) {
-    return -backward_distance.value();
-  } else {
-    return std::nullopt;
-  }
-}
-
-auto EntityManager::getLongitudinalDistance(const LaneletPose & from, const std::string & to) const
-  -> std::optional<double>
-{
-  if (!laneMatchingSucceed(to)) {
-    return std::nullopt;
->>>>>>> 20172661
+    return std::nullopt;
   } else {
     return getLongitudinalDistance(
-      from, to_pose.get(), include_adjacent_lanelet, include_opposite_direction);
-  }
-}
-
-<<<<<<< HEAD
+      from, to_pose.value(), include_adjacent_lanelet, include_opposite_direction);
+  }
+}
+
 auto EntityManager::getLongitudinalDistance(
   const std::string & from, const CanonicalizedLaneletPose & to, bool include_adjacent_lanelet,
-  bool include_opposite_direction) -> boost::optional<double>
+  bool include_opposite_direction) -> std::optional<double>
 {
   const auto from_pose = getLaneletPose(from);
   if (!laneMatchingSucceed(from) || !from_pose) {
-    return boost::none;
-=======
-auto EntityManager::getLongitudinalDistance(const std::string & from, const LaneletPose & to) const
-  -> std::optional<double>
-{
-  if (!laneMatchingSucceed(from)) {
-    return std::nullopt;
->>>>>>> 20172661
+    return std::nullopt;
   } else {
     return getLongitudinalDistance(
-      from_pose.get(), to, include_adjacent_lanelet, include_opposite_direction);
-  }
-}
-
-<<<<<<< HEAD
+      from_pose.value(), to, include_adjacent_lanelet, include_opposite_direction);
+  }
+}
+
 auto EntityManager::getLongitudinalDistance(
   const std::string & from, const std::string & to, bool include_adjacent_lanelet,
-  bool include_opposite_direction) -> boost::optional<double>
-=======
-auto EntityManager::getLongitudinalDistance(const std::string & from, const std::string & to) const
-  -> std::optional<double>
->>>>>>> 20172661
+  bool include_opposite_direction) -> std::optional<double>
 {
   const auto from_lanelet_pose = getLaneletPose(from);
   const auto to_lanelet_pose = getLaneletPose(to);
@@ -424,7 +343,7 @@
     laneMatchingSucceed(from) and laneMatchingSucceed(to) and from_lanelet_pose and
     to_lanelet_pose) {
     return getLongitudinalDistance(
-      from_lanelet_pose.get(), to_lanelet_pose.get(), include_adjacent_lanelet,
+      from_lanelet_pose.value(), to_lanelet_pose.value(), include_adjacent_lanelet,
       include_opposite_direction);
   } else {
     return std::nullopt;
@@ -593,19 +512,12 @@
 void EntityManager::requestLaneChange(
   const std::string & name, const traffic_simulator::lane_change::Direction & direction)
 {
-<<<<<<< HEAD
   if (const auto lanelet_pose = getLaneletPose(name)) {
     if (
       const auto target = hdmap_utils_ptr_->getLaneChangeableLaneletId(
-        static_cast<LaneletPoseType>(lanelet_pose.get()).lanelet_id, direction)) {
-      requestLaneChange(name, target.get());
-    }
-=======
-  if (const auto target = hdmap_utils_ptr_->getLaneChangeableLaneletId(
-        getEntityStatus(name).lanelet_pose.lanelet_id, direction);
-      target) {
-    requestLaneChange(name, target.value());
->>>>>>> 20172661
+        static_cast<LaneletPoseType>(lanelet_pose.value()).lanelet_id, direction)) {
+      requestLaneChange(name, target.value());
+    }
   }
 }
 
