// Copyright 2015 TIER IV, Inc. All rights reserved.
//
// Licensed under the Apache License, Version 2.0 (the "License");
// you may not use this file except in compliance with the License.
// You may obtain a copy of the License at
//
//     http://www.apache.org/licenses/LICENSE-2.0
//
// Unless required by applicable law or agreed to in writing, software
// distributed under the License is distributed on an "AS IS" BASIS,
// WITHOUT WARRANTIES OR CONDITIONS OF ANY KIND, either express or implied.
// See the License for the specific language governing permissions and
// limitations under the License.

#include <cstdint>
#include <geometry/bounding_box.hpp>
#include <geometry/distance.hpp>
#include <geometry/intersection/collision.hpp>
#include <geometry/transform.hpp>
#include <geometry/vector3/operator.hpp>
#include <limits>
#include <memory>
#include <optional>
#include <queue>
#include <scenario_simulator_exception/exception.hpp>
#include <sstream>
#include <stdexcept>
#include <string>
#include <traffic_simulator/entity/entity_manager.hpp>
#include <traffic_simulator/helper/helper.hpp>
#include <traffic_simulator/helper/stop_watch.hpp>
#include <traffic_simulator/utils/distance.hpp>
#include <unordered_map>
#include <vector>

namespace traffic_simulator
{
namespace entity
{
void EntityManager::broadcastEntityTransform()
{
  using math::geometry::operator/;
  using math::geometry::operator*;
  using math::geometry::operator+=;
  std::vector<std::string> names = getEntityNames();
  /**
   * @note This part of the process is intended to ensure that frames are issued in a position that makes
   * it as easy as possible to see the entities that will appear in the scenario.
   * In the past, we used to publish the frames of all entities, but that would be too heavy processing,
   * so we publish the average of the coordinates of all entities.
   */
  if (isEgoSpawned()) {
    if (const auto ego = getEntity(getEgoName())) {
      broadcastTransform(
        geometry_msgs::build<geometry_msgs::msg::PoseStamped>()
          /**
           * @note This is the intended implementation.
           * It is easier to create rviz config if the name "ego" is fixed,
           * so the frame_id “ego” is issued regardless of the name of the ego entity.
           */
          .header(std_msgs::build<std_msgs::msg::Header>().stamp(clock_ptr_->now()).frame_id("ego"))
          .pose(ego->getMapPose()),
        true);
    }
  }
  if (const auto names = getEntityNames(); !names.empty()) {
    broadcastTransform(
      geometry_msgs::build<geometry_msgs::msg::PoseStamped>()
        .header(
          std_msgs::build<std_msgs::msg::Header>().stamp(clock_ptr_->now()).frame_id("entities"))
        .pose(geometry_msgs::build<geometry_msgs::msg::Pose>()
                .position(std::accumulate(
                  names.begin(), names.end(), geometry_msgs::msg::Point(),
                  [this, names](geometry_msgs::msg::Point & point, const std::string & name) {
                    return point +=
                           (getEntity(name)->getMapPose().position *
                            (1.0 / static_cast<double>(names.size())));
                  }))
                .orientation(geometry_msgs::msg::Quaternion())),
      true);
  }
}

void EntityManager::broadcastTransform(
  const geometry_msgs::msg::PoseStamped & pose, const bool static_transform)
{
  geometry_msgs::msg::TransformStamped transform_stamped;
  {
    transform_stamped.header.stamp = pose.header.stamp;
    transform_stamped.header.frame_id = "map";
    transform_stamped.child_frame_id = pose.header.frame_id;
    transform_stamped.transform.translation.x = pose.pose.position.x;
    transform_stamped.transform.translation.y = pose.pose.position.y;
    transform_stamped.transform.translation.z = pose.pose.position.z;
    transform_stamped.transform.rotation = pose.pose.orientation;
  }

  if (static_transform) {
    broadcaster_.sendTransform(transform_stamped);
  } else {
    base_link_broadcaster_.sendTransform(transform_stamped);
  }
}

bool EntityManager::checkCollision(
  const std::string & first_entity_name, const std::string & second_entity_name)
{
  if (first_entity_name != second_entity_name) {
    if (const auto first_entity = getEntity(first_entity_name)) {
      if (const auto second_entity = getEntity(second_entity_name)) {
        return math::geometry::checkCollision2D(
          first_entity->getMapPose(), first_entity->getBoundingBox(), second_entity->getMapPose(),
          second_entity->getBoundingBox());
      }
    }
  }
  return false;
}

visualization_msgs::msg::MarkerArray EntityManager::makeDebugMarker() const
{
  visualization_msgs::msg::MarkerArray marker;
  for (const auto & entity : entities_) {
    entity.second->appendDebugMarker(marker);
  }
  return marker;
}

bool EntityManager::despawnEntity(const std::string & name)
{
  return entityExists(name) && entities_.erase(name);
}

bool EntityManager::entityExists(const std::string & name)
{
  return entities_.find(name) != std::end(entities_);
}

auto EntityManager::getEntityNames() const -> const std::vector<std::string>
{
  std::vector<std::string> names{};
  for (const auto & each : entities_) {
    names.push_back(each.first);
  }
  return names;
}

auto EntityManager::getEntity(const std::string & name) const
  -> std::shared_ptr<traffic_simulator::entity::EntityBase>
{
  if (auto it = entities_.find(name); it != entities_.end()) {
    return it->second;
  } else {
    /*
      This method returns nullptr, due to the fact that the interpretation of the scenario operates in
      such a way that checking a condition, e.g. DistanceCondition, is called also for Entities that
      have not yet been spawned. For example, if for DistanceCondition any getEntity() returns
      nullptr, the condition returns a distance equal to NaN. For this reason, throwing an exception
      through getEntity() is not recommended.
    */
    return nullptr;
  }
};

auto EntityManager::getEntityStatus(const std::string & name) const
  -> const CanonicalizedEntityStatus &
{
  if (const auto entity = getEntity(name)) {
    return entity->getStatus();
  } else {
    THROW_SEMANTIC_ERROR("entity ", std::quoted(name), " does not exist.");
  }
}

auto EntityManager::getHdmapUtils() -> const std::shared_ptr<hdmap_utils::HdMapUtils> &
{
  return hdmap_utils_ptr_;
}

auto EntityManager::getNumberOfEgo() const -> std::size_t
{
  return std::count_if(std::begin(entities_), std::end(entities_), [this](const auto & each) {
    return is<EgoEntity>(each.first);
  });
}

const std::string EntityManager::getEgoName() const
{
  const auto names = getEntityNames();
  for (const auto & name : names) {
    if (is<EgoEntity>(name)) {
      return name;
    }
  }
  THROW_SEMANTIC_ERROR(
    "const std::string EntityManager::getEgoName(const std::string & name) function was called, "
    "but ego vehicle does not exist");
}

auto EntityManager::getObstacle(const std::string & name)
  -> std::optional<traffic_simulator_msgs::msg::Obstacle>
{
  if (not npc_logic_started_) {
    return std::nullopt;
  } else {
    return entities_.at(name)->getObstacle();
  }
}

auto EntityManager::getPedestrianParameters(const std::string & name) const
  -> const traffic_simulator_msgs::msg::PedestrianParameters &
{
  if (const auto entity = dynamic_cast<PedestrianEntity const *>(entities_.at(name).get())) {
    return entity->pedestrian_parameters;
  }
  THROW_SIMULATION_ERROR(
    "EntityType: ", getEntityTypename(name), ", does not have pedestrian parameter.",
    "Please check description of the scenario and entity type of the Entity: " + name);
}

auto EntityManager::getVehicleParameters(const std::string & name) const
  -> const traffic_simulator_msgs::msg::VehicleParameters &
{
  if (const auto vehicle = dynamic_cast<VehicleEntity const *>(entities_.at(name).get())) {
    return vehicle->vehicle_parameters;
  }
  THROW_SIMULATION_ERROR(
    "EntityType: ", getEntityTypename(name), ", does not have pedestrian parameter.",
    "Please check description of the scenario and entity type of the Entity: " + name);
}

auto EntityManager::getWaypoints(const std::string & name)
  -> traffic_simulator_msgs::msg::WaypointsArray
{
  if (not npc_logic_started_) {
    return traffic_simulator_msgs::msg::WaypointsArray();
  } else {
    return entities_.at(name)->getWaypoints();
  }
}

bool EntityManager::isEgoSpawned() const
{
  for (const auto & name : getEntityNames()) {
    if (is<EgoEntity>(name)) {
      return true;
    }
  }
  return false;
}

bool EntityManager::isInLanelet(
  const std::string & name, const lanelet::Id lanelet_id, const double tolerance)
{
  if (const auto entity = getEntity(name)) {
    if (const auto canonicalized_lanelet_pose = entity->getCanonicalizedLaneletPose()) {
      return pose::isInLanelet(
        canonicalized_lanelet_pose.value(), lanelet_id, tolerance, hdmap_utils_ptr_);
    }
  }
  return false;
}

bool EntityManager::isStopping(const std::string & name) const
{
  return std::fabs(getCurrentTwist(name).linear.x) < std::numeric_limits<double>::epsilon();
}

bool EntityManager::reachPosition(
  const std::string & name, const std::string & target_entity_name, const double tolerance) const
{
  if (const auto target_entity = getEntity(target_entity_name)) {
    return reachPosition(name, target_entity->getMapPose(), tolerance);
  } else {
    return false;
  }
}

bool EntityManager::reachPosition(
  const std::string & name, const geometry_msgs::msg::Pose & target_pose,
  const double tolerance) const
{
  if (const auto entity = getEntity(name)) {
    return math::geometry::getDistance(entity->getMapPose(), target_pose) < tolerance;
  } else {
    return false;
  }
}

bool EntityManager::reachPosition(
  const std::string & name, const CanonicalizedLaneletPose & lanelet_pose,
  const double tolerance) const
{
  return reachPosition(name, static_cast<geometry_msgs::msg::Pose>(lanelet_pose), tolerance);
}

void EntityManager::requestLaneChange(
  const std::string & name, const traffic_simulator::lane_change::Direction & direction)
{
  if (const auto entity = getEntity(name); entity && entity->laneMatchingSucceed()) {
    if (
      const auto target = hdmap_utils_ptr_->getLaneChangeableLaneletId(
        entity->getStatus().getLaneletId(), direction)) {
      requestLaneChange(name, target.value());
    }
  }
}

void EntityManager::resetBehaviorPlugin(
  const std::string & name, const std::string & behavior_plugin_name)
{
  const auto & status = getEntityStatus(name);
  const auto behavior_parameter = getBehaviorParameter(name);
  if (is<EgoEntity>(name)) {
    THROW_SEMANTIC_ERROR(
      "Entity :", name, "is EgoEntity.", "You cannot reset behavior plugin of EgoEntity.");
  } else if (is<MiscObjectEntity>(name)) {
    THROW_SEMANTIC_ERROR(
      "Entity :", name, "is MiscObjectEntity.",
      "You cannot reset behavior plugin of MiscObjectEntity.");
  } else if (is<VehicleEntity>(name)) {
    const auto parameters = getVehicleParameters(name);
    despawnEntity(name);
    spawnEntity<VehicleEntity>(
      name, status.getMapPose(), parameters, status.getTime(), behavior_plugin_name);
  } else if (is<PedestrianEntity>(name)) {
    const auto parameters = getPedestrianParameters(name);
    despawnEntity(name);
    spawnEntity<PedestrianEntity>(
      name, status.getMapPose(), parameters, status.getTime(), behavior_plugin_name);
  } else {
    THROW_SIMULATION_ERROR(
      "Entity :", name, "is unkown entity type.", "Please contact to developer.");
  }
  setLinearJerk(name, status.getLinearJerk());
  setAcceleration(name, status.getAccel());
  setTwist(name, status.getTwist());
  setBehaviorParameter(name, behavior_parameter);
}

auto EntityManager::getCurrentAction(const std::string & name) const -> std::string
{
  if (const auto entity = getEntity(name)) {
    if (not npc_logic_started_ and not is<EgoEntity>(name)) {
      return "waiting";
    } else {
      return entity->getCurrentAction();
    }
  } else {
    THROW_SEMANTIC_ERROR("entity : ", name, "does not exist");
  }
}

void EntityManager::setVerbose(const bool verbose)
{
  configuration.verbose = verbose;
  for (auto & entity : entities_) {
    entity.second->verbose = verbose;
  }
}

auto EntityManager::updateNpcLogic(
  const std::string & name, const double current_time, const double step_time)
  -> const CanonicalizedEntityStatus &
{
  if (configuration.verbose) {
    std::cout << "update " << name << " behavior" << std::endl;
  }
<<<<<<< HEAD
  if (npc_logic_started_) {
    entities_[name]->onUpdate(current_time, step_time);
=======
  if (const auto entity = getEntity(name)) {
    // Update npc completely if logic has started, otherwise update Autoware only - if it is Ego
    if (npc_logic_started_) {
      entity->onUpdate(current_time, step_time);
    } else if (const auto ego_entity = std::dynamic_pointer_cast<const EgoEntity>(entity)) {
      ego_entity->updateFieldOperatorApplication();
    }
    return entity->getStatus();
  } else {
    THROW_SEMANTIC_ERROR("entity ", std::quoted(name), " does not exist.");
>>>>>>> 0013eeea
  }
}

void EntityManager::update(const double current_time, const double step_time)
{
  traffic_simulator::helper::StopWatch<std::chrono::milliseconds> stop_watch_update(
    "EntityManager::update", configuration.verbose);
  setVerbose(configuration.verbose);
  if (npc_logic_started_) {
    traffic_light_supervisor_ptr_->createConventionalTimer(
      configuration.conventional_traffic_light_publish_rate);
    traffic_light_supervisor_ptr_->createV2ITimer(configuration.v2i_traffic_light_publish_rate);
  }
  std::unordered_map<std::string, CanonicalizedEntityStatus> all_status;
  for (auto && [name, entity] : entities_) {
    all_status.emplace(name, entity->getStatus());
  }
  for (auto && [name, entity] : entities_) {
    entity->setOtherStatus(all_status);
  }
  all_status.clear();
  for (auto && [name, entity] : entities_) {
    all_status.emplace(name, updateNpcLogic(name, current_time, step_time));
  }
  for (auto && [name, entity] : entities_) {
    entity->setOtherStatus(all_status);
  }
  traffic_simulator_msgs::msg::EntityStatusWithTrajectoryArray status_array_msg;
  for (auto && [name, status] : all_status) {
    traffic_simulator_msgs::msg::EntityStatusWithTrajectory status_with_trajectory;
    status_with_trajectory.waypoint = getWaypoints(name);
    for (const auto & goal : getGoalPoses<geometry_msgs::msg::Pose>(name)) {
      status_with_trajectory.goal_pose.push_back(goal);
    }
    if (const auto obstacle = getObstacle(name); obstacle) {
      status_with_trajectory.obstacle = obstacle.value();
      status_with_trajectory.obstacle_find = true;
    } else {
      status_with_trajectory.obstacle_find = false;
    }
    status_with_trajectory.status = static_cast<EntityStatus>(status);
    status_with_trajectory.name = name;
    status_with_trajectory.time = current_time + step_time;
    status_array_msg.data.emplace_back(status_with_trajectory);
  }
  entity_status_array_pub_ptr_->publish(status_array_msg);
  stop_watch_update.stop();
  if (configuration.verbose) {
    stop_watch_update.print();
  }
}

void EntityManager::updateHdmapMarker()
{
  MarkerArray markers;
  const auto stamp = clock_ptr_->now();
  for (const auto & marker_raw : markers_raw_.markers) {
    visualization_msgs::msg::Marker marker = marker_raw;
    marker.header.stamp = stamp;
    markers.markers.emplace_back(marker);
  }
  lanelet_marker_pub_ptr_->publish(markers);
}

auto EntityManager::startNpcLogic(const double current_time) -> void
{
  npc_logic_started_ = true;

  for ([[maybe_unused]] auto && [name, entity] : entities_) {
    entity->updateEntityStatusTimestamp(current_time);
  }
}
}  // namespace entity
}  // namespace traffic_simulator<|MERGE_RESOLUTION|>--- conflicted
+++ resolved
@@ -366,10 +366,6 @@
   if (configuration.verbose) {
     std::cout << "update " << name << " behavior" << std::endl;
   }
-<<<<<<< HEAD
-  if (npc_logic_started_) {
-    entities_[name]->onUpdate(current_time, step_time);
-=======
   if (const auto entity = getEntity(name)) {
     // Update npc completely if logic has started, otherwise update Autoware only - if it is Ego
     if (npc_logic_started_) {
@@ -380,7 +376,6 @@
     return entity->getStatus();
   } else {
     THROW_SEMANTIC_ERROR("entity ", std::quoted(name), " does not exist.");
->>>>>>> 0013eeea
   }
 }
 
