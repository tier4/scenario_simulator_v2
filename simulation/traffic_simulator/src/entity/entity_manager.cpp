// Copyright 2024 TIER IV, Inc. All rights reserved.
//
// Licensed under the Apache License, Version 2.0 (the "License");
// you may not use this file except in compliance with the License.
// You may obtain a copy of the License at
//
//     http://www.apache.org/licenses/LICENSE-2.0
//
// Unless required by applicable law or agreed to in writing, software
// distributed under the License is distributed on an "AS IS" BASIS,
// WITHOUT WARRANTIES OR CONDITIONS OF ANY KIND, either express or implied.
// See the License for the specific language governing permissions and
// limitations under the License.

#include <geometry/vector3/operator.hpp>
#include <std_msgs/msg/header.hpp>
#include <traffic_simulator/entity/entity_manager.hpp>
#include <traffic_simulator/helper/stop_watch.hpp>

namespace traffic_simulator
{
namespace entity
{
// global
auto EntityManager::setTrafficLights(const std::shared_ptr<TrafficLights> & traffic_lights_ptr)
  -> void
{
  traffic_lights_ptr_ = traffic_lights_ptr;
}

auto EntityManager::setVerbose(const bool verbose) -> void
{
  configuration.verbose = verbose;
  for (const auto & [name, entity] : entities_) {
    entity->verbose = verbose;
  }
}

auto EntityManager::startNpcLogic(const double current_time) -> void
{
  npc_logic_started_ = true;

  for ([[maybe_unused]] auto && [name, entity] : entities_) {
    entity->updateEntityStatusTimestamp(current_time);
  }
}

auto EntityManager::isNpcLogicStarted() const -> bool { return npc_logic_started_; }

auto EntityManager::makeDebugMarker() const -> visualization_msgs::msg::MarkerArray
{
  visualization_msgs::msg::MarkerArray marker;
  for (const auto & [name, entity] : entities_) {
    entity->appendDebugMarker(marker);
  }
  return marker;
}

// updatee
auto EntityManager::update(const double current_time, const double step_time) -> void
{
  helper::StopWatch<std::chrono::milliseconds> stop_watch_update(
    "EntityManager::update", configuration.verbose);
  setVerbose(configuration.verbose);
  if (npc_logic_started_) {
    traffic_lights_ptr_->startTrafficLightsUpdate(
      configuration.conventional_traffic_light_publish_rate,
      configuration.v2i_traffic_light_publish_rate);
  }
  std::unordered_map<std::string, CanonicalizedEntityStatus> all_status;
  for (auto && [name, entity] : entities_) {
    all_status.emplace(name, entity->getCanonicalizedStatus());
  }
  for (auto && [name, entity] : entities_) {
    entity->setOtherStatus(all_status);
  }
  all_status.clear();
  for (auto && [name, entity] : entities_) {
    all_status.emplace(name, updateNpcLogic(name, current_time, step_time));
  }
  for (auto && [name, entity] : entities_) {
    entity->setOtherStatus(all_status);
  }
  traffic_simulator_msgs::msg::EntityStatusWithTrajectoryArray status_array_msg;
  for (auto && [name, status] : all_status) {
    const auto entity = getEntity(name);
    traffic_simulator_msgs::msg::EntityStatusWithTrajectory status_with_trajectory;
    status_with_trajectory.waypoint =
      npc_logic_started_ ? entity->getWaypoints() : traffic_simulator_msgs::msg::WaypointsArray();
    for (const auto & goal : entity->getGoalPoses()) {
      status_with_trajectory.goal_pose.push_back(goal);
    }
    if (
      const std::optional<traffic_simulator_msgs::msg::Obstacle> obstacle =
        npc_logic_started_ ? entity->getObstacle() : std::nullopt) {
      status_with_trajectory.obstacle = obstacle.value();
      status_with_trajectory.obstacle_find = true;
    } else {
      status_with_trajectory.obstacle_find = false;
    }
    status_with_trajectory.status = static_cast<EntityStatus>(status);
    status_with_trajectory.name = name;
    status_with_trajectory.time = current_time + step_time;
    status_array_msg.data.emplace_back(status_with_trajectory);
  }
  entity_status_array_pub_ptr_->publish(status_array_msg);
  stop_watch_update.stop();
  if (configuration.verbose) {
    stop_watch_update.print();
  }
}

auto EntityManager::updateNpcLogic(
  const std::string & name, const double current_time, const double step_time)
  -> const CanonicalizedEntityStatus &
{
  if (configuration.verbose) {
    std::cout << "update " << name << " behavior" << std::endl;
  }
  const auto entity = getEntity(name);
  // Update npc completely if logic has started, otherwise update Autoware only - if it is Ego
  if (npc_logic_started_) {
    entity->onUpdate(current_time, step_time);
  } else if (const auto ego_entity = std::dynamic_pointer_cast<const EgoEntity>(entity)) {
    ego_entity->updateFieldOperatorApplication();
  }
  return entity->getCanonicalizedStatus();
}

auto EntityManager::updateHdmapMarker() -> void
{
  MarkerArray markers;
  const auto stamp = clock_ptr_->now();
  for (const auto & marker_raw : markers_raw_.markers) {
    visualization_msgs::msg::Marker marker = marker_raw;
    marker.header.stamp = stamp;
    markers.markers.emplace_back(marker);
  }
  lanelet_marker_pub_ptr_->publish(markers);
}

auto EntityManager::broadcastEntityTransform() -> void
{
  static bool is_send = false;
  static geometry_msgs::msg::Pose pose;

  using math::geometry::operator/;
  using math::geometry::operator*;
  using math::geometry::operator+=;
  std::vector<std::string> names = getEntityNames();
  /**
   * @note This part of the process is intended to ensure that frames are issued in a position that makes
   * it as easy as possible to see the entities that will appear in the scenario.
   * In the past, we used to publish the frames of all entities, but that would be too heavy processing,
   * so we publish the average of the coordinates of all entities.
   */
  if (isAnyEgoSpawned()) {
    if (!is_send) {
      pose = getEgoEntity()->getMapPose();
      is_send = true;
    }
    broadcastTransform(
      geometry_msgs::build<geometry_msgs::msg::PoseStamped>()
        /**
           * @note This is the intended implementation.
           * It is easier to create rviz config if the name "ego" is fixed,
           * so the frame_id "ego" is issued regardless of the name of the ego entity.
           */
        .header(std_msgs::build<std_msgs::msg::Header>().stamp(clock_ptr_->now()).frame_id("ego"))
        .pose(pose),
      true);
  }

  if (!names.empty()) {
    if (!is_send) {
      pose = geometry_msgs::build<geometry_msgs::msg::Pose>()
               .position(std::accumulate(
                 names.begin(), names.end(), geometry_msgs::msg::Point(),
                 [this, names](geometry_msgs::msg::Point point, const std::string & name) {
                   point += getEntity(name)->getMapPose().position *
                            (1.0 / static_cast<double>(names.size()));
                   return point;
                 }))
               .orientation(geometry_msgs::msg::Quaternion());
      is_send = true;
    }
    broadcastTransform(
      geometry_msgs::build<geometry_msgs::msg::PoseStamped>()
        .header(
          std_msgs::build<std_msgs::msg::Header>().stamp(clock_ptr_->now()).frame_id("entities"))
        .pose(pose),
      true);
  }
}

auto EntityManager::broadcastTransform(
  const geometry_msgs::msg::PoseStamped & pose, const bool static_transform) -> void
{
  geometry_msgs::msg::TransformStamped transform_stamped;
  {
    transform_stamped.header.stamp = pose.header.stamp;
    transform_stamped.header.frame_id = "map";
    transform_stamped.child_frame_id = pose.header.frame_id;
    transform_stamped.transform.translation.x = pose.pose.position.x;
    transform_stamped.transform.translation.y = pose.pose.position.y;
    transform_stamped.transform.translation.z = pose.pose.position.z;
    transform_stamped.transform.rotation = pose.pose.orientation;
  }

  if (static_transform) {
    broadcaster_.sendTransform(transform_stamped);
  } else {
    base_link_broadcaster_.sendTransform(transform_stamped);
  }
}

<<<<<<< HEAD
// ego - checks, getters
auto EntityManager::getNumberOfEgo() const -> std::size_t
=======
visualization_msgs::msg::MarkerArray EntityManager::makeDebugMarker() const
{
  visualization_msgs::msg::MarkerArray marker;
  for (const auto & [name, entity] : entities_) {
    entity->appendDebugMarker(marker);
  }
  return marker;
}

bool EntityManager::despawnEntity(const std::string & name)
{
  return isEntitySpawned(name) && entities_.erase(name);
}

bool EntityManager::isEntitySpawned(const std::string & name)
{
  return entities_.find(name) != std::end(entities_);
}

auto EntityManager::getEntityNames() const -> const std::vector<std::string>
{
  std::vector<std::string> names{};
  for (const auto & [name, entity] : entities_) {
    names.push_back(name);
  }
  return names;
}

auto EntityManager::getEntityOrNullptr(const std::string & name) const
  -> std::shared_ptr<traffic_simulator::entity::EntityBase>
{
  if (auto it = entities_.find(name); it != entities_.end()) {
    return it->second;
  } else {
    /*
      This method returns nullptr, due to the fact that the interpretation of the scenario operates in
      such a way that checking a condition, e.g. DistanceCondition, is called also for Entities that
      have not yet been spawned. For example, if for DistanceCondition any getEntity() returns
      nullptr, the condition returns a distance equal to NaN. For this reason, using getEntity() with
      throwing an exception is not recommended.
    */
    return nullptr;
  }
};

auto EntityManager::getEntity(const std::string & name) const
  -> std::shared_ptr<traffic_simulator::entity::EntityBase>
{
  if (const auto entity = getEntityOrNullptr(name)) {
    return entity;
  } else {
    THROW_SEMANTIC_ERROR("Entity ", std::quoted(name), " does not exist.");
  }
}

auto EntityManager::getEgoEntity() const -> std::shared_ptr<traffic_simulator::entity::EgoEntity>
{
  for (const auto & [name, entity] : entities_) {
    if (entity->template is<EgoEntity>()) {
      return std::dynamic_pointer_cast<EgoEntity>(entity);
    }
  }
  THROW_SEMANTIC_ERROR("EgoEntity does not exist");
}

auto EntityManager::getEgoEntity(const std::string & name) const
  -> std::shared_ptr<traffic_simulator::entity::EgoEntity>
{
  if (auto it = entities_.find(name); it == entities_.end()) {
    THROW_SEMANTIC_ERROR("Entity ", std::quoted(name), " does not exist.");
  } else {
    if (auto ego_entity = std::dynamic_pointer_cast<EgoEntity>(it->second); !ego_entity) {
      THROW_SEMANTIC_ERROR("Entity : ", std::quoted(name), " exists, but it is not ego");
    } else
      return ego_entity;
  }
}

auto EntityManager::getHdmapUtils() -> const std::shared_ptr<hdmap_utils::HdMapUtils> &
>>>>>>> a2d095f5
{
  return std::count_if(std::begin(entities_), std::end(entities_), [this](const auto & each) {
    return each.second->template is<EgoEntity>();
  });
}

auto EntityManager::isAnyEgoSpawned() const -> bool
{
  return std::any_of(std::begin(entities_), std::end(entities_), [this](const auto & each) {
    return each.second->template is<EgoEntity>();
  });
}

auto EntityManager::getEgoName() const -> const std::string &
{
  for (const auto & [name, entity] : entities_) {
    if (entity->template is<EgoEntity>()) {
      return entity->getName();
    }
  }
  THROW_SEMANTIC_ERROR(
    "const std::string EntityManager::getEgoName(const std::string & name) function was called, "
    "but ego vehicle does not exist");
}

auto EntityManager::getEgoEntity() const -> std::shared_ptr<entity::EgoEntity>
{
  for (const auto & [name, entity] : entities_) {
    if (entity->template is<EgoEntity>()) {
      return std::dynamic_pointer_cast<EgoEntity>(entity);
    }
  }
  THROW_SEMANTIC_ERROR(
    "EntityManager::getEgoEntity function was called, but ego vehicle does not exist.");
}

auto EntityManager::getEgoEntity(const std::string & name) const
  -> std::shared_ptr<entity::EgoEntity>
{
  if (auto it = entities_.find(name); it == entities_.end()) {
    THROW_SEMANTIC_ERROR("Entity : ", name, "does not exist.");
  } else {
    if (auto ego_entity = std::dynamic_pointer_cast<EgoEntity>(it->second); !ego_entity) {
      THROW_SEMANTIC_ERROR("Entity : ", name, " exists, but it is not ego.");
    } else
      return ego_entity;
  }
}

// entities - checks, getters
bool EntityManager::isEntitySpawned(const std::string & name)
{
  return entities_.find(name) != std::end(entities_);
}

auto EntityManager::getEntityNames() const -> const std::vector<std::string>
{
  std::vector<std::string> names{};
  for (const auto & [name, entity] : entities_) {
    names.push_back(name);
  }
  return names;
}

auto EntityManager::getEntity(const std::string & name) const -> std::shared_ptr<entity::EntityBase>
{
  if (const auto entity = getEntityOrNullptr(name)) {
    return entity;
  } else {
    THROW_SEMANTIC_ERROR("entity : ", name, "does not exist");
  }
}

auto EntityManager::getEntityOrNullptr(const std::string & name) const
  -> std::shared_ptr<entity::EntityBase>
{
  if (auto it = entities_.find(name); it != entities_.end()) {
    return it->second;
  } else {
    /*
      This method returns nullptr, due to the fact that the interpretation of the scenario operates in
      such a way that checking a condition, e.g. DistanceCondition, is called also for Entities that
      have not yet been spawned. For example, if for DistanceCondition any getEntity() returns
      nullptr, the condition returns a distance equal to NaN. For this reason, using getEntity() with
      throwing an exception is not recommended.
    */
    return nullptr;
  }
};

// entities - respawn, despawn, reset
auto EntityManager::resetBehaviorPlugin(
  const std::string & name, const std::string & behavior_plugin_name) -> void
{
  const auto reference_entity = getEntity(name);
  const auto status = reference_entity->getCanonicalizedStatus();
  const auto behavior_parameter = reference_entity->getBehaviorParameter();
  if (reference_entity->is<EgoEntity>()) {
    THROW_SEMANTIC_ERROR(
      "Entity :", name, "is EgoEntity.", "You cannot reset behavior plugin of EgoEntity.");
  } else if (reference_entity->is<MiscObjectEntity>()) {
    THROW_SEMANTIC_ERROR(
      "Entity :", name, "is MiscObjectEntity.",
      "You cannot reset behavior plugin of MiscObjectEntity.");
  } else if (reference_entity->is<VehicleEntity>()) {
    const auto parameters = reference_entity->as<VehicleEntity>()->getParameters();
    despawnEntity(name);
    spawnEntity<VehicleEntity>(
      name, status.getMapPose(), parameters, status.getTime(), behavior_plugin_name);
  } else if (reference_entity->is<PedestrianEntity>()) {
    const auto parameters = reference_entity->as<PedestrianEntity>()->getParameters();
    despawnEntity(name);
    spawnEntity<PedestrianEntity>(
      name, status.getMapPose(), parameters, status.getTime(), behavior_plugin_name);
  } else {
    THROW_SIMULATION_ERROR(
      "Entity :", name, "is unkown entity type.", "Please contact to developer.");
  }
  auto spawned_entity = getEntity(name);
  spawned_entity->setLinearJerk(status.getLinearJerk());
  spawned_entity->setAcceleration(status.getAccel());
  spawned_entity->setTwist(status.getTwist());
  spawned_entity->setBehaviorParameter(behavior_parameter);
}

auto EntityManager::despawnEntity(const std::string & name) -> bool
{
  return isEntitySpawned(name) && entities_.erase(name);
}

// traffics, lanelet
auto EntityManager::getHdmapUtils() -> const std::shared_ptr<hdmap_utils::HdMapUtils> &
{
  return hdmap_utils_ptr_;
}
}  // namespace entity
}  // namespace traffic_simulator<|MERGE_RESOLUTION|>--- conflicted
+++ resolved
@@ -214,66 +214,34 @@
   }
 }
 
-<<<<<<< HEAD
 // ego - checks, getters
 auto EntityManager::getNumberOfEgo() const -> std::size_t
-=======
-visualization_msgs::msg::MarkerArray EntityManager::makeDebugMarker() const
-{
-  visualization_msgs::msg::MarkerArray marker;
-  for (const auto & [name, entity] : entities_) {
-    entity->appendDebugMarker(marker);
-  }
-  return marker;
-}
-
-bool EntityManager::despawnEntity(const std::string & name)
-{
-  return isEntitySpawned(name) && entities_.erase(name);
-}
-
-bool EntityManager::isEntitySpawned(const std::string & name)
-{
-  return entities_.find(name) != std::end(entities_);
-}
-
-auto EntityManager::getEntityNames() const -> const std::vector<std::string>
-{
-  std::vector<std::string> names{};
-  for (const auto & [name, entity] : entities_) {
-    names.push_back(name);
-  }
-  return names;
-}
-
-auto EntityManager::getEntityOrNullptr(const std::string & name) const
-  -> std::shared_ptr<traffic_simulator::entity::EntityBase>
-{
-  if (auto it = entities_.find(name); it != entities_.end()) {
-    return it->second;
-  } else {
-    /*
-      This method returns nullptr, due to the fact that the interpretation of the scenario operates in
-      such a way that checking a condition, e.g. DistanceCondition, is called also for Entities that
-      have not yet been spawned. For example, if for DistanceCondition any getEntity() returns
-      nullptr, the condition returns a distance equal to NaN. For this reason, using getEntity() with
-      throwing an exception is not recommended.
-    */
-    return nullptr;
-  }
-};
-
-auto EntityManager::getEntity(const std::string & name) const
-  -> std::shared_ptr<traffic_simulator::entity::EntityBase>
-{
-  if (const auto entity = getEntityOrNullptr(name)) {
-    return entity;
-  } else {
-    THROW_SEMANTIC_ERROR("Entity ", std::quoted(name), " does not exist.");
-  }
-}
-
-auto EntityManager::getEgoEntity() const -> std::shared_ptr<traffic_simulator::entity::EgoEntity>
+{
+  return std::count_if(std::begin(entities_), std::end(entities_), [this](const auto & each) {
+    return each.second->template is<EgoEntity>();
+  });
+}
+
+auto EntityManager::isAnyEgoSpawned() const -> bool
+{
+  return std::any_of(std::begin(entities_), std::end(entities_), [this](const auto & each) {
+    return each.second->template is<EgoEntity>();
+  });
+}
+
+auto EntityManager::getEgoName() const -> const std::string &
+{
+  for (const auto & [name, entity] : entities_) {
+    if (entity->template is<EgoEntity>()) {
+      return entity->getName();
+    }
+  }
+  THROW_SEMANTIC_ERROR(
+    "const std::string EntityManager::getEgoName(const std::string & name) function was called, "
+    "but ego vehicle does not exist");
+}
+
+auto EntityManager::getEgoEntity() const -> std::shared_ptr<entity::EgoEntity>
 {
   for (const auto & [name, entity] : entities_) {
     if (entity->template is<EgoEntity>()) {
@@ -284,7 +252,7 @@
 }
 
 auto EntityManager::getEgoEntity(const std::string & name) const
-  -> std::shared_ptr<traffic_simulator::entity::EgoEntity>
+  -> std::shared_ptr<entity::EgoEntity>
 {
   if (auto it = entities_.find(name); it == entities_.end()) {
     THROW_SEMANTIC_ERROR("Entity ", std::quoted(name), " does not exist.");
@@ -296,57 +264,6 @@
   }
 }
 
-auto EntityManager::getHdmapUtils() -> const std::shared_ptr<hdmap_utils::HdMapUtils> &
->>>>>>> a2d095f5
-{
-  return std::count_if(std::begin(entities_), std::end(entities_), [this](const auto & each) {
-    return each.second->template is<EgoEntity>();
-  });
-}
-
-auto EntityManager::isAnyEgoSpawned() const -> bool
-{
-  return std::any_of(std::begin(entities_), std::end(entities_), [this](const auto & each) {
-    return each.second->template is<EgoEntity>();
-  });
-}
-
-auto EntityManager::getEgoName() const -> const std::string &
-{
-  for (const auto & [name, entity] : entities_) {
-    if (entity->template is<EgoEntity>()) {
-      return entity->getName();
-    }
-  }
-  THROW_SEMANTIC_ERROR(
-    "const std::string EntityManager::getEgoName(const std::string & name) function was called, "
-    "but ego vehicle does not exist");
-}
-
-auto EntityManager::getEgoEntity() const -> std::shared_ptr<entity::EgoEntity>
-{
-  for (const auto & [name, entity] : entities_) {
-    if (entity->template is<EgoEntity>()) {
-      return std::dynamic_pointer_cast<EgoEntity>(entity);
-    }
-  }
-  THROW_SEMANTIC_ERROR(
-    "EntityManager::getEgoEntity function was called, but ego vehicle does not exist.");
-}
-
-auto EntityManager::getEgoEntity(const std::string & name) const
-  -> std::shared_ptr<entity::EgoEntity>
-{
-  if (auto it = entities_.find(name); it == entities_.end()) {
-    THROW_SEMANTIC_ERROR("Entity : ", name, "does not exist.");
-  } else {
-    if (auto ego_entity = std::dynamic_pointer_cast<EgoEntity>(it->second); !ego_entity) {
-      THROW_SEMANTIC_ERROR("Entity : ", name, " exists, but it is not ego.");
-    } else
-      return ego_entity;
-  }
-}
-
 // entities - checks, getters
 bool EntityManager::isEntitySpawned(const std::string & name)
 {
@@ -367,7 +284,7 @@
   if (const auto entity = getEntityOrNullptr(name)) {
     return entity;
   } else {
-    THROW_SEMANTIC_ERROR("entity : ", name, "does not exist");
+    THROW_SEMANTIC_ERROR("Entity ", std::quoted(name), " does not exist.");
   }
 }
 
