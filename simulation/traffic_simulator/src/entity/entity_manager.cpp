--- conflicted
+++ resolved
@@ -361,14 +361,6 @@
 {
   return isEntityExist(name) && entities_.erase(name);
 }
-<<<<<<< HEAD
-=======
-
-// traffics, lanelet
-auto EntityManager::getHdmapUtils() -> const std::shared_ptr<hdmap_utils::HdMapUtils> &
-{
-  return hdmap_utils_ptr_;
-}
 
 auto EntityManager::calculateEuclideanDistances() -> std::shared_ptr<EuclideanDistancesMap>
 {
@@ -384,6 +376,5 @@
   }
   return distances;
 }
->>>>>>> be11cf0b
 }  // namespace entity
 }  // namespace traffic_simulator