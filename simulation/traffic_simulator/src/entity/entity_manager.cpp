--- conflicted
+++ resolved
@@ -128,7 +128,7 @@
   return entity.getCanonicalizedStatus();
 }
 
-auto EntityManager::updateHdmapMarker() const -> void
+auto EntityManager::updateLaneletMarker() const -> void
 {
   MarkerArray markers;
   const auto stamp = clock_ptr_->now();
@@ -263,12 +263,8 @@
   }
 }
 
-<<<<<<< HEAD
-auto EntityManager::getNumberOfEgo() const -> std::size_t
-=======
 // entities - checks, getters
 auto EntityManager::isEntityExist(const std::string & name) const -> bool
->>>>>>> 50e7bdd4
 {
   return entities_.find(name) != std::end(entities_);
 }
@@ -358,11 +354,6 @@
 }
 
 // traffics, lanelet
-auto EntityManager::getHdmapUtils() -> const std::shared_ptr<hdmap_utils::HdMapUtils> &
-{
-  return hdmap_utils_ptr_;
-}
-
 auto EntityManager::getObstacle(const std::string & name)
   -> std::optional<traffic_simulator_msgs::msg::Obstacle>
 {
@@ -373,12 +364,8 @@
   }
 }
 
-<<<<<<< HEAD
-void EntityManager::updateLaneletMarker()
-=======
 auto EntityManager::getPedestrianParameters(const std::string & name) const
   -> const traffic_simulator_msgs::msg::PedestrianParameters &
->>>>>>> 50e7bdd4
 {
   if (const auto entity_ptr = dynamic_cast<PedestrianEntity const *>(entities_.at(name).get())) {
     return entity_ptr->pedestrian_parameters;
