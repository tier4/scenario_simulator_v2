--- conflicted
+++ resolved
@@ -375,20 +375,7 @@
   }
 }
 
-<<<<<<< HEAD
-auto EntityManager::updateNpcLogic(
-  const std::string & name,
-  const std::unordered_map<std::string, traffic_simulator_msgs::msg::EntityType> & type_list)
-  -> const CanonicalizedEntityStatus &
-=======
-auto EntityManager::toMapPose(const CanonicalizedLaneletPose & lanelet_pose) const
-  -> const geometry_msgs::msg::Pose
-{
-  return static_cast<geometry_msgs::msg::Pose>(lanelet_pose);
-}
-
 auto EntityManager::updateNpcLogic(const std::string & name) -> const CanonicalizedEntityStatus &
->>>>>>> 536829a0
 {
   if (configuration.verbose) {
     std::cout << "update " << name << " behavior" << std::endl;
