--- conflicted
+++ resolved
@@ -83,14 +83,6 @@
   }
   traffic_simulator_msgs::msg::EntityStatusWithTrajectoryArray status_array_msg;
   for (const auto & [name, status] : all_status) {
-<<<<<<< HEAD
-    traffic_simulator_msgs::msg::EntityStatusWithTrajectory status_with_trajectory;
-    status_with_trajectory.waypoint = getWaypoints(name);
-    for (const auto & goal : getGoalPoses<geometry_msgs::msg::Pose>(name)) {
-      status_with_trajectory.goal_pose.push_back(goal);
-    }
-    if (const auto obstacle = getObstacle(name); obstacle) {
-=======
     auto & entity = getEntity(name);
     traffic_simulator_msgs::msg::EntityStatusWithTrajectory status_with_trajectory;
     status_with_trajectory.waypoint =
@@ -101,7 +93,6 @@
     if (
       const std::optional<traffic_simulator_msgs::msg::Obstacle> obstacle =
         npc_logic_started_ ? entity.getObstacle() : std::nullopt) {
->>>>>>> 5e20c3bb
       status_with_trajectory.obstacle = obstacle.value();
       status_with_trajectory.obstacle_find = true;
     } else {
@@ -132,11 +123,7 @@
   if (npc_logic_started_) {
     entity.onUpdate(current_time, step_time);
   } else if (entity.is<entity::EgoEntity>()) {
-<<<<<<< HEAD
-    getEgoEntity(name).updateFieldOperatorApplication();
-=======
     entity.as<EgoEntity>().updateFieldOperatorApplication();
->>>>>>> 5e20c3bb
   }
   return entity.getCanonicalizedStatus();
 }
@@ -246,11 +233,7 @@
 auto EntityManager::getFirstEgoName() const -> std::optional<std::string>
 {
   for (const auto & [name, entity_ptr] : entities_) {
-<<<<<<< HEAD
-    if (entity_ptr->template is<EgoEntity>()) {
-=======
     if (entity_ptr->is<EgoEntity>()) {
->>>>>>> 5e20c3bb
       return entity_ptr->getName();
     }
   }
@@ -300,11 +283,7 @@
   if (const auto it = entities_.find(name); it != entities_.end()) {
     return *(it->second);
   } else {
-<<<<<<< HEAD
-    THROW_SEMANTIC_ERROR("Entity ", std::quoted(name), " does not exist.");
-=======
     THROW_SEMANTIC_ERROR("Entity : ", std::quoted(name), " does not exist.");
->>>>>>> 5e20c3bb
   }
 }
 
@@ -313,11 +292,7 @@
   if (const auto it = entities_.find(name); it != entities_.end()) {
     return *(it->second);
   } else {
-<<<<<<< HEAD
-    THROW_SEMANTIC_ERROR("Entity ", std::quoted(name), " does not exist.");
-=======
     THROW_SEMANTIC_ERROR("Entity : ", std::quoted(name), " does not exist.");
->>>>>>> 5e20c3bb
   }
 }
 
@@ -374,7 +349,6 @@
 }
 
 auto EntityManager::despawnEntity(const std::string & name) -> bool
-<<<<<<< HEAD
 {
   return isEntityExist(name) && entities_.erase(name);
 }
@@ -384,58 +358,5 @@
 {
   return hdmap_utils_ptr_;
 }
-
-auto EntityManager::getObstacle(const std::string & name)
-  -> std::optional<traffic_simulator_msgs::msg::Obstacle>
-{
-  if (not npc_logic_started_) {
-    return std::nullopt;
-  } else {
-    return entities_.at(name)->getObstacle();
-  }
-}
-
-auto EntityManager::getPedestrianParameters(const std::string & name) const
-  -> const traffic_simulator_msgs::msg::PedestrianParameters &
-{
-  if (const auto entity_ptr = dynamic_cast<PedestrianEntity const *>(entities_.at(name).get())) {
-    return entity_ptr->pedestrian_parameters;
-  }
-  THROW_SIMULATION_ERROR(
-    "EntityType: ", getEntity(name).getEntityTypename(), ", does not have pedestrian parameter.",
-    "Please check description of the scenario and entity type of the Entity: " + name);
-}
-
-auto EntityManager::getVehicleParameters(const std::string & name) const
-  -> const traffic_simulator_msgs::msg::VehicleParameters &
-{
-  if (const auto vehicle = dynamic_cast<VehicleEntity const *>(entities_.at(name).get())) {
-    return vehicle->vehicle_parameters;
-  }
-  THROW_SIMULATION_ERROR(
-    "EntityType: ", getEntity(name).getEntityTypename(), ", does not have pedestrian parameter.",
-    "Please check description of the scenario and entity type of the Entity: " + name);
-}
-
-auto EntityManager::getWaypoints(const std::string & name)
-  -> traffic_simulator_msgs::msg::WaypointsArray
-{
-  if (not npc_logic_started_) {
-    return traffic_simulator_msgs::msg::WaypointsArray();
-  } else {
-    return entities_.at(name)->getWaypoints();
-  }
-=======
-{
-  return isEntityExist(name) && entities_.erase(name);
-}
-
-// traffics, lanelet
-auto EntityManager::getHdmapUtils() -> const std::shared_ptr<hdmap_utils::HdMapUtils> &
-{
-  return hdmap_utils_ptr_;
->>>>>>> 5e20c3bb
-}
-
 }  // namespace entity
 }  // namespace traffic_simulator