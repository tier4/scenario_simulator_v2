--- conflicted
+++ resolved
@@ -321,7 +321,6 @@
   setBehaviorParameter(name, behavior_parameter);
 }
 
-<<<<<<< HEAD
 auto EntityManager::getCurrentAction(const std::string & name) const -> std::string
 {
   if (const auto entity = getEntity(name)) {
@@ -335,8 +334,6 @@
   }
 }
 
-=======
->>>>>>> 54e55f81
 bool EntityManager::trafficLightsChanged()
 {
   return conventional_traffic_light_manager_ptr_->hasAnyLightChanged() or
@@ -358,7 +355,6 @@
   if (configuration.verbose) {
     std::cout << "update " << name << " behavior" << std::endl;
   }
-<<<<<<< HEAD
   if (const auto entity = getEntity(name)) {
     // Update npc completely if logic has started, otherwise update Autoware only - if it is Ego
     if (npc_logic_started_) {
@@ -366,14 +362,10 @@
     } else if (const auto ego_entity = std::dynamic_pointer_cast<const EgoEntity>(entity)) {
       ego_entity->updateFieldOperatorApplication();
     }
-    return entity->getStatus();
+    return entity->getCanonicalizedStatus();
   } else {
     THROW_SEMANTIC_ERROR("entity ", std::quoted(name), " does not exist.");
   }
-=======
-  entities_[name]->onUpdate(current_time, step_time);
-  return entities_[name]->getCanonicalizedStatus();
->>>>>>> 54e55f81
 }
 
 void EntityManager::update(const double current_time, const double step_time)
@@ -442,11 +434,7 @@
   npc_logic_started_ = true;
 
   for ([[maybe_unused]] auto && [name, entity] : entities_) {
-<<<<<<< HEAD
     entity->updateEntityStatusTimestamp(current_time);
-=======
-    entity->startNpcLogic(current_time);
->>>>>>> 54e55f81
   }
 }
 }  // namespace entity
