// Copyright 2015 TIER IV, Inc. All rights reserved.
//
// Licensed under the Apache License, Version 2.0 (the "License");
// you may not use this file except in compliance with the License.
// You may obtain a copy of the License at
//
//     http://www.apache.org/licenses/LICENSE-2.0
//
// Unless required by applicable law or agreed to in writing, software
// distributed under the License is distributed on an "AS IS" BASIS,
// WITHOUT WARRANTIES OR CONDITIONS OF ANY KIND, either express or implied.
// See the License for the specific language governing permissions and
// limitations under the License.

#include <quaternion_operation/quaternion_operation.h>

#include <algorithm>
#include <memory>
#include <string>
#include <traffic_simulator/entity/vehicle_entity.hpp>
#include <traffic_simulator_msgs/msg/vehicle_parameters.hpp>
#include <vector>

namespace traffic_simulator
{
namespace entity
{
VehicleEntity::VehicleEntity(
  const std::string & name, const CanonicalizedEntityStatus & entity_status,
  const std::shared_ptr<hdmap_utils::HdMapUtils> & hdmap_utils_ptr,
  const traffic_simulator_msgs::msg::VehicleParameters & parameters,
  const std::string & plugin_name)
: EntityBase(name, entity_status, hdmap_utils_ptr),
  loader_(pluginlib::ClassLoader<entity_behavior::BehaviorPluginBase>(
    "traffic_simulator", "entity_behavior::BehaviorPluginBase")),
  behavior_plugin_ptr_(loader_.createSharedInstance(plugin_name)),
  route_planner_(hdmap_utils_ptr_)
{
  behavior_plugin_ptr_->configure(rclcpp::get_logger(name));
  behavior_plugin_ptr_->setVehicleParameters(parameters);
  behavior_plugin_ptr_->setDebugMarker({});
  behavior_plugin_ptr_->setBehaviorParameter(traffic_simulator_msgs::msg::BehaviorParameter());
  behavior_plugin_ptr_->setHdMapUtils(hdmap_utils_ptr_);
}

void VehicleEntity::appendDebugMarker(visualization_msgs::msg::MarkerArray & marker_array)
{
  const auto marker = behavior_plugin_ptr_->getDebugMarker();
  std::copy(marker.begin(), marker.end(), std::back_inserter(marker_array.markers));
}

void VehicleEntity::cancelRequest()
{
  behavior_plugin_ptr_->setRequest(behavior::Request::NONE);
  route_planner_.cancelRoute();
}

auto VehicleEntity::getCurrentAction() const -> std::string
{
  if (not npc_logic_started_) {
    return "waiting";
  } else {
    return behavior_plugin_ptr_->getCurrentAction();
  }
}

auto VehicleEntity::getDefaultDynamicConstraints() const
  -> const traffic_simulator_msgs::msg::DynamicConstraints &
{
  static auto default_dynamic_constraints = traffic_simulator_msgs::msg::DynamicConstraints();
  return default_dynamic_constraints;
}

auto VehicleEntity::getBehaviorParameter() const -> traffic_simulator_msgs::msg::BehaviorParameter
{
  return behavior_plugin_ptr_->getBehaviorParameter();
}

auto VehicleEntity::getEntityType() const -> const traffic_simulator_msgs::msg::EntityType &
{
  static traffic_simulator_msgs::msg::EntityType type;
  type.type = traffic_simulator_msgs::msg::EntityType::VEHICLE;
  return type;
}

auto VehicleEntity::getEntityTypename() const -> const std::string &
{
  static const std::string result = "VehicleEntity";
  return result;
}

auto VehicleEntity::getGoalPoses() -> std::vector<CanonicalizedLaneletPose>
{
  return route_planner_.getGoalPoses();
}

auto VehicleEntity::getObstacle() -> std::optional<traffic_simulator_msgs::msg::Obstacle>
{
  return behavior_plugin_ptr_->getObstacle();
}

auto VehicleEntity::getRouteLanelets(double horizon) -> std::vector<std::int64_t>
{
  if (status_.laneMatchingSucceed()) {
    return route_planner_.getRouteLanelets(
      CanonicalizedLaneletPose(
        static_cast<EntityStatusType>(status_).lanelet_pose, hdmap_utils_ptr_),
      horizon);
  } else {
    return {};
  }
}

auto VehicleEntity::getWaypoints() -> const traffic_simulator_msgs::msg::WaypointsArray
{
  if (!npc_logic_started_) {
    return traffic_simulator_msgs::msg::WaypointsArray();
  }
  try {
    return behavior_plugin_ptr_->getWaypoints();
  } catch (const std::runtime_error & e) {
    if (not status_.laneMatchingSucceed()) {
      THROW_SIMULATION_ERROR(
        "Failed to calculate waypoints in NPC logics, please check Entity : ", name,
        " is in a lane coordinate.");
    } else {
      THROW_SIMULATION_ERROR("Failed to calculate waypoint in NPC logics.");
    }
  }
}

void VehicleEntity::onUpdate(double current_time, double step_time)
{
  EntityBase::onUpdate(current_time, step_time);
  if (npc_logic_started_) {
    behavior_plugin_ptr_->setOtherEntityStatus(other_status_);
    behavior_plugin_ptr_->setEntityTypeList(entity_type_list_);
    behavior_plugin_ptr_->setEntityStatus(std::make_unique<CanonicalizedEntityStatus>(status_));
    behavior_plugin_ptr_->setTargetSpeed(target_speed_);

    std::vector<std::int64_t> route_lanelets = getRouteLanelets();
    behavior_plugin_ptr_->setRouteLanelets(route_lanelets);

    // recalculate spline only when input data changes
    if (previous_route_lanelets_ != route_lanelets) {
      previous_route_lanelets_ = route_lanelets;
      try {
        spline_ = std::make_shared<math::geometry::CatmullRomSpline>(
          hdmap_utils_ptr_->getCenterPoints(route_lanelets));
      } catch (const common::scenario_simulator_exception::SemanticError & error) {
        // reset the ptr when spline cannot be calculated
        spline_.reset();
      }
    }
    behavior_plugin_ptr_->setReferenceTrajectory(spline_);
    behavior_plugin_ptr_->update(current_time, step_time);
    auto status_updated = behavior_plugin_ptr_->getUpdatedStatus();
    if (status_updated->laneMatchingSucceed()) {
      const auto lanelet_pose = static_cast<LaneletPoseType>(*status_updated);
      if (
        hdmap_utils_ptr_->getFollowingLanelets(lanelet_pose.lanelet_id).size() == 1 &&
        hdmap_utils_ptr_->getLaneletLength(lanelet_pose.lanelet_id) <= lanelet_pose.s) {
        stopAtEndOfRoad();
        return;
      }
    }
    setStatus(*status_updated);
    updateStandStillDuration(step_time);
    updateTraveledDistance(step_time);
  } else {
    updateEntityStatusTimestamp(current_time);
  }
  EntityBase::onPostUpdate(current_time, step_time);
}

void VehicleEntity::requestAcquirePosition(const CanonicalizedLaneletPose & lanelet_pose)
{
  if (status_.laneMatchingSucceed()) {
    route_planner_.setWaypoints({lanelet_pose});
  }
  behavior_plugin_ptr_->setGoalPoses({static_cast<geometry_msgs::msg::Pose>(lanelet_pose)});
}

void VehicleEntity::requestAcquirePosition(const geometry_msgs::msg::Pose & map_pose)
{
  if (const auto lanelet_pose = hdmap_utils_ptr_->toLaneletPose(map_pose, getBoundingBox(), false);
      lanelet_pose) {
<<<<<<< HEAD
    requestAcquirePosition(CanonicalizedLaneletPose(lanelet_pose.get(), hdmap_utils_ptr_));
=======
    requestAcquirePosition(lanelet_pose.value());
>>>>>>> 20172661
  } else {
    THROW_SEMANTIC_ERROR("Goal of the vehicle entity should be on lane.");
  }
}

void VehicleEntity::requestAssignRoute(const std::vector<CanonicalizedLaneletPose> & waypoints)
{
  if (!laneMatchingSucceed()) {
    return;
  }
  route_planner_.setWaypoints(waypoints);
  std::vector<geometry_msgs::msg::Pose> goal_poses;
<<<<<<< HEAD
  for (const auto & waypoint : waypoints) {
    goal_poses.emplace_back(static_cast<geometry_msgs::msg::Pose>(waypoint));
=======
  for (const auto & point : hdmap_utils_ptr_->getCenterPoints(
         route_planner_ptr_->getRouteLanelets(status_.lanelet_pose, waypoints))) {
    geometry_msgs::msg::Pose pose;
    pose.position = point;
    if (
      const auto lanelet_pose =
        hdmap_utils_ptr_->toLaneletPose(pose, getStatus().bounding_box, true)) {
      if (!lanelet_pose.has_value()) THROW_SEMANTIC_ERROR("Optional lanelet_pose has no value!");
      const auto map_pose_stamped = hdmap_utils_ptr_->toMapPose(
        lanelet_pose.value().lanelet_id, lanelet_pose.value().s, lanelet_pose.value().offset);
      goal_poses.emplace_back(map_pose_stamped.pose);
    }
>>>>>>> 20172661
  }
  behavior_plugin_ptr_->setGoalPoses(goal_poses);
}

void VehicleEntity::requestAssignRoute(const std::vector<geometry_msgs::msg::Pose> & waypoints)
{
  std::vector<CanonicalizedLaneletPose> route;
  for (const auto & waypoint : waypoints) {
    if (const auto lanelet_waypoint =
          hdmap_utils_ptr_->toLaneletPose(waypoint, getBoundingBox(), false);
        lanelet_waypoint) {
<<<<<<< HEAD
      route.emplace_back(CanonicalizedLaneletPose(lanelet_waypoint.get(), hdmap_utils_ptr_));
=======
      route.emplace_back(lanelet_waypoint.value());
>>>>>>> 20172661
    } else {
      THROW_SEMANTIC_ERROR("Waypoint of pedestrian entity should be on lane.");
    }
  }
  requestAssignRoute(route);
}

void VehicleEntity::requestLaneChange(const std::int64_t to_lanelet_id)
{
  behavior_plugin_ptr_->setRequest(behavior::Request::LANE_CHANGE);
  const auto parameter = lane_change::Parameter(
    lane_change::AbsoluteTarget(to_lanelet_id), lane_change::TrajectoryShape::CUBIC,
    lane_change::Constraint());
  behavior_plugin_ptr_->setLaneChangeParameters(parameter);
}

void VehicleEntity::requestLaneChange(const traffic_simulator::lane_change::Parameter & parameter)
{
  behavior_plugin_ptr_->setRequest(behavior::Request::LANE_CHANGE);
  behavior_plugin_ptr_->setLaneChangeParameters(parameter);
}

void VehicleEntity::setAccelerationLimit(double acceleration)
{
  if (acceleration <= 0.0) {
    THROW_SEMANTIC_ERROR("Acceleration limit must be greater than or equal to zero.");
  }
  auto behavior_parameter = getBehaviorParameter();
  behavior_parameter.dynamic_constraints.max_acceleration = acceleration;
  setBehaviorParameter(behavior_parameter);
}

void VehicleEntity::setAccelerationRateLimit(double acceleration_rate)
{
  if (acceleration_rate <= 0.0) {
    THROW_SEMANTIC_ERROR("Acceleration rate limit must be greater than or equal to zero.");
  }
  auto behavior_parameter = getBehaviorParameter();
  behavior_parameter.dynamic_constraints.max_acceleration_rate = acceleration_rate;
  setBehaviorParameter(behavior_parameter);
}

void VehicleEntity::setDecelerationLimit(double deceleration)
{
  if (deceleration <= 0.0) {
    THROW_SEMANTIC_ERROR("Deceleration limit must be greater than or equal to zero.");
  }
  auto behavior_parameter = getBehaviorParameter();
  behavior_parameter.dynamic_constraints.max_deceleration = deceleration;
  setBehaviorParameter(behavior_parameter);
}

void VehicleEntity::setDecelerationRateLimit(double deceleration_rate)
{
  if (deceleration_rate <= 0.0) {
    THROW_SEMANTIC_ERROR("Deceleration rate limit must be greater than or equal to zero.");
  }
  auto behavior_parameter = getBehaviorParameter();
  behavior_parameter.dynamic_constraints.max_deceleration_rate = deceleration_rate;
  setBehaviorParameter(behavior_parameter);
}

void VehicleEntity::setBehaviorParameter(
  const traffic_simulator_msgs::msg::BehaviorParameter & parameter)
{
  behavior_plugin_ptr_->setBehaviorParameter(parameter);
}

void VehicleEntity::setTrafficLightManager(
  const std::shared_ptr<traffic_simulator::TrafficLightManagerBase> & ptr)
{
  EntityBase::setTrafficLightManager(ptr);
  behavior_plugin_ptr_->setTrafficLightManager(traffic_light_manager_);
}
}  // namespace entity
}  // namespace traffic_simulator<|MERGE_RESOLUTION|>--- conflicted
+++ resolved
@@ -185,11 +185,7 @@
 {
   if (const auto lanelet_pose = hdmap_utils_ptr_->toLaneletPose(map_pose, getBoundingBox(), false);
       lanelet_pose) {
-<<<<<<< HEAD
-    requestAcquirePosition(CanonicalizedLaneletPose(lanelet_pose.get(), hdmap_utils_ptr_));
-=======
-    requestAcquirePosition(lanelet_pose.value());
->>>>>>> 20172661
+    requestAcquirePosition(CanonicalizedLaneletPose(lanelet_pose.value(), hdmap_utils_ptr_));
   } else {
     THROW_SEMANTIC_ERROR("Goal of the vehicle entity should be on lane.");
   }
@@ -202,23 +198,8 @@
   }
   route_planner_.setWaypoints(waypoints);
   std::vector<geometry_msgs::msg::Pose> goal_poses;
-<<<<<<< HEAD
   for (const auto & waypoint : waypoints) {
     goal_poses.emplace_back(static_cast<geometry_msgs::msg::Pose>(waypoint));
-=======
-  for (const auto & point : hdmap_utils_ptr_->getCenterPoints(
-         route_planner_ptr_->getRouteLanelets(status_.lanelet_pose, waypoints))) {
-    geometry_msgs::msg::Pose pose;
-    pose.position = point;
-    if (
-      const auto lanelet_pose =
-        hdmap_utils_ptr_->toLaneletPose(pose, getStatus().bounding_box, true)) {
-      if (!lanelet_pose.has_value()) THROW_SEMANTIC_ERROR("Optional lanelet_pose has no value!");
-      const auto map_pose_stamped = hdmap_utils_ptr_->toMapPose(
-        lanelet_pose.value().lanelet_id, lanelet_pose.value().s, lanelet_pose.value().offset);
-      goal_poses.emplace_back(map_pose_stamped.pose);
-    }
->>>>>>> 20172661
   }
   behavior_plugin_ptr_->setGoalPoses(goal_poses);
 }
@@ -230,11 +211,7 @@
     if (const auto lanelet_waypoint =
           hdmap_utils_ptr_->toLaneletPose(waypoint, getBoundingBox(), false);
         lanelet_waypoint) {
-<<<<<<< HEAD
-      route.emplace_back(CanonicalizedLaneletPose(lanelet_waypoint.get(), hdmap_utils_ptr_));
-=======
-      route.emplace_back(lanelet_waypoint.value());
->>>>>>> 20172661
+      route.emplace_back(CanonicalizedLaneletPose(lanelet_waypoint.value(), hdmap_utils_ptr_));
     } else {
       THROW_SEMANTIC_ERROR("Waypoint of pedestrian entity should be on lane.");
     }
