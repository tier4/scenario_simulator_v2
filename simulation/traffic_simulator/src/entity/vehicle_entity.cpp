// Copyright 2015 TIER IV, Inc. All rights reserved.
//
// Licensed under the Apache License, Version 2.0 (the "License");
// you may not use this file except in compliance with the License.
// You may obtain a copy of the License at
//
//     http://www.apache.org/licenses/LICENSE-2.0
//
// Unless required by applicable law or agreed to in writing, software
// distributed under the License is distributed on an "AS IS" BASIS,
// WITHOUT WARRANTIES OR CONDITIONS OF ANY KIND, either express or implied.
// See the License for the specific language governing permissions and
// limitations under the License.

#include <quaternion_operation/quaternion_operation.h>

#include <boost/algorithm/clamp.hpp>
#include <memory>
#include <string>
#include <traffic_simulator/entity/vehicle_entity.hpp>
#include <traffic_simulator_msgs/msg/vehicle_parameters.hpp>
#include <vector>

namespace traffic_simulator
{
namespace entity
{
VehicleEntity::VehicleEntity(
  const std::string & name, const traffic_simulator_msgs::msg::VehicleParameters & params,
  const std::string & plugin_name)
: EntityBase(name, params.subtype),
  parameters(params),
  loader_(pluginlib::ClassLoader<entity_behavior::BehaviorPluginBase>(
    "traffic_simulator", "entity_behavior::BehaviorPluginBase")),
  behavior_plugin_ptr_(loader_.createSharedInstance(plugin_name))
{
  behavior_plugin_ptr_->configure(rclcpp::get_logger(name));
  behavior_plugin_ptr_->setVehicleParameters(parameters);
  behavior_plugin_ptr_->setDebugMarker({});
  behavior_plugin_ptr_->setDriverModel(traffic_simulator_msgs::msg::DriverModel());
}

void VehicleEntity::appendDebugMarker(visualization_msgs::msg::MarkerArray & marker_array)
{
  const auto marker = behavior_plugin_ptr_->getDebugMarker();
  std::copy(marker.begin(), marker.end(), std::back_inserter(marker_array.markers));
}

void VehicleEntity::cancelRequest()
{
  behavior_plugin_ptr_->setRequest(behavior::Request::NONE);
  route_planner_ptr_->cancelGoal();
}

auto VehicleEntity::getBoundingBox() const -> const traffic_simulator_msgs::msg::BoundingBox
{
<<<<<<< HEAD
  std::vector<traffic_simulator_msgs::msg::LaneletPose> route;
  for (const auto & waypoint : waypoints) {
    const auto lanelet_waypoint =
      hdmap_utils_ptr_->toLaneletPose(waypoint, getBoundingBox(), false);
    if (lanelet_waypoint) {
      route.emplace_back(lanelet_waypoint.value());
    } else {
      THROW_SEMANTIC_ERROR("Waypoint of pedestrian entity should be on lane.");
    }
  }
  requestAssignRoute(route);
=======
  return parameters.bounding_box;
>>>>>>> 724e9130
}

auto VehicleEntity::getCurrentAction() const -> std::string
{
  if (not npc_logic_started_) {
    return "waiting";
  } else {
    return behavior_plugin_ptr_->getCurrentAction();
  }
}

auto VehicleEntity::getDriverModel() const -> traffic_simulator_msgs::msg::DriverModel
{
<<<<<<< HEAD
  const auto lanelet_pose = hdmap_utils_ptr_->toLaneletPose(map_pose, getBoundingBox(), false);
  if (lanelet_pose) {
    requestAcquirePosition(lanelet_pose.value());
  } else {
    THROW_SEMANTIC_ERROR("Goal of the vehicle entity should be on lane.");
  }
=======
  return behavior_plugin_ptr_->getDriverModel();
>>>>>>> 724e9130
}

auto VehicleEntity::getEntityType() const -> const traffic_simulator_msgs::msg::EntityType &
{
  static const auto entity_type = []() {
    traffic_simulator_msgs::msg::EntityType entity_type;
    entity_type.type = traffic_simulator_msgs::msg::EntityType::VEHICLE;
    return entity_type;
  }();

  return entity_type;
}

auto VehicleEntity::getEntityTypename() const -> const std::string &
{
  static const std::string result = "VehicleEntity";
  return result;
}

auto VehicleEntity::getGoalPoses() -> std::vector<traffic_simulator_msgs::msg::LaneletPose>
{
  return route_planner_ptr_->getGoalPoses();
}

auto VehicleEntity::getObstacle() -> boost::optional<traffic_simulator_msgs::msg::Obstacle>
{
  return behavior_plugin_ptr_->getObstacle();
}

auto VehicleEntity::getRouteLanelets(double horizon) -> std::vector<std::int64_t>
{
  if (status_ and status_->lanelet_pose_valid) {
    return route_planner_ptr_->getRouteLanelets(status_->lanelet_pose, horizon);
  } else {
    return {};
  }
}

auto VehicleEntity::getVehicleParameters() const
  -> boost::optional<traffic_simulator_msgs::msg::VehicleParameters>
{
  return parameters;
}

auto VehicleEntity::getWaypoints() -> const traffic_simulator_msgs::msg::WaypointsArray
{
  if (!npc_logic_started_) {
    return traffic_simulator_msgs::msg::WaypointsArray();
  }
  try {
    return behavior_plugin_ptr_->getWaypoints();
  } catch (const std::runtime_error & e) {
    if (!status_) {
      THROW_SIMULATION_ERROR("Entity : ", name, " status is empty.");
    }
    if (status_ && status_->lanelet_pose_valid == false) {
      THROW_SIMULATION_ERROR(
        "Failed to calculate waypoints in NPC logics, please check Entity : ", name,
        " is in a lane coordinate.");
    }
    THROW_SIMULATION_ERROR("Failed to calculate waypoint in NPC logics.");
  }
}

void VehicleEntity::onUpdate(double current_time, double step_time)
{
  EntityBase::onUpdate(current_time, step_time);
  if (!status_) {
    return;
  }
  if (npc_logic_started_) {
    behavior_plugin_ptr_->setOtherEntityStatus(other_status_);
    behavior_plugin_ptr_->setEntityTypeList(entity_type_list_);
    behavior_plugin_ptr_->setEntityStatus(status_.value());
    behavior_plugin_ptr_->setTargetSpeed(target_speed_);

    std::vector<std::int64_t> route_lanelets = {};
    if (status_->lanelet_pose_valid) {
      route_lanelets = route_planner_ptr_->getRouteLanelets(status_->lanelet_pose);
    }
    behavior_plugin_ptr_->setRouteLanelets(route_lanelets);

    // recalculate spline only when input data changes
    if (previous_route_lanelets_ != route_lanelets) {
      previous_route_lanelets_ = route_lanelets;
      try {
        spline_ = std::make_shared<math::geometry::CatmullRomSpline>(
          hdmap_utils_ptr_->getCenterPoints(route_lanelets));
      } catch (const common::scenario_simulator_exception::SemanticError & error) {
        // reset the ptr when spline cannot be calculated
        spline_.reset();
      }
    }
    behavior_plugin_ptr_->setReferenceTrajectory(spline_);

    behavior_plugin_ptr_->update(current_time, step_time);
    auto status_updated = behavior_plugin_ptr_->getUpdatedStatus();
    if (status_updated.lanelet_pose_valid) {
      auto following_lanelets =
        hdmap_utils_ptr_->getFollowingLanelets(status_updated.lanelet_pose.lanelet_id);
      auto l = hdmap_utils_ptr_->getLaneletLength(status_updated.lanelet_pose.lanelet_id);
      if (following_lanelets.size() == 1 && l <= status_updated.lanelet_pose.s) {
        stopAtEndOfRoad();
        return;
      }
    }
    if (!status_) {
      linear_jerk_ = 0;
    } else {
      linear_jerk_ =
        (status_updated.action_status.accel.linear.x - status_->action_status.accel.linear.x) /
        step_time;
    }
    setStatus(status_updated);
    updateStandStillDuration(step_time);
  } else {
    updateEntityStatusTimestamp(current_time);
  }
}

void VehicleEntity::requestAcquirePosition(
  const traffic_simulator_msgs::msg::LaneletPose & lanelet_pose)
{
  if (status_ and status_->lanelet_pose_valid) {
    route_planner_ptr_->getRouteLanelets(status_->lanelet_pose, lanelet_pose);
  }
}

void VehicleEntity::requestAcquirePosition(const geometry_msgs::msg::Pose & map_pose)
{
  const auto lanelet_pose = hdmap_utils_ptr_->toLaneletPose(map_pose, getBoundingBox(), false);
  if (lanelet_pose) {
    requestAcquirePosition(lanelet_pose.get());
  } else {
    THROW_SEMANTIC_ERROR("Goal of the vehicle entity should be on lane.");
  }
}

void VehicleEntity::requestAssignRoute(
  const std::vector<traffic_simulator_msgs::msg::LaneletPose> & waypoints)
{
  if (status_ and status_->lanelet_pose_valid) {
    route_planner_ptr_->getRouteLanelets(status_->lanelet_pose, waypoints);
  }
}

void VehicleEntity::requestAssignRoute(const std::vector<geometry_msgs::msg::Pose> & waypoints)
{
  std::vector<traffic_simulator_msgs::msg::LaneletPose> route;
  for (const auto & waypoint : waypoints) {
    if (const auto lanelet_waypoint =
          hdmap_utils_ptr_->toLaneletPose(waypoint, getBoundingBox(), false);
        lanelet_waypoint) {
      route.emplace_back(lanelet_waypoint.get());
    } else {
      THROW_SEMANTIC_ERROR("Waypoint of pedestrian entity should be on lane.");
    }
  }
  requestAssignRoute(route);
}

void VehicleEntity::requestLaneChange(const std::int64_t to_lanelet_id)
{
  behavior_plugin_ptr_->setRequest(behavior::Request::LANE_CHANGE);
  const auto parameter = lane_change::Parameter(
    lane_change::AbsoluteTarget(to_lanelet_id), lane_change::TrajectoryShape::CUBIC,
    lane_change::Constraint());
  behavior_plugin_ptr_->setLaneChangeParameters(parameter);
}

void VehicleEntity::requestLaneChange(const traffic_simulator::lane_change::Parameter & parameter)
{
  behavior_plugin_ptr_->setRequest(behavior::Request::LANE_CHANGE);
  behavior_plugin_ptr_->setLaneChangeParameters(parameter);
}

void VehicleEntity::setAccelerationLimit(double acceleration)
{
  if (acceleration <= 0.0) {
    THROW_SEMANTIC_ERROR("Acceleration limit should be over zero.");
  }
  auto driver_model = getDriverModel();
  driver_model.acceleration = acceleration;
  setDriverModel(driver_model);
}

void VehicleEntity::setDecelerationLimit(double deceleration)
{
  if (deceleration <= 0.0) {
    THROW_SEMANTIC_ERROR("Deceleration limit should be over zero.");
  }
  auto driver_model = getDriverModel();
  driver_model.deceleration = deceleration;
  setDriverModel(driver_model);
}

void VehicleEntity::setDriverModel(const traffic_simulator_msgs::msg::DriverModel & model)
{
  behavior_plugin_ptr_->setDriverModel(model);
}

void VehicleEntity::setHdMapUtils(const std::shared_ptr<hdmap_utils::HdMapUtils> & ptr)
{
  EntityBase::setHdMapUtils(ptr);
  route_planner_ptr_ = std::make_shared<traffic_simulator::RoutePlanner>(ptr);
  behavior_plugin_ptr_->setHdMapUtils(hdmap_utils_ptr_);
}

void VehicleEntity::setTrafficLightManager(
  const std::shared_ptr<traffic_simulator::TrafficLightManagerBase> & ptr)
{
  EntityBase::setTrafficLightManager(ptr);
  behavior_plugin_ptr_->setTrafficLightManager(traffic_light_manager_);
}
}  // namespace entity
}  // namespace traffic_simulator<|MERGE_RESOLUTION|>--- conflicted
+++ resolved
@@ -54,21 +54,7 @@
 
 auto VehicleEntity::getBoundingBox() const -> const traffic_simulator_msgs::msg::BoundingBox
 {
-<<<<<<< HEAD
-  std::vector<traffic_simulator_msgs::msg::LaneletPose> route;
-  for (const auto & waypoint : waypoints) {
-    const auto lanelet_waypoint =
-      hdmap_utils_ptr_->toLaneletPose(waypoint, getBoundingBox(), false);
-    if (lanelet_waypoint) {
-      route.emplace_back(lanelet_waypoint.value());
-    } else {
-      THROW_SEMANTIC_ERROR("Waypoint of pedestrian entity should be on lane.");
-    }
-  }
-  requestAssignRoute(route);
-=======
   return parameters.bounding_box;
->>>>>>> 724e9130
 }
 
 auto VehicleEntity::getCurrentAction() const -> std::string
@@ -82,16 +68,7 @@
 
 auto VehicleEntity::getDriverModel() const -> traffic_simulator_msgs::msg::DriverModel
 {
-<<<<<<< HEAD
-  const auto lanelet_pose = hdmap_utils_ptr_->toLaneletPose(map_pose, getBoundingBox(), false);
-  if (lanelet_pose) {
-    requestAcquirePosition(lanelet_pose.value());
-  } else {
-    THROW_SEMANTIC_ERROR("Goal of the vehicle entity should be on lane.");
-  }
-=======
   return behavior_plugin_ptr_->getDriverModel();
->>>>>>> 724e9130
 }
 
 auto VehicleEntity::getEntityType() const -> const traffic_simulator_msgs::msg::EntityType &
