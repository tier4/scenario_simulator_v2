--- conflicted
+++ resolved
@@ -173,8 +173,7 @@
     route_planner_.setWaypoints({lanelet_pose});
   }
   behavior_plugin_ptr_->setGoalPoses(
-    {hdmap_utils_ptr_->toMapPose(lanelet_pose.lanelet_id, lanelet_pose.s, lanelet_pose.offset)
-       .pose});
+    {hdmap_utils_ptr_->toMapPose(static_cast<LaneletPoseType>(lanelet_pose)).pose});
 }
 
 void VehicleEntity::requestAcquirePosition(const geometry_msgs::msg::Pose & map_pose)
@@ -190,27 +189,15 @@
 
 void VehicleEntity::requestAssignRoute(const std::vector<CanonicalizedLaneletPoseType> & waypoints)
 {
-<<<<<<< HEAD
-  if (status_.lanelet_pose_valid) {
-    route_planner_.setWaypoints(waypoints);
-=======
-  behavior_plugin_ptr_->setRequest(behavior::Request::FOLLOW_LANE);
-  if (!status_.lanelet_pose_valid) {
+  const auto entity_lanelet_pose = getLaneletPose();
+  if (!entity_lanelet_pose) {
     return;
   }
+  route_planner_.setWaypoints(waypoints);
   std::vector<geometry_msgs::msg::Pose> goal_poses;
-  for (const auto & point : hdmap_utils_ptr_->getCenterPoints(
-         route_planner_ptr_->getRouteLanelets(status_.lanelet_pose, waypoints))) {
-    geometry_msgs::msg::Pose pose;
-    pose.position = point;
-    if (
-      const auto lanelet_pose =
-        hdmap_utils_ptr_->toLaneletPose(pose, getStatus().bounding_box, true)) {
-      const auto map_pose_stamped = hdmap_utils_ptr_->toMapPose(
-        lanelet_pose.get().lanelet_id, lanelet_pose.get().s, lanelet_pose.get().offset);
-      goal_poses.emplace_back(map_pose_stamped.pose);
-    }
->>>>>>> c425a60e
+  for (const auto & waypoint : waypoints) {
+    goal_poses.emplace_back(
+      hdmap_utils_ptr_->toMapPose(static_cast<LaneletPoseType>(waypoint)).pose);
   }
   behavior_plugin_ptr_->setGoalPoses(goal_poses);
 }
