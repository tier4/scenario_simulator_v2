--- conflicted
+++ resolved
@@ -119,16 +119,7 @@
 void VehicleEntity::onUpdate(double current_time, double step_time)
 {
   EntityBase::onUpdate(current_time, step_time);
-<<<<<<< HEAD
-  if (!status_) {
-    return;
-  }
-  if (current_time_ < 0) {
-    updateEntityStatusTimestamp(current_time_);
-  } else {
-=======
   if (npc_logic_started_) {
->>>>>>> 77a9a169
     behavior_plugin_ptr_->setOtherEntityStatus(other_status_);
     behavior_plugin_ptr_->setEntityTypeList(entity_type_list_);
     behavior_plugin_ptr_->setEntityStatus(status_);
@@ -152,12 +143,7 @@
       }
     }
     behavior_plugin_ptr_->setReferenceTrajectory(spline_);
-<<<<<<< HEAD
-
-    behavior_plugin_ptr_->update(current_time_, step_time_);
-=======
     behavior_plugin_ptr_->update(current_time, step_time);
->>>>>>> 77a9a169
     auto status_updated = behavior_plugin_ptr_->getUpdatedStatus();
     if (status_updated.lanelet_pose_valid) {
       auto following_lanelets =
@@ -168,16 +154,7 @@
         return;
       }
     }
-<<<<<<< HEAD
-    if (!status_) {
-      linear_jerk_ = 0;
-    } else {
-      linear_jerk_ =
-        (status_updated.action_status.accel.linear.x - status_->action_status.accel.linear.x) /
-        step_time_;
-    }
-    setStatus(status_updated);
-=======
+
     setStatus(status_updated);
     updateStandStillDuration(step_time);
   } else {
@@ -191,7 +168,6 @@
 {
   if (status_.lanelet_pose_valid) {
     route_planner_ptr_->getRouteLanelets(status_.lanelet_pose, lanelet_pose);
->>>>>>> 77a9a169
   }
 }
 
