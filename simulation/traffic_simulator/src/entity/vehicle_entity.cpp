// Copyright 2015 TIER IV, Inc. All rights reserved.
//
// Licensed under the Apache License, Version 2.0 (the "License");
// you may not use this file except in compliance with the License.
// You may obtain a copy of the License at
//
//     http://www.apache.org/licenses/LICENSE-2.0
//
// Unless required by applicable law or agreed to in writing, software
// distributed under the License is distributed on an "AS IS" BASIS,
// WITHOUT WARRANTIES OR CONDITIONS OF ANY KIND, either express or implied.
// See the License for the specific language governing permissions and
// limitations under the License.

#include <algorithm>
#include <memory>
#include <string>
#include <traffic_simulator/entity/vehicle_entity.hpp>
#include <traffic_simulator/utils/pose.hpp>
#include <traffic_simulator_msgs/msg/vehicle_parameters.hpp>
#include <vector>

namespace traffic_simulator
{
namespace entity
{
VehicleEntity::VehicleEntity(
  const std::string & name, const CanonicalizedEntityStatus & entity_status,
  const std::shared_ptr<hdmap_utils::HdMapUtils> & hdmap_utils_ptr,
  const traffic_simulator_msgs::msg::VehicleParameters & parameters,
  const std::string & plugin_name)
: EntityBase(name, entity_status, hdmap_utils_ptr),
  vehicle_parameters(parameters),
  loader_(pluginlib::ClassLoader<entity_behavior::BehaviorPluginBase>(
    "traffic_simulator", "entity_behavior::BehaviorPluginBase")),
  behavior_plugin_ptr_(loader_.createSharedInstance(plugin_name)),
  route_planner_(traffic_simulator::RoutingGraphType::VEHICLE_WITH_ROAD_SHOULDER, hdmap_utils_ptr_)
{
  behavior_plugin_ptr_->configure(rclcpp::get_logger(name));
  behavior_plugin_ptr_->setVehicleParameters(parameters);
  behavior_plugin_ptr_->setDebugMarker({});
  behavior_plugin_ptr_->setBehaviorParameter(traffic_simulator_msgs::msg::BehaviorParameter());
  behavior_plugin_ptr_->setHdMapUtils(hdmap_utils_ptr_);
  behavior_plugin_ptr_->setDefaultMatchingDistanceForLaneletPoseCalculation(
    getDefaultMatchingDistanceForLaneletPoseCalculation());
}

void VehicleEntity::appendDebugMarker(visualization_msgs::msg::MarkerArray & marker_array)
{
  const auto marker = behavior_plugin_ptr_->getDebugMarker();
  std::copy(marker.begin(), marker.end(), std::back_inserter(marker_array.markers));
}

void VehicleEntity::cancelRequest()
{
  behavior_plugin_ptr_->setRequest(behavior::Request::NONE);
  route_planner_.cancelRoute();
}

auto VehicleEntity::getCurrentAction() const -> std::string
{
  return behavior_plugin_ptr_->getCurrentAction();
}

auto VehicleEntity::getDefaultDynamicConstraints() const
  -> const traffic_simulator_msgs::msg::DynamicConstraints &
{
  static auto default_dynamic_constraints = traffic_simulator_msgs::msg::DynamicConstraints();
  return default_dynamic_constraints;
}

auto VehicleEntity::getDefaultMatchingDistanceForLaneletPoseCalculation() const -> double
{
  /// @note The lanelet matching algorithm should be equivalent to the one used in
  /// EgoEntitySimulation::setStatus
  /// @note The offset value has been increased to 1.5 because a value of 1.0 was often insufficient when changing lanes. ( @Hans_Robo )
  return std::max(
           vehicle_parameters.axles.front_axle.track_width,
           vehicle_parameters.axles.rear_axle.track_width) *
           0.5 +
         1.5;
}

auto VehicleEntity::getParameters() const -> const traffic_simulator_msgs::msg::VehicleParameters &
{
  return vehicle_parameters;
}

auto VehicleEntity::getBehaviorParameter() const -> traffic_simulator_msgs::msg::BehaviorParameter
{
  return behavior_plugin_ptr_->getBehaviorParameter();
}

auto VehicleEntity::getEntityTypename() const -> const std::string &
{
  static const std::string result = "VehicleEntity";
  return result;
}

auto VehicleEntity::getGoalPoses() -> std::vector<geometry_msgs::msg::Pose>
{
  std::vector<geometry_msgs::msg::Pose> poses;
  for (const auto & lanelet_pose : route_planner_.getGoalPoses()) {
    poses.push_back(pose::toMapPose(lanelet_pose));
  }
  return poses;
}

auto VehicleEntity::getObstacle() -> std::optional<traffic_simulator_msgs::msg::Obstacle>
{
  return behavior_plugin_ptr_->getObstacle();
}

auto VehicleEntity::getRouteLanelets(double horizon) -> lanelet::Ids
{
  if (const auto canonicalized_lanelet_pose = status_->getCanonicalizedLaneletPose()) {
    return route_planner_.getRouteLanelets(canonicalized_lanelet_pose.value(), horizon);
  } else {
    return {};
  }
}

auto VehicleEntity::getWaypoints() -> const traffic_simulator_msgs::msg::WaypointsArray
{
  try {
    return behavior_plugin_ptr_->getWaypoints();
  } catch (const std::runtime_error & e) {
    if (not status_->isInLanelet()) {
      THROW_SIMULATION_ERROR(
        "Failed to calculate waypoints in NPC logics, please check Entity : ", name,
        " is in a lane coordinate.");
    } else {
      THROW_SIMULATION_ERROR("Failed to calculate waypoint in NPC logics.");
    }
  }
}

auto VehicleEntity::onUpdate(const double current_time, const double step_time) -> void
{
  EntityBase::onUpdate(current_time, step_time);

  behavior_plugin_ptr_->setOtherEntityStatus(other_status_);
  behavior_plugin_ptr_->setCanonicalizedEntityStatus(status_);
  behavior_plugin_ptr_->setTargetSpeed(target_speed_);
  auto route_lanelets = getRouteLanelets();
  behavior_plugin_ptr_->setRouteLanelets(route_lanelets);
  behavior_plugin_ptr_->setEuclideanDistancesMap(euclidean_distances_map_);

  // recalculate spline only when input data changes
  if (previous_route_lanelets_ != route_lanelets) {
    previous_route_lanelets_ = route_lanelets;
    try {
      spline_ = std::make_shared<math::geometry::CatmullRomSpline>(
        hdmap_utils_ptr_->getCenterPoints(route_lanelets));
    } catch (const common::scenario_simulator_exception::SemanticError & error) {
      // reset the ptr when spline cannot be calculated
      spline_.reset();
    }
  }
  behavior_plugin_ptr_->setReferenceTrajectory(spline_);
  /// @note CanonicalizedEntityStatus is updated here, it is not skipped even if isAtEndOfLanelets return true
  behavior_plugin_ptr_->update(current_time, step_time);
  if (const auto canonicalized_lanelet_pose = status_->getCanonicalizedLaneletPose()) {
    if (pose::isAtEndOfLanelets(canonicalized_lanelet_pose.value(), hdmap_utils_ptr_)) {
      stopAtCurrentPosition();
      return;
    }
  }
  EntityBase::onPostUpdate(current_time, step_time);
}

<<<<<<< HEAD
void VehicleEntity::requestAcquirePosition(const LaneletPose & lanelet_pose)
=======
void VehicleEntity::requestAcquirePosition(
  const CanonicalizedLaneletPose & lanelet_pose, const RouteOption &)
>>>>>>> e9151b23
{
  const auto canonicalized_lanelet_pose = CanonicalizedLaneletPose(lanelet_pose);
  behavior_plugin_ptr_->setRequest(behavior::Request::FOLLOW_LANE);
  if (status_->isInLanelet()) {
    route_planner_.setWaypoints({canonicalized_lanelet_pose});
  }
  behavior_plugin_ptr_->setGoalPoses(
    {static_cast<geometry_msgs::msg::Pose>(canonicalized_lanelet_pose)});
}

void VehicleEntity::requestAcquirePosition(
  const geometry_msgs::msg::Pose & map_pose, const RouteOption & options)
{
  behavior_plugin_ptr_->setRequest(behavior::Request::FOLLOW_LANE);
  if (
    const auto canonicalized_lanelet_pose = pose::toCanonicalizedLaneletPose(
      map_pose, status_->getBoundingBox(), false,
      getDefaultMatchingDistanceForLaneletPoseCalculation())) {
<<<<<<< HEAD
    requestAcquirePosition(static_cast<LaneletPose>(canonicalized_lanelet_pose.value()));
=======
    requestAcquirePosition(canonicalized_lanelet_pose.value(), options);
>>>>>>> e9151b23
  } else {
    THROW_SEMANTIC_ERROR("Goal of the vehicle entity should be on lane.");
  }
}

<<<<<<< HEAD
void VehicleEntity::requestAssignRoute(const std::vector<LaneletPose> & waypoints)
=======
void VehicleEntity::requestAssignRoute(
  const std::vector<CanonicalizedLaneletPose> & waypoints, const RouteOption &)
>>>>>>> e9151b23
{
  if (isInLanelet()) {
    std::vector<CanonicalizedLaneletPose> canonicalized_waypoints;
    std::transform(
      waypoints.begin(), waypoints.end(), std::back_inserter(canonicalized_waypoints),
      [](const auto & waypoint) { return CanonicalizedLaneletPose(waypoint); });

    behavior_plugin_ptr_->setRequest(behavior::Request::FOLLOW_LANE);
    route_planner_.setWaypoints(canonicalized_waypoints);
    std::vector<geometry_msgs::msg::Pose> goal_poses;
    for (const auto & waypoint : canonicalized_waypoints) {
      goal_poses.emplace_back(static_cast<geometry_msgs::msg::Pose>(waypoint));
    }
    behavior_plugin_ptr_->setGoalPoses(goal_poses);
  }
}

void VehicleEntity::requestAssignRoute(
  const std::vector<geometry_msgs::msg::Pose> & waypoints, const RouteOption & options)
{
  std::vector<LaneletPose> route;
  for (const auto & waypoint : waypoints) {
    if (
      const auto canonicalized_lanelet_pose = pose::toCanonicalizedLaneletPose(
        waypoint, status_->getBoundingBox(), false,
        getDefaultMatchingDistanceForLaneletPoseCalculation())) {
      route.emplace_back(static_cast<LaneletPose>(canonicalized_lanelet_pose.value()));
    } else {
      THROW_SEMANTIC_ERROR("Waypoint of vehicle entity should be on lane.");
    }
  }
  requestAssignRoute(route, options);
}

auto VehicleEntity::requestFollowTrajectory(
  const std::shared_ptr<traffic_simulator_msgs::msg::PolylineTrajectory> & parameter) -> void
{
  if (parameter) {
    behavior_plugin_ptr_->setPolylineTrajectory(parameter);
    behavior_plugin_ptr_->setRequest(behavior::Request::FOLLOW_POLYLINE_TRAJECTORY);

    std::vector<CanonicalizedLaneletPose> waypoints;
    lanelet::Ids route_lanelets;
    const auto curve = math::geometry::CatmullRomSpline(status_->getMapPose().position, parameter);
    /// @note Hard coded parameter: 1.0 is a sample resolution of the trajectory. (Unit: m)
    for (const auto & waypoint : curve.getTrajectoryPoses(0.0, curve.getLength(), 1.0)) {
      if (
        const auto canonicalized_lanelet_pose = pose::toCanonicalizedLaneletPose(
          waypoint, getBoundingBox(), true,
          getDefaultMatchingDistanceForLaneletPoseCalculation())) {
        route_lanelets.push_back(canonicalized_lanelet_pose.value().getLaneletId());
        waypoints.emplace_back(canonicalized_lanelet_pose.value());
      }
    }
    behavior_plugin_ptr_->setRouteLanelets(route_lanelets);
    route_planner_.setWaypoints(waypoints);
  } else {
    THROW_SIMULATION_ERROR(
      "Traffic simulator send requests of FollowTrajectory, but the trajectory is empty.",
      "This message is not originally intended to be displayed, if you see it, please "
      "contact the developer of traffic_simulator.");
  }
}

auto VehicleEntity::requestLaneChange(const lanelet::Id to_lanelet_id) -> void
{
  behavior_plugin_ptr_->setRequest(behavior::Request::LANE_CHANGE);
  const auto parameter = lane_change::Parameter(
    lane_change::AbsoluteTarget(to_lanelet_id), lane_change::TrajectoryShape::CUBIC,
    lane_change::Constraint());
  behavior_plugin_ptr_->setLaneChangeParameters(parameter);
}

auto VehicleEntity::requestLaneChange(const traffic_simulator::lane_change::Parameter & parameter)
  -> void
{
  behavior_plugin_ptr_->setRequest(behavior::Request::LANE_CHANGE);
  behavior_plugin_ptr_->setLaneChangeParameters(parameter);
}

auto VehicleEntity::getMaxAcceleration() const -> double
{
  return std::clamp(
    getBehaviorParameter().dynamic_constraints.max_acceleration, 0.0,
    vehicle_parameters.performance.max_acceleration);
}

auto VehicleEntity::getMaxDeceleration() const -> double
{
  return std::clamp(
    getBehaviorParameter().dynamic_constraints.max_deceleration, 0.0,
    vehicle_parameters.performance.max_deceleration);
}

void VehicleEntity::setVelocityLimit(double linear_velocity)
{
  if (linear_velocity < 0.0) {
    THROW_SEMANTIC_ERROR("Acceleration limit should be over zero.");
  }
  auto behavior_parameter = getBehaviorParameter();
  behavior_parameter.dynamic_constraints.max_speed = linear_velocity;
  setBehaviorParameter(behavior_parameter);
}

void VehicleEntity::setAccelerationLimit(double acceleration)
{
  if (acceleration < 0.0) {
    THROW_SEMANTIC_ERROR("Acceleration limit must be greater than or equal to zero.");
  }
  auto behavior_parameter = getBehaviorParameter();
  behavior_parameter.dynamic_constraints.max_acceleration = acceleration;
  setBehaviorParameter(behavior_parameter);
}

void VehicleEntity::setAccelerationRateLimit(double acceleration_rate)
{
  if (acceleration_rate < 0.0) {
    THROW_SEMANTIC_ERROR("Acceleration rate limit must be greater than or equal to zero.");
  }
  auto behavior_parameter = getBehaviorParameter();
  behavior_parameter.dynamic_constraints.max_acceleration_rate = acceleration_rate;
  setBehaviorParameter(behavior_parameter);
}

void VehicleEntity::setDecelerationLimit(double deceleration)
{
  if (deceleration < 0.0) {
    THROW_SEMANTIC_ERROR("Deceleration limit must be greater than or equal to zero.");
  }
  auto behavior_parameter = getBehaviorParameter();
  behavior_parameter.dynamic_constraints.max_deceleration = deceleration;
  setBehaviorParameter(behavior_parameter);
}

void VehicleEntity::setDecelerationRateLimit(double deceleration_rate)
{
  if (deceleration_rate < 0.0) {
    THROW_SEMANTIC_ERROR("Deceleration rate limit must be greater than or equal to zero.");
  }
  auto behavior_parameter = getBehaviorParameter();
  behavior_parameter.dynamic_constraints.max_deceleration_rate = deceleration_rate;
  setBehaviorParameter(behavior_parameter);
}

void VehicleEntity::setBehaviorParameter(
  const traffic_simulator_msgs::msg::BehaviorParameter & parameter)
{
  behavior_plugin_ptr_->setBehaviorParameter(parameter);
}

void VehicleEntity::setTrafficLights(
  const std::shared_ptr<traffic_simulator::TrafficLightsBase> & ptr)
{
  EntityBase::setTrafficLights(ptr);
  behavior_plugin_ptr_->setTrafficLights(traffic_lights_);
}

}  // namespace entity
}  // namespace traffic_simulator<|MERGE_RESOLUTION|>--- conflicted
+++ resolved
@@ -169,12 +169,7 @@
   EntityBase::onPostUpdate(current_time, step_time);
 }
 
-<<<<<<< HEAD
-void VehicleEntity::requestAcquirePosition(const LaneletPose & lanelet_pose)
-=======
-void VehicleEntity::requestAcquirePosition(
-  const CanonicalizedLaneletPose & lanelet_pose, const RouteOption &)
->>>>>>> e9151b23
+void VehicleEntity::requestAcquirePosition(const LaneletPose & lanelet_pose, const RouteOption &)
 {
   const auto canonicalized_lanelet_pose = CanonicalizedLaneletPose(lanelet_pose);
   behavior_plugin_ptr_->setRequest(behavior::Request::FOLLOW_LANE);
@@ -193,22 +188,14 @@
     const auto canonicalized_lanelet_pose = pose::toCanonicalizedLaneletPose(
       map_pose, status_->getBoundingBox(), false,
       getDefaultMatchingDistanceForLaneletPoseCalculation())) {
-<<<<<<< HEAD
-    requestAcquirePosition(static_cast<LaneletPose>(canonicalized_lanelet_pose.value()));
-=======
-    requestAcquirePosition(canonicalized_lanelet_pose.value(), options);
->>>>>>> e9151b23
+    requestAcquirePosition(static_cast<LaneletPose>(canonicalized_lanelet_pose.value()), options);
   } else {
     THROW_SEMANTIC_ERROR("Goal of the vehicle entity should be on lane.");
   }
 }
 
-<<<<<<< HEAD
-void VehicleEntity::requestAssignRoute(const std::vector<LaneletPose> & waypoints)
-=======
 void VehicleEntity::requestAssignRoute(
-  const std::vector<CanonicalizedLaneletPose> & waypoints, const RouteOption &)
->>>>>>> e9151b23
+  const std::vector<LaneletPose> & waypoints, const RouteOption &)
 {
   if (isInLanelet()) {
     std::vector<CanonicalizedLaneletPose> canonicalized_waypoints;
