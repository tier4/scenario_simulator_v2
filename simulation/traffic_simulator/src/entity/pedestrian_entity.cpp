// Copyright 2015 TIER IV, Inc. All rights reserved.
//
// Licensed under the Apache License, Version 2.0 (the "License");
// you may not use this file except in compliance with the License.
// You may obtain a copy of the License at
//
//     http://www.apache.org/licenses/LICENSE-2.0
//
// Unless required by applicable law or agreed to in writing, software
// distributed under the License is distributed on an "AS IS" BASIS,
// WITHOUT WARRANTIES OR CONDITIONS OF ANY KIND, either express or implied.
// See the License for the specific language governing permissions and
// limitations under the License.

#include <algorithm>
#include <memory>
#include <string>
#include <traffic_simulator/entity/pedestrian_entity.hpp>
#include <traffic_simulator/utils/pose.hpp>
#include <vector>

namespace traffic_simulator
{
namespace entity
{
PedestrianEntity::PedestrianEntity(
  const std::string & name, const CanonicalizedEntityStatus & entity_status,
  const std::shared_ptr<hdmap_utils::HdMapUtils> & hdmap_utils_ptr,
  const traffic_simulator_msgs::msg::PedestrianParameters & parameters,
  const std::string & plugin_name)
: EntityBase(name, entity_status, hdmap_utils_ptr),
  plugin_name(plugin_name),
  pedestrian_parameters(parameters),
  loader_(pluginlib::ClassLoader<entity_behavior::BehaviorPluginBase>(
    "traffic_simulator", "entity_behavior::BehaviorPluginBase")),
  behavior_plugin_ptr_(loader_.createSharedInstance(plugin_name)),
  route_planner_(traffic_simulator::RoutingGraphType::VEHICLE_WITH_ROAD_SHOULDER, hdmap_utils_ptr_)
{
  behavior_plugin_ptr_->configure(rclcpp::get_logger(name));
  behavior_plugin_ptr_->setPedestrianParameters(parameters);
  behavior_plugin_ptr_->setDebugMarker({});
  behavior_plugin_ptr_->setBehaviorParameter(traffic_simulator_msgs::msg::BehaviorParameter());
  behavior_plugin_ptr_->setHdMapUtils(hdmap_utils_ptr_);
  behavior_plugin_ptr_->setDefaultMatchingDistanceForLaneletPoseCalculation(
    getDefaultMatchingDistanceForLaneletPoseCalculation());
}

void PedestrianEntity::appendDebugMarker(visualization_msgs::msg::MarkerArray & marker_array)
{
  const auto marker = behavior_plugin_ptr_->getDebugMarker();
  std::copy(marker.begin(), marker.end(), std::back_inserter(marker_array.markers));
}

void PedestrianEntity::requestAssignRoute(const std::vector<LaneletPose> & waypoints)
{
  if (isInLanelet()) {
    const auto canonicalized_waypoints = pose::canonicalize(waypoints, hdmap_utils_ptr_);
    behavior_plugin_ptr_->setRequest(behavior::Request::FOLLOW_LANE);
    route_planner_.setWaypoints(canonicalized_waypoints);
    std::vector<geometry_msgs::msg::Pose> goal_poses;
    for (const auto & waypoint : canonicalized_waypoints) {
      goal_poses.emplace_back(static_cast<geometry_msgs::msg::Pose>(waypoint));
    }
    behavior_plugin_ptr_->setGoalPoses(goal_poses);
  }
}

void PedestrianEntity::requestAssignRoute(const std::vector<geometry_msgs::msg::Pose> & waypoints)
{
  std::vector<LaneletPose> route;
  for (const auto & waypoint : waypoints) {
    if (
      const auto canonicalized_lanelet_pose = pose::toCanonicalizedLaneletPose(
        waypoint, status_->getBoundingBox(), true,
<<<<<<< HEAD
        getDefaultMatchingDistanceForLaneletPoseCalculation(), hdmap_utils_ptr_)) {
      route.emplace_back(static_cast<LaneletPose>(canonicalized_lanelet_pose.value()));
=======
        getDefaultMatchingDistanceForLaneletPoseCalculation())) {
      route.emplace_back(canonicalized_lanelet_pose.value());
>>>>>>> dfefd36b
    } else {
      THROW_SEMANTIC_ERROR("Waypoint of pedestrian entity should be on lane.");
    }
  }
  requestAssignRoute(route);
}

auto PedestrianEntity::requestFollowTrajectory(
  const std::shared_ptr<traffic_simulator_msgs::msg::PolylineTrajectory> & parameter) -> void
{
  behavior_plugin_ptr_->setPolylineTrajectory(parameter);
  behavior_plugin_ptr_->setRequest(behavior::Request::FOLLOW_POLYLINE_TRAJECTORY);
}

std::string PedestrianEntity::getCurrentAction() const
{
  return behavior_plugin_ptr_->getCurrentAction();
}

auto PedestrianEntity::getDefaultDynamicConstraints() const
  -> const traffic_simulator_msgs::msg::DynamicConstraints &
{
  static auto default_dynamic_constraints = traffic_simulator_msgs::msg::DynamicConstraints();
  default_dynamic_constraints.max_acceleration = 1.0;
  default_dynamic_constraints.max_acceleration_rate = 1.0;
  default_dynamic_constraints.max_deceleration = 1.0;
  default_dynamic_constraints.max_deceleration_rate = 1.0;
  return default_dynamic_constraints;
}

auto PedestrianEntity::getRouteLanelets(double horizon) -> lanelet::Ids
{
  if (const auto canonicalized_lanelet_pose = status_->getCanonicalizedLaneletPose()) {
    return route_planner_.getRouteLanelets(canonicalized_lanelet_pose.value(), horizon);
  } else {
    return {};
  }
}

auto PedestrianEntity::getObstacle() -> std::optional<traffic_simulator_msgs::msg::Obstacle>
{
  return std::nullopt;
}

auto PedestrianEntity::getGoalPoses() -> std::vector<geometry_msgs::msg::Pose>
{
  std::vector<geometry_msgs::msg::Pose> poses;
  for (const auto & lanelet_pose : route_planner_.getGoalPoses()) {
    poses.push_back(pose::toMapPose(lanelet_pose));
  }
  return poses;
}

const traffic_simulator_msgs::msg::WaypointsArray PedestrianEntity::getWaypoints()
{
  return traffic_simulator_msgs::msg::WaypointsArray();
}

void PedestrianEntity::requestWalkStraight()
{
  behavior_plugin_ptr_->setRequest(behavior::Request::WALK_STRAIGHT);
}

void PedestrianEntity::requestAcquirePosition(const LaneletPose & lanelet_pose)
{
  const auto canonicalized_lanelet_pose = pose::canonicalize(lanelet_pose, hdmap_utils_ptr_);
  behavior_plugin_ptr_->setRequest(behavior::Request::FOLLOW_LANE);
  if (status_->isInLanelet()) {
    route_planner_.setWaypoints({canonicalized_lanelet_pose});
  }
  behavior_plugin_ptr_->setGoalPoses(
    {static_cast<geometry_msgs::msg::Pose>(canonicalized_lanelet_pose)});
}

void PedestrianEntity::requestAcquirePosition(const geometry_msgs::msg::Pose & map_pose)
{
  behavior_plugin_ptr_->setRequest(behavior::Request::FOLLOW_LANE);
  if (
    const auto canonicalized_lanelet_pose = pose::toCanonicalizedLaneletPose(
      map_pose, status_->getBoundingBox(), true,
<<<<<<< HEAD
      getDefaultMatchingDistanceForLaneletPoseCalculation(), hdmap_utils_ptr_)) {
    requestAcquirePosition(static_cast<LaneletPose>(canonicalized_lanelet_pose.value()));
=======
      getDefaultMatchingDistanceForLaneletPoseCalculation())) {
    requestAcquirePosition(canonicalized_lanelet_pose.value());
>>>>>>> dfefd36b
  } else {
    THROW_SEMANTIC_ERROR("Goal of the pedestrian entity should be on lane.");
  }
}

void PedestrianEntity::cancelRequest()
{
  behavior_plugin_ptr_->setRequest(behavior::Request::NONE);
  route_planner_.cancelRoute();
}

auto PedestrianEntity::getEntityTypename() const -> const std::string &
{
  static const std::string result = "PedestrianEntity";
  return result;
}

void PedestrianEntity::setTrafficLights(
  const std::shared_ptr<traffic_simulator::TrafficLightsBase> & ptr)
{
  EntityBase::setTrafficLights(ptr);
  behavior_plugin_ptr_->setTrafficLights(traffic_lights_);
}

auto PedestrianEntity::getParameters() const
  -> const traffic_simulator_msgs::msg::PedestrianParameters &
{
  return pedestrian_parameters;
}

auto PedestrianEntity::getBehaviorParameter() const
  -> traffic_simulator_msgs::msg::BehaviorParameter
{
  return behavior_plugin_ptr_->getBehaviorParameter();
}

void PedestrianEntity::setBehaviorParameter(
  const traffic_simulator_msgs::msg::BehaviorParameter & behavior_parameter)
{
  behavior_plugin_ptr_->setBehaviorParameter(behavior_parameter);
}

auto PedestrianEntity::getMaxAcceleration() const -> double
{
  return getBehaviorParameter().dynamic_constraints.max_acceleration;
}

auto PedestrianEntity::getMaxDeceleration() const -> double
{
  return getBehaviorParameter().dynamic_constraints.max_deceleration;
}

void PedestrianEntity::setVelocityLimit(double linear_velocity)
{
  if (linear_velocity < 0.0) {
    THROW_SEMANTIC_ERROR("Acceleration limit should be over zero.");
  }
  auto behavior_parameter = getBehaviorParameter();
  behavior_parameter.dynamic_constraints.max_speed = linear_velocity;
  setBehaviorParameter(behavior_parameter);
}

void PedestrianEntity::setAccelerationLimit(double acceleration)
{
  if (acceleration < 0.0) {
    THROW_SEMANTIC_ERROR("Acceleration limit should be over zero.");
  }
  auto behavior_parameter = getBehaviorParameter();
  behavior_parameter.dynamic_constraints.max_acceleration = acceleration;
  setBehaviorParameter(behavior_parameter);
}

void PedestrianEntity::setAccelerationRateLimit(double acceleration_rate)
{
  if (acceleration_rate < 0.0) {
    THROW_SEMANTIC_ERROR("Acceleration rate limit should be over zero.");
  }
  auto behavior_parameter = getBehaviorParameter();
  behavior_parameter.dynamic_constraints.max_acceleration_rate = acceleration_rate;
  setBehaviorParameter(behavior_parameter);
}

void PedestrianEntity::setDecelerationLimit(double deceleration)
{
  if (deceleration < 0.0) {
    THROW_SEMANTIC_ERROR("Deceleration limit should be over zero.");
  }
  auto behavior_parameter = getBehaviorParameter();
  behavior_parameter.dynamic_constraints.max_deceleration = deceleration;
  setBehaviorParameter(behavior_parameter);
}

void PedestrianEntity::setDecelerationRateLimit(double deceleration_rate)
{
  if (deceleration_rate < 0.0) {
    THROW_SEMANTIC_ERROR("Deceleration rate limit should be over zero.");
  }
  auto behavior_parameter = getBehaviorParameter();
  behavior_parameter.dynamic_constraints.max_deceleration_rate = deceleration_rate;
  setBehaviorParameter(behavior_parameter);
}

auto PedestrianEntity::onUpdate(const double current_time, const double step_time) -> void
{
  EntityBase::onUpdate(current_time, step_time);
  behavior_plugin_ptr_->setOtherEntityStatus(other_status_);
  behavior_plugin_ptr_->setCanonicalizedEntityStatus(status_);
  behavior_plugin_ptr_->setTargetSpeed(target_speed_);
  behavior_plugin_ptr_->setRouteLanelets(getRouteLanelets());
  /// @note CanonicalizedEntityStatus is updated here, it is not skipped even if isAtEndOfLanelets return true
  behavior_plugin_ptr_->update(current_time, step_time);
  if (const auto canonicalized_lanelet_pose = status_->getCanonicalizedLaneletPose()) {
    if (pose::isAtEndOfLanelets(canonicalized_lanelet_pose.value(), hdmap_utils_ptr_)) {
      stopAtCurrentPosition();
      return;
    }
  }
  EntityBase::onPostUpdate(current_time, step_time);
}
}  // namespace entity
}  // namespace traffic_simulator<|MERGE_RESOLUTION|>--- conflicted
+++ resolved
@@ -54,7 +54,11 @@
 void PedestrianEntity::requestAssignRoute(const std::vector<LaneletPose> & waypoints)
 {
   if (isInLanelet()) {
-    const auto canonicalized_waypoints = pose::canonicalize(waypoints, hdmap_utils_ptr_);
+    std::vector<CanonicalizedLaneletPose> canonicalized_waypoints;
+    std::transform(
+      waypoints.begin(), waypoints.end(), std::back_inserter(canonicalized_waypoints),
+      [](const auto & waypoint) { return CanonicalizedLaneletPose(waypoint); });
+
     behavior_plugin_ptr_->setRequest(behavior::Request::FOLLOW_LANE);
     route_planner_.setWaypoints(canonicalized_waypoints);
     std::vector<geometry_msgs::msg::Pose> goal_poses;
@@ -72,13 +76,8 @@
     if (
       const auto canonicalized_lanelet_pose = pose::toCanonicalizedLaneletPose(
         waypoint, status_->getBoundingBox(), true,
-<<<<<<< HEAD
-        getDefaultMatchingDistanceForLaneletPoseCalculation(), hdmap_utils_ptr_)) {
+        getDefaultMatchingDistanceForLaneletPoseCalculation())) {
       route.emplace_back(static_cast<LaneletPose>(canonicalized_lanelet_pose.value()));
-=======
-        getDefaultMatchingDistanceForLaneletPoseCalculation())) {
-      route.emplace_back(canonicalized_lanelet_pose.value());
->>>>>>> dfefd36b
     } else {
       THROW_SEMANTIC_ERROR("Waypoint of pedestrian entity should be on lane.");
     }
@@ -144,7 +143,7 @@
 
 void PedestrianEntity::requestAcquirePosition(const LaneletPose & lanelet_pose)
 {
-  const auto canonicalized_lanelet_pose = pose::canonicalize(lanelet_pose, hdmap_utils_ptr_);
+  const auto canonicalized_lanelet_pose = CanonicalizedLaneletPose(lanelet_pose);
   behavior_plugin_ptr_->setRequest(behavior::Request::FOLLOW_LANE);
   if (status_->isInLanelet()) {
     route_planner_.setWaypoints({canonicalized_lanelet_pose});
@@ -159,13 +158,8 @@
   if (
     const auto canonicalized_lanelet_pose = pose::toCanonicalizedLaneletPose(
       map_pose, status_->getBoundingBox(), true,
-<<<<<<< HEAD
-      getDefaultMatchingDistanceForLaneletPoseCalculation(), hdmap_utils_ptr_)) {
+      getDefaultMatchingDistanceForLaneletPoseCalculation())) {
     requestAcquirePosition(static_cast<LaneletPose>(canonicalized_lanelet_pose.value()));
-=======
-      getDefaultMatchingDistanceForLaneletPoseCalculation())) {
-    requestAcquirePosition(canonicalized_lanelet_pose.value());
->>>>>>> dfefd36b
   } else {
     THROW_SEMANTIC_ERROR("Goal of the pedestrian entity should be on lane.");
   }
