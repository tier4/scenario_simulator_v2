// Copyright 2015 TIER IV, Inc. All rights reserved.
//
// Licensed under the Apache License, Version 2.0 (the "License");
// you may not use this file except in compliance with the License.
// You may obtain a copy of the License at
//
//     http://www.apache.org/licenses/LICENSE-2.0
//
// Unless required by applicable law or agreed to in writing, software
// distributed under the License is distributed on an "AS IS" BASIS,
// WITHOUT WARRANTIES OR CONDITIONS OF ANY KIND, either express or implied.
// See the License for the specific language governing permissions and
// limitations under the License.

#include <algorithm>
#include <memory>
#include <string>
#include <traffic_simulator/entity/pedestrian_entity.hpp>
#include <traffic_simulator/utils/pose.hpp>
#include <vector>

namespace traffic_simulator
{
namespace entity
{
PedestrianEntity::PedestrianEntity(
  const std::string & name, const CanonicalizedEntityStatus & entity_status,
  const std::shared_ptr<hdmap_utils::HdMapUtils> & hdmap_utils_ptr,
  const traffic_simulator_msgs::msg::PedestrianParameters & parameters,
  const std::string & plugin_name)
: EntityBase(name, entity_status, hdmap_utils_ptr),
  plugin_name(plugin_name),
  pedestrian_parameters(parameters),
  loader_(pluginlib::ClassLoader<entity_behavior::BehaviorPluginBase>(
    "traffic_simulator", "entity_behavior::BehaviorPluginBase")),
  behavior_plugin_ptr_(loader_.createSharedInstance(plugin_name)),
  route_planner_(traffic_simulator::RoutingGraphType::VEHICLE_WITH_ROAD_SHOULDER, hdmap_utils_ptr_)
{
  behavior_plugin_ptr_->configure(rclcpp::get_logger(name));
  behavior_plugin_ptr_->setPedestrianParameters(parameters);
  behavior_plugin_ptr_->setDebugMarker({});
  behavior_plugin_ptr_->setBehaviorParameter(traffic_simulator_msgs::msg::BehaviorParameter());
  behavior_plugin_ptr_->setHdMapUtils(hdmap_utils_ptr_);
  behavior_plugin_ptr_->setDefaultMatchingDistanceForLaneletPoseCalculation(
    getDefaultMatchingDistanceForLaneletPoseCalculation());
}

void PedestrianEntity::appendDebugMarker(visualization_msgs::msg::MarkerArray & marker_array)
{
  const auto marker = behavior_plugin_ptr_->getDebugMarker();
  std::copy(marker.begin(), marker.end(), std::back_inserter(marker_array.markers));
}

<<<<<<< HEAD
void PedestrianEntity::requestAssignRoute(const std::vector<LaneletPose> & waypoints)
=======
void PedestrianEntity::requestAssignRoute(
  const std::vector<CanonicalizedLaneletPose> & waypoints, const RouteOption &)
>>>>>>> e9151b23
{
  if (isInLanelet()) {
    std::vector<CanonicalizedLaneletPose> canonicalized_waypoints;
    std::transform(
      waypoints.begin(), waypoints.end(), std::back_inserter(canonicalized_waypoints),
      [](const auto & waypoint) { return CanonicalizedLaneletPose(waypoint); });

    behavior_plugin_ptr_->setRequest(behavior::Request::FOLLOW_LANE);
    route_planner_.setWaypoints(canonicalized_waypoints);
    std::vector<geometry_msgs::msg::Pose> goal_poses;
    for (const auto & waypoint : canonicalized_waypoints) {
      goal_poses.emplace_back(static_cast<geometry_msgs::msg::Pose>(waypoint));
    }
    behavior_plugin_ptr_->setGoalPoses(goal_poses);
  }
}

void PedestrianEntity::requestAssignRoute(
  const std::vector<geometry_msgs::msg::Pose> & waypoints, const RouteOption & options)
{
  std::vector<LaneletPose> route;
  for (const auto & waypoint : waypoints) {
    if (
      const auto canonicalized_lanelet_pose = pose::toCanonicalizedLaneletPose(
<<<<<<< HEAD
        waypoint, status_->getBoundingBox(), true,
        getDefaultMatchingDistanceForLaneletPoseCalculation())) {
      route.emplace_back(static_cast<LaneletPose>(canonicalized_lanelet_pose.value()));
=======
        waypoint, getBoundingBox(), true, getDefaultMatchingDistanceForLaneletPoseCalculation())) {
      route.emplace_back(canonicalized_lanelet_pose.value());
>>>>>>> e9151b23
    } else {
      THROW_SEMANTIC_ERROR("Waypoint of pedestrian entity should be on lane.");
    }
  }
  requestAssignRoute(route, options);
}

auto PedestrianEntity::requestFollowTrajectory(
  const std::shared_ptr<traffic_simulator_msgs::msg::PolylineTrajectory> & parameter) -> void
{
  if (parameter) {
    behavior_plugin_ptr_->setPolylineTrajectory(parameter);
    behavior_plugin_ptr_->setRequest(behavior::Request::FOLLOW_POLYLINE_TRAJECTORY);
    lanelet::Ids route_lanelets;
    const auto curve = math::geometry::CatmullRomSpline(status_->getMapPose().position, parameter);
    /// @note Hard coded parameter: 1.0 is a sample resolution of the trajectory. (Unit: m)
    for (const auto & waypoint : curve.getTrajectoryPoses(0.0, curve.getLength(), 1.0)) {
      if (
        const auto canonicalized_lanelet_pose = pose::toCanonicalizedLaneletPose(
          waypoint, getBoundingBox(), true,
          getDefaultMatchingDistanceForLaneletPoseCalculation())) {
        route_lanelets.push_back(canonicalized_lanelet_pose.value().getLaneletId());
      }
    }
    behavior_plugin_ptr_->setRouteLanelets(route_lanelets);
  } else {
    THROW_SIMULATION_ERROR(
      "Traffic simulator send requests of FollowTrajectory, but the trajectory is empty.",
      "This message is not originally intended to be displayed, if you see it, please "
      "contact the developer of traffic_simulator.");
  }
}

std::string PedestrianEntity::getCurrentAction() const
{
  return behavior_plugin_ptr_->getCurrentAction();
}

auto PedestrianEntity::getDefaultDynamicConstraints() const
  -> const traffic_simulator_msgs::msg::DynamicConstraints &
{
  static auto default_dynamic_constraints = traffic_simulator_msgs::msg::DynamicConstraints();
  default_dynamic_constraints.max_acceleration = 1.0;
  default_dynamic_constraints.max_acceleration_rate = 1.0;
  default_dynamic_constraints.max_deceleration = 1.0;
  default_dynamic_constraints.max_deceleration_rate = 1.0;
  return default_dynamic_constraints;
}

auto PedestrianEntity::getRouteLanelets(double horizon) -> lanelet::Ids
{
  if (const auto canonicalized_lanelet_pose = status_->getCanonicalizedLaneletPose()) {
    return route_planner_.getRouteLanelets(canonicalized_lanelet_pose.value(), horizon);
  } else {
    return {};
  }
}

auto PedestrianEntity::getObstacle() -> std::optional<traffic_simulator_msgs::msg::Obstacle>
{
  return std::nullopt;
}

auto PedestrianEntity::getGoalPoses() -> std::vector<geometry_msgs::msg::Pose>
{
  std::vector<geometry_msgs::msg::Pose> poses;
  for (const auto & lanelet_pose : route_planner_.getGoalPoses()) {
    poses.push_back(pose::toMapPose(lanelet_pose));
  }
  return poses;
}

const traffic_simulator_msgs::msg::WaypointsArray PedestrianEntity::getWaypoints()
{
  return traffic_simulator_msgs::msg::WaypointsArray();
}

void PedestrianEntity::requestWalkStraight()
{
  behavior_plugin_ptr_->setRequest(behavior::Request::WALK_STRAIGHT);
}

<<<<<<< HEAD
void PedestrianEntity::requestAcquirePosition(const LaneletPose & lanelet_pose)
=======
void PedestrianEntity::requestAcquirePosition(
  const CanonicalizedLaneletPose & lanelet_pose, const RouteOption &)
>>>>>>> e9151b23
{
  const auto canonicalized_lanelet_pose = CanonicalizedLaneletPose(lanelet_pose);
  behavior_plugin_ptr_->setRequest(behavior::Request::FOLLOW_LANE);
  if (status_->isInLanelet()) {
    route_planner_.setWaypoints({canonicalized_lanelet_pose});
  }
  behavior_plugin_ptr_->setGoalPoses(
    {static_cast<geometry_msgs::msg::Pose>(canonicalized_lanelet_pose)});
}

void PedestrianEntity::requestAcquirePosition(
  const geometry_msgs::msg::Pose & map_pose, const RouteOption & options)
{
  behavior_plugin_ptr_->setRequest(behavior::Request::FOLLOW_LANE);
  if (
    const auto canonicalized_lanelet_pose = pose::toCanonicalizedLaneletPose(
      map_pose, status_->getBoundingBox(), true,
      getDefaultMatchingDistanceForLaneletPoseCalculation())) {
<<<<<<< HEAD
    requestAcquirePosition(static_cast<LaneletPose>(canonicalized_lanelet_pose.value()));
=======
    requestAcquirePosition(canonicalized_lanelet_pose.value(), options);
>>>>>>> e9151b23
  } else {
    THROW_SEMANTIC_ERROR("Goal of the pedestrian entity should be on lane.");
  }
}

void PedestrianEntity::cancelRequest()
{
  behavior_plugin_ptr_->setRequest(behavior::Request::NONE);
  route_planner_.cancelRoute();
}

auto PedestrianEntity::getEntityTypename() const -> const std::string &
{
  static const std::string result = "PedestrianEntity";
  return result;
}

void PedestrianEntity::setTrafficLights(
  const std::shared_ptr<traffic_simulator::TrafficLightsBase> & ptr)
{
  EntityBase::setTrafficLights(ptr);
  behavior_plugin_ptr_->setTrafficLights(traffic_lights_);
}

auto PedestrianEntity::getParameters() const
  -> const traffic_simulator_msgs::msg::PedestrianParameters &
{
  return pedestrian_parameters;
}

auto PedestrianEntity::getBehaviorParameter() const
  -> traffic_simulator_msgs::msg::BehaviorParameter
{
  return behavior_plugin_ptr_->getBehaviorParameter();
}

void PedestrianEntity::setBehaviorParameter(
  const traffic_simulator_msgs::msg::BehaviorParameter & behavior_parameter)
{
  behavior_plugin_ptr_->setBehaviorParameter(behavior_parameter);
}

auto PedestrianEntity::getMaxAcceleration() const -> double
{
  return getBehaviorParameter().dynamic_constraints.max_acceleration;
}

auto PedestrianEntity::getMaxDeceleration() const -> double
{
  return getBehaviorParameter().dynamic_constraints.max_deceleration;
}

void PedestrianEntity::setVelocityLimit(double linear_velocity)
{
  if (linear_velocity < 0.0) {
    THROW_SEMANTIC_ERROR("Acceleration limit should be over zero.");
  }
  auto behavior_parameter = getBehaviorParameter();
  behavior_parameter.dynamic_constraints.max_speed = linear_velocity;
  setBehaviorParameter(behavior_parameter);
}

void PedestrianEntity::setAccelerationLimit(double acceleration)
{
  if (acceleration < 0.0) {
    THROW_SEMANTIC_ERROR("Acceleration limit should be over zero.");
  }
  auto behavior_parameter = getBehaviorParameter();
  behavior_parameter.dynamic_constraints.max_acceleration = acceleration;
  setBehaviorParameter(behavior_parameter);
}

void PedestrianEntity::setAccelerationRateLimit(double acceleration_rate)
{
  if (acceleration_rate < 0.0) {
    THROW_SEMANTIC_ERROR("Acceleration rate limit should be over zero.");
  }
  auto behavior_parameter = getBehaviorParameter();
  behavior_parameter.dynamic_constraints.max_acceleration_rate = acceleration_rate;
  setBehaviorParameter(behavior_parameter);
}

void PedestrianEntity::setDecelerationLimit(double deceleration)
{
  if (deceleration < 0.0) {
    THROW_SEMANTIC_ERROR("Deceleration limit should be over zero.");
  }
  auto behavior_parameter = getBehaviorParameter();
  behavior_parameter.dynamic_constraints.max_deceleration = deceleration;
  setBehaviorParameter(behavior_parameter);
}

void PedestrianEntity::setDecelerationRateLimit(double deceleration_rate)
{
  if (deceleration_rate < 0.0) {
    THROW_SEMANTIC_ERROR("Deceleration rate limit should be over zero.");
  }
  auto behavior_parameter = getBehaviorParameter();
  behavior_parameter.dynamic_constraints.max_deceleration_rate = deceleration_rate;
  setBehaviorParameter(behavior_parameter);
}

auto PedestrianEntity::onUpdate(const double current_time, const double step_time) -> void
{
  EntityBase::onUpdate(current_time, step_time);
  behavior_plugin_ptr_->setOtherEntityStatus(other_status_);
  behavior_plugin_ptr_->setCanonicalizedEntityStatus(status_);
  behavior_plugin_ptr_->setTargetSpeed(target_speed_);
  behavior_plugin_ptr_->setRouteLanelets(getRouteLanelets());
  /// @note CanonicalizedEntityStatus is updated here, it is not skipped even if isAtEndOfLanelets return true
  behavior_plugin_ptr_->update(current_time, step_time);
  if (const auto canonicalized_lanelet_pose = status_->getCanonicalizedLaneletPose()) {
    if (pose::isAtEndOfLanelets(canonicalized_lanelet_pose.value(), hdmap_utils_ptr_)) {
      stopAtCurrentPosition();
      return;
    }
  }
  EntityBase::onPostUpdate(current_time, step_time);
}
}  // namespace entity
}  // namespace traffic_simulator<|MERGE_RESOLUTION|>--- conflicted
+++ resolved
@@ -51,12 +51,8 @@
   std::copy(marker.begin(), marker.end(), std::back_inserter(marker_array.markers));
 }
 
-<<<<<<< HEAD
-void PedestrianEntity::requestAssignRoute(const std::vector<LaneletPose> & waypoints)
-=======
 void PedestrianEntity::requestAssignRoute(
-  const std::vector<CanonicalizedLaneletPose> & waypoints, const RouteOption &)
->>>>>>> e9151b23
+  const std::vector<LaneletPose> & waypoints, const RouteOption &)
 {
   if (isInLanelet()) {
     std::vector<CanonicalizedLaneletPose> canonicalized_waypoints;
@@ -81,14 +77,8 @@
   for (const auto & waypoint : waypoints) {
     if (
       const auto canonicalized_lanelet_pose = pose::toCanonicalizedLaneletPose(
-<<<<<<< HEAD
-        waypoint, status_->getBoundingBox(), true,
-        getDefaultMatchingDistanceForLaneletPoseCalculation())) {
+        waypoint, getBoundingBox(), true, getDefaultMatchingDistanceForLaneletPoseCalculation())) {
       route.emplace_back(static_cast<LaneletPose>(canonicalized_lanelet_pose.value()));
-=======
-        waypoint, getBoundingBox(), true, getDefaultMatchingDistanceForLaneletPoseCalculation())) {
-      route.emplace_back(canonicalized_lanelet_pose.value());
->>>>>>> e9151b23
     } else {
       THROW_SEMANTIC_ERROR("Waypoint of pedestrian entity should be on lane.");
     }
@@ -171,12 +161,7 @@
   behavior_plugin_ptr_->setRequest(behavior::Request::WALK_STRAIGHT);
 }
 
-<<<<<<< HEAD
-void PedestrianEntity::requestAcquirePosition(const LaneletPose & lanelet_pose)
-=======
-void PedestrianEntity::requestAcquirePosition(
-  const CanonicalizedLaneletPose & lanelet_pose, const RouteOption &)
->>>>>>> e9151b23
+void PedestrianEntity::requestAcquirePosition(const LaneletPose & lanelet_pose, const RouteOption &)
 {
   const auto canonicalized_lanelet_pose = CanonicalizedLaneletPose(lanelet_pose);
   behavior_plugin_ptr_->setRequest(behavior::Request::FOLLOW_LANE);
@@ -195,11 +180,7 @@
     const auto canonicalized_lanelet_pose = pose::toCanonicalizedLaneletPose(
       map_pose, status_->getBoundingBox(), true,
       getDefaultMatchingDistanceForLaneletPoseCalculation())) {
-<<<<<<< HEAD
-    requestAcquirePosition(static_cast<LaneletPose>(canonicalized_lanelet_pose.value()));
-=======
-    requestAcquirePosition(canonicalized_lanelet_pose.value(), options);
->>>>>>> e9151b23
+    requestAcquirePosition(static_cast<LaneletPose>(canonicalized_lanelet_pose.value()), options);
   } else {
     THROW_SEMANTIC_ERROR("Goal of the pedestrian entity should be on lane.");
   }
