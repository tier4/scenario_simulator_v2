--- conflicted
+++ resolved
@@ -258,20 +258,9 @@
   if (const auto canonicalized_lanelet_pose = status_->getCanonicalizedLaneletPose()) {
     if (pose::isAtEndOfLanelets(canonicalized_lanelet_pose.value(), hdmap_utils_ptr_)) {
       stopAtCurrentPosition();
-<<<<<<< HEAD
-      updateTraveledDistance(step_time);
       return;
     }
   }
-  updateTraveledDistance(step_time);
-=======
-      updateStandStillDuration(step_time);
-      return;
-    }
-  }
-  updateStandStillDuration(step_time);
->>>>>>> 43c9d3c3
-
   EntityBase::onPostUpdate(current_time, step_time);
 }
 }  // namespace entity
