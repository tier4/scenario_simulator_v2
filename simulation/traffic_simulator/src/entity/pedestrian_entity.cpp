// Copyright 2015 TIER IV, Inc. All rights reserved.
//
// Licensed under the Apache License, Version 2.0 (the "License");
// you may not use this file except in compliance with the License.
// You may obtain a copy of the License at
//
//     http://www.apache.org/licenses/LICENSE-2.0
//
// Unless required by applicable law or agreed to in writing, software
// distributed under the License is distributed on an "AS IS" BASIS,
// WITHOUT WARRANTIES OR CONDITIONS OF ANY KIND, either express or implied.
// See the License for the specific language governing permissions and
// limitations under the License.

#include <algorithm>
#include <memory>
#include <string>
#include <traffic_simulator/entity/pedestrian_entity.hpp>
#include <traffic_simulator/utils/pose.hpp>
#include <vector>

namespace traffic_simulator
{
namespace entity
{
PedestrianEntity::PedestrianEntity(
  const std::string & name, const CanonicalizedEntityStatus & entity_status,
  const std::shared_ptr<hdmap_utils::HdMapUtils> & hdmap_utils_ptr,
  const traffic_simulator_msgs::msg::PedestrianParameters & parameters,
  const std::string & plugin_name)
: EntityBase(name, entity_status, hdmap_utils_ptr),
  plugin_name(plugin_name),
  pedestrian_parameters(parameters),
  loader_(
    pluginlib::ClassLoader<entity_behavior::BehaviorPluginBase>(
      "traffic_simulator", "entity_behavior::BehaviorPluginBase")),
  behavior_plugin_ptr_(loader_.createSharedInstance(plugin_name)),
  route_planner_(traffic_simulator::RoutingGraphType::VEHICLE_WITH_ROAD_SHOULDER, hdmap_utils_ptr_)
{
  behavior_plugin_ptr_->configure(rclcpp::get_logger(name));
  behavior_plugin_ptr_->setPedestrianParameters(parameters);
  behavior_plugin_ptr_->setDebugMarker({});
  behavior_plugin_ptr_->setBehaviorParameter(traffic_simulator_msgs::msg::BehaviorParameter());
  behavior_plugin_ptr_->setHdMapUtils(hdmap_utils_ptr_);
  behavior_plugin_ptr_->setDefaultMatchingDistanceForLaneletPoseCalculation(
    getDefaultMatchingDistanceForLaneletPoseCalculation());
}

void PedestrianEntity::appendDebugMarker(visualization_msgs::msg::MarkerArray & marker_array)
{
  const auto marker = behavior_plugin_ptr_->getDebugMarker();
  std::copy(marker.begin(), marker.end(), std::back_inserter(marker_array.markers));
}

void PedestrianEntity::requestAssignRoute(
  const std::vector<CanonicalizedLaneletPose> & waypoints, const RouteOption &)
{
  if (!isInLanelet()) {
    return;
  }
  behavior_plugin_ptr_->setRequest(behavior::Request::FOLLOW_LANE);
  route_planner_.setWaypoints(waypoints);
  std::vector<geometry_msgs::msg::Pose> goal_poses;
  for (const auto & waypoint : waypoints) {
    goal_poses.emplace_back(static_cast<geometry_msgs::msg::Pose>(waypoint));
  }
  behavior_plugin_ptr_->setGoalPoses(goal_poses);
}

void PedestrianEntity::requestAssignRoute(
  const std::vector<geometry_msgs::msg::Pose> & waypoints, const RouteOption & options)
{
  std::vector<CanonicalizedLaneletPose> route;
  for (const auto & waypoint : waypoints) {
    if (
      const auto canonicalized_lanelet_poses = pose::toCanonicalizedLaneletPoses(
        waypoint, getBoundingBox(), true, getDefaultMatchingDistanceForLaneletPoseCalculation());
      !canonicalized_lanelet_poses.empty()) {
      // WIP only taking the first pose
      route.emplace_back(canonicalized_lanelet_poses.front());
    } else {
      THROW_SEMANTIC_ERROR("Waypoint of pedestrian entity should be on lane.");
    }
  }
  requestAssignRoute(route, options);
}

auto PedestrianEntity::requestFollowTrajectory(
  const std::shared_ptr<traffic_simulator_msgs::msg::PolylineTrajectory> & parameter) -> void
{
  if (parameter) {
    behavior_plugin_ptr_->setPolylineTrajectory(parameter);
    behavior_plugin_ptr_->setRequest(behavior::Request::FOLLOW_POLYLINE_TRAJECTORY);
    lanelet::Ids route_lanelets;
    const auto curve = math::geometry::CatmullRomSpline(status_->getMapPose().position, parameter);
    /// @note Hard coded parameter: 1.0 is a sample resolution of the trajectory. (Unit: m)
    for (const auto & waypoint : curve.getTrajectoryPoses(0.0, curve.getLength(), 1.0)) {
      if (
        const auto canonicalized_lanelet_poses = pose::toCanonicalizedLaneletPoses(
          waypoint, getBoundingBox(), true,
          getDefaultMatchingDistanceForLaneletPoseCalculation()); !canonicalized_lanelet_poses.empty()) {
        // WIP only taking the first pose
        route_lanelets.push_back(canonicalized_lanelet_poses.front().getLaneletId());
      }
    }
    behavior_plugin_ptr_->setRouteLanelets(route_lanelets);
  } else {
    THROW_SIMULATION_ERROR(
      "Traffic simulator send requests of FollowTrajectory, but the trajectory is empty.",
      "This message is not originally intended to be displayed, if you see it, please "
      "contact the developer of traffic_simulator.");
  }
}

std::string PedestrianEntity::getCurrentAction() const
{
  return behavior_plugin_ptr_->getCurrentAction();
}

auto PedestrianEntity::getDefaultDynamicConstraints() const
  -> const traffic_simulator_msgs::msg::DynamicConstraints &
{
  static auto default_dynamic_constraints = traffic_simulator_msgs::msg::DynamicConstraints();
  default_dynamic_constraints.max_acceleration = 1.0;
  default_dynamic_constraints.max_acceleration_rate = 1.0;
  default_dynamic_constraints.max_deceleration = 1.0;
  default_dynamic_constraints.max_deceleration_rate = 1.0;
  return default_dynamic_constraints;
}

auto PedestrianEntity::getRouteLanelets(double horizon) -> lanelet::Ids
{
  if (const auto canonicalized_lanelet_poses = status_->getCanonicalizedLaneletPoses();
      !canonicalized_lanelet_poses.empty()) {
    // WIP, this part is to heavy to refactor, so just return the first one
    return route_planner_.getRouteLanelets(canonicalized_lanelet_poses.front(), horizon);
  } else {
    if (
      const auto canonicalized_lanelet_pose = pose::toCanonicalizedLaneletPose(
        status_->getMapPose(), getBoundingBox(), route_planner_.getWholeRouteLanelets(), true,
        getDefaultMatchingDistanceForLaneletPoseCalculation())) {
      return route_planner_.getRouteLanelets(canonicalized_lanelet_pose.value(), horizon);
    }
    return {};
  }
}

auto PedestrianEntity::getObstacle() -> std::optional<traffic_simulator_msgs::msg::Obstacle>
{
  return std::nullopt;
}

auto PedestrianEntity::getGoalPoses() -> std::vector<geometry_msgs::msg::Pose>
{
  std::vector<geometry_msgs::msg::Pose> poses;
  for (const auto & lanelet_pose : route_planner_.getGoalPoses()) {
    poses.push_back(pose::toMapPose(lanelet_pose));
  }
  return poses;
}

const traffic_simulator_msgs::msg::WaypointsArray PedestrianEntity::getWaypoints()
{
  return traffic_simulator_msgs::msg::WaypointsArray();
}

void PedestrianEntity::requestWalkStraight()
{
  behavior_plugin_ptr_->setRequest(behavior::Request::WALK_STRAIGHT);
}

void PedestrianEntity::requestAcquirePosition(
  const CanonicalizedLaneletPose & lanelet_pose, const RouteOption &)
{
  behavior_plugin_ptr_->setRequest(behavior::Request::FOLLOW_LANE);
  if (status_->isInLanelet()) {
    route_planner_.setWaypoints({lanelet_pose});
  }
  behavior_plugin_ptr_->setGoalPoses({static_cast<geometry_msgs::msg::Pose>(lanelet_pose)});
}

void PedestrianEntity::requestAcquirePosition(
  const geometry_msgs::msg::Pose & map_pose, const RouteOption & options)
{
  behavior_plugin_ptr_->setRequest(behavior::Request::FOLLOW_LANE);
  if (const auto canonicalized_lanelet_poses = pose::toCanonicalizedLaneletPoses(
        map_pose, status_->getBoundingBox(), true,
        getDefaultMatchingDistanceForLaneletPoseCalculation());
      !canonicalized_lanelet_poses.empty()) {
    // WIP only taking the first pose
    requestAcquirePosition(canonicalized_lanelet_poses.front(), options);
  } else {
    THROW_SEMANTIC_ERROR("Goal of the pedestrian entity should be on lane.");
  }
}

void PedestrianEntity::cancelRequest()
{
  behavior_plugin_ptr_->setRequest(behavior::Request::NONE);
  route_planner_.cancelRoute();
}

auto PedestrianEntity::getEntityTypename() const -> const std::string &
{
  static const std::string result = "PedestrianEntity";
  return result;
}

void PedestrianEntity::setTrafficLights(
  const std::shared_ptr<traffic_simulator::TrafficLightsBase> & ptr)
{
  EntityBase::setTrafficLights(ptr);
  behavior_plugin_ptr_->setTrafficLights(traffic_lights_);
}

auto PedestrianEntity::getParameters() const
  -> const traffic_simulator_msgs::msg::PedestrianParameters &
{
  return pedestrian_parameters;
}

auto PedestrianEntity::getBehaviorParameter() const
  -> traffic_simulator_msgs::msg::BehaviorParameter
{
  return behavior_plugin_ptr_->getBehaviorParameter();
}

void PedestrianEntity::setBehaviorParameter(
  const traffic_simulator_msgs::msg::BehaviorParameter & behavior_parameter)
{
  behavior_plugin_ptr_->setBehaviorParameter(behavior_parameter);
}

auto PedestrianEntity::getMaxAcceleration() const -> double
{
  return getBehaviorParameter().dynamic_constraints.max_acceleration;
}

auto PedestrianEntity::getMaxDeceleration() const -> double
{
  return getBehaviorParameter().dynamic_constraints.max_deceleration;
}

void PedestrianEntity::setVelocityLimit(double linear_velocity)
{
  if (linear_velocity < 0.0) {
    THROW_SEMANTIC_ERROR("Acceleration limit should be over zero.");
  }
  auto behavior_parameter = getBehaviorParameter();
  behavior_parameter.dynamic_constraints.max_speed = linear_velocity;
  setBehaviorParameter(behavior_parameter);
}

void PedestrianEntity::setAccelerationLimit(double acceleration)
{
  if (acceleration < 0.0) {
    THROW_SEMANTIC_ERROR("Acceleration limit should be over zero.");
  }
  auto behavior_parameter = getBehaviorParameter();
  behavior_parameter.dynamic_constraints.max_acceleration = acceleration;
  setBehaviorParameter(behavior_parameter);
}

void PedestrianEntity::setAccelerationRateLimit(double acceleration_rate)
{
  if (acceleration_rate < 0.0) {
    THROW_SEMANTIC_ERROR("Acceleration rate limit should be over zero.");
  }
  auto behavior_parameter = getBehaviorParameter();
  behavior_parameter.dynamic_constraints.max_acceleration_rate = acceleration_rate;
  setBehaviorParameter(behavior_parameter);
}

void PedestrianEntity::setDecelerationLimit(double deceleration)
{
  if (deceleration < 0.0) {
    THROW_SEMANTIC_ERROR("Deceleration limit should be over zero.");
  }
  auto behavior_parameter = getBehaviorParameter();
  behavior_parameter.dynamic_constraints.max_deceleration = deceleration;
  setBehaviorParameter(behavior_parameter);
}

void PedestrianEntity::setDecelerationRateLimit(double deceleration_rate)
{
  if (deceleration_rate < 0.0) {
    THROW_SEMANTIC_ERROR("Deceleration rate limit should be over zero.");
  }
  auto behavior_parameter = getBehaviorParameter();
  behavior_parameter.dynamic_constraints.max_deceleration_rate = deceleration_rate;
  setBehaviorParameter(behavior_parameter);
}

auto PedestrianEntity::onUpdate(const double current_time, const double step_time) -> void
{
  EntityBase::onUpdate(current_time, step_time);
  behavior_plugin_ptr_->setOtherEntityStatus(other_status_);
  behavior_plugin_ptr_->setCanonicalizedEntityStatus(status_);
  behavior_plugin_ptr_->setTargetSpeed(target_speed_);
  behavior_plugin_ptr_->setRouteLanelets(getRouteLanelets());
  /// @note CanonicalizedEntityStatus is updated here, it is not skipped even if isAtEndOfLanelets return true
  behavior_plugin_ptr_->update(current_time, step_time);
<<<<<<< HEAD
  if (const auto canonicalized_lanelet_poses = status_->getCanonicalizedLaneletPoses();
      !canonicalized_lanelet_poses.empty()) {
    // WIP, this part is to heavy to refactor, so just return the first one
    if (pose::isAtEndOfLanelets(canonicalized_lanelet_poses.front(), hdmap_utils_ptr_)) {
=======

  if (const auto canonicalized_lanelet_pose = status_->getCanonicalizedLaneletPose()) {
    if (pose::isAtEndOfLanelets(canonicalized_lanelet_pose.value(), hdmap_utils_ptr_)) {
>>>>>>> defc46f2
      stopAtCurrentPosition();
      return;
    }
  }
  EntityBase::onPostUpdate(current_time, step_time);
}
}  // namespace entity
}  // namespace traffic_simulator<|MERGE_RESOLUTION|>--- conflicted
+++ resolved
@@ -300,16 +300,10 @@
   behavior_plugin_ptr_->setRouteLanelets(getRouteLanelets());
   /// @note CanonicalizedEntityStatus is updated here, it is not skipped even if isAtEndOfLanelets return true
   behavior_plugin_ptr_->update(current_time, step_time);
-<<<<<<< HEAD
   if (const auto canonicalized_lanelet_poses = status_->getCanonicalizedLaneletPoses();
       !canonicalized_lanelet_poses.empty()) {
     // WIP, this part is to heavy to refactor, so just return the first one
     if (pose::isAtEndOfLanelets(canonicalized_lanelet_poses.front(), hdmap_utils_ptr_)) {
-=======
-
-  if (const auto canonicalized_lanelet_pose = status_->getCanonicalizedLaneletPose()) {
-    if (pose::isAtEndOfLanelets(canonicalized_lanelet_pose.value(), hdmap_utils_ptr_)) {
->>>>>>> defc46f2
       stopAtCurrentPosition();
       return;
     }
