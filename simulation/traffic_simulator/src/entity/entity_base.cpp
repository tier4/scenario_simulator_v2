// Copyright 2015 TIER IV, Inc. All rights reserved.
//
// Licensed under the Apache License, Version 2.0 (the "License");
// you may not use this file except in compliance with the License.
// You may obtain a copy of the License at
//
//     http://www.apache.org/licenses/LICENSE-2.0
//
// Unless required by applicable law or agreed to in writing, software
// distributed under the License is distributed on an "AS IS" BASIS,
// WITHOUT WARRANTIES OR CONDITIONS OF ANY KIND, either express or implied.
// See the License for the specific language governing permissions and
// limitations under the License.

#include <geometry/bounding_box.hpp>
#include <geometry/distance.hpp>
#include <geometry/quaternion/euler_to_quaternion.hpp>
#include <geometry/transform.hpp>
#include <limits>
#include <rclcpp/rclcpp.hpp>
#include <scenario_simulator_exception/exception.hpp>
#include <string>
#include <traffic_simulator/data_type/routing_configuration.hpp>
#include <traffic_simulator/entity/entity_base.hpp>
#include <traffic_simulator/utils/distance.hpp>
#include <traffic_simulator/utils/pose.hpp>
#include <unordered_map>
#include <vector>

namespace traffic_simulator
{
namespace entity
{
EntityBase::EntityBase(
  const std::string & name, const CanonicalizedEntityStatus & entity_status,
  const std::shared_ptr<hdmap_utils::HdMapUtils> & hdmap_utils_ptr)
: name(name),
  verbose(true),
  status_(std::make_shared<CanonicalizedEntityStatus>(entity_status)),
  status_before_update_(*status_),
  hdmap_utils_ptr_(hdmap_utils_ptr)
{
  job_list_.append(
    [this](double) {
      traveled_distance_ += std::abs(getCurrentTwist().linear.x) * step_time_;
      return false;
    },
    []() {}, job::Type::TRAVELED_DISTANCE, true, job::Event::POST_UPDATE);

  if (name != static_cast<EntityStatus>(entity_status).name) {
    THROW_SIMULATION_ERROR(
      "The name of the entity does not match the name of the entity listed in entity_status.",
      " The name of the entity is ", name,
      " and the name of the entity listed in entity_status is ",
      static_cast<EntityStatus>(entity_status).name);
  }

  job_list_.append(
    [this](double) {
      if (std::abs(getCurrentTwist().linear.x) <= std::numeric_limits<double>::epsilon()) {
        stand_still_duration_ += step_time_;
      } else {
        stand_still_duration_ = 0.0;
      }
      return false;
    },
    []() {}, job::Type::STAND_STILL_DURATION, true, job::Event::POST_UPDATE);
}

void EntityBase::appendDebugMarker(visualization_msgs::msg::MarkerArray & /*unused*/) {}

void EntityBase::cancelRequest() {}

auto EntityBase::get2DPolygon() const -> std::vector<geometry_msgs::msg::Point>
{
  return math::geometry::toPolygon2D(getBoundingBox());
}

auto EntityBase::getCanonicalizedLaneletPose() const -> std::optional<CanonicalizedLaneletPose>
{
  return status_->getCanonicalizedLaneletPose();
}

auto EntityBase::getCanonicalizedLaneletPose(const double matching_distance) const
  -> std::optional<CanonicalizedLaneletPose>
{
  const auto include_crosswalk = [](const auto & entity_type) {
    return (traffic_simulator_msgs::msg::EntityType::PEDESTRIAN == entity_type.type) ||
           (traffic_simulator_msgs::msg::EntityType::MISC_OBJECT == entity_type.type);
  }(getEntityType());

  // prefer the current lanelet
  return pose::toCanonicalizedLaneletPose(
    status_->getMapPose(), status_->getBoundingBox(), status_->getLaneletIds(), include_crosswalk,
    matching_distance);
}

auto EntityBase::isNearbyPosition(
  const geometry_msgs::msg::Pose & pose, const double tolerance) const -> bool
{
  return math::geometry::getDistance(getMapPose(), pose) < tolerance;
}

auto EntityBase::isNearbyPosition(const LaneletPose & lanelet_pose, const double tolerance) const
  -> bool
{
  const auto canonicalized_lanelet_pose = CanonicalizedLaneletPose(lanelet_pose);
  return isNearbyPosition(
    static_cast<geometry_msgs::msg::Pose>(canonicalized_lanelet_pose), tolerance);
}

auto EntityBase::isInLanelet(const lanelet::Id lanelet_id, std::optional<double> tolerance) const
  -> bool
{
  if (const auto lanelet_pose = getCanonicalizedLaneletPose()) {
    const auto tolerance_value =
      tolerance ? tolerance.value() : getDefaultMatchingDistanceForLaneletPoseCalculation();
    return pose::isInLanelet(lanelet_pose.value(), lanelet_id, tolerance_value, hdmap_utils_ptr_);
  }
  return false;
}

auto EntityBase::getDefaultMatchingDistanceForLaneletPoseCalculation() const -> double
{
  return getBoundingBox().dimensions.y * 0.5 + 1.0;
}

auto EntityBase::isStopped() const -> bool
{
  return std::fabs(getCurrentTwist().linear.x) < std::numeric_limits<double>::epsilon();
}

auto EntityBase::isTargetSpeedReached(const double target_speed) const -> bool
{
  return speed_planner_->isTargetSpeedReached(target_speed, getCurrentTwist());
}

auto EntityBase::isTargetSpeedReached(const speed_change::RelativeTargetSpeed & target_speed) const
  -> bool
{
  return isTargetSpeedReached(
    target_speed.getAbsoluteValue(getCanonicalizedStatus(), other_status_));
}

auto EntityBase::onUpdate(const double /*current_time*/, const double step_time) -> void
{
  job_list_.update(step_time, job::Event::PRE_UPDATE);
  step_time_ = step_time;
  status_before_update_.set(*status_);
  speed_planner_ =
    std::make_unique<traffic_simulator::longitudinal_speed_planning::LongitudinalSpeedPlanner>(
      step_time, name);
}

auto EntityBase::onPostUpdate(const double /*current_time*/, const double step_time) -> void
{
  job_list_.update(step_time, job::Event::POST_UPDATE);
}

void EntityBase::resetDynamicConstraints()
{
  setDynamicConstraints(getDefaultDynamicConstraints());
}

auto EntityBase::requestLaneChange(const lane_change::Direction & direction) -> void
{
  if (isInLanelet()) {
    if (
      const auto target_lanelet_id = hdmap_utils_ptr_->getLaneChangeableLaneletId(
        getCanonicalizedStatus().getLaneletId(), direction)) {
      requestLaneChange(target_lanelet_id.value());
    }
  }
}

auto EntityBase::requestLaneChange(
  const traffic_simulator::lane_change::AbsoluteTarget & target,
  const traffic_simulator::lane_change::TrajectoryShape trajectory_shape,
  const traffic_simulator::lane_change::Constraint & constraint) -> void
{
  requestLaneChange(lane_change::Parameter(target, trajectory_shape, constraint));
}

auto EntityBase::requestLaneChange(
  const traffic_simulator::lane_change::RelativeTarget & target,
  const traffic_simulator::lane_change::TrajectoryShape trajectory_shape,
  const traffic_simulator::lane_change::Constraint & constraint) -> void
{
  lanelet::Id reference_lanelet_id = 0;
  if (target.entity_name == name) {
    if (!isInLanelet()) {
      THROW_SEMANTIC_ERROR(
        "Source entity does not assigned to lanelet. Please check source entity name : ", name,
        " exists on lane.");
    }
    reference_lanelet_id = status_->getLaneletId();
  } else {
    if (other_status_.find(target.entity_name) == other_status_.end()) {
      THROW_SEMANTIC_ERROR(
        "Target entity : ", target.entity_name, " does not exist. Please check ",
        target.entity_name, " exists.");
    } else if (!other_status_.at(target.entity_name).isInLanelet()) {
      THROW_SEMANTIC_ERROR(
        "Target entity does not assigned to lanelet. Please check Target entity name : ",
        target.entity_name, " exists on lane.");
    } else {
      reference_lanelet_id = other_status_.at(target.entity_name).getLaneletId();
    }
  }

  if (
    const auto lane_change_target_id = hdmap_utils_ptr_->getLaneChangeableLaneletId(
      reference_lanelet_id, target.direction, target.shift)) {
    requestLaneChange(
      traffic_simulator::lane_change::AbsoluteTarget(lane_change_target_id.value(), target.offset),
      trajectory_shape, constraint);
  } else {
    THROW_SEMANTIC_ERROR(
      "Failed to calculate absolute target lane. Please check the target lane exists.");
  }
}

void EntityBase::requestSpeedChangeWithConstantAcceleration(
  const double target_speed, const speed_change::Transition transition, const double acceleration,
  const bool continuous)
{
  if (isTargetSpeedReached(target_speed) && !continuous) {
    return;
  }
  switch (transition) {
    case speed_change::Transition::LINEAR: {
      setLinearAcceleration(acceleration);
      requestSpeedChangeWithConstantAcceleration(
        target_speed, speed_change::Transition::AUTO, acceleration, continuous);
      break;
    }
    case speed_change::Transition::AUTO: {
      if (speed_planner_->isAccelerating(target_speed, getCurrentTwist())) {
        setAccelerationLimit(std::abs(acceleration));
        job_list_.append(
          /**
           * @brief Checking if the entity reaches target speed.
           */
          [this, target_speed](double) { return getCurrentTwist().linear.x >= target_speed; },
          /**
           * @brief Resets acceleration limit.
           */
          [this]() { resetDynamicConstraints(); }, job::Type::LINEAR_ACCELERATION, true,
          job::Event::POST_UPDATE);
      } else if (speed_planner_->isDecelerating(target_speed, getCurrentTwist())) {
        setDecelerationLimit(std::abs(acceleration));
        job_list_.append(
          /**
           * @brief Checking if the entity reaches target speed.
           */
          [this, target_speed](double) { return getCurrentTwist().linear.x <= target_speed; },
          /**
           * @brief Resets deceleration limit.
           */
          [this]() { resetDynamicConstraints(); }, job::Type::LINEAR_ACCELERATION, true,
          job::Event::POST_UPDATE);
      }
      requestSpeedChange(target_speed, continuous);
      break;
    }
    case speed_change::Transition::STEP: {
      requestSpeedChange(target_speed, continuous);
      setLinearVelocity(target_speed);
      break;
    }
  }
}

void EntityBase::requestSpeedChangeWithTimeConstraint(
  const double target_speed, const speed_change::Transition transition,
  const double acceleration_time)
{
  if (isTargetSpeedReached(target_speed)) {
    return;
  }
  if (
    std::abs(acceleration_time) <= std::numeric_limits<double>::epsilon() &&
    transition != speed_change::Transition::STEP) {
    requestSpeedChangeWithTimeConstraint(
      target_speed, speed_change::Transition::STEP, acceleration_time);
    return;
  }
  switch (transition) {
    case speed_change::Transition::LINEAR: {
      requestSpeedChangeWithConstantAcceleration(
        target_speed, transition, (target_speed - getCurrentTwist().linear.x) / acceleration_time,
        false);
      break;
    }
    case speed_change::Transition::AUTO: {
      setDynamicConstraints(speed_planner_->planConstraintsFromJerkAndTimeConstraint(
        target_speed, getCurrentTwist(), getCurrentAccel(), acceleration_time,
        getDynamicConstraints()));
      job_list_.append(
        /**
         * @brief Checking if the entity reaches target speed.
         */
        [this, target_speed](double) {
          /**
           * @brief A value of 0.01 is the allowable range for determination of
           * target speed attainment. This value was determined heuristically
           * rather than for technical reasons.
           */
          return std::abs(getCurrentTwist().linear.x - target_speed) < 0.01;
        },
        /**
         * @brief Resets deceleration/acceleration limit.
         */
        [this]() { resetDynamicConstraints(); }, job::Type::LINEAR_ACCELERATION, true,
        job::Event::POST_UPDATE);
      requestSpeedChange(target_speed, false);
      break;
    }
    case speed_change::Transition::STEP: {
      requestSpeedChange(target_speed, false);
      setLinearVelocity(target_speed);
      break;
    }
  }
}

void EntityBase::requestSpeedChange(
  const double target_speed, const speed_change::Transition transition,
  const speed_change::Constraint constraint, const bool continuous)
{
  if (isTargetSpeedReached(target_speed) && !continuous) {
    return;
  }
  switch (constraint.type) {
    case speed_change::Constraint::Type::LONGITUDINAL_ACCELERATION:
      requestSpeedChangeWithConstantAcceleration(
        target_speed, transition, constraint.value, continuous);
      break;
    case speed_change::Constraint::Type::TIME:
      requestSpeedChangeWithTimeConstraint(target_speed, transition, constraint.value);
      break;
    case speed_change::Constraint::Type::NONE:
      requestSpeedChange(target_speed, continuous);
      break;
  }
}

void EntityBase::requestSpeedChangeWithConstantAcceleration(
  const speed_change::RelativeTargetSpeed & target_speed, const speed_change::Transition transition,
  const double acceleration, const bool continuous)
{
  if (isTargetSpeedReached(target_speed) && !continuous) {
    return;
  }
  switch (transition) {
    case speed_change::Transition::LINEAR: {
      setLinearAcceleration(acceleration);
      requestSpeedChangeWithConstantAcceleration(
        target_speed, speed_change::Transition::AUTO, acceleration, continuous);
      break;
    }
    case speed_change::Transition::AUTO: {
      job_list_.append(
        /**
         * @brief Checking if the entity reaches target speed.
         */
        [this, target_speed, acceleration](double) {
          const double diff =
            target_speed.getAbsoluteValue(getCanonicalizedStatus(), other_status_) -
            getCurrentTwist().linear.x;
          /**
           * @brief Hard coded parameter, threshold for difference
           */
          static constexpr double difference_threshold = 0.1;
          if (std::abs(diff) <= difference_threshold) {
            return true;
          }
          if (diff > +difference_threshold) {
            setAccelerationLimit(std::abs(acceleration));
            return false;
          }
          if (diff < -difference_threshold) {
            setDecelerationLimit(std::abs(acceleration));
            return false;
          }
          return false;
        },
        /**
         * @brief Resets acceleration limit.
         */
        [this]() { resetDynamicConstraints(); }, job::Type::LINEAR_ACCELERATION, true,
        job::Event::POST_UPDATE);
      requestSpeedChange(target_speed, continuous);
      break;
    }
    case speed_change::Transition::STEP: {
      requestSpeedChange(target_speed, continuous);
      setLinearVelocity(target_speed.getAbsoluteValue(getCanonicalizedStatus(), other_status_));
      break;
    }
  }
}

void EntityBase::requestSpeedChangeWithTimeConstraint(
  const speed_change::RelativeTargetSpeed & target_speed, const speed_change::Transition transition,
  const double acceleration_time)
{
  if (isTargetSpeedReached(target_speed)) {
    return;
  }
  if (
    std::abs(acceleration_time) <= std::numeric_limits<double>::epsilon() &&
    transition != speed_change::Transition::STEP) {
    requestSpeedChangeWithTimeConstraint(
      target_speed, speed_change::Transition::STEP, acceleration_time);
    return;
  }
  switch (transition) {
    case speed_change::Transition::LINEAR: {
      requestSpeedChangeWithTimeConstraint(
        target_speed.getAbsoluteValue(getCanonicalizedStatus(), other_status_), transition,
        acceleration_time);
      break;
    }
    case speed_change::Transition::AUTO: {
      requestSpeedChangeWithTimeConstraint(
        target_speed.getAbsoluteValue(getCanonicalizedStatus(), other_status_), transition,
        acceleration_time);
      break;
    }
    case speed_change::Transition::STEP: {
      requestSpeedChange(target_speed, false);
      setLinearVelocity(target_speed.getAbsoluteValue(getCanonicalizedStatus(), other_status_));
      break;
    }
  }
}

void EntityBase::requestSpeedChange(
  const speed_change::RelativeTargetSpeed & target_speed, const speed_change::Transition transition,
  const speed_change::Constraint constraint, const bool continuous)
{
  if (isTargetSpeedReached(target_speed) && !continuous) {
    return;
  }
  switch (constraint.type) {
    case speed_change::Constraint::Type::LONGITUDINAL_ACCELERATION:
      requestSpeedChangeWithConstantAcceleration(
        target_speed, transition, constraint.value, continuous);
      break;
    case speed_change::Constraint::Type::TIME:
      if (continuous) {
        THROW_SEMANTIC_ERROR("continuous = true is not allowed with time constraint.");
      }
      requestSpeedChangeWithTimeConstraint(target_speed, transition, constraint.value);
      break;
    case speed_change::Constraint::Type::NONE:
      requestSpeedChange(target_speed, continuous);
      break;
  }
}

void EntityBase::requestSpeedChange(const double target_speed, const bool continuous)
{
  if (isTargetSpeedReached(target_speed) && !continuous) {
    return;
  }
  if (continuous) {
    target_speed_ = target_speed;
    job_list_.append(
      /**
       * @brief If the target entity reaches the target speed, return true.
       */
      [this, target_speed](double) {
        target_speed_ = target_speed;
        return false;
      },
      /**
       * @brief Cancel speed change request.
       */
      []() {}, job::Type::LINEAR_VELOCITY, true, job::Event::POST_UPDATE);
  } else {
    target_speed_ = target_speed;
    job_list_.append(
      /**
       * @brief If the target entity reaches the target speed, return true.
       */
      [this, target_speed](double) {
        if (isTargetSpeedReached(target_speed)) {
          return true;
        }
        target_speed_ = target_speed;
        return false;
      },
      /**
       * @brief Cancel speed change request.
       */
      [this]() { target_speed_ = std::nullopt; }, job::Type::LINEAR_VELOCITY, true,
      job::Event::POST_UPDATE);
  }
}

void EntityBase::requestSpeedChange(
  const speed_change::RelativeTargetSpeed & target_speed, const bool continuous)
{
  if (isTargetSpeedReached(target_speed) && !continuous) {
    return;
  }
  if (continuous) {
    job_list_.append(
      /**
       * @brief If the target entity reaches the target speed, return true.
       */
      [this, target_speed](double) {
        if (other_status_.find(target_speed.reference_entity_name) == other_status_.end()) {
          return true;
        }
        target_speed_ = target_speed.getAbsoluteValue(getCanonicalizedStatus(), other_status_);
        return false;
      },
      []() {}, job::Type::LINEAR_VELOCITY, true, job::Event::POST_UPDATE);
  } else {
    job_list_.append(
      /**
       * @brief If the target entity reaches the target speed, return true.
       */
      [this, target_speed](double) {
        if (other_status_.find(target_speed.reference_entity_name) == other_status_.end()) {
          return true;
        }
        if (isTargetSpeedReached(target_speed)) {
          return true;
        }
        target_speed_ = target_speed.getAbsoluteValue(getCanonicalizedStatus(), other_status_);
        return false;
      },
      /**
       * @brief Cancel speed change request.
       */
      [this]() { target_speed_ = std::nullopt; }, job::Type::LINEAR_VELOCITY, true,
      job::Event::POST_UPDATE);
  }
}

auto EntityBase::isControlledBySimulator() const -> bool { return true; }

auto EntityBase::setControlledBySimulator(const bool /*unused*/) -> void
{
  THROW_SEMANTIC_ERROR(
    getEntityTypename(), " type entities do not support setControlledBySimulator");
}

auto EntityBase::requestFollowTrajectory(
  const std::shared_ptr<traffic_simulator_msgs::msg::PolylineTrajectory> & /*unused*/) -> void
{
  THROW_SEMANTIC_ERROR(
    getEntityTypename(), " type entities do not support follow trajectory action.");
}

void EntityBase::requestWalkStraight()
{
  THROW_SEMANTIC_ERROR(getEntityTypename(), " type entities do not support WalkStraightAction");
}

void EntityBase::setDynamicConstraints(
  const traffic_simulator_msgs::msg::DynamicConstraints & constraints)
{
  auto behavior_parameter = getBehaviorParameter();
  behavior_parameter.dynamic_constraints = constraints;
  setBehaviorParameter(behavior_parameter);
}

void EntityBase::setOtherStatus(
  const std::unordered_map<std::string, CanonicalizedEntityStatus> & status)
{
  other_status_ = status;
  other_status_.erase(name);
}

auto EntityBase::setStatus(const EntityStatus & status, const lanelet::Ids & lanelet_ids) -> void
{
  status_->set(status, lanelet_ids, getDefaultMatchingDistanceForLaneletPoseCalculation());
}

auto EntityBase::setStatus(const EntityStatus & status) -> void
{
  status_->set(status, getDefaultMatchingDistanceForLaneletPoseCalculation());
}

auto EntityBase::setStatus(
  const geometry_msgs::msg::Pose & map_pose,
  const traffic_simulator_msgs::msg::ActionStatus & action_status) -> void
{
  auto status = static_cast<EntityStatus>(getCanonicalizedStatus());
  status.pose = map_pose;
  status.action_status = action_status;
  setStatus(status);
}

auto EntityBase::setStatus(
  const geometry_msgs::msg::Pose & reference_pose, const geometry_msgs::msg::Pose & relative_pose,
  const traffic_simulator_msgs::msg::ActionStatus & action_status) -> void
{
  setStatus(pose::transformRelativePoseToGlobal(reference_pose, relative_pose), action_status);
}

auto EntityBase::setStatus(
  const geometry_msgs::msg::Pose & reference_pose,
  const geometry_msgs::msg::Point & relative_position,
  const geometry_msgs::msg::Vector3 & relative_rpy,
  const traffic_simulator_msgs::msg::ActionStatus & action_status) -> void
{
  const auto relative_pose =
    geometry_msgs::build<geometry_msgs::msg::Pose>()
      .position(relative_position)
      .orientation(math::geometry::convertEulerAngleToQuaternion(relative_rpy));
  setStatus(reference_pose, relative_pose, action_status);
}

auto EntityBase::setStatus(
  const LaneletPose & lanelet_pose, const traffic_simulator_msgs::msg::ActionStatus & action_status)
  -> void
{
  if (const auto canonicalized_lanelet_pose = toCanonicalizedLaneletPose(lanelet_pose)) {
    auto entity_status = static_cast<EntityStatus>(*status_);
    entity_status.action_status = action_status;
    entity_status.pose = static_cast<geometry_msgs::msg::Pose>(canonicalized_lanelet_pose.value());
    entity_status.lanelet_pose = static_cast<LaneletPose>(canonicalized_lanelet_pose.value());
    entity_status.lanelet_pose_valid = true;
    setStatus(entity_status);
  } else {
    std::ostringstream oss;
    oss << "Status can not be set. lanelet pose: " << lanelet_pose
        << " cannot be canonicalized for ";
    THROW_SEMANTIC_ERROR(oss.str(), " entity named: ", std::quoted(getName()), ".");
  }
}

auto EntityBase::setLinearVelocity(const double linear_velocity) -> void
{
  status_->setLinearVelocity(linear_velocity);
}

auto EntityBase::setLinearAcceleration(const double linear_acceleration) -> void
{
  status_->setLinearAcceleration(linear_acceleration);
}

void EntityBase::setTrafficLights(
  const std::shared_ptr<traffic_simulator::TrafficLightsBase> & traffic_lights)
{
  traffic_lights_ = traffic_lights;
}

auto EntityBase::setTwist(const geometry_msgs::msg::Twist & twist) -> void
{
  status_->setTwist(twist);
}

auto EntityBase::setAcceleration(const geometry_msgs::msg::Accel & accel) -> void
{
  status_->setAccel(accel);
}

auto EntityBase::setLinearJerk(const double linear_jerk) -> void
{
  status_->setLinearJerk(linear_jerk);
}

auto EntityBase::setAction(const std::string & action) -> void { status_->setAction(action); }

auto EntityBase::setMapPose(const geometry_msgs::msg::Pose & /*unused*/) -> void
{
  THROW_SEMANTIC_ERROR(
    "You cannot set map pose to the vehicle other than ego named ", std::quoted(name), ".");
}

void EntityBase::activateOutOfRangeJob(
  const double min_velocity, const double max_velocity, const double min_acceleration,
  const double max_acceleration, const double min_jerk, const double max_jerk)
{
  /**
   * @brief This value was determined heuristically rather than for
   * technical reasons.
   */
  constexpr double tolerance = 0.01;
  job_list_.append(
    /**
     * @brief Checking if the values of velocity, acceleration and jerk are within the acceptable
     * range
     */
    [this, max_velocity, min_velocity, min_acceleration, max_acceleration, min_jerk,
     max_jerk](double) {
      const auto velocity = getCurrentTwist().linear.x;
      const auto accel = getCurrentAccel().linear.x;
      const auto jerk = getLinearJerk();
      if (!(min_velocity <= velocity + tolerance && velocity - tolerance <= max_velocity)) {
        THROW_SPECIFICATION_VIOLATION(
          "Entity: ", name, " - current velocity (which is ", velocity,
          ") is out of range (which is [", min_velocity, ", ", max_velocity, "])");
      }
      if (!(min_acceleration <= accel + tolerance && accel - tolerance <= max_acceleration)) {
        THROW_SPECIFICATION_VIOLATION(
          "Entity: ", name, " - current acceleration (which is ", accel,
          ") is out of range (which is [", min_acceleration, ", ", max_acceleration, "])");
      }
      if (!(min_jerk <= jerk + tolerance && jerk - tolerance <= max_jerk)) {
        THROW_SPECIFICATION_VIOLATION(
          "Entity: ", name, " - current jerk (which is ", jerk, ") is out of range (which is [",
          min_jerk, ", ", max_jerk, "])");
      }
      return false;
    },
    /**
     * @brief This job is always ACTIVE
     */
    []() {}, job::Type::OUT_OF_RANGE, true, job::Event::POST_UPDATE);
}

void EntityBase::stopAtCurrentPosition()
{
  status_->setTwist(geometry_msgs::msg::Twist());
  status_->setAccel(geometry_msgs::msg::Accel());
  status_->setLinearJerk(0.0);
}

void EntityBase::updateEntityStatusTimestamp(const double current_time)
{
  status_->setTime(current_time);
}

/***
 * @brief Request synchronize the entity with the target entity.
 * @param target_name The name of the target entity.
 * @param target_sync_pose The target lanelet pose of the target entity.
 * @param entity_target The target lanelet pose of the entity to control.
 * @param target_speed The target velocity of the entity to control.
 * @param tolerance The threshold to determine if the entity has already arrived to the target lanelet.
*/
auto EntityBase::requestSynchronize(
  const std::string & target_name, const LaneletPose & target_sync_pose,
  const LaneletPose & entity_target, const double target_speed, const double tolerance) -> bool
{
  const auto canonicalized_target_sync_pose = CanonicalizedLaneletPose(target_sync_pose);
  const auto canonicalized_entity_target = CanonicalizedLaneletPose(entity_target);

  if (tolerance == 0.0) {
    RCLCPP_WARN_STREAM_ONCE(
      rclcpp::get_logger("traffic_simulator"),
      "requestSynchronize(): the tolerance is set to 0.0. This may cause the entity "
        << std::quoted(name) << " to never reach the target lanelet.");
  }

  ///@brief Check if the entity has already arrived to the target lanelet.
  if (isNearbyPosition(entity_target, tolerance)) {
    if (getCurrentTwist().linear.x < target_speed + getMaxAcceleration() * step_time_) {
    } else {
      RCLCPP_WARN_STREAM_ONCE(
        rclcpp::get_logger("traffic_simulator"),
        "requestSynchronize(): the entity "
          << std::quoted(name)
          << " has already arrived to the target lanelet, it is not nearly stopped.");
    }
    target_speed_ = target_speed;
    return true;
  }

  job_list_.append(
    [this, target_name, canonicalized_target_sync_pose, canonicalized_entity_target,
     target_speed](double) {
      constexpr bool include_adjacent_lanelet{true};
      constexpr bool include_opposite_direction{false};

      RoutingConfiguration lane_changeable_routing_configuration;
      lane_changeable_routing_configuration.allow_lane_change = true;

      if (const auto target_entity_status_it = other_status_.find(target_name);
          target_entity_status_it == other_status_.end()) {
        THROW_SEMANTIC_ERROR(
          "requestSynchronize(): Entity ", std::quoted(target_name), " does not exist.");
      } else if (const auto canonicalized_lanelet_pose = getCanonicalizedLaneletPose();
                 !canonicalized_lanelet_pose.has_value()) {
        THROW_SEMANTIC_ERROR(
          "requestSynchronize(): Failed to get lanelet pose of the entity: ", std::quoted(name));
      } else if (const auto target_entity_canonicalized_lanelet_pose =
                   target_entity_status_it->second.getCanonicalizedLaneletPose();
                 !target_entity_canonicalized_lanelet_pose.has_value()) {
        THROW_SEMANTIC_ERROR(
          "requestSynchronize(): Failed to get lanelet pose of the target entity: ",
          std::quoted(target_name));
      } else if (const auto distance_to_entity_target_pose = longitudinalDistance(
                   canonicalized_lanelet_pose.value(), canonicalized_entity_target,
                   include_adjacent_lanelet, include_opposite_direction,
                   lane_changeable_routing_configuration, hdmap_utils_ptr_);
                 !distance_to_entity_target_pose.has_value()) {
        THROW_SEMANTIC_ERROR(
          "requestSynchronize(): Failed to get distance between entity and entity target pose. "
          "Check if the entity ",
          std::quoted(name), "has already passed the target lanelet.");
      } else if (const auto distance_to_target_sync_pose = longitudinalDistance(
                   target_entity_canonicalized_lanelet_pose.value(), canonicalized_target_sync_pose,
                   include_adjacent_lanelet, include_opposite_direction,
                   lane_changeable_routing_configuration, hdmap_utils_ptr_);
                 !distance_to_target_sync_pose.has_value() ||
                 distance_to_target_sync_pose.value() < 0.0) {
        RCLCPP_WARN_STREAM_ONCE(
          rclcpp::get_logger("traffic_simulator"),
          "requestSynchronize(): Failed to get distance between target entity and target "
            << "lanelet pose or the distance is negative. Check if target entity "
            << std::quoted(target_name) << " has already passed the target lanelet.");
        return true;
      } else {
        const auto target_entity_velocity = target_entity_status_it->second.getTwist().linear.x;
        const auto entity_velocity = getCurrentTwist().linear.x;
        const auto target_entity_arrival_time =
          (std::abs(target_entity_velocity) > std::numeric_limits<double>::epsilon())
            ? distance_to_target_sync_pose.value() / target_entity_velocity
            : 0.0;

        auto entity_velocity_to_synchronize = [this, entity_velocity, target_entity_arrival_time,
                                               distance_to_entity_target_pose, target_speed]() {
          const auto border_distance =
            (entity_velocity + target_speed) * target_entity_arrival_time / 2.0;
          if (border_distance < distance_to_entity_target_pose.value()) {
            ///@brief Making entity speed up.
            return entity_velocity + getMaxAcceleration() * step_time_;
          } else if (border_distance > distance_to_entity_target_pose.value()) {
            ///@brief Making entity slow down.
            return entity_velocity - getMaxDeceleration() * step_time_;
          } else {
            ///@brief Making entity keep the current speed.
            return entity_velocity;
          }
        };

        /**
       * @warning using this->requestSpeedChange here does not work in some kind of reason.
       * It seems that after this, function is called by some reason. func_on_cleanup will be deleted and becomes nullptr
       */
        target_speed_ = entity_velocity_to_synchronize();
        return false;
      }
    },
    []() {}, job::Type::LINEAR_ACCELERATION, true, job::Event::POST_UPDATE);
  return false;
}
<<<<<<< HEAD
=======

void EntityBase::setEuclideanDistancesMap(const std::shared_ptr<EuclideanDistancesMap> & distances)
{
  euclidean_distances_map_ = distances;
}

>>>>>>> 8f2c212e
}  // namespace entity
}  // namespace traffic_simulator<|MERGE_RESOLUTION|>--- conflicted
+++ resolved
@@ -844,14 +844,11 @@
     []() {}, job::Type::LINEAR_ACCELERATION, true, job::Event::POST_UPDATE);
   return false;
 }
-<<<<<<< HEAD
-=======
 
 void EntityBase::setEuclideanDistancesMap(const std::shared_ptr<EuclideanDistancesMap> & distances)
 {
   euclidean_distances_map_ = distances;
 }
 
->>>>>>> 8f2c212e
 }  // namespace entity
 }  // namespace traffic_simulator