// Copyright 2015 TIER IV, Inc. All rights reserved.
//
// Licensed under the Apache License, Version 2.0 (the "License");
// you may not use this file except in compliance with the License.
// You may obtain a copy of the License at
//
//     http://www.apache.org/licenses/LICENSE-2.0
//
// Unless required by applicable law or agreed to in writing, software
// distributed under the License is distributed on an "AS IS" BASIS,
// WITHOUT WARRANTIES OR CONDITIONS OF ANY KIND, either express or implied.
// See the License for the specific language governing permissions and
// limitations under the License.

#include <geometry/bounding_box.hpp>
#include <geometry/distance.hpp>
#include <geometry/transform.hpp>
#include <limits>
#include <rclcpp/rclcpp.hpp>
#include <scenario_simulator_exception/exception.hpp>
#include <string>
#include <traffic_simulator/entity/entity_base.hpp>
#include <traffic_simulator/utils/distance.hpp>
#include <traffic_simulator/utils/pose.hpp>
#include <unordered_map>
#include <vector>

namespace traffic_simulator
{
namespace entity
{
EntityBase::EntityBase(
  const std::string & name, const CanonicalizedEntityStatus & entity_status,
  const std::shared_ptr<hdmap_utils::HdMapUtils> & hdmap_utils_ptr)
: name(name),
  verbose(true),
  status_(entity_status),
  status_before_update_(status_),
  hdmap_utils_ptr_(hdmap_utils_ptr),
  npc_logic_started_(false)
{
  if (name != static_cast<EntityStatus>(entity_status).name) {
    THROW_SIMULATION_ERROR(
      "The name of the entity does not match the name of the entity listed in entity_status.",
      " The name of the entity is ", name,
      " and the name of the entity listed in entity_status is ",
      static_cast<EntityStatus>(entity_status).name);
  }
}

void EntityBase::appendDebugMarker(visualization_msgs::msg::MarkerArray &) {}

auto EntityBase::asFieldOperatorApplication() const -> concealer::FieldOperatorApplication &
{
  throw common::Error(
    "An operation was requested for Entity ", std::quoted(name),
    " that is valid only for the entity controlled by Autoware, but ", std::quoted(name),
    " is not the entity controlled by Autoware.");
}

void EntityBase::cancelRequest() {}

auto EntityBase::get2DPolygon() const -> std::vector<geometry_msgs::msg::Point>
{
  return math::geometry::toPolygon2D(getBoundingBox());
}

auto EntityBase::getCanonicalizedLaneletPose() const -> std::optional<CanonicalizedLaneletPose>
{
  return status_.getCanonicalizedLaneletPose();
}

auto EntityBase::getCanonicalizedLaneletPose(double matching_distance) const
  -> std::optional<CanonicalizedLaneletPose>
{
  const auto include_crosswalk = [](const auto & entity_type) {
    return (traffic_simulator_msgs::msg::EntityType::PEDESTRIAN == entity_type.type) ||
           (traffic_simulator_msgs::msg::EntityType::MISC_OBJECT == entity_type.type);
  }(getEntityType());

  // prefer the current lanelet
  return toCanonicalizedLaneletPose(
    status_.getMapPose(), status_.getBoundingBox(), status_.getLaneletIds(), include_crosswalk,
    matching_distance, hdmap_utils_ptr_);
}

auto EntityBase::getDefaultMatchingDistanceForLaneletPoseCalculation() const -> double
{
  return getBoundingBox().dimensions.y * 0.5 + 1.0;
}

auto EntityBase::isTargetSpeedReached(double target_speed) const -> bool
{
  return speed_planner_->isTargetSpeedReached(target_speed, getCurrentTwist());
}

auto EntityBase::isTargetSpeedReached(const speed_change::RelativeTargetSpeed & target_speed) const
  -> bool
{
  return isTargetSpeedReached(target_speed.getAbsoluteValue(getStatus(), other_status_));
}

void EntityBase::onUpdate(double /*current_time*/, double step_time)
{
  job_list_.update(step_time, job::Event::PRE_UPDATE);
<<<<<<< HEAD
  status_before_update_.set(status_);
=======
  step_time_ = step_time;
  status_before_update_ = status_;
>>>>>>> b9324a14
  speed_planner_ =
    std::make_unique<traffic_simulator::longitudinal_speed_planning::LongitudinalSpeedPlanner>(
      step_time, name);
}

void EntityBase::onPostUpdate(double /*current_time*/, double step_time)
{
  job_list_.update(step_time, job::Event::POST_UPDATE);
}

void EntityBase::resetDynamicConstraints()
{
  setDynamicConstraints(getDefaultDynamicConstraints());
}

void EntityBase::requestLaneChange(
  const traffic_simulator::lane_change::AbsoluteTarget & target,
  const traffic_simulator::lane_change::TrajectoryShape trajectory_shape,
  const traffic_simulator::lane_change::Constraint & constraint)
{
  requestLaneChange(lane_change::Parameter(target, trajectory_shape, constraint));
}

void EntityBase::requestLaneChange(
  const traffic_simulator::lane_change::RelativeTarget & target,
  const traffic_simulator::lane_change::TrajectoryShape trajectory_shape,
  const traffic_simulator::lane_change::Constraint & constraint)
{
  lanelet::Id reference_lanelet_id = 0;
  if (target.entity_name == name) {
    if (not laneMatchingSucceed()) {
      THROW_SEMANTIC_ERROR(
        "Source entity does not assigned to lanelet. Please check source entity name : ", name,
        " exists on lane.");
    }
    reference_lanelet_id = getStatus().getLaneletId();
  } else {
    if (other_status_.find(target.entity_name) == other_status_.end()) {
      THROW_SEMANTIC_ERROR(
        "Target entity : ", target.entity_name, " does not exist. Please check ",
        target.entity_name, " exists.");
    } else if (!other_status_.at(target.entity_name).laneMatchingSucceed()) {
      THROW_SEMANTIC_ERROR(
        "Target entity does not assigned to lanelet. Please check Target entity name : ",
        target.entity_name, " exists on lane.");
    } else {
      reference_lanelet_id = other_status_.at(target.entity_name).getLaneletId();
    }
  }

  if (
    const auto lane_change_target_id = hdmap_utils_ptr_->getLaneChangeableLaneletId(
      reference_lanelet_id, target.direction, target.shift)) {
    requestLaneChange(
      traffic_simulator::lane_change::AbsoluteTarget(lane_change_target_id.value(), target.offset),
      trajectory_shape, constraint);
  } else {
    THROW_SEMANTIC_ERROR(
      "Failed to calculate absolute target lane. Please check the target lane exists.");
  }
}

void EntityBase::requestSpeedChangeWithConstantAcceleration(
  const double target_speed, const speed_change::Transition transition, double acceleration,
  const bool continuous)
{
  if (!continuous && isTargetSpeedReached(target_speed)) {
    return;
  }
  switch (transition) {
    case speed_change::Transition::LINEAR: {
      setLinearAcceleration(acceleration);
      requestSpeedChangeWithConstantAcceleration(
        target_speed, speed_change::Transition::AUTO, acceleration, continuous);
      break;
    }
    case speed_change::Transition::AUTO: {
      if (speed_planner_->isAccelerating(target_speed, getCurrentTwist())) {
        setAccelerationLimit(std::abs(acceleration));
        job_list_.append(
          /**
           * @brief Checking if the entity reaches target speed.
           */
          [this, target_speed](double) { return getCurrentTwist().linear.x >= target_speed; },
          /**
           * @brief Resets acceleration limit.
           */
          [this]() { resetDynamicConstraints(); }, job::Type::LINEAR_ACCELERATION, true,
          job::Event::POST_UPDATE);
      } else if (speed_planner_->isDecelerating(target_speed, getCurrentTwist())) {
        setDecelerationLimit(std::abs(acceleration));
        job_list_.append(
          /**
           * @brief Checking if the entity reaches target speed.
           */
          [this, target_speed](double) { return getCurrentTwist().linear.x <= target_speed; },
          /**
           * @brief Resets deceleration limit.
           */
          [this]() { resetDynamicConstraints(); }, job::Type::LINEAR_ACCELERATION, true,
          job::Event::POST_UPDATE);
      }
      requestSpeedChange(target_speed, continuous);
      break;
    }
    case speed_change::Transition::STEP: {
      requestSpeedChange(target_speed, continuous);
      setLinearVelocity(target_speed);
      break;
    }
  }
}

void EntityBase::requestClearRoute()
{
  THROW_SEMANTIC_ERROR(
    "requestClearRoute is only supported for EgoEntity. The specified Entity is not an EgoEntity. "
    "Please check the scenario carefully.");
}

void EntityBase::requestSpeedChangeWithTimeConstraint(
  const double target_speed, const speed_change::Transition transition, double acceleration_time)
{
  if (isTargetSpeedReached(target_speed)) {
    return;
  }
  if (
    std::abs(acceleration_time) <= std::numeric_limits<double>::epsilon() &&
    transition != speed_change::Transition::STEP) {
    requestSpeedChangeWithTimeConstraint(
      target_speed, speed_change::Transition::STEP, acceleration_time);
    return;
  }
  switch (transition) {
    case speed_change::Transition::LINEAR: {
      requestSpeedChangeWithConstantAcceleration(
        target_speed, transition, (target_speed - getCurrentTwist().linear.x) / acceleration_time,
        false);
      break;
    }
    case speed_change::Transition::AUTO: {
      setDynamicConstraints(speed_planner_->planConstraintsFromJerkAndTimeConstraint(
        target_speed, getCurrentTwist(), getCurrentAccel(), acceleration_time,
        getDynamicConstraints()));
      job_list_.append(
        /**
         * @brief Checking if the entity reaches target speed.
         */
        [this, target_speed](double) {
          /**
           * @brief A value of 0.01 is the allowable range for determination of
           * target speed attainment. This value was determined heuristically
           * rather than for technical reasons.
           */
          return std::abs(getCurrentTwist().linear.x - target_speed) < 0.01;
        },
        /**
         * @brief Resets deceleration/acceleration limit.
         */
        [this]() { resetDynamicConstraints(); }, job::Type::LINEAR_ACCELERATION, true,
        job::Event::POST_UPDATE);
      requestSpeedChange(target_speed, false);
      break;
    }
    case speed_change::Transition::STEP: {
      requestSpeedChange(target_speed, false);
      setLinearVelocity(target_speed);
      break;
    }
  }
}

void EntityBase::requestSpeedChange(
  const double target_speed, const speed_change::Transition transition,
  const speed_change::Constraint constraint, const bool continuous)
{
  if (!continuous && isTargetSpeedReached(target_speed)) {
    return;
  }
  switch (constraint.type) {
    case speed_change::Constraint::Type::LONGITUDINAL_ACCELERATION:
      requestSpeedChangeWithConstantAcceleration(
        target_speed, transition, constraint.value, continuous);
      break;
    case speed_change::Constraint::Type::TIME:
      requestSpeedChangeWithTimeConstraint(target_speed, transition, constraint.value);
      break;
    case speed_change::Constraint::Type::NONE:
      requestSpeedChange(target_speed, continuous);
      break;
  }
}

void EntityBase::requestSpeedChangeWithConstantAcceleration(
  const speed_change::RelativeTargetSpeed & target_speed, const speed_change::Transition transition,
  double acceleration, const bool continuous)
{
  if (!continuous && isTargetSpeedReached(target_speed)) {
    return;
  }
  switch (transition) {
    case speed_change::Transition::LINEAR: {
      setLinearAcceleration(acceleration);
      requestSpeedChangeWithConstantAcceleration(
        target_speed, speed_change::Transition::AUTO, acceleration, continuous);
      break;
    }
    case speed_change::Transition::AUTO: {
      job_list_.append(
        /**
         * @brief Checking if the entity reaches target speed.
         */
        [this, target_speed, acceleration](double) {
          double diff =
            target_speed.getAbsoluteValue(getStatus(), other_status_) - getCurrentTwist().linear.x;
          /**
           * @brief Hard coded parameter, threshold for difference
           */
          if (std::abs(diff) <= 0.1) {
            return true;
          }
          if (diff > 0) {
            setAccelerationLimit(std::abs(acceleration));
            return false;
          }
          if (diff < 0) {
            setDecelerationLimit(std::abs(acceleration));
            return false;
          }
          return false;
        },
        /**
         * @brief Resets acceleration limit.
         */
        [this]() { resetDynamicConstraints(); }, job::Type::LINEAR_ACCELERATION, true,
        job::Event::POST_UPDATE);
      requestSpeedChange(target_speed, continuous);
      break;
    }
    case speed_change::Transition::STEP: {
      requestSpeedChange(target_speed, continuous);
      setLinearVelocity(target_speed.getAbsoluteValue(getStatus(), other_status_));
      break;
    }
  }
}

void EntityBase::requestSpeedChangeWithTimeConstraint(
  const speed_change::RelativeTargetSpeed & target_speed, const speed_change::Transition transition,
  double acceleration_time)
{
  if (isTargetSpeedReached(target_speed)) {
    return;
  }
  if (
    std::abs(acceleration_time) <= std::numeric_limits<double>::epsilon() &&
    transition != speed_change::Transition::STEP) {
    requestSpeedChangeWithTimeConstraint(
      target_speed, speed_change::Transition::STEP, acceleration_time);
    return;
  }
  switch (transition) {
    case speed_change::Transition::LINEAR: {
      requestSpeedChangeWithTimeConstraint(
        target_speed.getAbsoluteValue(getStatus(), other_status_), transition, acceleration_time);
      break;
    }
    case speed_change::Transition::AUTO: {
      requestSpeedChangeWithTimeConstraint(
        target_speed.getAbsoluteValue(getStatus(), other_status_), transition, acceleration_time);
      break;
    }
    case speed_change::Transition::STEP: {
      requestSpeedChange(target_speed, false);
      setLinearVelocity(target_speed.getAbsoluteValue(getStatus(), other_status_));
      break;
    }
  }
}

void EntityBase::requestSpeedChange(
  const speed_change::RelativeTargetSpeed & target_speed, const speed_change::Transition transition,
  const speed_change::Constraint constraint, const bool continuous)
{
  if (!continuous && isTargetSpeedReached(target_speed)) {
    return;
  }
  switch (constraint.type) {
    case speed_change::Constraint::Type::LONGITUDINAL_ACCELERATION:
      requestSpeedChangeWithConstantAcceleration(
        target_speed, transition, constraint.value, continuous);
      break;
    case speed_change::Constraint::Type::TIME:
      if (continuous) {
        THROW_SEMANTIC_ERROR("continuous = true is not allowed with time constraint.");
      }
      requestSpeedChangeWithTimeConstraint(target_speed, transition, constraint.value);
      break;
    case speed_change::Constraint::Type::NONE:
      requestSpeedChange(target_speed, continuous);
      break;
  }
}

void EntityBase::requestSpeedChange(double target_speed, bool continuous)
{
  if (!continuous && isTargetSpeedReached(target_speed)) {
    return;
  }
  if (continuous) {
    target_speed_ = target_speed;
    job_list_.append(
      /**
       * @brief If the target entity reaches the target speed, return true.
       */
      [this, target_speed](double) {
        target_speed_ = target_speed;
        return false;
      },
      /**
       * @brief Cancel speed change request.
       */
      [this]() {}, job::Type::LINEAR_VELOCITY, true, job::Event::POST_UPDATE);
  } else {
    target_speed_ = target_speed;
    job_list_.append(
      /**
       * @brief If the target entity reaches the target speed, return true.
       */
      [this, target_speed](double) {
        if (isTargetSpeedReached(target_speed)) {
          return true;
        }
        target_speed_ = target_speed;
        return false;
      },
      /**
       * @brief Cancel speed change request.
       */
      [this]() { target_speed_ = std::nullopt; }, job::Type::LINEAR_VELOCITY, true,
      job::Event::POST_UPDATE);
  }
}

void EntityBase::requestSpeedChange(
  const speed_change::RelativeTargetSpeed & target_speed, bool continuous)
{
  if (!continuous && isTargetSpeedReached(target_speed)) {
    return;
  }
  if (continuous) {
    job_list_.append(
      /**
       * @brief If the target entity reaches the target speed, return true.
       */
      [this, target_speed](double) {
        if (other_status_.find(target_speed.reference_entity_name) == other_status_.end()) {
          return true;
        }
        target_speed_ = target_speed.getAbsoluteValue(getStatus(), other_status_);
        return false;
      },
      [this]() {}, job::Type::LINEAR_VELOCITY, true, job::Event::POST_UPDATE);
  } else {
    job_list_.append(
      /**
       * @brief If the target entity reaches the target speed, return true.
       */
      [this, target_speed](double) {
        if (other_status_.find(target_speed.reference_entity_name) == other_status_.end()) {
          return true;
        }
        if (isTargetSpeedReached(target_speed)) {
          target_speed_ = target_speed.getAbsoluteValue(getStatus(), other_status_);
          return true;
        }
        return false;
      },
      /**
       * @brief Cancel speed change request.
       */
      [this]() { target_speed_ = std::nullopt; }, job::Type::LINEAR_VELOCITY, true,
      job::Event::POST_UPDATE);
  }
}

auto EntityBase::isControlledBySimulator() const -> bool { return true; }

auto EntityBase::setControlledBySimulator(bool /*unused*/) -> void
{
  THROW_SEMANTIC_ERROR(
    getEntityTypename(), " type entities do not support setControlledBySimulator");
}

auto EntityBase::requestFollowTrajectory(
  const std::shared_ptr<traffic_simulator_msgs::msg::PolylineTrajectory> &) -> void
{
  THROW_SEMANTIC_ERROR(
    getEntityTypename(), " type entities do not support follow trajectory action.");
}

void EntityBase::requestWalkStraight()
{
  THROW_SEMANTIC_ERROR(getEntityTypename(), " type entities do not support WalkStraightAction");
}

void EntityBase::setDynamicConstraints(
  const traffic_simulator_msgs::msg::DynamicConstraints & constraints)
{
  auto behavior_parameter = getBehaviorParameter();
  behavior_parameter.dynamic_constraints = constraints;
  setBehaviorParameter(behavior_parameter);
}

void EntityBase::setOtherStatus(
  const std::unordered_map<std::string, CanonicalizedEntityStatus> & status)
{
  other_status_ = status;
  other_status_.erase(name);
}

void EntityBase::setStatus(const EntityStatus & status)
{
  status_.set(status, getDefaultMatchingDistanceForLaneletPoseCalculation(), hdmap_utils_ptr_);
}

auto EntityBase::setCanonicalizedStatus(const CanonicalizedEntityStatus & status) -> void
{
  status_.set(status);
}

auto EntityBase::setLinearVelocity(const double linear_velocity) -> void
{
  status_.setLinearVelocity(linear_velocity);
}

auto EntityBase::setLinearAcceleration(const double linear_acceleration) -> void
{
  status_.setLinearAcceleration(linear_acceleration);
}

void EntityBase::setTrafficLightManager(
  const std::shared_ptr<traffic_simulator::TrafficLightManager> & traffic_light_manager)
{
  traffic_light_manager_ = traffic_light_manager;
}

auto EntityBase::setTwist(const geometry_msgs::msg::Twist & twist) -> void
{
  status_.setTwist(twist);
}

auto EntityBase::setAcceleration(const geometry_msgs::msg::Accel & accel) -> void
{
  status_.setAccel(accel);
}

auto EntityBase::setLinearJerk(const double linear_jerk) -> void
{
  status_.setLinearJerk(linear_jerk);
}

auto EntityBase::setAction(const std::string & action) -> void { status_.setAction(action); }

auto EntityBase::setMapPose(const geometry_msgs::msg::Pose &) -> void
{
  THROW_SEMANTIC_ERROR(
    "You cannot set map pose to the vehicle other than ego named ", std::quoted(name), ".");
}

void EntityBase::activateOutOfRangeJob(
  double min_velocity, double max_velocity, double min_acceleration, double max_acceleration,
  double min_jerk, double max_jerk)
{
  /**
   * @brief This value was determined heuristically rather than for
   * technical reasons.
   */
  constexpr double tolerance = 0.01;
  job_list_.append(
    /**
     * @brief Checking if the values of velocity, acceleration and jerk are within the acceptable
     * range
     */
    [this, tolerance, max_velocity, min_velocity, min_acceleration, max_acceleration, min_jerk,
     max_jerk](double) {
      const auto velocity = getCurrentTwist().linear.x;
      const auto accel = getCurrentAccel().linear.x;
      const auto jerk = getLinearJerk();
      if (!(min_velocity <= velocity + tolerance && velocity - tolerance <= max_velocity)) {
        THROW_SPECIFICATION_VIOLATION(
          "Entity: ", name, " - current velocity (which is ", velocity,
          ") is out of range (which is [", min_velocity, ", ", max_velocity, "])");
      }
      if (!(min_acceleration <= accel + tolerance && accel - tolerance <= max_acceleration)) {
        THROW_SPECIFICATION_VIOLATION(
          "Entity: ", name, " - current acceleration (which is ", accel,
          ") is out of range (which is [", min_acceleration, ", ", max_acceleration, "])");
      }
      if (!(min_jerk <= jerk + tolerance && jerk - tolerance <= max_jerk)) {
        THROW_SPECIFICATION_VIOLATION(
          "Entity: ", name, " - current jerk (which is ", jerk, ") is out of range (which is [",
          min_jerk, ", ", max_jerk, "])");
      }
      return false;
    },
    /**
     * @brief This job is always ACTIVE
     */
    [this]() {}, job::Type::OUT_OF_RANGE, true, job::Event::POST_UPDATE);
}

void EntityBase::startNpcLogic(const double current_time)
{
  updateEntityStatusTimestamp(current_time);
  npc_logic_started_ = true;
}

void EntityBase::stopAtCurrentPosition()
{
  status_.setTwist(geometry_msgs::msg::Twist());
  status_.setAccel(geometry_msgs::msg::Accel());
  status_.setLinearJerk(0.0);
}

void EntityBase::updateEntityStatusTimestamp(const double current_time)
{
  status_.setTime(current_time);
}

auto EntityBase::updateStandStillDuration(const double step_time) -> double
{
  if (
    npc_logic_started_ and
    std::abs(getCurrentTwist().linear.x) <= std::numeric_limits<double>::epsilon()) {
    return stand_still_duration_ += step_time;
  }
  return stand_still_duration_ = 0.0;
}

auto EntityBase::updateTraveledDistance(const double step_time) -> double
{
  if (npc_logic_started_) {
    traveled_distance_ += std::abs(getCurrentTwist().linear.x) * step_time;
  }
  return traveled_distance_;
}

bool EntityBase::reachPosition(const std::string & target_name, const double tolerance) const
{
  return reachPosition(other_status_.find(target_name)->second.getMapPose(), tolerance);
}

bool EntityBase::reachPosition(
  const geometry_msgs::msg::Pose & target_pose, const double tolerance) const
{
  return math::geometry::getDistance(getMapPose(), target_pose) < tolerance;
}

bool EntityBase::reachPosition(
  const CanonicalizedLaneletPose & lanelet_pose, const double tolerance) const
{
  return reachPosition(static_cast<geometry_msgs::msg::Pose>(lanelet_pose), tolerance);
}

/***
 * @brief Request synchronize the entity with the target entity.
 * @param target_name The name of the target entity.
 * @param target_sync_pose The target lanelet pose of the target entity.
 * @param entity_target The target lanelet pose of the entity to control.
 * @param target_speed The target velocity of the entity to control.
 * @param tolerance The threshold to determine if the entity has already arrived to the target lanelet.
*/

auto EntityBase::requestSynchronize(
  const std::string & target_name, const CanonicalizedLaneletPose & target_sync_pose,
  const CanonicalizedLaneletPose & entity_target, const double target_speed, const double tolerance)
  -> bool
{
  if (traffic_simulator_msgs::msg::EntityType::EGO == getEntityType().type) {
    THROW_SYNTAX_ERROR("Request synchronize is only for non-ego entities.");
  }

  if (tolerance == 0) {
    RCLCPP_WARN_ONCE(
      rclcpp::get_logger("traffic_simulator"),
      "The tolerance is set to 0.0. This may cause the entity to never reach the target lanelet.");
  }

  ///@brief Check if the entity has already arrived to the target lanelet.
  if (reachPosition(entity_target, tolerance)) {
    if (this->getStatus().getTwist().linear.x < target_speed + getMaxAcceleration() * step_time_) {
    } else {
      RCLCPP_WARN_ONCE(
        rclcpp::get_logger("traffic_simulator"),
        "The entity has already arrived to the target lanelet and the entity is not nearly "
        "stopped.");
    }
    target_speed_ = target_speed;
    return true;
  }

  job_list_.append(
    [this, target_name, target_sync_pose, entity_target, target_speed](double) {
      const auto entity_lanelet_pose = getCanonicalizedLaneletPose();
      if (!entity_lanelet_pose.has_value()) {
        THROW_SEMANTIC_ERROR(
          "Failed to get lanelet pose of the entity. Check if the entity is on the lane."
          "If so please contact the developer since there might be an undiscovered bug.");
      }

      const auto entity_distance = longitudinalDistance(
        entity_lanelet_pose.value(), entity_target, true, true, true, hdmap_utils_ptr_);
      if (!entity_distance.has_value()) {
        THROW_SEMANTIC_ERROR(
          "Failed to get distance between entity and target lanelet pose. Check if the entity has "
          "already passed the target lanelet. If not, please contact the developer since there "
          "might be an undiscovered bug.");
      }

      const auto target_entity_lanelet_pose =
        other_status_.find(target_name) == other_status_.end()
          ? THROW_SEMANTIC_ERROR("Failed to find target entity. Check if the target entity exists.")
          : other_status_.find(target_name)->second.getLaneletPose();

      const auto target_entity_distance = longitudinalDistance(
        CanonicalizedLaneletPose(target_entity_lanelet_pose, hdmap_utils_ptr_), target_sync_pose,
        true, true, true, hdmap_utils_ptr_);
      if (!target_entity_distance.has_value() || target_entity_distance.value() < 0) {
        RCLCPP_WARN_ONCE(
          rclcpp::get_logger("traffic_simulator"),
          "Failed to get distance between target entity and target lanelet pose. Check if target "
          "entity has already passed the target lanelet. If not, please contact the developer "
          "since there might be an undiscovered bug.");
        return true;
      }

      const auto target_entity_velocity =
        other_status_.find(target_name)->second.getTwist().linear.x;
      const auto entity_velocity = this->getStatus().getTwist().linear.x;
      const auto target_entity_arrival_time =
        (std::abs(target_entity_velocity) > std::numeric_limits<double>::epsilon())
          ? target_entity_distance.value() / target_entity_velocity
          : 0;

      auto entity_velocity_to_synchronize = [this, entity_velocity, target_entity_arrival_time,
                                             entity_distance, target_speed]() {
        const auto border_distance =
          (entity_velocity + target_speed) * target_entity_arrival_time / 2;
        if (border_distance < entity_distance.value()) {
          ///@brief Making entity speed up.
          return entity_velocity + getMaxAcceleration() * step_time_;
        } else if (border_distance > entity_distance.value()) {
          ///@brief Making entity slow down.
          return entity_velocity - getMaxDeceleration() * step_time_;
        } else {
          ///@brief Making entity keep the current speed.
          return entity_velocity;
        }
      };

      /**
       * @warning using this->requestSpeedChange here does not work in some kind of reason.
       * It seems that after this, function is called by some reason. func_on_cleanup will be deleted and becomes nullptr
       */
      target_speed_ = entity_velocity_to_synchronize();
      return false;
    },
    [this]() {}, job::Type::LINEAR_ACCELERATION, true, job::Event::POST_UPDATE);
  return false;
}

}  // namespace entity
}  // namespace traffic_simulator<|MERGE_RESOLUTION|>--- conflicted
+++ resolved
@@ -103,12 +103,8 @@
 void EntityBase::onUpdate(double /*current_time*/, double step_time)
 {
   job_list_.update(step_time, job::Event::PRE_UPDATE);
-<<<<<<< HEAD
+  step_time_ = step_time;
   status_before_update_.set(status_);
-=======
-  step_time_ = step_time;
-  status_before_update_ = status_;
->>>>>>> b9324a14
   speed_planner_ =
     std::make_unique<traffic_simulator::longitudinal_speed_planning::LongitudinalSpeedPlanner>(
       step_time, name);
