--- conflicted
+++ resolved
@@ -104,7 +104,7 @@
 auto EntityBase::isNearbyPosition(const LaneletPose & lanelet_pose, const double tolerance) const
   -> bool
 {
-  const auto canonicalized_lanelet_pose = pose::canonicalize(lanelet_pose, hdmap_utils_ptr_);
+  const auto canonicalized_lanelet_pose = CanonicalizedLaneletPose(lanelet_pose);
   return isNearbyPosition(
     static_cast<geometry_msgs::msg::Pose>(canonicalized_lanelet_pose), tolerance);
 }
@@ -621,25 +621,19 @@
   const LaneletPose & lanelet_pose, const traffic_simulator_msgs::msg::ActionStatus & action_status)
   -> void
 {
-<<<<<<< HEAD
-  const auto canonicalized_lanelet_pose = pose::canonicalize(lanelet_pose, hdmap_utils_ptr_);
-  auto entity_status = static_cast<EntityStatus>(*status_);
-  entity_status.action_status = action_status;
-  entity_status.pose = static_cast<geometry_msgs::msg::Pose>(canonicalized_lanelet_pose);
-  entity_status.lanelet_pose = static_cast<LaneletPose>(canonicalized_lanelet_pose);
-  entity_status.lanelet_pose_valid = true;
-  setStatus(entity_status);
-=======
-  if (const auto canonicalized_lanelet_pose = toCanonicalizedLaneletPose(lanelet_pose);
-      canonicalized_lanelet_pose.has_value()) {
-    setStatus(canonicalized_lanelet_pose.value(), action_status);
+  if (const auto canonicalized_lanelet_pose = toCanonicalizedLaneletPose(lanelet_pose)) {
+    auto entity_status = static_cast<EntityStatus>(*status_);
+    entity_status.action_status = action_status;
+    entity_status.pose = static_cast<geometry_msgs::msg::Pose>(canonicalized_lanelet_pose.value());
+    entity_status.lanelet_pose = static_cast<LaneletPose>(canonicalized_lanelet_pose.value());
+    entity_status.lanelet_pose_valid = true;
+    setStatus(entity_status);
   } else {
-    std::stringstream ss;
-    ss << "Status can not be set. lanelet pose: " << lanelet_pose
-       << " is cannot be canonicalized for ";
-    THROW_SEMANTIC_ERROR(ss.str(), " entity named: ", std::quoted(name), ".");
-  }
->>>>>>> dfefd36b
+    std::ostringstream oss;
+    oss << "Status can not be set. lanelet pose: " << lanelet_pose
+        << " cannot be canonicalized for ";
+    THROW_SEMANTIC_ERROR(oss.str(), " entity named: ", std::quoted(getName()), ".");
+  }
 }
 
 auto EntityBase::setLinearVelocity(const double linear_velocity) -> void
@@ -747,9 +741,8 @@
   const std::string & target_name, const LaneletPose & target_sync_pose,
   const LaneletPose & entity_target, const double target_speed, const double tolerance) -> bool
 {
-  const auto canonicalized_target_sync_pose =
-    pose::canonicalize(target_sync_pose, hdmap_utils_ptr_);
-  const auto canonicalized_entity_target = pose::canonicalize(entity_target, hdmap_utils_ptr_);
+  const auto canonicalized_target_sync_pose = CanonicalizedLaneletPose(target_sync_pose);
+  const auto canonicalized_entity_target = CanonicalizedLaneletPose(entity_target);
 
   if (tolerance == 0.0) {
     RCLCPP_WARN_STREAM_ONCE(
@@ -783,7 +776,6 @@
 
       if (other_status_.find(target_name) == other_status_.end()) {
         THROW_SEMANTIC_ERROR(
-<<<<<<< HEAD
           "requestSynchronize(): Entity ", std::quoted(target_name), " does not exist.");
       } else if (const auto canonicalized_lanelet_pose = getCanonicalizedLaneletPose();
                  !canonicalized_lanelet_pose.has_value()) {
@@ -811,23 +803,6 @@
                  !distance_to_target_sync_pose.has_value() ||
                  distance_to_target_sync_pose.value() < 0.0) {
         RCLCPP_WARN_STREAM_ONCE(
-=======
-          "Failed to get distance between entity and target lanelet pose. Check if the entity has "
-          "already passed the target lanelet. If not, please contact the developer since there "
-          "might be an undiscovered bug.");
-      }
-
-      const auto target_entity_lanelet_pose =
-        other_status_.find(target_name) == other_status_.end()
-          ? THROW_SEMANTIC_ERROR("Failed to find target entity. Check if the target entity exists.")
-          : other_status_.find(target_name)->second.getLaneletPose();
-
-      const auto target_entity_distance = longitudinalDistance(
-        CanonicalizedLaneletPose(target_entity_lanelet_pose), target_sync_pose, true, false,
-        lane_changeable_routing_configuration, hdmap_utils_ptr_);
-      if (!target_entity_distance.has_value() || target_entity_distance.value() < 0.0) {
-        RCLCPP_WARN_ONCE(
->>>>>>> dfefd36b
           rclcpp::get_logger("traffic_simulator"),
           "requestSynchronize(): Failed to get distance between target entity and target "
             << "lanelet pose or the distance is negative. Check if target entity "
