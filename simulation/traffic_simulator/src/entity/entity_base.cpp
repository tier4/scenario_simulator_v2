// Copyright 2015 TIER IV, Inc. All rights reserved.
//
// Licensed under the Apache License, Version 2.0 (the "License");
// you may not use this file except in compliance with the License.
// You may obtain a copy of the License at
//
//     http://www.apache.org/licenses/LICENSE-2.0
//
// Unless required by applicable law or agreed to in writing, software
// distributed under the License is distributed on an "AS IS" BASIS,
// WITHOUT WARRANTIES OR CONDITIONS OF ANY KIND, either express or implied.
// See the License for the specific language governing permissions and
// limitations under the License.

#include <geometry/bounding_box.hpp>
#include <geometry/distance.hpp>
#include <geometry/transform.hpp>
#include <limits>
#include <rclcpp/rclcpp.hpp>
#include <scenario_simulator_exception/exception.hpp>
#include <string>
#include <traffic_simulator/data_type/routing_configuration.hpp>
#include <traffic_simulator/entity/entity_base.hpp>
#include <traffic_simulator/utils/distance.hpp>
#include <traffic_simulator/utils/pose.hpp>
#include <traffic_simulator/utils/route.hpp>
#include <unordered_map>
#include <vector>

namespace traffic_simulator
{
namespace entity
{
EntityBase::EntityBase(const std::string & name, const CanonicalizedEntityStatus & entity_status)
: name(name),
  verbose(true),
  status_(std::make_shared<CanonicalizedEntityStatus>(entity_status)),
  status_before_update_(*status_)
{
  job_list_.append(
    [this](double) {
      traveled_distance_ += std::abs(getCurrentTwist().linear.x) * step_time_;
      return false;
    },
    []() {}, job::Type::TRAVELED_DISTANCE, true, job::Event::POST_UPDATE);

  if (name != static_cast<EntityStatus>(entity_status).name) {
    THROW_SIMULATION_ERROR(
      "The name of the entity does not match the name of the entity listed in entity_status.",
      " The name of the entity is ", name,
      " and the name of the entity listed in entity_status is ",
      static_cast<EntityStatus>(entity_status).name);
  }

  job_list_.append(
    [this](double) {
      if (std::abs(getCurrentTwist().linear.x) <= std::numeric_limits<double>::epsilon()) {
        stand_still_duration_ += step_time_;
      } else {
        stand_still_duration_ = 0.0;
      }
      return false;
    },
    []() {}, job::Type::STAND_STILL_DURATION, true, job::Event::POST_UPDATE);
}

void EntityBase::appendDebugMarker(visualization_msgs::msg::MarkerArray & /*unused*/) {}

auto EntityBase::asFieldOperatorApplication() const -> concealer::FieldOperatorApplication &
{
  throw common::Error(
    "An operation was requested for Entity ", std::quoted(name),
    " that is valid only for the entity controlled by Autoware, but ", std::quoted(name),
    " is not the entity controlled by Autoware.");
}

void EntityBase::cancelRequest() {}

auto EntityBase::get2DPolygon() const -> std::vector<geometry_msgs::msg::Point>
{
  return math::geometry::toPolygon2D(getBoundingBox());
}

auto EntityBase::getCanonicalizedLaneletPose() const -> std::optional<CanonicalizedLaneletPose>
{
  return status_->getCanonicalizedLaneletPose();
}

auto EntityBase::getCanonicalizedLaneletPose(const double matching_distance) const
  -> std::optional<CanonicalizedLaneletPose>
{
  const auto include_crosswalk = [](const auto & entity_type) {
    return (traffic_simulator_msgs::msg::EntityType::PEDESTRIAN == entity_type.type) ||
           (traffic_simulator_msgs::msg::EntityType::MISC_OBJECT == entity_type.type);
  }(getEntityType());

  // prefer the current lanelet
  return pose::toCanonicalizedLaneletPose(
    status_->getMapPose(), status_->getBoundingBox(), status_->getLaneletIds(), include_crosswalk,
    matching_distance);
}

auto EntityBase::getDefaultMatchingDistanceForLaneletPoseCalculation() const -> double
{
  return getBoundingBox().dimensions.y * 0.5 + 1.0;
}

auto EntityBase::isTargetSpeedReached(const double target_speed) const -> bool
{
  return speed_planner_->isTargetSpeedReached(target_speed, getCurrentTwist());
}

auto EntityBase::isTargetSpeedReached(const speed_change::RelativeTargetSpeed & target_speed) const
  -> bool
{
  return isTargetSpeedReached(
    target_speed.getAbsoluteValue(getCanonicalizedStatus(), other_status_));
}

auto EntityBase::onUpdate(const double /*current_time*/, const double step_time) -> void
{
  job_list_.update(step_time, job::Event::PRE_UPDATE);
  step_time_ = step_time;
  status_before_update_.set(*status_);
  speed_planner_ =
    std::make_unique<traffic_simulator::longitudinal_speed_planning::LongitudinalSpeedPlanner>(
      step_time, name);
}

auto EntityBase::onPostUpdate(const double /*current_time*/, const double step_time) -> void
{
  job_list_.update(step_time, job::Event::POST_UPDATE);
}

void EntityBase::resetDynamicConstraints()
{
  setDynamicConstraints(getDefaultDynamicConstraints());
}

void EntityBase::requestLaneChange(
  const traffic_simulator::lane_change::AbsoluteTarget & target,
  const traffic_simulator::lane_change::TrajectoryShape trajectory_shape,
  const traffic_simulator::lane_change::Constraint & constraint)
{
  requestLaneChange(lane_change::Parameter(target, trajectory_shape, constraint));
}

void EntityBase::requestLaneChange(
  const traffic_simulator::lane_change::RelativeTarget & target,
  const traffic_simulator::lane_change::TrajectoryShape trajectory_shape,
  const traffic_simulator::lane_change::Constraint & constraint)
{
  lanelet::Id reference_lanelet_id = 0;
  if (target.entity_name == name) {
    if (not laneMatchingSucceed()) {
      THROW_SEMANTIC_ERROR(
        "Source entity does not assigned to lanelet. Please check source entity name : ", name,
        " exists on lane.");
    }
    reference_lanelet_id = status_->getLaneletId();
  } else {
    if (other_status_.find(target.entity_name) == other_status_.end()) {
      THROW_SEMANTIC_ERROR(
        "Target entity : ", target.entity_name, " does not exist. Please check ",
        target.entity_name, " exists.");
    } else if (!other_status_.at(target.entity_name).laneMatchingSucceed()) {
      THROW_SEMANTIC_ERROR(
        "Target entity does not assigned to lanelet. Please check Target entity name : ",
        target.entity_name, " exists on lane.");
    } else {
      reference_lanelet_id = other_status_.at(target.entity_name).getLaneletId();
    }
  }

  if (
    const auto lane_change_target_id =
      route::laneChangeableLaneletId(reference_lanelet_id, target.direction, target.shift)) {
    requestLaneChange(
      traffic_simulator::lane_change::AbsoluteTarget(lane_change_target_id.value(), target.offset),
      trajectory_shape, constraint);
  } else {
    THROW_SEMANTIC_ERROR(
      "Failed to calculate absolute target lane. Please check the target lane exists.");
  }
}

void EntityBase::requestSpeedChangeWithConstantAcceleration(
  const double target_speed, const speed_change::Transition transition, const double acceleration,
  const bool continuous)
{
  if (isTargetSpeedReached(target_speed) && !continuous) {
    return;
  }
  switch (transition) {
    case speed_change::Transition::LINEAR: {
      setLinearAcceleration(acceleration);
      requestSpeedChangeWithConstantAcceleration(
        target_speed, speed_change::Transition::AUTO, acceleration, continuous);
      break;
    }
    case speed_change::Transition::AUTO: {
      if (speed_planner_->isAccelerating(target_speed, getCurrentTwist())) {
        setAccelerationLimit(std::abs(acceleration));
        job_list_.append(
          /**
           * @brief Checking if the entity reaches target speed.
           */
          [this, target_speed](double) { return getCurrentTwist().linear.x >= target_speed; },
          /**
           * @brief Resets acceleration limit.
           */
          [this]() { resetDynamicConstraints(); }, job::Type::LINEAR_ACCELERATION, true,
          job::Event::POST_UPDATE);
      } else if (speed_planner_->isDecelerating(target_speed, getCurrentTwist())) {
        setDecelerationLimit(std::abs(acceleration));
        job_list_.append(
          /**
           * @brief Checking if the entity reaches target speed.
           */
          [this, target_speed](double) { return getCurrentTwist().linear.x <= target_speed; },
          /**
           * @brief Resets deceleration limit.
           */
          [this]() { resetDynamicConstraints(); }, job::Type::LINEAR_ACCELERATION, true,
          job::Event::POST_UPDATE);
      }
      requestSpeedChange(target_speed, continuous);
      break;
    }
    case speed_change::Transition::STEP: {
      requestSpeedChange(target_speed, continuous);
      setLinearVelocity(target_speed);
      break;
    }
  }
}

void EntityBase::requestSpeedChangeWithTimeConstraint(
  const double target_speed, const speed_change::Transition transition,
  const double acceleration_time)
{
  if (isTargetSpeedReached(target_speed)) {
    return;
  }
  if (
    std::abs(acceleration_time) <= std::numeric_limits<double>::epsilon() &&
    transition != speed_change::Transition::STEP) {
    requestSpeedChangeWithTimeConstraint(
      target_speed, speed_change::Transition::STEP, acceleration_time);
    return;
  }
  switch (transition) {
    case speed_change::Transition::LINEAR: {
      requestSpeedChangeWithConstantAcceleration(
        target_speed, transition, (target_speed - getCurrentTwist().linear.x) / acceleration_time,
        false);
      break;
    }
    case speed_change::Transition::AUTO: {
      setDynamicConstraints(speed_planner_->planConstraintsFromJerkAndTimeConstraint(
        target_speed, getCurrentTwist(), getCurrentAccel(), acceleration_time,
        getDynamicConstraints()));
      job_list_.append(
        /**
         * @brief Checking if the entity reaches target speed.
         */
        [this, target_speed](double) {
          /**
           * @brief A value of 0.01 is the allowable range for determination of
           * target speed attainment. This value was determined heuristically
           * rather than for technical reasons.
           */
          return std::abs(getCurrentTwist().linear.x - target_speed) < 0.01;
        },
        /**
         * @brief Resets deceleration/acceleration limit.
         */
        [this]() { resetDynamicConstraints(); }, job::Type::LINEAR_ACCELERATION, true,
        job::Event::POST_UPDATE);
      requestSpeedChange(target_speed, false);
      break;
    }
    case speed_change::Transition::STEP: {
      requestSpeedChange(target_speed, false);
      setLinearVelocity(target_speed);
      break;
    }
  }
}

void EntityBase::requestSpeedChange(
  const double target_speed, const speed_change::Transition transition,
  const speed_change::Constraint constraint, const bool continuous)
{
  if (isTargetSpeedReached(target_speed) && !continuous) {
    return;
  }
  switch (constraint.type) {
    case speed_change::Constraint::Type::LONGITUDINAL_ACCELERATION:
      requestSpeedChangeWithConstantAcceleration(
        target_speed, transition, constraint.value, continuous);
      break;
    case speed_change::Constraint::Type::TIME:
      requestSpeedChangeWithTimeConstraint(target_speed, transition, constraint.value);
      break;
    case speed_change::Constraint::Type::NONE:
      requestSpeedChange(target_speed, continuous);
      break;
  }
}

void EntityBase::requestSpeedChangeWithConstantAcceleration(
  const speed_change::RelativeTargetSpeed & target_speed, const speed_change::Transition transition,
  const double acceleration, const bool continuous)
{
  if (isTargetSpeedReached(target_speed) && !continuous) {
    return;
  }
  switch (transition) {
    case speed_change::Transition::LINEAR: {
      setLinearAcceleration(acceleration);
      requestSpeedChangeWithConstantAcceleration(
        target_speed, speed_change::Transition::AUTO, acceleration, continuous);
      break;
    }
    case speed_change::Transition::AUTO: {
      job_list_.append(
        /**
         * @brief Checking if the entity reaches target speed.
         */
        [this, target_speed, acceleration](double) {
          const double diff =
            target_speed.getAbsoluteValue(getCanonicalizedStatus(), other_status_) -
            getCurrentTwist().linear.x;
          /**
           * @brief Hard coded parameter, threshold for difference
           */
          static constexpr double difference_threshold = 0.1;
          if (std::abs(diff) <= difference_threshold) {
            return true;
          }
          if (diff > +difference_threshold) {
            setAccelerationLimit(std::abs(acceleration));
            return false;
          }
          if (diff < -difference_threshold) {
            setDecelerationLimit(std::abs(acceleration));
            return false;
          }
          return false;
        },
        /**
         * @brief Resets acceleration limit.
         */
        [this]() { resetDynamicConstraints(); }, job::Type::LINEAR_ACCELERATION, true,
        job::Event::POST_UPDATE);
      requestSpeedChange(target_speed, continuous);
      break;
    }
    case speed_change::Transition::STEP: {
      requestSpeedChange(target_speed, continuous);
      setLinearVelocity(target_speed.getAbsoluteValue(getCanonicalizedStatus(), other_status_));
      break;
    }
  }
}

void EntityBase::requestSpeedChangeWithTimeConstraint(
  const speed_change::RelativeTargetSpeed & target_speed, const speed_change::Transition transition,
  const double acceleration_time)
{
  if (isTargetSpeedReached(target_speed)) {
    return;
  }
  if (
    std::abs(acceleration_time) <= std::numeric_limits<double>::epsilon() &&
    transition != speed_change::Transition::STEP) {
    requestSpeedChangeWithTimeConstraint(
      target_speed, speed_change::Transition::STEP, acceleration_time);
    return;
  }
  switch (transition) {
    case speed_change::Transition::LINEAR: {
      requestSpeedChangeWithTimeConstraint(
        target_speed.getAbsoluteValue(getCanonicalizedStatus(), other_status_), transition,
        acceleration_time);
      break;
    }
    case speed_change::Transition::AUTO: {
      requestSpeedChangeWithTimeConstraint(
        target_speed.getAbsoluteValue(getCanonicalizedStatus(), other_status_), transition,
        acceleration_time);
      break;
    }
    case speed_change::Transition::STEP: {
      requestSpeedChange(target_speed, false);
      setLinearVelocity(target_speed.getAbsoluteValue(getCanonicalizedStatus(), other_status_));
      break;
    }
  }
}

void EntityBase::requestSpeedChange(
  const speed_change::RelativeTargetSpeed & target_speed, const speed_change::Transition transition,
  const speed_change::Constraint constraint, const bool continuous)
{
  if (isTargetSpeedReached(target_speed) && !continuous) {
    return;
  }
  switch (constraint.type) {
    case speed_change::Constraint::Type::LONGITUDINAL_ACCELERATION:
      requestSpeedChangeWithConstantAcceleration(
        target_speed, transition, constraint.value, continuous);
      break;
    case speed_change::Constraint::Type::TIME:
      if (continuous) {
        THROW_SEMANTIC_ERROR("continuous = true is not allowed with time constraint.");
      }
      requestSpeedChangeWithTimeConstraint(target_speed, transition, constraint.value);
      break;
    case speed_change::Constraint::Type::NONE:
      requestSpeedChange(target_speed, continuous);
      break;
  }
}

void EntityBase::requestSpeedChange(const double target_speed, const bool continuous)
{
  if (isTargetSpeedReached(target_speed) && !continuous) {
    return;
  }
  if (continuous) {
    target_speed_ = target_speed;
    job_list_.append(
      /**
       * @brief If the target entity reaches the target speed, return true.
       */
      [this, target_speed](double) {
        target_speed_ = target_speed;
        return false;
      },
      /**
       * @brief Cancel speed change request.
       */
      []() {}, job::Type::LINEAR_VELOCITY, true, job::Event::POST_UPDATE);
  } else {
    target_speed_ = target_speed;
    job_list_.append(
      /**
       * @brief If the target entity reaches the target speed, return true.
       */
      [this, target_speed](double) {
        if (isTargetSpeedReached(target_speed)) {
          return true;
        }
        target_speed_ = target_speed;
        return false;
      },
      /**
       * @brief Cancel speed change request.
       */
      [this]() { target_speed_ = std::nullopt; }, job::Type::LINEAR_VELOCITY, true,
      job::Event::POST_UPDATE);
  }
}

void EntityBase::requestSpeedChange(
  const speed_change::RelativeTargetSpeed & target_speed, const bool continuous)
{
  if (isTargetSpeedReached(target_speed) && !continuous) {
    return;
  }
  if (continuous) {
    job_list_.append(
      /**
       * @brief If the target entity reaches the target speed, return true.
       */
      [this, target_speed](double) {
        if (other_status_.find(target_speed.reference_entity_name) == other_status_.end()) {
          return true;
        }
        target_speed_ = target_speed.getAbsoluteValue(getCanonicalizedStatus(), other_status_);
        return false;
      },
      []() {}, job::Type::LINEAR_VELOCITY, true, job::Event::POST_UPDATE);
  } else {
    job_list_.append(
      /**
       * @brief If the target entity reaches the target speed, return true.
       */
      [this, target_speed](double) {
        if (other_status_.find(target_speed.reference_entity_name) == other_status_.end()) {
          return true;
        }
        if (isTargetSpeedReached(target_speed)) {
          return true;
        }
        target_speed_ = target_speed.getAbsoluteValue(getCanonicalizedStatus(), other_status_);
        return false;
      },
      /**
       * @brief Cancel speed change request.
       */
      [this]() { target_speed_ = std::nullopt; }, job::Type::LINEAR_VELOCITY, true,
      job::Event::POST_UPDATE);
  }
}

auto EntityBase::isControlledBySimulator() const -> bool { return true; }

auto EntityBase::setControlledBySimulator(const bool /*unused*/) -> void
{
  THROW_SEMANTIC_ERROR(
    getEntityTypename(), " type entities do not support setControlledBySimulator");
}

auto EntityBase::requestFollowTrajectory(
  const std::shared_ptr<traffic_simulator_msgs::msg::PolylineTrajectory> & /*unused*/) -> void
{
  THROW_SEMANTIC_ERROR(
    getEntityTypename(), " type entities do not support follow trajectory action.");
}

void EntityBase::requestWalkStraight()
{
  THROW_SEMANTIC_ERROR(getEntityTypename(), " type entities do not support WalkStraightAction");
}

void EntityBase::setDynamicConstraints(
  const traffic_simulator_msgs::msg::DynamicConstraints & constraints)
{
  auto behavior_parameter = getBehaviorParameter();
  behavior_parameter.dynamic_constraints = constraints;
  setBehaviorParameter(behavior_parameter);
}

void EntityBase::setOtherStatus(
  const std::unordered_map<std::string, CanonicalizedEntityStatus> & status)
{
  other_status_ = status;
  other_status_.erase(name);
}

auto EntityBase::setStatus(const EntityStatus & status, const lanelet::Ids & lanelet_ids) -> void
{
  status_->set(status, lanelet_ids, getDefaultMatchingDistanceForLaneletPoseCalculation());
}

auto EntityBase::setStatus(const EntityStatus & status) -> void
{
  status_->set(status, getDefaultMatchingDistanceForLaneletPoseCalculation());
}

auto EntityBase::setCanonicalizedStatus(const CanonicalizedEntityStatus & status) -> void
{
  status_->set(status);
}

auto EntityBase::setLinearVelocity(const double linear_velocity) -> void
{
  status_->setLinearVelocity(linear_velocity);
}

auto EntityBase::setLinearAcceleration(const double linear_acceleration) -> void
{
  status_->setLinearAcceleration(linear_acceleration);
}

void EntityBase::setTrafficLights(
  const std::shared_ptr<traffic_simulator::TrafficLightsBase> & traffic_lights)
{
  traffic_lights_ = traffic_lights;
}

auto EntityBase::setTwist(const geometry_msgs::msg::Twist & twist) -> void
{
  status_->setTwist(twist);
}

auto EntityBase::setAcceleration(const geometry_msgs::msg::Accel & accel) -> void
{
  status_->setAccel(accel);
}

auto EntityBase::setLinearJerk(const double linear_jerk) -> void
{
  status_->setLinearJerk(linear_jerk);
}

auto EntityBase::setAction(const std::string & action) -> void { status_->setAction(action); }

auto EntityBase::setMapPose(const geometry_msgs::msg::Pose & /*unused*/) -> void
{
  THROW_SEMANTIC_ERROR(
    "You cannot set map pose to the vehicle other than ego named ", std::quoted(name), ".");
}

void EntityBase::activateOutOfRangeJob(
  const double min_velocity, const double max_velocity, const double min_acceleration,
  const double max_acceleration, const double min_jerk, const double max_jerk)
{
  /**
   * @brief This value was determined heuristically rather than for
   * technical reasons.
   */
  constexpr double tolerance = 0.01;
  job_list_.append(
    /**
     * @brief Checking if the values of velocity, acceleration and jerk are within the acceptable
     * range
     */
    [this, max_velocity, min_velocity, min_acceleration, max_acceleration, min_jerk,
     max_jerk](double) {
      const auto velocity = getCurrentTwist().linear.x;
      const auto accel = getCurrentAccel().linear.x;
      const auto jerk = getLinearJerk();
      if (!(min_velocity <= velocity + tolerance && velocity - tolerance <= max_velocity)) {
        THROW_SPECIFICATION_VIOLATION(
          "Entity: ", name, " - current velocity (which is ", velocity,
          ") is out of range (which is [", min_velocity, ", ", max_velocity, "])");
      }
      if (!(min_acceleration <= accel + tolerance && accel - tolerance <= max_acceleration)) {
        THROW_SPECIFICATION_VIOLATION(
          "Entity: ", name, " - current acceleration (which is ", accel,
          ") is out of range (which is [", min_acceleration, ", ", max_acceleration, "])");
      }
      if (!(min_jerk <= jerk + tolerance && jerk - tolerance <= max_jerk)) {
        THROW_SPECIFICATION_VIOLATION(
          "Entity: ", name, " - current jerk (which is ", jerk, ") is out of range (which is [",
          min_jerk, ", ", max_jerk, "])");
      }
      return false;
    },
    /**
     * @brief This job is always ACTIVE
     */
    []() {}, job::Type::OUT_OF_RANGE, true, job::Event::POST_UPDATE);
}

void EntityBase::stopAtCurrentPosition()
{
  status_->setTwist(geometry_msgs::msg::Twist());
  status_->setAccel(geometry_msgs::msg::Accel());
  status_->setLinearJerk(0.0);
}

void EntityBase::updateEntityStatusTimestamp(const double current_time)
{
  status_->setTime(current_time);
}

bool EntityBase::reachPosition(const std::string & target_name, const double tolerance) const
{
  return reachPosition(other_status_.find(target_name)->second.getMapPose(), tolerance);
}

bool EntityBase::reachPosition(
  const geometry_msgs::msg::Pose & target_pose, const double tolerance) const
{
  return math::geometry::getDistance(getMapPose(), target_pose) < tolerance;
}

bool EntityBase::reachPosition(
  const CanonicalizedLaneletPose & lanelet_pose, const double tolerance) const
{
  return reachPosition(static_cast<geometry_msgs::msg::Pose>(lanelet_pose), tolerance);
}

/***
 * @brief Request synchronize the entity with the target entity.
 * @param target_name The name of the target entity.
 * @param target_sync_pose The target lanelet pose of the target entity.
 * @param entity_target The target lanelet pose of the entity to control.
 * @param target_speed The target velocity of the entity to control.
 * @param tolerance The threshold to determine if the entity has already arrived to the target lanelet.
*/

auto EntityBase::requestSynchronize(
  const std::string & target_name, const CanonicalizedLaneletPose & target_sync_pose,
  const CanonicalizedLaneletPose & entity_target, const double target_speed, const double tolerance)
  -> bool
{
  if (traffic_simulator_msgs::msg::EntityType::EGO == getEntityType().type) {
    THROW_SYNTAX_ERROR("Request synchronize is only for non-ego entities.");
  }

  if (tolerance == 0.0) {
    RCLCPP_WARN_ONCE(
      rclcpp::get_logger("traffic_simulator"),
      "The tolerance is set to 0.0. This may cause the entity to never reach the target lanelet.");
  }

  ///@brief Check if the entity has already arrived to the target lanelet.
  if (reachPosition(entity_target, tolerance)) {
    if (getCurrentTwist().linear.x < target_speed + getMaxAcceleration() * step_time_) {
    } else {
      RCLCPP_WARN_ONCE(
        rclcpp::get_logger("traffic_simulator"),
        "The entity has already arrived to the target lanelet and the entity is not nearly "
        "stopped.");
    }
    target_speed_ = target_speed;
    return true;
  }

  job_list_.append(
    [this, target_name, target_sync_pose, entity_target, target_speed](double) {
      const auto entity_lanelet_pose = getCanonicalizedLaneletPose();
      if (!entity_lanelet_pose.has_value()) {
        THROW_SEMANTIC_ERROR(
          "Failed to get lanelet pose of the entity. Check if the entity is on the lane."
          "If so please contact the developer since there might be an undiscovered bug.");
      }

<<<<<<< HEAD
      const auto entity_distance =
        longitudinalDistance(entity_lanelet_pose.value(), entity_target, true, true, true);
=======
      RoutingConfiguration lane_changeable_routing_configuration;
      lane_changeable_routing_configuration.allow_lane_change = true;

      const auto entity_distance = longitudinalDistance(
        entity_lanelet_pose.value(), entity_target, true, true,
        lane_changeable_routing_configuration, hdmap_utils_ptr_);
>>>>>>> 5be3ba50
      if (!entity_distance.has_value()) {
        THROW_SEMANTIC_ERROR(
          "Failed to get distance between entity and target lanelet pose. Check if the entity has "
          "already passed the target lanelet. If not, please contact the developer since there "
          "might be an undiscovered bug.");
      }

      const auto target_entity_lanelet_pose =
        other_status_.find(target_name) == other_status_.end()
          ? THROW_SEMANTIC_ERROR("Failed to find target entity. Check if the target entity exists.")
          : other_status_.find(target_name)->second.getLaneletPose();

      const auto target_entity_distance = longitudinalDistance(
<<<<<<< HEAD
        CanonicalizedLaneletPose(target_entity_lanelet_pose), target_sync_pose, true, true, true);
=======
        CanonicalizedLaneletPose(target_entity_lanelet_pose, hdmap_utils_ptr_), target_sync_pose,
        true, true, lane_changeable_routing_configuration, hdmap_utils_ptr_);
>>>>>>> 5be3ba50
      if (!target_entity_distance.has_value() || target_entity_distance.value() < 0.0) {
        RCLCPP_WARN_ONCE(
          rclcpp::get_logger("traffic_simulator"),
          "Failed to get distance between target entity and target lanelet pose. Check if target "
          "entity has already passed the target lanelet. If not, please contact the developer "
          "since there might be an undiscovered bug.");
        return true;
      }

      const auto target_entity_velocity =
        other_status_.find(target_name)->second.getTwist().linear.x;
      const auto entity_velocity = getCurrentTwist().linear.x;
      const auto target_entity_arrival_time =
        (std::abs(target_entity_velocity) > std::numeric_limits<double>::epsilon())
          ? target_entity_distance.value() / target_entity_velocity
          : 0.0;

      auto entity_velocity_to_synchronize = [this, entity_velocity, target_entity_arrival_time,
                                             entity_distance, target_speed]() {
        const auto border_distance =
          (entity_velocity + target_speed) * target_entity_arrival_time / 2.0;
        if (border_distance < entity_distance.value()) {
          ///@brief Making entity speed up.
          return entity_velocity + getMaxAcceleration() * step_time_;
        } else if (border_distance > entity_distance.value()) {
          ///@brief Making entity slow down.
          return entity_velocity - getMaxDeceleration() * step_time_;
        } else {
          ///@brief Making entity keep the current speed.
          return entity_velocity;
        }
      };

      /**
       * @warning using this->requestSpeedChange here does not work in some kind of reason.
       * It seems that after this, function is called by some reason. func_on_cleanup will be deleted and becomes nullptr
       */
      target_speed_ = entity_velocity_to_synchronize();
      return false;
    },
    []() {}, job::Type::LINEAR_ACCELERATION, true, job::Event::POST_UPDATE);
  return false;
}

}  // namespace entity
}  // namespace traffic_simulator<|MERGE_RESOLUTION|>--- conflicted
+++ resolved
@@ -712,17 +712,12 @@
           "If so please contact the developer since there might be an undiscovered bug.");
       }
 
-<<<<<<< HEAD
-      const auto entity_distance =
-        longitudinalDistance(entity_lanelet_pose.value(), entity_target, true, true, true);
-=======
       RoutingConfiguration lane_changeable_routing_configuration;
       lane_changeable_routing_configuration.allow_lane_change = true;
 
       const auto entity_distance = longitudinalDistance(
         entity_lanelet_pose.value(), entity_target, true, true,
-        lane_changeable_routing_configuration, hdmap_utils_ptr_);
->>>>>>> 5be3ba50
+        lane_changeable_routing_configuration);
       if (!entity_distance.has_value()) {
         THROW_SEMANTIC_ERROR(
           "Failed to get distance between entity and target lanelet pose. Check if the entity has "
@@ -736,12 +731,8 @@
           : other_status_.find(target_name)->second.getLaneletPose();
 
       const auto target_entity_distance = longitudinalDistance(
-<<<<<<< HEAD
-        CanonicalizedLaneletPose(target_entity_lanelet_pose), target_sync_pose, true, true, true);
-=======
-        CanonicalizedLaneletPose(target_entity_lanelet_pose, hdmap_utils_ptr_), target_sync_pose,
-        true, true, lane_changeable_routing_configuration, hdmap_utils_ptr_);
->>>>>>> 5be3ba50
+        CanonicalizedLaneletPose(target_entity_lanelet_pose), target_sync_pose, true, true,
+        lane_changeable_routing_configuration);
       if (!target_entity_distance.has_value() || target_entity_distance.value() < 0.0) {
         RCLCPP_WARN_ONCE(
           rclcpp::get_logger("traffic_simulator"),
