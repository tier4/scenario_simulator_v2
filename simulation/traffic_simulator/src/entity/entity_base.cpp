// Copyright 2015 TIER IV, Inc. All rights reserved.
//
// Licensed under the Apache License, Version 2.0 (the "License");
// you may not use this file except in compliance with the License.
// You may obtain a copy of the License at
//
//     http://www.apache.org/licenses/LICENSE-2.0
//
// Unless required by applicable law or agreed to in writing, software
// distributed under the License is distributed on an "AS IS" BASIS,
// WITHOUT WARRANTIES OR CONDITIONS OF ANY KIND, either express or implied.
// See the License for the specific language governing permissions and
// limitations under the License.

#include <geometry/bounding_box.hpp>
#include <geometry/distance.hpp>
#include <geometry/quaternion/euler_to_quaternion.hpp>
#include <geometry/transform.hpp>
#include <limits>
#include <rclcpp/rclcpp.hpp>
#include <scenario_simulator_exception/exception.hpp>
#include <string>
#include <traffic_simulator/data_type/routing_configuration.hpp>
#include <traffic_simulator/entity/entity_base.hpp>
#include <traffic_simulator/utils/distance.hpp>
#include <traffic_simulator/utils/pose.hpp>
#include <unordered_map>
#include <vector>

namespace traffic_simulator
{
namespace entity
{
EntityBase::EntityBase(
  const std::string & name, const CanonicalizedEntityStatus & entity_status,
  const std::shared_ptr<hdmap_utils::HdMapUtils> & hdmap_utils_ptr)
: name(name),
  verbose(true),
  status_(std::make_shared<CanonicalizedEntityStatus>(entity_status)),
  status_before_update_(*status_),
  hdmap_utils_ptr_(hdmap_utils_ptr)
{
  job_list_.append(
    [this](double) {
      traveled_distance_ += std::abs(getCurrentTwist().linear.x) * step_time_;
      return false;
    },
    []() {}, job::Type::TRAVELED_DISTANCE, true, job::Event::POST_UPDATE);

  if (name != static_cast<EntityStatus>(entity_status).name) {
    THROW_SIMULATION_ERROR(
      "The name of the entity does not match the name of the entity listed in entity_status.",
      " The name of the entity is ", name,
      " and the name of the entity listed in entity_status is ",
      static_cast<EntityStatus>(entity_status).name);
  }

  job_list_.append(
    [this](double) {
      if (std::abs(getCurrentTwist().linear.x) <= std::numeric_limits<double>::epsilon()) {
        stand_still_duration_ += step_time_;
      } else {
        stand_still_duration_ = 0.0;
      }
      return false;
    },
    []() {}, job::Type::STAND_STILL_DURATION, true, job::Event::POST_UPDATE);
}

void EntityBase::appendDebugMarker(visualization_msgs::msg::MarkerArray & /*unused*/) {}

void EntityBase::cancelRequest() {}

auto EntityBase::get2DPolygon() const -> std::vector<geometry_msgs::msg::Point>
{
  return math::geometry::toPolygon2D(getBoundingBox());
}

auto EntityBase::getCanonicalizedLaneletPose() const -> std::optional<CanonicalizedLaneletPose>
{
  return status_->getCanonicalizedLaneletPose();
}

auto EntityBase::getCanonicalizedLaneletPose(const double matching_distance) const
  -> std::optional<CanonicalizedLaneletPose>
{
  const auto include_crosswalk = [](const auto & entity_type) {
    return (traffic_simulator_msgs::msg::EntityType::PEDESTRIAN == entity_type.type) ||
           (traffic_simulator_msgs::msg::EntityType::MISC_OBJECT == entity_type.type);
  }(getEntityType());

  // prefer the current lanelet
  return pose::toCanonicalizedLaneletPose(
    status_->getMapPose(), status_->getBoundingBox(), status_->getLaneletIds(), include_crosswalk,
    matching_distance, hdmap_utils_ptr_);
}

auto EntityBase::isInPosition(const geometry_msgs::msg::Pose & pose, const double tolerance) const
  -> bool
{
  return math::geometry::getDistance(getMapPose(), pose) < tolerance;
}

auto EntityBase::isInPosition(const LaneletPose & lanelet_pose, const double tolerance) const
  -> bool
{
  const auto canonicalized_lanelet_pose = pose::canonicalize(lanelet_pose, hdmap_utils_ptr_);
  return isInPosition(static_cast<geometry_msgs::msg::Pose>(canonicalized_lanelet_pose), tolerance);
}

auto EntityBase::isInLanelet(const lanelet::Id lanelet_id, std::optional<double> tolerance) const
  -> bool
{
  if (const auto lanelet_pose = getCanonicalizedLaneletPose()) {
    const auto tolerance_value =
      tolerance ? tolerance.value() : getDefaultMatchingDistanceForLaneletPoseCalculation();
    return pose::isInLanelet(lanelet_pose.value(), lanelet_id, tolerance_value, hdmap_utils_ptr_);
  }
  return false;
}

auto EntityBase::getDefaultMatchingDistanceForLaneletPoseCalculation() const -> double
{
  return getBoundingBox().dimensions.y * 0.5 + 1.0;
}

auto EntityBase::isStopped() const -> bool
{
  return std::fabs(getCurrentTwist().linear.x) < std::numeric_limits<double>::epsilon();
}

auto EntityBase::isTargetSpeedReached(const double target_speed) const -> bool
{
  return speed_planner_->isTargetSpeedReached(target_speed, getCurrentTwist());
}

auto EntityBase::isTargetSpeedReached(const speed_change::RelativeTargetSpeed & target_speed) const
  -> bool
{
  return isTargetSpeedReached(
    target_speed.getAbsoluteValue(getCanonicalizedStatus(), other_status_));
}

auto EntityBase::onUpdate(const double /*current_time*/, const double step_time) -> void
{
  job_list_.update(step_time, job::Event::PRE_UPDATE);
  step_time_ = step_time;
  status_before_update_.set(*status_);
  speed_planner_ =
    std::make_unique<traffic_simulator::longitudinal_speed_planning::LongitudinalSpeedPlanner>(
      step_time, name);
}

auto EntityBase::onPostUpdate(const double /*current_time*/, const double step_time) -> void
{
  job_list_.update(step_time, job::Event::POST_UPDATE);
}

void EntityBase::resetDynamicConstraints()
{
  setDynamicConstraints(getDefaultDynamicConstraints());
}

auto EntityBase::requestLaneChange(const lane_change::Direction & direction) -> void
{
  if (isInLanelet()) {
    if (
      const auto target_lanelet_id = hdmap_utils_ptr_->getLaneChangeableLaneletId(
        getCanonicalizedStatus().getLaneletId(), direction)) {
      requestLaneChange(target_lanelet_id.value());
    }
  }
}

auto EntityBase::requestLaneChange(
  const traffic_simulator::lane_change::AbsoluteTarget & target,
  const traffic_simulator::lane_change::TrajectoryShape trajectory_shape,
  const traffic_simulator::lane_change::Constraint & constraint) -> void
{
  requestLaneChange(lane_change::Parameter(target, trajectory_shape, constraint));
}

auto EntityBase::requestLaneChange(
  const traffic_simulator::lane_change::RelativeTarget & target,
  const traffic_simulator::lane_change::TrajectoryShape trajectory_shape,
  const traffic_simulator::lane_change::Constraint & constraint) -> void
{
  lanelet::Id reference_lanelet_id = 0;
  if (target.entity_name == name) {
    if (!isInLanelet()) {
      THROW_SEMANTIC_ERROR(
        "Source entity does not assigned to lanelet. Please check source entity name : ", name,
        " exists on lane.");
    }
    reference_lanelet_id = status_->getLaneletId();
  } else {
    if (other_status_.find(target.entity_name) == other_status_.end()) {
      THROW_SEMANTIC_ERROR(
        "Target entity : ", target.entity_name, " does not exist. Please check ",
        target.entity_name, " exists.");
    } else if (!other_status_.at(target.entity_name).isInLanelet()) {
      THROW_SEMANTIC_ERROR(
        "Target entity does not assigned to lanelet. Please check Target entity name : ",
        target.entity_name, " exists on lane.");
    } else {
      reference_lanelet_id = other_status_.at(target.entity_name).getLaneletId();
    }
  }

  if (
    const auto lane_change_target_id = hdmap_utils_ptr_->getLaneChangeableLaneletId(
      reference_lanelet_id, target.direction, target.shift)) {
    requestLaneChange(
      traffic_simulator::lane_change::AbsoluteTarget(lane_change_target_id.value(), target.offset),
      trajectory_shape, constraint);
  } else {
    THROW_SEMANTIC_ERROR(
      "Failed to calculate absolute target lane. Please check the target lane exists.");
  }
}

void EntityBase::requestSpeedChangeWithConstantAcceleration(
  const double target_speed, const speed_change::Transition transition, const double acceleration,
  const bool continuous)
{
  if (isTargetSpeedReached(target_speed) && !continuous) {
    return;
  }
  switch (transition) {
    case speed_change::Transition::LINEAR: {
      setLinearAcceleration(acceleration);
      requestSpeedChangeWithConstantAcceleration(
        target_speed, speed_change::Transition::AUTO, acceleration, continuous);
      break;
    }
    case speed_change::Transition::AUTO: {
      if (speed_planner_->isAccelerating(target_speed, getCurrentTwist())) {
        setAccelerationLimit(std::abs(acceleration));
        job_list_.append(
          /**
           * @brief Checking if the entity reaches target speed.
           */
          [this, target_speed](double) { return getCurrentTwist().linear.x >= target_speed; },
          /**
           * @brief Resets acceleration limit.
           */
          [this]() { resetDynamicConstraints(); }, job::Type::LINEAR_ACCELERATION, true,
          job::Event::POST_UPDATE);
      } else if (speed_planner_->isDecelerating(target_speed, getCurrentTwist())) {
        setDecelerationLimit(std::abs(acceleration));
        job_list_.append(
          /**
           * @brief Checking if the entity reaches target speed.
           */
          [this, target_speed](double) { return getCurrentTwist().linear.x <= target_speed; },
          /**
           * @brief Resets deceleration limit.
           */
          [this]() { resetDynamicConstraints(); }, job::Type::LINEAR_ACCELERATION, true,
          job::Event::POST_UPDATE);
      }
      requestSpeedChange(target_speed, continuous);
      break;
    }
    case speed_change::Transition::STEP: {
      requestSpeedChange(target_speed, continuous);
      setLinearVelocity(target_speed);
      break;
    }
  }
}

void EntityBase::requestSpeedChangeWithTimeConstraint(
  const double target_speed, const speed_change::Transition transition,
  const double acceleration_time)
{
  if (isTargetSpeedReached(target_speed)) {
    return;
  }
  if (
    std::abs(acceleration_time) <= std::numeric_limits<double>::epsilon() &&
    transition != speed_change::Transition::STEP) {
    requestSpeedChangeWithTimeConstraint(
      target_speed, speed_change::Transition::STEP, acceleration_time);
    return;
  }
  switch (transition) {
    case speed_change::Transition::LINEAR: {
      requestSpeedChangeWithConstantAcceleration(
        target_speed, transition, (target_speed - getCurrentTwist().linear.x) / acceleration_time,
        false);
      break;
    }
    case speed_change::Transition::AUTO: {
      setDynamicConstraints(speed_planner_->planConstraintsFromJerkAndTimeConstraint(
        target_speed, getCurrentTwist(), getCurrentAccel(), acceleration_time,
        getDynamicConstraints()));
      job_list_.append(
        /**
         * @brief Checking if the entity reaches target speed.
         */
        [this, target_speed](double) {
          /**
           * @brief A value of 0.01 is the allowable range for determination of
           * target speed attainment. This value was determined heuristically
           * rather than for technical reasons.
           */
          return std::abs(getCurrentTwist().linear.x - target_speed) < 0.01;
        },
        /**
         * @brief Resets deceleration/acceleration limit.
         */
        [this]() { resetDynamicConstraints(); }, job::Type::LINEAR_ACCELERATION, true,
        job::Event::POST_UPDATE);
      requestSpeedChange(target_speed, false);
      break;
    }
    case speed_change::Transition::STEP: {
      requestSpeedChange(target_speed, false);
      setLinearVelocity(target_speed);
      break;
    }
  }
}

void EntityBase::requestSpeedChange(
  const double target_speed, const speed_change::Transition transition,
  const speed_change::Constraint constraint, const bool continuous)
{
  if (isTargetSpeedReached(target_speed) && !continuous) {
    return;
  }
  switch (constraint.type) {
    case speed_change::Constraint::Type::LONGITUDINAL_ACCELERATION:
      requestSpeedChangeWithConstantAcceleration(
        target_speed, transition, constraint.value, continuous);
      break;
    case speed_change::Constraint::Type::TIME:
      requestSpeedChangeWithTimeConstraint(target_speed, transition, constraint.value);
      break;
    case speed_change::Constraint::Type::NONE:
      requestSpeedChange(target_speed, continuous);
      break;
  }
}

void EntityBase::requestSpeedChangeWithConstantAcceleration(
  const speed_change::RelativeTargetSpeed & target_speed, const speed_change::Transition transition,
  const double acceleration, const bool continuous)
{
  if (isTargetSpeedReached(target_speed) && !continuous) {
    return;
  }
  switch (transition) {
    case speed_change::Transition::LINEAR: {
      setLinearAcceleration(acceleration);
      requestSpeedChangeWithConstantAcceleration(
        target_speed, speed_change::Transition::AUTO, acceleration, continuous);
      break;
    }
    case speed_change::Transition::AUTO: {
      job_list_.append(
        /**
         * @brief Checking if the entity reaches target speed.
         */
        [this, target_speed, acceleration](double) {
          const double diff =
            target_speed.getAbsoluteValue(getCanonicalizedStatus(), other_status_) -
            getCurrentTwist().linear.x;
          /**
           * @brief Hard coded parameter, threshold for difference
           */
          static constexpr double difference_threshold = 0.1;
          if (std::abs(diff) <= difference_threshold) {
            return true;
          }
          if (diff > +difference_threshold) {
            setAccelerationLimit(std::abs(acceleration));
            return false;
          }
          if (diff < -difference_threshold) {
            setDecelerationLimit(std::abs(acceleration));
            return false;
          }
          return false;
        },
        /**
         * @brief Resets acceleration limit.
         */
        [this]() { resetDynamicConstraints(); }, job::Type::LINEAR_ACCELERATION, true,
        job::Event::POST_UPDATE);
      requestSpeedChange(target_speed, continuous);
      break;
    }
    case speed_change::Transition::STEP: {
      requestSpeedChange(target_speed, continuous);
      setLinearVelocity(target_speed.getAbsoluteValue(getCanonicalizedStatus(), other_status_));
      break;
    }
  }
}

void EntityBase::requestSpeedChangeWithTimeConstraint(
  const speed_change::RelativeTargetSpeed & target_speed, const speed_change::Transition transition,
  const double acceleration_time)
{
  if (isTargetSpeedReached(target_speed)) {
    return;
  }
  if (
    std::abs(acceleration_time) <= std::numeric_limits<double>::epsilon() &&
    transition != speed_change::Transition::STEP) {
    requestSpeedChangeWithTimeConstraint(
      target_speed, speed_change::Transition::STEP, acceleration_time);
    return;
  }
  switch (transition) {
    case speed_change::Transition::LINEAR: {
      requestSpeedChangeWithTimeConstraint(
        target_speed.getAbsoluteValue(getCanonicalizedStatus(), other_status_), transition,
        acceleration_time);
      break;
    }
    case speed_change::Transition::AUTO: {
      requestSpeedChangeWithTimeConstraint(
        target_speed.getAbsoluteValue(getCanonicalizedStatus(), other_status_), transition,
        acceleration_time);
      break;
    }
    case speed_change::Transition::STEP: {
      requestSpeedChange(target_speed, false);
      setLinearVelocity(target_speed.getAbsoluteValue(getCanonicalizedStatus(), other_status_));
      break;
    }
  }
}

void EntityBase::requestSpeedChange(
  const speed_change::RelativeTargetSpeed & target_speed, const speed_change::Transition transition,
  const speed_change::Constraint constraint, const bool continuous)
{
  if (isTargetSpeedReached(target_speed) && !continuous) {
    return;
  }
  switch (constraint.type) {
    case speed_change::Constraint::Type::LONGITUDINAL_ACCELERATION:
      requestSpeedChangeWithConstantAcceleration(
        target_speed, transition, constraint.value, continuous);
      break;
    case speed_change::Constraint::Type::TIME:
      if (continuous) {
        THROW_SEMANTIC_ERROR("continuous = true is not allowed with time constraint.");
      }
      requestSpeedChangeWithTimeConstraint(target_speed, transition, constraint.value);
      break;
    case speed_change::Constraint::Type::NONE:
      requestSpeedChange(target_speed, continuous);
      break;
  }
}

void EntityBase::requestSpeedChange(const double target_speed, const bool continuous)
{
  if (isTargetSpeedReached(target_speed) && !continuous) {
    return;
  }
  if (continuous) {
    target_speed_ = target_speed;
    job_list_.append(
      /**
       * @brief If the target entity reaches the target speed, return true.
       */
      [this, target_speed](double) {
        target_speed_ = target_speed;
        return false;
      },
      /**
       * @brief Cancel speed change request.
       */
      []() {}, job::Type::LINEAR_VELOCITY, true, job::Event::POST_UPDATE);
  } else {
    target_speed_ = target_speed;
    job_list_.append(
      /**
       * @brief If the target entity reaches the target speed, return true.
       */
      [this, target_speed](double) {
        if (isTargetSpeedReached(target_speed)) {
          return true;
        }
        target_speed_ = target_speed;
        return false;
      },
      /**
       * @brief Cancel speed change request.
       */
      [this]() { target_speed_ = std::nullopt; }, job::Type::LINEAR_VELOCITY, true,
      job::Event::POST_UPDATE);
  }
}

void EntityBase::requestSpeedChange(
  const speed_change::RelativeTargetSpeed & target_speed, const bool continuous)
{
  if (isTargetSpeedReached(target_speed) && !continuous) {
    return;
  }
  if (continuous) {
    job_list_.append(
      /**
       * @brief If the target entity reaches the target speed, return true.
       */
      [this, target_speed](double) {
        if (other_status_.find(target_speed.reference_entity_name) == other_status_.end()) {
          return true;
        }
        target_speed_ = target_speed.getAbsoluteValue(getCanonicalizedStatus(), other_status_);
        return false;
      },
      []() {}, job::Type::LINEAR_VELOCITY, true, job::Event::POST_UPDATE);
  } else {
    job_list_.append(
      /**
       * @brief If the target entity reaches the target speed, return true.
       */
      [this, target_speed](double) {
        if (other_status_.find(target_speed.reference_entity_name) == other_status_.end()) {
          return true;
        }
        if (isTargetSpeedReached(target_speed)) {
          return true;
        }
        target_speed_ = target_speed.getAbsoluteValue(getCanonicalizedStatus(), other_status_);
        return false;
      },
      /**
       * @brief Cancel speed change request.
       */
      [this]() { target_speed_ = std::nullopt; }, job::Type::LINEAR_VELOCITY, true,
      job::Event::POST_UPDATE);
  }
}

auto EntityBase::isControlledBySimulator() const -> bool { return true; }

auto EntityBase::setControlledBySimulator(const bool /*unused*/) -> void
{
  THROW_SEMANTIC_ERROR(
    getEntityTypename(), " type entities do not support setControlledBySimulator");
}

auto EntityBase::requestFollowTrajectory(
  const std::shared_ptr<traffic_simulator_msgs::msg::PolylineTrajectory> & /*unused*/) -> void
{
  THROW_SEMANTIC_ERROR(
    getEntityTypename(), " type entities do not support follow trajectory action.");
}

void EntityBase::requestWalkStraight()
{
  THROW_SEMANTIC_ERROR(getEntityTypename(), " type entities do not support WalkStraightAction");
}

void EntityBase::setDynamicConstraints(
  const traffic_simulator_msgs::msg::DynamicConstraints & constraints)
{
  auto behavior_parameter = getBehaviorParameter();
  behavior_parameter.dynamic_constraints = constraints;
  setBehaviorParameter(behavior_parameter);
}

void EntityBase::setOtherStatus(
  const std::unordered_map<std::string, CanonicalizedEntityStatus> & status)
{
  other_status_ = status;
  other_status_.erase(name);
}

auto EntityBase::setStatus(const EntityStatus & status, const lanelet::Ids & lanelet_ids) -> void
{
  status_->set(
    status, lanelet_ids, getDefaultMatchingDistanceForLaneletPoseCalculation(), hdmap_utils_ptr_);
}

auto EntityBase::setStatus(const EntityStatus & status) -> void
{
  status_->set(status, getDefaultMatchingDistanceForLaneletPoseCalculation(), hdmap_utils_ptr_);
}

auto EntityBase::setStatus(
  const geometry_msgs::msg::Pose & map_pose,
  const traffic_simulator_msgs::msg::ActionStatus & action_status) -> void
{
  auto status = static_cast<EntityStatus>(getCanonicalizedStatus());
  status.pose = map_pose;
  status.action_status = action_status;
  setStatus(status);
}

auto EntityBase::setStatus(
  const geometry_msgs::msg::Pose & reference_pose, const geometry_msgs::msg::Pose & relative_pose,
  const traffic_simulator_msgs::msg::ActionStatus & action_status) -> void
{
  setStatus(pose::transformRelativePoseToGlobal(reference_pose, relative_pose), action_status);
}

auto EntityBase::setStatus(
  const geometry_msgs::msg::Pose & reference_pose,
  const geometry_msgs::msg::Point & relative_position,
  const geometry_msgs::msg::Vector3 & relative_rpy,
  const traffic_simulator_msgs::msg::ActionStatus & action_status) -> void
{
  const auto relative_pose =
    geometry_msgs::build<geometry_msgs::msg::Pose>()
      .position(relative_position)
      .orientation(math::geometry::convertEulerAngleToQuaternion(relative_rpy));
  setStatus(reference_pose, relative_pose, action_status);
}

auto EntityBase::setStatus(
  const LaneletPose & lanelet_pose, const traffic_simulator_msgs::msg::ActionStatus & action_status)
  -> void
{
<<<<<<< HEAD
  const auto canonicalized_lanelet_pose = pose::canonicalize(lanelet_pose, hdmap_utils_ptr_);
  auto entity_status = static_cast<EntityStatus>(*status_);
  entity_status.action_status = action_status;
  entity_status.pose = static_cast<geometry_msgs::msg::Pose>(canonicalized_lanelet_pose);
  entity_status.lanelet_pose = static_cast<LaneletPose>(canonicalized_lanelet_pose);
  entity_status.lanelet_pose_valid = true;
  setStatus(entity_status);
=======
  if (const auto canonicalized_lanelet_pose = pose::canonicalize(lanelet_pose, hdmap_utils_ptr_)) {
    setStatus(canonicalized_lanelet_pose.value(), action_status);
  } else {
    std::stringstream ss;
    ss << "Status can not be set. lanelet pose: " << lanelet_pose
       << " is cannot be canonicalized for ";
    THROW_SEMANTIC_ERROR(ss.str(), " entity named: ", std::quoted(name), ".");
  }
>>>>>>> fa3e08ef
}

auto EntityBase::setLinearVelocity(const double linear_velocity) -> void
{
  status_->setLinearVelocity(linear_velocity);
}

auto EntityBase::setLinearAcceleration(const double linear_acceleration) -> void
{
  status_->setLinearAcceleration(linear_acceleration);
}

void EntityBase::setTrafficLights(
  const std::shared_ptr<traffic_simulator::TrafficLightsBase> & traffic_lights)
{
  traffic_lights_ = traffic_lights;
}

auto EntityBase::setTwist(const geometry_msgs::msg::Twist & twist) -> void
{
  status_->setTwist(twist);
}

auto EntityBase::setAcceleration(const geometry_msgs::msg::Accel & accel) -> void
{
  status_->setAccel(accel);
}

auto EntityBase::setLinearJerk(const double linear_jerk) -> void
{
  status_->setLinearJerk(linear_jerk);
}

auto EntityBase::setAction(const std::string & action) -> void { status_->setAction(action); }

auto EntityBase::setMapPose(const geometry_msgs::msg::Pose & /*unused*/) -> void
{
  THROW_SEMANTIC_ERROR(
    "You cannot set map pose to the vehicle other than ego named ", std::quoted(name), ".");
}

void EntityBase::activateOutOfRangeJob(
  const double min_velocity, const double max_velocity, const double min_acceleration,
  const double max_acceleration, const double min_jerk, const double max_jerk)
{
  /**
   * @brief This value was determined heuristically rather than for
   * technical reasons.
   */
  constexpr double tolerance = 0.01;
  job_list_.append(
    /**
     * @brief Checking if the values of velocity, acceleration and jerk are within the acceptable
     * range
     */
    [this, max_velocity, min_velocity, min_acceleration, max_acceleration, min_jerk,
     max_jerk](double) {
      const auto velocity = getCurrentTwist().linear.x;
      const auto accel = getCurrentAccel().linear.x;
      const auto jerk = getLinearJerk();
      if (!(min_velocity <= velocity + tolerance && velocity - tolerance <= max_velocity)) {
        THROW_SPECIFICATION_VIOLATION(
          "Entity: ", name, " - current velocity (which is ", velocity,
          ") is out of range (which is [", min_velocity, ", ", max_velocity, "])");
      }
      if (!(min_acceleration <= accel + tolerance && accel - tolerance <= max_acceleration)) {
        THROW_SPECIFICATION_VIOLATION(
          "Entity: ", name, " - current acceleration (which is ", accel,
          ") is out of range (which is [", min_acceleration, ", ", max_acceleration, "])");
      }
      if (!(min_jerk <= jerk + tolerance && jerk - tolerance <= max_jerk)) {
        THROW_SPECIFICATION_VIOLATION(
          "Entity: ", name, " - current jerk (which is ", jerk, ") is out of range (which is [",
          min_jerk, ", ", max_jerk, "])");
      }
      return false;
    },
    /**
     * @brief This job is always ACTIVE
     */
    []() {}, job::Type::OUT_OF_RANGE, true, job::Event::POST_UPDATE);
}

void EntityBase::stopAtCurrentPosition()
{
  status_->setTwist(geometry_msgs::msg::Twist());
  status_->setAccel(geometry_msgs::msg::Accel());
  status_->setLinearJerk(0.0);
}

void EntityBase::updateEntityStatusTimestamp(const double current_time)
{
  status_->setTime(current_time);
}

/***
 * @brief Request synchronize the entity with the target entity.
 * @param target_name The name of the target entity.
 * @param target_sync_pose The target lanelet pose of the target entity.
 * @param entity_target The target lanelet pose of the entity to control.
 * @param target_speed The target velocity of the entity to control.
 * @param tolerance The threshold to determine if the entity has already arrived to the target lanelet.
*/
auto EntityBase::requestSynchronize(
  const std::string & target_name, const LaneletPose & target_sync_pose,
  const LaneletPose & entity_target, const double target_speed, const double tolerance) -> bool
{
  const auto canonicalized_target_sync_pose =
    pose::canonicalize(target_sync_pose, hdmap_utils_ptr_);
  const auto canonicalized_entity_target = pose::canonicalize(entity_target, hdmap_utils_ptr_);

<<<<<<< HEAD
  if (tolerance == 0) {
    RCLCPP_WARN_STREAM_ONCE(
=======
  if (tolerance == 0.0) {
    RCLCPP_WARN_ONCE(
>>>>>>> fa3e08ef
      rclcpp::get_logger("traffic_simulator"),
      "requestSynchronize(): the tolerance is set to 0.0. This may cause the entity "
        << std::quoted(name) << " to never reach the target lanelet.");
  }

  ///@brief Check if the entity has already arrived to the target lanelet.
  if (isInPosition(entity_target, tolerance)) {
    if (getCurrentTwist().linear.x < target_speed + getMaxAcceleration() * step_time_) {
    } else {
      RCLCPP_WARN_STREAM_ONCE(
        rclcpp::get_logger("traffic_simulator"),
        "requestSynchronize(): the entity "
          << std::quoted(name)
          << " has already arrived to the target lanelet, it is not nearly stopped.");
    }
    target_speed_ = target_speed;
    return true;
  }

  job_list_.append(
    [this, target_name, canonicalized_target_sync_pose, canonicalized_entity_target,
     target_speed](double) {
      constexpr bool include_adjacent_lanelet{true};
      constexpr bool include_opposite_direction{true};
      constexpr bool allow_lane_change{true};

<<<<<<< HEAD
      if (other_status_.find(target_name) == other_status_.end()) {
        THROW_SEMANTIC_ERROR(
          "requestSynchronize(): entity ", std::quoted(target_name), " does not exist.");
      } else if (const auto canonicalized_lanelet_pose = getCanonicalizedLaneletPose();
                 !canonicalized_lanelet_pose.has_value()) {
        THROW_SEMANTIC_ERROR("Failed to get lanelet pose of the entity: ", std::quoted(name));
      } else if (const auto target_entity_canonicalized_lanelet_pose =
                   other_status_.find(target_name)->second.getCanonicalizedLaneletPose();
                 !target_entity_canonicalized_lanelet_pose.has_value()) {
        THROW_SEMANTIC_ERROR(
          "requestSynchronize(): Failed to get lanelet pose of the target entity: ",
          std::quoted(target_name));
      } else if (const auto distance_to_entity_target_pose = longitudinalDistance(
                   canonicalized_lanelet_pose.value(), canonicalized_entity_target,
                   include_adjacent_lanelet, include_opposite_direction, allow_lane_change,
                   hdmap_utils_ptr_);
                 !distance_to_entity_target_pose.has_value()) {
        THROW_SEMANTIC_ERROR(
          "requestSynchronize(): Failed to get distance between entity and entity target pose. "
          "Check if the entity ",
          std::quoted(name), "has already passed the target lanelet.");
      } else if (const auto distance_to_target_sync_pose = longitudinalDistance(
                   target_entity_canonicalized_lanelet_pose.value(), canonicalized_target_sync_pose,
                   include_adjacent_lanelet, include_opposite_direction, allow_lane_change,
                   hdmap_utils_ptr_);
                 !distance_to_target_sync_pose.has_value() ||
                 distance_to_target_sync_pose.value() < 0) {
        RCLCPP_WARN_STREAM_ONCE(
=======
      RoutingConfiguration lane_changeable_routing_configuration;
      lane_changeable_routing_configuration.allow_lane_change = true;

      const auto entity_distance = longitudinalDistance(
        entity_lanelet_pose.value(), entity_target, true, false,
        lane_changeable_routing_configuration, hdmap_utils_ptr_);
      if (!entity_distance.has_value()) {
        THROW_SEMANTIC_ERROR(
          "Failed to get distance between entity and target lanelet pose. Check if the entity has "
          "already passed the target lanelet. If not, please contact the developer since there "
          "might be an undiscovered bug.");
      }

      const auto target_entity_lanelet_pose =
        other_status_.find(target_name) == other_status_.end()
          ? THROW_SEMANTIC_ERROR("Failed to find target entity. Check if the target entity exists.")
          : other_status_.find(target_name)->second.getLaneletPose();

      const auto target_entity_distance = longitudinalDistance(
        CanonicalizedLaneletPose(target_entity_lanelet_pose, hdmap_utils_ptr_), target_sync_pose,
        true, false, lane_changeable_routing_configuration, hdmap_utils_ptr_);
      if (!target_entity_distance.has_value() || target_entity_distance.value() < 0.0) {
        RCLCPP_WARN_ONCE(
>>>>>>> fa3e08ef
          rclcpp::get_logger("traffic_simulator"),
          "requestSynchronize(): Failed to get distance between target entity and target "
            << "lanelet pose or the distance is negative. Check if target entity "
            << std::quoted(target_name) << " has already passed the target lanelet.");
        return true;
<<<<<<< HEAD
      } else {
        const auto target_entity_velocity =
          other_status_.find(target_name)->second.getTwist().linear.x;
        const auto entity_velocity = getCurrentTwist().linear.x;
        const auto target_entity_arrival_time =
          (std::abs(target_entity_velocity) > std::numeric_limits<double>::epsilon())
            ? distance_to_target_sync_pose.value() / target_entity_velocity
            : 0;

        auto entity_velocity_to_synchronize = [this, entity_velocity, target_entity_arrival_time,
                                               distance_to_entity_target_pose, target_speed]() {
          const auto border_distance =
            (entity_velocity + target_speed) * target_entity_arrival_time / 2;
          if (border_distance < distance_to_entity_target_pose.value()) {
            ///@brief Making entity speed up.
            return entity_velocity + getMaxAcceleration() * step_time_;
          } else if (border_distance > distance_to_entity_target_pose.value()) {
            ///@brief Making entity slow down.
            return entity_velocity - getMaxDeceleration() * step_time_;
          } else {
            ///@brief Making entity keep the current speed.
            return entity_velocity;
          }
        };
=======
      }

      const auto target_entity_velocity =
        other_status_.find(target_name)->second.getTwist().linear.x;
      const auto entity_velocity = getCurrentTwist().linear.x;
      const auto target_entity_arrival_time =
        (std::abs(target_entity_velocity) > std::numeric_limits<double>::epsilon())
          ? target_entity_distance.value() / target_entity_velocity
          : 0.0;

      auto entity_velocity_to_synchronize = [this, entity_velocity, target_entity_arrival_time,
                                             entity_distance, target_speed]() {
        const auto border_distance =
          (entity_velocity + target_speed) * target_entity_arrival_time / 2.0;
        if (border_distance < entity_distance.value()) {
          ///@brief Making entity speed up.
          return entity_velocity + getMaxAcceleration() * step_time_;
        } else if (border_distance > entity_distance.value()) {
          ///@brief Making entity slow down.
          return entity_velocity - getMaxDeceleration() * step_time_;
        } else {
          ///@brief Making entity keep the current speed.
          return entity_velocity;
        }
      };
>>>>>>> fa3e08ef

        /**
       * @warning using this->requestSpeedChange here does not work in some kind of reason.
       * It seems that after this, function is called by some reason. func_on_cleanup will be deleted and becomes nullptr
       */
        target_speed_ = entity_velocity_to_synchronize();
        return false;
      }
    },
    []() {}, job::Type::LINEAR_ACCELERATION, true, job::Event::POST_UPDATE);
  return false;
}
}  // namespace entity
}  // namespace traffic_simulator<|MERGE_RESOLUTION|>--- conflicted
+++ resolved
@@ -621,7 +621,6 @@
   const LaneletPose & lanelet_pose, const traffic_simulator_msgs::msg::ActionStatus & action_status)
   -> void
 {
-<<<<<<< HEAD
   const auto canonicalized_lanelet_pose = pose::canonicalize(lanelet_pose, hdmap_utils_ptr_);
   auto entity_status = static_cast<EntityStatus>(*status_);
   entity_status.action_status = action_status;
@@ -629,16 +628,6 @@
   entity_status.lanelet_pose = static_cast<LaneletPose>(canonicalized_lanelet_pose);
   entity_status.lanelet_pose_valid = true;
   setStatus(entity_status);
-=======
-  if (const auto canonicalized_lanelet_pose = pose::canonicalize(lanelet_pose, hdmap_utils_ptr_)) {
-    setStatus(canonicalized_lanelet_pose.value(), action_status);
-  } else {
-    std::stringstream ss;
-    ss << "Status can not be set. lanelet pose: " << lanelet_pose
-       << " is cannot be canonicalized for ";
-    THROW_SEMANTIC_ERROR(ss.str(), " entity named: ", std::quoted(name), ".");
-  }
->>>>>>> fa3e08ef
 }
 
 auto EntityBase::setLinearVelocity(const double linear_velocity) -> void
@@ -750,13 +739,8 @@
     pose::canonicalize(target_sync_pose, hdmap_utils_ptr_);
   const auto canonicalized_entity_target = pose::canonicalize(entity_target, hdmap_utils_ptr_);
 
-<<<<<<< HEAD
-  if (tolerance == 0) {
+  if (tolerance == 0.0) {
     RCLCPP_WARN_STREAM_ONCE(
-=======
-  if (tolerance == 0.0) {
-    RCLCPP_WARN_ONCE(
->>>>>>> fa3e08ef
       rclcpp::get_logger("traffic_simulator"),
       "requestSynchronize(): the tolerance is set to 0.0. This may cause the entity "
         << std::quoted(name) << " to never reach the target lanelet.");
@@ -780,16 +764,19 @@
     [this, target_name, canonicalized_target_sync_pose, canonicalized_entity_target,
      target_speed](double) {
       constexpr bool include_adjacent_lanelet{true};
-      constexpr bool include_opposite_direction{true};
+      constexpr bool include_opposite_direction{false};
       constexpr bool allow_lane_change{true};
 
-<<<<<<< HEAD
+      RoutingConfiguration lane_changeable_routing_configuration;
+      lane_changeable_routing_configuration.allow_lane_change = true;
+
       if (other_status_.find(target_name) == other_status_.end()) {
         THROW_SEMANTIC_ERROR(
-          "requestSynchronize(): entity ", std::quoted(target_name), " does not exist.");
+          "requestSynchronize(): Entity ", std::quoted(target_name), " does not exist.");
       } else if (const auto canonicalized_lanelet_pose = getCanonicalizedLaneletPose();
                  !canonicalized_lanelet_pose.has_value()) {
-        THROW_SEMANTIC_ERROR("Failed to get lanelet pose of the entity: ", std::quoted(name));
+        THROW_SEMANTIC_ERROR(
+          "requestSynchronize(): Failed to get lanelet pose of the entity: ", std::quoted(name));
       } else if (const auto target_entity_canonicalized_lanelet_pose =
                    other_status_.find(target_name)->second.getCanonicalizedLaneletPose();
                  !target_entity_canonicalized_lanelet_pose.has_value()) {
@@ -798,8 +785,8 @@
           std::quoted(target_name));
       } else if (const auto distance_to_entity_target_pose = longitudinalDistance(
                    canonicalized_lanelet_pose.value(), canonicalized_entity_target,
-                   include_adjacent_lanelet, include_opposite_direction, allow_lane_change,
-                   hdmap_utils_ptr_);
+                   include_adjacent_lanelet, include_opposite_direction,
+                   lane_changeable_routing_configuration, hdmap_utils_ptr_);
                  !distance_to_entity_target_pose.has_value()) {
         THROW_SEMANTIC_ERROR(
           "requestSynchronize(): Failed to get distance between entity and entity target pose. "
@@ -807,42 +794,16 @@
           std::quoted(name), "has already passed the target lanelet.");
       } else if (const auto distance_to_target_sync_pose = longitudinalDistance(
                    target_entity_canonicalized_lanelet_pose.value(), canonicalized_target_sync_pose,
-                   include_adjacent_lanelet, include_opposite_direction, allow_lane_change,
-                   hdmap_utils_ptr_);
+                   include_adjacent_lanelet, include_opposite_direction,
+                   lane_changeable_routing_configuration, hdmap_utils_ptr_);
                  !distance_to_target_sync_pose.has_value() ||
-                 distance_to_target_sync_pose.value() < 0) {
+                 distance_to_target_sync_pose.value() < 0.0) {
         RCLCPP_WARN_STREAM_ONCE(
-=======
-      RoutingConfiguration lane_changeable_routing_configuration;
-      lane_changeable_routing_configuration.allow_lane_change = true;
-
-      const auto entity_distance = longitudinalDistance(
-        entity_lanelet_pose.value(), entity_target, true, false,
-        lane_changeable_routing_configuration, hdmap_utils_ptr_);
-      if (!entity_distance.has_value()) {
-        THROW_SEMANTIC_ERROR(
-          "Failed to get distance between entity and target lanelet pose. Check if the entity has "
-          "already passed the target lanelet. If not, please contact the developer since there "
-          "might be an undiscovered bug.");
-      }
-
-      const auto target_entity_lanelet_pose =
-        other_status_.find(target_name) == other_status_.end()
-          ? THROW_SEMANTIC_ERROR("Failed to find target entity. Check if the target entity exists.")
-          : other_status_.find(target_name)->second.getLaneletPose();
-
-      const auto target_entity_distance = longitudinalDistance(
-        CanonicalizedLaneletPose(target_entity_lanelet_pose, hdmap_utils_ptr_), target_sync_pose,
-        true, false, lane_changeable_routing_configuration, hdmap_utils_ptr_);
-      if (!target_entity_distance.has_value() || target_entity_distance.value() < 0.0) {
-        RCLCPP_WARN_ONCE(
->>>>>>> fa3e08ef
           rclcpp::get_logger("traffic_simulator"),
           "requestSynchronize(): Failed to get distance between target entity and target "
             << "lanelet pose or the distance is negative. Check if target entity "
             << std::quoted(target_name) << " has already passed the target lanelet.");
         return true;
-<<<<<<< HEAD
       } else {
         const auto target_entity_velocity =
           other_status_.find(target_name)->second.getTwist().linear.x;
@@ -850,12 +811,12 @@
         const auto target_entity_arrival_time =
           (std::abs(target_entity_velocity) > std::numeric_limits<double>::epsilon())
             ? distance_to_target_sync_pose.value() / target_entity_velocity
-            : 0;
+            : 0.0;
 
         auto entity_velocity_to_synchronize = [this, entity_velocity, target_entity_arrival_time,
                                                distance_to_entity_target_pose, target_speed]() {
           const auto border_distance =
-            (entity_velocity + target_speed) * target_entity_arrival_time / 2;
+            (entity_velocity + target_speed) * target_entity_arrival_time / 2.0;
           if (border_distance < distance_to_entity_target_pose.value()) {
             ///@brief Making entity speed up.
             return entity_velocity + getMaxAcceleration() * step_time_;
@@ -867,33 +828,6 @@
             return entity_velocity;
           }
         };
-=======
-      }
-
-      const auto target_entity_velocity =
-        other_status_.find(target_name)->second.getTwist().linear.x;
-      const auto entity_velocity = getCurrentTwist().linear.x;
-      const auto target_entity_arrival_time =
-        (std::abs(target_entity_velocity) > std::numeric_limits<double>::epsilon())
-          ? target_entity_distance.value() / target_entity_velocity
-          : 0.0;
-
-      auto entity_velocity_to_synchronize = [this, entity_velocity, target_entity_arrival_time,
-                                             entity_distance, target_speed]() {
-        const auto border_distance =
-          (entity_velocity + target_speed) * target_entity_arrival_time / 2.0;
-        if (border_distance < entity_distance.value()) {
-          ///@brief Making entity speed up.
-          return entity_velocity + getMaxAcceleration() * step_time_;
-        } else if (border_distance > entity_distance.value()) {
-          ///@brief Making entity slow down.
-          return entity_velocity - getMaxDeceleration() * step_time_;
-        } else {
-          ///@brief Making entity keep the current speed.
-          return entity_velocity;
-        }
-      };
->>>>>>> fa3e08ef
 
         /**
        * @warning using this->requestSpeedChange here does not work in some kind of reason.
