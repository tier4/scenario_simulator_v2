// Copyright 2015 TIER IV, Inc. All rights reserved.
//
// Licensed under the Apache License, Version 2.0 (the "License");
// you may not use this file except in compliance with the License.
// You may obtain a copy of the License at
//
//     http://www.apache.org/licenses/LICENSE-2.0
//
// Unless required by applicable law or agreed to in writing, software
// distributed under the License is distributed on an "AS IS" BASIS,
// WITHOUT WARRANTIES OR CONDITIONS OF ANY KIND, either express or implied.
// See the License for the specific language governing permissions and
// limitations under the License.

#include <geometry/distance.hpp>
#include <geometry/polygon/polygon.hpp>
#include <geometry/transform.hpp>
#include <limits>
#include <rclcpp/rclcpp.hpp>
#include <scenario_simulator_exception/exception.hpp>
#include <string>
#include <traffic_simulator/entity/entity_base.hpp>
#include <unordered_map>
#include <vector>

namespace traffic_simulator
{
namespace entity
{
EntityBase::EntityBase(
<<<<<<< HEAD
  const std::string & name, const traffic_simulator_msgs::msg::EntitySubtype & subtype)
: name(name),
  status_(boost::none),
  verbose_(true),
  visibility_(true),
  entity_subtype_(subtype),
  traveled_distance_(0)
{
  status_ = boost::none;
  job_list_.append(
    /**
     * @brief Update stand still duration.
     */
    [this]() {
      if (!status_) {
        stand_still_duration_ = boost::none;
      } else {
        if (!stand_still_duration_) {
          stand_still_duration_ = 0;
        }
        if (
          std::fabs(status_->action_status.twist.linear.x) <=
          std::numeric_limits<double>::epsilon()) {
          stand_still_duration_ = step_time_ + stand_still_duration_.get();
        } else {
          stand_still_duration_ = 0;
        }
      }
      return false;
    },
    [this]() {}, job::Type::STAND_STILL_DURATION, false, job::Trigger::ON_MEASURE);

  job_list_.append(
    [this]() {
      if (status_) {
        traveled_distance_ += std::abs(status_->action_status.twist.linear.x) * step_time_;
      }
      return false;
    },
    [this]() {}, job::Type::TRAVELED_DISTANCE, false, job::Trigger::ON_MEASURE);

  job_list_.append(
    [this]() {
      if (!status_ || !status_before_update_) {
        linear_jerk_ = 0;
      } else {
        linear_jerk_ = (status_before_update_->action_status.accel.linear.x -
                        status_->action_status.accel.linear.x) /
                       step_time_;
      }
      return false;
    },
    [this]() {}, job::Type::LINEAR_JERK, false, job::Trigger::ON_MEASURE);
=======
  const std::string & name, const traffic_simulator_msgs::msg::EntityStatus & entity_status)
: name(name), verbose(true), status_(entity_status), status_before_update_(status_)
{
>>>>>>> a81b0038
}

void EntityBase::appendDebugMarker(visualization_msgs::msg::MarkerArray &) {}

auto EntityBase::asAutoware() const -> concealer::Autoware &
{
  throw common::Error(
    "An operation was requested for Entity ", std::quoted(name),
    " that is valid only for the entity controlled by Autoware, but ", std::quoted(name),
    " is not the entity controlled by Autoware.");
}

<<<<<<< HEAD
void EntityBase::onUpdate(double current_time, double step_time)
{
  current_time_ = current_time;
  step_time_ = step_time;
=======
void EntityBase::cancelRequest() {}

auto EntityBase::get2DPolygon() const -> std::vector<geometry_msgs::msg::Point>
{
  const auto status = getStatus();

  std::vector<geometry_msgs::msg::Point> points_bbox;
  geometry_msgs::msg::Point p0, p1, p2, p3, p4, p5, p6, p7;

  p0.x = status.bounding_box.center.x + status.bounding_box.dimensions.x * 0.5;
  p0.y = status.bounding_box.center.y + status.bounding_box.dimensions.y * 0.5;
  p0.z = status.bounding_box.center.z + status.bounding_box.dimensions.z * 0.5;
  points_bbox.emplace_back(p0);

  p1.x = status.bounding_box.center.x + status.bounding_box.dimensions.x * 0.5;
  p1.y = status.bounding_box.center.y + status.bounding_box.dimensions.y * 0.5;
  p1.z = status.bounding_box.center.z - status.bounding_box.dimensions.z * 0.5;
  points_bbox.emplace_back(p1);

  p2.x = status.bounding_box.center.x + status.bounding_box.dimensions.x * 0.5;
  p2.y = status.bounding_box.center.y - status.bounding_box.dimensions.y * 0.5;
  p2.z = status.bounding_box.center.z + status.bounding_box.dimensions.z * 0.5;
  points_bbox.emplace_back(p2);

  p3.x = status.bounding_box.center.x - status.bounding_box.dimensions.x * 0.5;
  p3.y = status.bounding_box.center.y + status.bounding_box.dimensions.y * 0.5;
  p3.z = status.bounding_box.center.z + status.bounding_box.dimensions.z * 0.5;
  points_bbox.emplace_back(p3);

  p4.x = status.bounding_box.center.x + status.bounding_box.dimensions.x * 0.5;
  p4.y = status.bounding_box.center.y - status.bounding_box.dimensions.y * 0.5;
  p4.z = status.bounding_box.center.z - status.bounding_box.dimensions.z * 0.5;
  points_bbox.emplace_back(p4);

  p5.x = status.bounding_box.center.x - status.bounding_box.dimensions.x * 0.5;
  p5.y = status.bounding_box.center.y + status.bounding_box.dimensions.y * 0.5;
  p5.z = status.bounding_box.center.z - status.bounding_box.dimensions.z * 0.5;
  points_bbox.emplace_back(p5);

  p6.x = status.bounding_box.center.x - status.bounding_box.dimensions.x * 0.5;
  p6.y = status.bounding_box.center.y - status.bounding_box.dimensions.y * 0.5;
  p6.z = status.bounding_box.center.z + status.bounding_box.dimensions.z * 0.5;
  points_bbox.emplace_back(p6);

  p7.x = status.bounding_box.center.x - status.bounding_box.dimensions.x * 0.5;
  p7.y = status.bounding_box.center.y - status.bounding_box.dimensions.y * 0.5;
  p7.z = status.bounding_box.center.z - status.bounding_box.dimensions.z * 0.5;
  points_bbox.emplace_back(p7);

  return math::geometry::get2DConvexHull(points_bbox);
}

auto EntityBase::getCurrentAccel() const -> geometry_msgs::msg::Accel
{
  return getStatus().action_status.accel;
}

auto EntityBase::getCurrentTwist() const -> geometry_msgs::msg::Twist
{
  return getStatus().action_status.twist;
}

auto EntityBase::getDistanceToLaneBound() -> double
{
  return std::min(getDistanceToLeftLaneBound(), getDistanceToRightLaneBound());
}

auto EntityBase::getDistanceToLaneBound(std::int64_t lanelet_id) const -> double
{
  return std::min(getDistanceToLeftLaneBound(lanelet_id), getDistanceToRightLaneBound(lanelet_id));
}

auto EntityBase::getDistanceToLaneBound(const std::vector<std::int64_t> & lanelet_ids) const
  -> double
{
  return std::min(
    getDistanceToLeftLaneBound(lanelet_ids), getDistanceToRightLaneBound(lanelet_ids));
}

auto EntityBase::getDistanceToLeftLaneBound() -> double
{
  return getDistanceToLeftLaneBound(getRouteLanelets());
}

auto EntityBase::getDistanceToLeftLaneBound(std::int64_t lanelet_id) const -> double
{
  if (const auto bound = hdmap_utils_ptr_->getLeftBound(lanelet_id); bound.empty()) {
    THROW_SEMANTIC_ERROR(
      "Failed to calculate left bounds of lanelet_id : ", lanelet_id, " please check lanelet map.");
  } else if (const auto polygon = math::geometry::transformPoints(getMapPose(), get2DPolygon());
             polygon.empty()) {
    THROW_SEMANTIC_ERROR(
      "Failed to calculate 2d polygon of entity: ", name, " . Please check ", name,
      " exists and it's definition");
  } else {
    return math::geometry::getDistance2D(bound, polygon);
  }
}

auto EntityBase::getDistanceToLeftLaneBound(const std::vector<std::int64_t> & lanelet_ids) const
  -> double
{
  std::vector<double> distances;
  std::transform(
    lanelet_ids.begin(), lanelet_ids.end(), std::back_inserter(distances),
    [this](std::int64_t lanelet_id) { return getDistanceToLeftLaneBound(lanelet_id); });
  return *std::min_element(distances.begin(), distances.end());
}

auto EntityBase::getDistanceToRightLaneBound() -> double
{
  return getDistanceToRightLaneBound(getRouteLanelets());
}

auto EntityBase::getDistanceToRightLaneBound(std::int64_t lanelet_id) const -> double
{
  if (const auto bound = hdmap_utils_ptr_->getRightBound(lanelet_id); bound.empty()) {
    THROW_SEMANTIC_ERROR(
      "Failed to calculate right bounds of lanelet_id : ", lanelet_id,
      " please check lanelet map.");
  } else if (const auto polygon = math::geometry::transformPoints(getMapPose(), get2DPolygon());
             polygon.empty()) {
    THROW_SEMANTIC_ERROR(
      "Failed to calculate 2d polygon of entity: ", name, " . Please check ", name,
      " exists and it's definition");
  } else {
    return math::geometry::getDistance2D(bound, polygon);
  }
}

auto EntityBase::getDistanceToRightLaneBound(const std::vector<std::int64_t> & lanelet_ids) const
  -> double
{
  std::vector<double> distances;
  std::transform(
    lanelet_ids.begin(), lanelet_ids.end(), std::back_inserter(distances),
    [this](std::int64_t lanelet_id) { return getDistanceToLeftLaneBound(lanelet_id); });
  return *std::min_element(distances.begin(), distances.end());
}

auto EntityBase::getDynamicConstraints() const
  -> const traffic_simulator_msgs::msg::DynamicConstraints
{
  return getBehaviorParameter().dynamic_constraints;
}

auto EntityBase::getEntityStatusBeforeUpdate() const
  -> const traffic_simulator_msgs::msg::EntityStatus &
{
  return status_before_update_;
}

auto EntityBase::getLinearJerk() const -> double { return getStatus().action_status.linear_jerk; }

auto EntityBase::getLaneletPose() const -> boost::optional<traffic_simulator_msgs::msg::LaneletPose>
{
  if (status_.lanelet_pose_valid) {
    return status_.lanelet_pose;
  }
  return boost::none;
}

auto EntityBase::getMapPose() const -> geometry_msgs::msg::Pose { return getStatus().pose; }

auto EntityBase::getMapPose(const geometry_msgs::msg::Pose & relative_pose)
  -> geometry_msgs::msg::Pose
{
  tf2::Transform ref_transform, relative_transform;
  tf2::fromMsg(getStatus().pose, ref_transform);
  tf2::fromMsg(relative_pose, relative_transform);
  geometry_msgs::msg::Pose ret;
  tf2::toMsg(ref_transform * relative_transform, ret);
  return ret;
}

auto EntityBase::getStatus() const -> const traffic_simulator_msgs::msg::EntityStatus &
{
  return status_;
}

auto EntityBase::getStandStillDuration() const -> double { return stand_still_duration_; }

auto EntityBase::isNpcLogicStarted() const -> bool { return npc_logic_started_; }

auto EntityBase::isTargetSpeedReached(double target_speed) const -> bool
{
  return speed_planner_->isTargetSpeedReached(target_speed, getCurrentTwist());
}

auto EntityBase::isTargetSpeedReached(const speed_change::RelativeTargetSpeed & target_speed) const
  -> bool
{
  return isTargetSpeedReached(target_speed.getAbsoluteValue(getStatus(), other_status_));
}

void EntityBase::onUpdate(double /*current_time*/, double step_time)
{
  job_list_.update(step_time, job::Event::PRE_UPDATE);
>>>>>>> a81b0038
  status_before_update_ = status_;
  speed_planner_ =
    std::make_unique<traffic_simulator::longitudinal_speed_planning::LongitudinalSpeedPlanner>(
      step_time, name);
}

void EntityBase::onPostUpdate(double /*current_time*/, double step_time)
{
  job_list_.update(step_time, job::Event::POST_UPDATE);
}

void EntityBase::resetDynamicConstraints()
{
  setDynamicConstraints(getDefaultDynamicConstraints());
}

void EntityBase::requestLaneChange(
  const traffic_simulator::lane_change::AbsoluteTarget & target,
  const traffic_simulator::lane_change::TrajectoryShape trajectory_shape,
  const traffic_simulator::lane_change::Constraint & constraint)
{
  requestLaneChange(lane_change::Parameter(target, trajectory_shape, constraint));
}

void EntityBase::requestLaneChange(
  const traffic_simulator::lane_change::RelativeTarget & target,
  const traffic_simulator::lane_change::TrajectoryShape trajectory_shape,
  const traffic_simulator::lane_change::Constraint & constraint)
{
  std::int64_t reference_lanelet_id = 0;
  if (target.entity_name == name) {
    if (!getStatus().lanelet_pose_valid) {
      THROW_SEMANTIC_ERROR(
        "Target entity does not assigned to lanelet. Please check Target entity name : ",
        target.entity_name, " exists on lane.");
    }
    reference_lanelet_id = getStatus().lanelet_pose.lanelet_id;
  } else {
    if (other_status_.find(target.entity_name) == other_status_.end()) {
      THROW_SEMANTIC_ERROR(
        "Target entity : ", target.entity_name, " does not exist. Please check ",
        target.entity_name, " exists.");
    }
    if (!other_status_.at(target.entity_name).lanelet_pose_valid) {
      THROW_SEMANTIC_ERROR(
        "Target entity does not assigned to lanelet. Please check Target entity name : ",
        target.entity_name, " exists on lane.");
    }
    reference_lanelet_id = other_status_.at(target.entity_name).lanelet_pose.lanelet_id;
  }
  const auto lane_change_target_id = hdmap_utils_ptr_->getLaneChangeableLaneletId(
    reference_lanelet_id, target.direction, target.shift);
  if (lane_change_target_id) {
    requestLaneChange(
      traffic_simulator::lane_change::AbsoluteTarget(lane_change_target_id.get(), target.offset),
      trajectory_shape, constraint);
  } else {
    THROW_SEMANTIC_ERROR(
      "Failed to calculate absolute target lane. Please check the target lane exists.");
  }
}

void EntityBase::requestSpeedChangeWithConstantAcceleration(
  const double target_speed, const speed_change::Transition transition, double acceleration,
  const bool continuous)
{
  if (!continuous && isTargetSpeedReached(target_speed)) {
    return;
  }
  switch (transition) {
    case speed_change::Transition::LINEAR: {
      setLinearAcceleration(acceleration);
      requestSpeedChangeWithConstantAcceleration(
        target_speed, speed_change::Transition::AUTO, acceleration, continuous);
      break;
    }
    case speed_change::Transition::AUTO: {
      if (speed_planner_->isAccelerating(target_speed, getCurrentTwist())) {
        setAccelerationLimit(std::abs(acceleration));
        job_list_.append(
          /**
           * @brief Checking if the entity reaches target speed.
           */
          [this, target_speed](double) { return getCurrentTwist().linear.x >= target_speed; },
          /**
           * @brief Resets acceleration limit.
           */
<<<<<<< HEAD
          [this]() {
            setAccelerationLimit(traffic_simulator_msgs::msg::DriverModel().acceleration);
          },
          job::Type::LINEAR_ACCELERATION, true, job::Trigger::ON_UPDATE);
      } else if (getStatus().action_status.twist.linear.x > target_speed) {
        setDecelerationLimit(std::abs(constraint.value));
=======
          [this]() { resetDynamicConstraints(); }, job::Type::LINEAR_ACCELERATION, true,
          job::Event::POST_UPDATE);
      } else if (speed_planner_->isDecelerating(target_speed, getCurrentTwist())) {
        setDecelerationLimit(std::abs(acceleration));
>>>>>>> a81b0038
        job_list_.append(
          /**
           * @brief Checking if the entity reaches target speed.
           */
          [this, target_speed](double) { return getCurrentTwist().linear.x <= target_speed; },
          /**
           * @brief Resets deceleration limit.
           */
<<<<<<< HEAD
          [this]() {
            setDecelerationLimit(traffic_simulator_msgs::msg::DriverModel().deceleration);
          },
          job::Type::LINEAR_ACCELERATION, true, job::Trigger::ON_UPDATE);
=======
          [this]() { resetDynamicConstraints(); }, job::Type::LINEAR_ACCELERATION, true,
          job::Event::POST_UPDATE);
>>>>>>> a81b0038
      }
      requestSpeedChange(target_speed, continuous);
      break;
    }
    case speed_change::Transition::STEP: {
      requestSpeedChange(target_speed, continuous);
      setLinearVelocity(target_speed);
      break;
    }
  }
}

void EntityBase::requestSpeedChangeWithTimeConstraint(
  const double target_speed, const speed_change::Transition transition, double acceleration_time)
{
  if (isTargetSpeedReached(target_speed)) {
    return;
  }
  if (
    std::abs(acceleration_time) <= std::numeric_limits<double>::epsilon() &&
    transition != speed_change::Transition::STEP) {
    requestSpeedChangeWithTimeConstraint(
      target_speed, speed_change::Transition::STEP, acceleration_time);
    return;
  }
  switch (transition) {
    case speed_change::Transition::LINEAR: {
      requestSpeedChangeWithConstantAcceleration(
        target_speed, transition, (target_speed - getCurrentTwist().linear.x) / acceleration_time,
        false);
      break;
    }
    case speed_change::Transition::AUTO: {
      setDynamicConstraints(speed_planner_->planConstraintsFromJerkAndTimeConstraint(
        target_speed, getCurrentTwist(), getCurrentAccel(), acceleration_time,
        getDynamicConstraints()));
      job_list_.append(
        /**
         * @brief Checking if the entity reaches target speed.
         */
        [this, target_speed](double) {
          /**
           * @brief A value of 0.01 is the allowable range for determination of
           * target speed attainment. This value was determined heuristically
           * rather than for technical reasons.
           */
          return std::abs(getCurrentTwist().linear.x - target_speed) < 0.01;
        },
        /**
         * @brief Resets deceleration/acceleration limit.
         */
        [this]() { resetDynamicConstraints(); }, job::Type::LINEAR_ACCELERATION, true,
        job::Event::POST_UPDATE);
      requestSpeedChange(target_speed, false);
      break;
    }
    case speed_change::Transition::STEP: {
      requestSpeedChange(target_speed, false);
      setLinearVelocity(target_speed);
      break;
    }
  }
}

void EntityBase::requestSpeedChange(
  const double target_speed, const speed_change::Transition transition,
  const speed_change::Constraint constraint, const bool continuous)
{
  if (!continuous && isTargetSpeedReached(target_speed)) {
    return;
  }
  switch (constraint.type) {
    case speed_change::Constraint::Type::LONGITUDINAL_ACCELERATION:
      requestSpeedChangeWithConstantAcceleration(
        target_speed, transition, constraint.value, continuous);
      break;
    case speed_change::Constraint::Type::TIME:
      requestSpeedChangeWithTimeConstraint(target_speed, transition, constraint.value);
      break;
    case speed_change::Constraint::Type::NONE:
      requestSpeedChange(target_speed, continuous);
      break;
  }
}

void EntityBase::requestSpeedChangeWithConstantAcceleration(
  const speed_change::RelativeTargetSpeed & target_speed, const speed_change::Transition transition,
  double acceleration, const bool continuous)
{
  if (!continuous && isTargetSpeedReached(target_speed)) {
    return;
  }
  switch (transition) {
    case speed_change::Transition::LINEAR: {
      setLinearAcceleration(acceleration);
      requestSpeedChangeWithConstantAcceleration(
        target_speed, speed_change::Transition::AUTO, acceleration, continuous);
      break;
    }
    case speed_change::Transition::AUTO: {
      job_list_.append(
        /**
         * @brief Checking if the entity reaches target speed.
         */
        [this, target_speed, acceleration](double) {
          double diff =
            target_speed.getAbsoluteValue(getStatus(), other_status_) - getCurrentTwist().linear.x;
          /**
           * @brief Hard coded parameter, threshold for difference
           */
          if (std::abs(diff) <= 0.1) {
            return true;
          }
          if (diff > 0) {
            setAccelerationLimit(std::abs(acceleration));
            return false;
          }
          if (diff < 0) {
            setDecelerationLimit(std::abs(acceleration));
            return false;
          }
          return false;
        },
        /**
<<<<<<< HEAD
           * @brief Resets acceleration limit.
           */
        [this]() { setAccelerationLimit(traffic_simulator_msgs::msg::DriverModel().acceleration); },
        job::Type::LINEAR_ACCELERATION, true, job::Trigger::ON_UPDATE);
=======
         * @brief Resets acceleration limit.
         */
        [this]() { resetDynamicConstraints(); }, job::Type::LINEAR_ACCELERATION, true,
        job::Event::POST_UPDATE);
>>>>>>> a81b0038
      requestSpeedChange(target_speed, continuous);
      break;
    }
    case speed_change::Transition::STEP: {
      requestSpeedChange(target_speed, continuous);
      setLinearVelocity(target_speed.getAbsoluteValue(getStatus(), other_status_));
      break;
    }
  }
}

void EntityBase::requestSpeedChangeWithTimeConstraint(
  const speed_change::RelativeTargetSpeed & target_speed, const speed_change::Transition transition,
  double acceleration_time)
{
  if (isTargetSpeedReached(target_speed)) {
    return;
  }
  if (
    std::abs(acceleration_time) <= std::numeric_limits<double>::epsilon() &&
    transition != speed_change::Transition::STEP) {
    requestSpeedChangeWithTimeConstraint(
      target_speed, speed_change::Transition::STEP, acceleration_time);
    return;
  }
  switch (transition) {
    case speed_change::Transition::LINEAR: {
      requestSpeedChangeWithTimeConstraint(
        target_speed.getAbsoluteValue(getStatus(), other_status_), transition, acceleration_time);
      break;
    }
    case speed_change::Transition::AUTO: {
      requestSpeedChangeWithTimeConstraint(
        target_speed.getAbsoluteValue(getStatus(), other_status_), transition, acceleration_time);
      break;
    }
    case speed_change::Transition::STEP: {
      requestSpeedChange(target_speed, false);
      setLinearVelocity(target_speed.getAbsoluteValue(getStatus(), other_status_));
      break;
    }
  }
}

void EntityBase::requestSpeedChange(
  const speed_change::RelativeTargetSpeed & target_speed, const speed_change::Transition transition,
  const speed_change::Constraint constraint, const bool continuous)
{
  if (!continuous && isTargetSpeedReached(target_speed)) {
    return;
  }
  switch (constraint.type) {
    case speed_change::Constraint::Type::LONGITUDINAL_ACCELERATION:
      requestSpeedChangeWithConstantAcceleration(
        target_speed, transition, constraint.value, continuous);
      break;
    case speed_change::Constraint::Type::TIME:
      if (continuous) {
        THROW_SEMANTIC_ERROR("continuous = true is not allowed with time constraint.");
      }
      requestSpeedChangeWithTimeConstraint(target_speed, transition, constraint.value);
      break;
    case speed_change::Constraint::Type::NONE:
      requestSpeedChange(target_speed, continuous);
      break;
  }
}

void EntityBase::requestSpeedChange(double target_speed, bool continuous)
{
  if (!continuous && isTargetSpeedReached(target_speed)) {
    return;
  }
  if (continuous) {
    target_speed_ = target_speed;
    job_list_.append(
      /**
       * @brief If the target entity reaches the target speed, return true.
       */
      [this, target_speed](double) {
        target_speed_ = target_speed;
        return false;
      },
      /**
       * @brief Cancel speed change request.
       */
<<<<<<< HEAD
      [this]() {}, job::Type::LINEAR_VELOCITY, true, job::Trigger::ON_UPDATE);
=======
      [this]() {}, job::Type::LINEAR_VELOCITY, true, job::Event::POST_UPDATE);
>>>>>>> a81b0038
  } else {
    target_speed_ = target_speed;
    job_list_.append(
      /**
       * @brief If the target entity reaches the target speed, return true.
       */
      [this, target_speed](double) {
        if (isTargetSpeedReached(target_speed)) {
          return true;
        }
        target_speed_ = target_speed;
        return false;
      },
      /**
       * @brief Cancel speed change request.
       */
      [this]() { target_speed_ = boost::none; }, job::Type::LINEAR_VELOCITY, true,
<<<<<<< HEAD
      job::Trigger::ON_UPDATE);
=======
      job::Event::POST_UPDATE);
>>>>>>> a81b0038
  }
}

void EntityBase::requestSpeedChange(
  const speed_change::RelativeTargetSpeed & target_speed, bool continuous)
{
  if (!continuous && isTargetSpeedReached(target_speed)) {
    return;
  }
  if (continuous) {
    job_list_.append(
      /**
       * @brief If the target entity reaches the target speed, return true.
       */
      [this, target_speed](double) {
        if (other_status_.find(target_speed.reference_entity_name) == other_status_.end()) {
          return true;
        }
        target_speed_ = target_speed.getAbsoluteValue(getStatus(), other_status_);
        return false;
      },
<<<<<<< HEAD
      [this]() {}, job::Type::LINEAR_VELOCITY, true, job::Trigger::ON_UPDATE);
=======
      [this]() {}, job::Type::LINEAR_VELOCITY, true, job::Event::POST_UPDATE);
>>>>>>> a81b0038
  } else {
    job_list_.append(
      /**
       * @brief If the target entity reaches the target speed, return true.
       */
      [this, target_speed](double) {
        if (other_status_.find(target_speed.reference_entity_name) == other_status_.end()) {
          return true;
        }
        if (isTargetSpeedReached(target_speed)) {
          target_speed_ = target_speed.getAbsoluteValue(getStatus(), other_status_);
          return true;
        }
        return false;
      },
      /**
       * @brief Cancel speed change request.
       */
      [this]() { target_speed_ = boost::none; }, job::Type::LINEAR_VELOCITY, true,
<<<<<<< HEAD
      job::Trigger::ON_UPDATE);
=======
      job::Event::POST_UPDATE);
>>>>>>> a81b0038
  }
}

void EntityBase::requestWalkStraight()
{
  THROW_SEMANTIC_ERROR(getEntityTypename(), " type entities do not support WalkStraightAction");
}

void EntityBase::setDynamicConstraints(
  const traffic_simulator_msgs::msg::DynamicConstraints & constraints)
{
  auto behavior_parameter = getBehaviorParameter();
  behavior_parameter.dynamic_constraints = constraints;
  setBehaviorParameter(behavior_parameter);
}

<<<<<<< HEAD
void EntityBase::runMeasureJob() { job_list_.measure(); }

void EntityBase::runUpdateJob() { job_list_.update(); }
=======
void EntityBase::setEntityTypeList(
  const std::unordered_map<std::string, traffic_simulator_msgs::msg::EntityType> & entity_type_list)
{
  entity_type_list_ = entity_type_list;
}
>>>>>>> a81b0038

void EntityBase::setHdMapUtils(const std::shared_ptr<hdmap_utils::HdMapUtils> & ptr)
{
  hdmap_utils_ptr_ = ptr;
}

void EntityBase::setOtherStatus(
  const std::unordered_map<std::string, traffic_simulator_msgs::msg::EntityStatus> & status)
{
  other_status_.clear();

  for (const auto & [other_name, other_status] : status) {
    if (other_name != name) {
      /*
         The following filtering is the code written for the purpose of
         reducing the calculation load, but it is commented out experimentally
         because it adversely affects "processing that needs to identify other
         entities regardless of distance" such as RelativeTargetSpeed of
         requestSpeedChange.
      */
      // const auto p0 = other_status.pose.position;
      // const auto p1 = status_.pose.position;
      // if (const auto distance = std::hypot(p0.x - p1.x, p0.y - p1.y, p0.z - p1.z); distance < 30) {
      other_status_.emplace(other_name, other_status);
      // }
    }
  }
}

auto EntityBase::setStatus(const traffic_simulator_msgs::msg::EntityStatus & status) -> void
{
  auto new_status = status;

  /*
     FIXME: DIRTY HACK!!!

     It seems that some operations set an incomplete status without respecting
     the original status obtained by getStatus. Below is the code to compensate
     for the lack of set status.
  */
  new_status.name = name;
  new_status.type = status_.type;
  new_status.subtype = status_.subtype;
  new_status.bounding_box = status_.bounding_box;
  new_status.action_status.current_action = getCurrentAction();

  status_ = new_status;
}

auto EntityBase::setLinearVelocity(const double linear_velocity) -> void
{
  auto status = getStatus();
  status.action_status.twist.linear.x = linear_velocity;
  setStatus(status);
}

auto EntityBase::setLinearAcceleration(const double linear_acceleration) -> void
{
  auto status = getStatus();
  status.action_status.accel.linear.x = linear_acceleration;
  setStatus(status);
}

void EntityBase::setTrafficLightManager(
  const std::shared_ptr<traffic_simulator::TrafficLightManagerBase> & traffic_light_manager)
{
  traffic_light_manager_ = traffic_light_manager;
}

auto EntityBase::setVelocityLimit(double) -> void {}

void EntityBase::startNpcLogic() { npc_logic_started_ = true; }

void EntityBase::stopAtEndOfRoad()
{
  status_.action_status.twist = geometry_msgs::msg::Twist();
  status_.action_status.accel = geometry_msgs::msg::Accel();
  status_.action_status.linear_jerk = 0;
}

void EntityBase::updateEntityStatusTimestamp(const double current_time)
{
  status_.time = current_time;
}

auto EntityBase::updateStandStillDuration(const double step_time) -> double
{
  if (
    npc_logic_started_ and
    std::abs(status_.action_status.twist.linear.x) <= std::numeric_limits<double>::epsilon()) {
    return stand_still_duration_ += step_time;
  } else {
    return stand_still_duration_ = 0.0;
  }
}

auto EntityBase::updateTraveledDistance(const double step_time) -> double
{
  if (npc_logic_started_) {
    traveled_distance_ += getCurrentTwist().linear.x * step_time;
  }
  return traveled_distance_;
}

auto EntityBase::getTraveledDistance() const -> double { return traveled_distance_; }

<<<<<<< HEAD
auto EntityBase::getLaneletPose() const -> boost::optional<traffic_simulator_msgs::msg::LaneletPose>
{
  const auto status = getStatus();
  if (status.lanelet_pose_valid) {
    return status.lanelet_pose;
  }
  if (getEntityType().type == traffic_simulator_msgs::msg::EntityType::VEHICLE) {
    return hdmap_utils_ptr_->toLaneletPose(status.pose, getBoundingBox(), false);
  } else {
    return hdmap_utils_ptr_->toLaneletPose(status.pose, getBoundingBox(), true);
  }
}

auto EntityBase::getTraveledDistance() const -> double { return traveled_distance_; }

=======
>>>>>>> a81b0038
}  // namespace entity
}  // namespace traffic_simulator<|MERGE_RESOLUTION|>--- conflicted
+++ resolved
@@ -28,65 +28,9 @@
 namespace entity
 {
 EntityBase::EntityBase(
-<<<<<<< HEAD
-  const std::string & name, const traffic_simulator_msgs::msg::EntitySubtype & subtype)
-: name(name),
-  status_(boost::none),
-  verbose_(true),
-  visibility_(true),
-  entity_subtype_(subtype),
-  traveled_distance_(0)
-{
-  status_ = boost::none;
-  job_list_.append(
-    /**
-     * @brief Update stand still duration.
-     */
-    [this]() {
-      if (!status_) {
-        stand_still_duration_ = boost::none;
-      } else {
-        if (!stand_still_duration_) {
-          stand_still_duration_ = 0;
-        }
-        if (
-          std::fabs(status_->action_status.twist.linear.x) <=
-          std::numeric_limits<double>::epsilon()) {
-          stand_still_duration_ = step_time_ + stand_still_duration_.get();
-        } else {
-          stand_still_duration_ = 0;
-        }
-      }
-      return false;
-    },
-    [this]() {}, job::Type::STAND_STILL_DURATION, false, job::Trigger::ON_MEASURE);
-
-  job_list_.append(
-    [this]() {
-      if (status_) {
-        traveled_distance_ += std::abs(status_->action_status.twist.linear.x) * step_time_;
-      }
-      return false;
-    },
-    [this]() {}, job::Type::TRAVELED_DISTANCE, false, job::Trigger::ON_MEASURE);
-
-  job_list_.append(
-    [this]() {
-      if (!status_ || !status_before_update_) {
-        linear_jerk_ = 0;
-      } else {
-        linear_jerk_ = (status_before_update_->action_status.accel.linear.x -
-                        status_->action_status.accel.linear.x) /
-                       step_time_;
-      }
-      return false;
-    },
-    [this]() {}, job::Type::LINEAR_JERK, false, job::Trigger::ON_MEASURE);
-=======
   const std::string & name, const traffic_simulator_msgs::msg::EntityStatus & entity_status)
 : name(name), verbose(true), status_(entity_status), status_before_update_(status_)
 {
->>>>>>> a81b0038
 }
 
 void EntityBase::appendDebugMarker(visualization_msgs::msg::MarkerArray &) {}
@@ -99,12 +43,6 @@
     " is not the entity controlled by Autoware.");
 }
 
-<<<<<<< HEAD
-void EntityBase::onUpdate(double current_time, double step_time)
-{
-  current_time_ = current_time;
-  step_time_ = step_time;
-=======
 void EntityBase::cancelRequest() {}
 
 auto EntityBase::get2DPolygon() const -> std::vector<geometry_msgs::msg::Point>
@@ -303,7 +241,6 @@
 void EntityBase::onUpdate(double /*current_time*/, double step_time)
 {
   job_list_.update(step_time, job::Event::PRE_UPDATE);
->>>>>>> a81b0038
   status_before_update_ = status_;
   speed_planner_ =
     std::make_unique<traffic_simulator::longitudinal_speed_planning::LongitudinalSpeedPlanner>(
@@ -391,19 +328,10 @@
           /**
            * @brief Resets acceleration limit.
            */
-<<<<<<< HEAD
-          [this]() {
-            setAccelerationLimit(traffic_simulator_msgs::msg::DriverModel().acceleration);
-          },
-          job::Type::LINEAR_ACCELERATION, true, job::Trigger::ON_UPDATE);
-      } else if (getStatus().action_status.twist.linear.x > target_speed) {
-        setDecelerationLimit(std::abs(constraint.value));
-=======
           [this]() { resetDynamicConstraints(); }, job::Type::LINEAR_ACCELERATION, true,
           job::Event::POST_UPDATE);
       } else if (speed_planner_->isDecelerating(target_speed, getCurrentTwist())) {
         setDecelerationLimit(std::abs(acceleration));
->>>>>>> a81b0038
         job_list_.append(
           /**
            * @brief Checking if the entity reaches target speed.
@@ -412,15 +340,8 @@
           /**
            * @brief Resets deceleration limit.
            */
-<<<<<<< HEAD
-          [this]() {
-            setDecelerationLimit(traffic_simulator_msgs::msg::DriverModel().deceleration);
-          },
-          job::Type::LINEAR_ACCELERATION, true, job::Trigger::ON_UPDATE);
-=======
           [this]() { resetDynamicConstraints(); }, job::Type::LINEAR_ACCELERATION, true,
           job::Event::POST_UPDATE);
->>>>>>> a81b0038
       }
       requestSpeedChange(target_speed, continuous);
       break;
@@ -545,17 +466,10 @@
           return false;
         },
         /**
-<<<<<<< HEAD
-           * @brief Resets acceleration limit.
-           */
-        [this]() { setAccelerationLimit(traffic_simulator_msgs::msg::DriverModel().acceleration); },
-        job::Type::LINEAR_ACCELERATION, true, job::Trigger::ON_UPDATE);
-=======
          * @brief Resets acceleration limit.
          */
         [this]() { resetDynamicConstraints(); }, job::Type::LINEAR_ACCELERATION, true,
         job::Event::POST_UPDATE);
->>>>>>> a81b0038
       requestSpeedChange(target_speed, continuous);
       break;
     }
@@ -642,11 +556,7 @@
       /**
        * @brief Cancel speed change request.
        */
-<<<<<<< HEAD
-      [this]() {}, job::Type::LINEAR_VELOCITY, true, job::Trigger::ON_UPDATE);
-=======
       [this]() {}, job::Type::LINEAR_VELOCITY, true, job::Event::POST_UPDATE);
->>>>>>> a81b0038
   } else {
     target_speed_ = target_speed;
     job_list_.append(
@@ -664,11 +574,7 @@
        * @brief Cancel speed change request.
        */
       [this]() { target_speed_ = boost::none; }, job::Type::LINEAR_VELOCITY, true,
-<<<<<<< HEAD
-      job::Trigger::ON_UPDATE);
-=======
       job::Event::POST_UPDATE);
->>>>>>> a81b0038
   }
 }
 
@@ -690,11 +596,7 @@
         target_speed_ = target_speed.getAbsoluteValue(getStatus(), other_status_);
         return false;
       },
-<<<<<<< HEAD
-      [this]() {}, job::Type::LINEAR_VELOCITY, true, job::Trigger::ON_UPDATE);
-=======
       [this]() {}, job::Type::LINEAR_VELOCITY, true, job::Event::POST_UPDATE);
->>>>>>> a81b0038
   } else {
     job_list_.append(
       /**
@@ -714,11 +616,7 @@
        * @brief Cancel speed change request.
        */
       [this]() { target_speed_ = boost::none; }, job::Type::LINEAR_VELOCITY, true,
-<<<<<<< HEAD
-      job::Trigger::ON_UPDATE);
-=======
       job::Event::POST_UPDATE);
->>>>>>> a81b0038
   }
 }
 
@@ -735,17 +633,11 @@
   setBehaviorParameter(behavior_parameter);
 }
 
-<<<<<<< HEAD
-void EntityBase::runMeasureJob() { job_list_.measure(); }
-
-void EntityBase::runUpdateJob() { job_list_.update(); }
-=======
 void EntityBase::setEntityTypeList(
   const std::unordered_map<std::string, traffic_simulator_msgs::msg::EntityType> & entity_type_list)
 {
   entity_type_list_ = entity_type_list;
 }
->>>>>>> a81b0038
 
 void EntityBase::setHdMapUtils(const std::shared_ptr<hdmap_utils::HdMapUtils> & ptr)
 {
@@ -852,23 +744,5 @@
 
 auto EntityBase::getTraveledDistance() const -> double { return traveled_distance_; }
 
-<<<<<<< HEAD
-auto EntityBase::getLaneletPose() const -> boost::optional<traffic_simulator_msgs::msg::LaneletPose>
-{
-  const auto status = getStatus();
-  if (status.lanelet_pose_valid) {
-    return status.lanelet_pose;
-  }
-  if (getEntityType().type == traffic_simulator_msgs::msg::EntityType::VEHICLE) {
-    return hdmap_utils_ptr_->toLaneletPose(status.pose, getBoundingBox(), false);
-  } else {
-    return hdmap_utils_ptr_->toLaneletPose(status.pose, getBoundingBox(), true);
-  }
-}
-
-auto EntityBase::getTraveledDistance() const -> double { return traveled_distance_; }
-
-=======
->>>>>>> a81b0038
 }  // namespace entity
 }  // namespace traffic_simulator