--- conflicted
+++ resolved
@@ -733,13 +733,8 @@
           : other_status_.find(target_name)->second.getLaneletPose();
 
       const auto target_entity_distance = longitudinalDistance(
-<<<<<<< HEAD
-        CanonicalizedLaneletPose(target_entity_lanelet_pose), target_sync_pose, true, true,
+        CanonicalizedLaneletPose(target_entity_lanelet_pose), target_sync_pose, true, false,
         lane_changeable_routing_configuration, hdmap_utils_ptr_);
-=======
-        CanonicalizedLaneletPose(target_entity_lanelet_pose, hdmap_utils_ptr_), target_sync_pose,
-        true, false, lane_changeable_routing_configuration, hdmap_utils_ptr_);
->>>>>>> e6b8899c
       if (!target_entity_distance.has_value() || target_entity_distance.value() < 0.0) {
         RCLCPP_WARN_ONCE(
           rclcpp::get_logger("traffic_simulator"),
