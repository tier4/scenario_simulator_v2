// Copyright 2015 TIER IV, Inc. All rights reserved.
//
// Licensed under the Apache License, Version 2.0 (the "License");
// you may not use this file except in compliance with the License.
// You may obtain a copy of the License at
//
//     http://www.apache.org/licenses/LICENSE-2.0
//
// Unless required by applicable law or agreed to in writing, software
// distributed under the License is distributed on an "AS IS" BASIS,
// WITHOUT WARRANTIES OR CONDITIONS OF ANY KIND, either express or implied.
// See the License for the specific language governing permissions and
// limitations under the License.

#include <geometry/bounding_box.hpp>
#include <geometry/distance.hpp>
#include <geometry/quaternion/euler_to_quaternion.hpp>
#include <geometry/transform.hpp>
#include <limits>
#include <rclcpp/rclcpp.hpp>
#include <scenario_simulator_exception/exception.hpp>
#include <string>
#include <traffic_simulator/entity/entity_base.hpp>
#include <traffic_simulator/utils/distance.hpp>
#include <traffic_simulator/utils/pose.hpp>
#include <unordered_map>
#include <vector>

namespace traffic_simulator
{
namespace entity
{
EntityBase::EntityBase(
  const std::string & name, const CanonicalizedEntityStatus & entity_status,
  const std::shared_ptr<hdmap_utils::HdMapUtils> & hdmap_utils_ptr)
: name(name),
  verbose(true),
  status_(entity_status),
  status_before_update_(status_),
  hdmap_utils_ptr_(hdmap_utils_ptr)
{
  if (name != static_cast<EntityStatus>(entity_status).name) {
    THROW_SIMULATION_ERROR(
      "The name of the entity does not match the name of the entity listed in entity_status.",
      " The name of the entity is ", name,
      " and the name of the entity listed in entity_status is ",
      static_cast<EntityStatus>(entity_status).name);
  }
}

void EntityBase::appendDebugMarker(visualization_msgs::msg::MarkerArray &) {}

void EntityBase::cancelRequest() {}

auto EntityBase::get2DPolygon() const -> std::vector<geometry_msgs::msg::Point>
{
  return math::geometry::toPolygon2D(getBoundingBox());
}

auto EntityBase::getCanonicalizedLaneletPose() const -> std::optional<CanonicalizedLaneletPose>
{
  return status_.getCanonicalizedLaneletPose();
}

auto EntityBase::getCanonicalizedLaneletPose(double matching_distance) const
  -> std::optional<CanonicalizedLaneletPose>
{
  const auto include_crosswalk = [](const auto & entity_type) {
    return (traffic_simulator_msgs::msg::EntityType::PEDESTRIAN == entity_type.type) ||
           (traffic_simulator_msgs::msg::EntityType::MISC_OBJECT == entity_type.type);
  }(getEntityType());

  // prefer the current lanelet
  return pose::toCanonicalizedLaneletPose(
    status_.getMapPose(), status_.getBoundingBox(), status_.getLaneletIds(), include_crosswalk,
    matching_distance, hdmap_utils_ptr_);
}

auto EntityBase::isInPosition(
  const geometry_msgs::msg::Pose & target_pose, const double tolerance) const -> bool
{
  return math::geometry::getDistance(getMapPose(), target_pose) < tolerance;
}

auto EntityBase::isInPosition(
  const CanonicalizedLaneletPose & lanelet_pose, const double tolerance) const -> bool
{
  return isInPosition(static_cast<geometry_msgs::msg::Pose>(lanelet_pose), tolerance);
}

auto EntityBase::isInLanelet(const lanelet::Id lanelet_id, std::optional<double> tolerance) const
  -> bool
{
  if (const auto lanelet_pose = getCanonicalizedLaneletPose()) {
    const auto tolerance_ =
      tolerance ? tolerance.value() : getDefaultMatchingDistanceForLaneletPoseCalculation();
    return traffic_simulator::pose::isInLanelet(
      lanelet_pose.value(), lanelet_id, tolerance_, hdmap_utils_ptr_);
  }
  return false;
}

auto EntityBase::getDefaultMatchingDistanceForLaneletPoseCalculation() const -> double
{
  return getBoundingBox().dimensions.y * 0.5 + 1.0;
}

auto EntityBase::isStopping() const -> bool
{
  return std::fabs(getCurrentTwist().linear.x) < std::numeric_limits<double>::epsilon();
}

auto EntityBase::isTargetSpeedReached(double target_speed) const -> bool
{
  return speed_planner_->isTargetSpeedReached(target_speed, getCurrentTwist());
}

auto EntityBase::isTargetSpeedReached(const speed_change::RelativeTargetSpeed & target_speed) const
  -> bool
{
  return isTargetSpeedReached(
    target_speed.getAbsoluteValue(getCanonicalizedStatus(), other_status_));
}

auto EntityBase::onUpdate(const double /*current_time*/, const double step_time) -> void
{
  job_list_.update(step_time, job::Event::PRE_UPDATE);
  step_time_ = step_time;
  status_before_update_.set(status_);
  speed_planner_ =
    std::make_unique<traffic_simulator::longitudinal_speed_planning::LongitudinalSpeedPlanner>(
      step_time, name);
}

auto EntityBase::onPostUpdate(const double /*current_time*/, const double step_time) -> void
{
  job_list_.update(step_time, job::Event::POST_UPDATE);
}

void EntityBase::resetDynamicConstraints()
{
  setDynamicConstraints(getDefaultDynamicConstraints());
}

auto EntityBase::requestLaneChange(const lane_change::Direction & direction) -> void
{
  if (isInLanelet()) {
    if (
      const auto target =
        hdmap_utils_ptr_->getLaneChangeableLaneletId(getStatus().getLaneletId(), direction)) {
      requestLaneChange(target.value());
    }
  }
}

void EntityBase::requestLaneChange(
  const traffic_simulator::lane_change::AbsoluteTarget & target,
  const traffic_simulator::lane_change::TrajectoryShape trajectory_shape,
  const traffic_simulator::lane_change::Constraint & constraint)
{
  requestLaneChange(lane_change::Parameter(target, trajectory_shape, constraint));
}

void EntityBase::requestLaneChange(
  const traffic_simulator::lane_change::RelativeTarget & target,
  const traffic_simulator::lane_change::TrajectoryShape trajectory_shape,
  const traffic_simulator::lane_change::Constraint & constraint)
{
  lanelet::Id reference_lanelet_id = 0;
  if (target.entity_name == name) {
    if (not isInLanelet()) {
      THROW_SEMANTIC_ERROR(
        "Source entity does not assigned to lanelet. Please check source entity name : ", name,
        " exists on lane.");
    }
    reference_lanelet_id = status_.getLaneletId();
  } else {
    if (other_status_.find(target.entity_name) == other_status_.end()) {
      THROW_SEMANTIC_ERROR(
        "Target entity : ", target.entity_name, " does not exist. Please check ",
        target.entity_name, " exists.");
    } else if (!other_status_.at(target.entity_name).isInLanelet()) {
      THROW_SEMANTIC_ERROR(
        "Target entity does not assigned to lanelet. Please check Target entity name : ",
        target.entity_name, " exists on lane.");
    } else {
      reference_lanelet_id = other_status_.at(target.entity_name).getLaneletId();
    }
  }

  if (
    const auto lane_change_target_id = hdmap_utils_ptr_->getLaneChangeableLaneletId(
      reference_lanelet_id, target.direction, target.shift)) {
    requestLaneChange(
      traffic_simulator::lane_change::AbsoluteTarget(lane_change_target_id.value(), target.offset),
      trajectory_shape, constraint);
  } else {
    THROW_SEMANTIC_ERROR(
      "Failed to calculate absolute target lane. Please check the target lane exists.");
  }
}

void EntityBase::requestSpeedChangeWithConstantAcceleration(
  const double target_speed, const speed_change::Transition transition, double acceleration,
  const bool continuous)
{
  if (!continuous && isTargetSpeedReached(target_speed)) {
    return;
  }
  switch (transition) {
    case speed_change::Transition::LINEAR: {
      setLinearAcceleration(acceleration);
      requestSpeedChangeWithConstantAcceleration(
        target_speed, speed_change::Transition::AUTO, acceleration, continuous);
      break;
    }
    case speed_change::Transition::AUTO: {
      if (speed_planner_->isAccelerating(target_speed, getCurrentTwist())) {
        setAccelerationLimit(std::abs(acceleration));
        job_list_.append(
          /**
           * @brief Checking if the entity reaches target speed.
           */
          [this, target_speed](double) { return getCurrentTwist().linear.x >= target_speed; },
          /**
           * @brief Resets acceleration limit.
           */
          [this]() { resetDynamicConstraints(); }, job::Type::LINEAR_ACCELERATION, true,
          job::Event::POST_UPDATE);
      } else if (speed_planner_->isDecelerating(target_speed, getCurrentTwist())) {
        setDecelerationLimit(std::abs(acceleration));
        job_list_.append(
          /**
           * @brief Checking if the entity reaches target speed.
           */
          [this, target_speed](double) { return getCurrentTwist().linear.x <= target_speed; },
          /**
           * @brief Resets deceleration limit.
           */
          [this]() { resetDynamicConstraints(); }, job::Type::LINEAR_ACCELERATION, true,
          job::Event::POST_UPDATE);
      }
      requestSpeedChange(target_speed, continuous);
      break;
    }
    case speed_change::Transition::STEP: {
      requestSpeedChange(target_speed, continuous);
      setLinearVelocity(target_speed);
      break;
    }
  }
}

void EntityBase::requestClearRoute()
{
  THROW_SEMANTIC_ERROR(
    "requestClearRoute is only supported for EgoEntity. The specified Entity is not an EgoEntity. "
    "Please check the scenario carefully.");
}

void EntityBase::requestSpeedChangeWithTimeConstraint(
  const double target_speed, const speed_change::Transition transition, double acceleration_time)
{
  if (isTargetSpeedReached(target_speed)) {
    return;
  }
  if (
    std::abs(acceleration_time) <= std::numeric_limits<double>::epsilon() &&
    transition != speed_change::Transition::STEP) {
    requestSpeedChangeWithTimeConstraint(
      target_speed, speed_change::Transition::STEP, acceleration_time);
    return;
  }
  switch (transition) {
    case speed_change::Transition::LINEAR: {
      requestSpeedChangeWithConstantAcceleration(
        target_speed, transition, (target_speed - getCurrentTwist().linear.x) / acceleration_time,
        false);
      break;
    }
    case speed_change::Transition::AUTO: {
      setDynamicConstraints(speed_planner_->planConstraintsFromJerkAndTimeConstraint(
        target_speed, getCurrentTwist(), getCurrentAccel(), acceleration_time,
        getDynamicConstraints()));
      job_list_.append(
        /**
         * @brief Checking if the entity reaches target speed.
         */
        [this, target_speed](double) {
          /**
           * @brief A value of 0.01 is the allowable range for determination of
           * target speed attainment. This value was determined heuristically
           * rather than for technical reasons.
           */
          return std::abs(getCurrentTwist().linear.x - target_speed) < 0.01;
        },
        /**
         * @brief Resets deceleration/acceleration limit.
         */
        [this]() { resetDynamicConstraints(); }, job::Type::LINEAR_ACCELERATION, true,
        job::Event::POST_UPDATE);
      requestSpeedChange(target_speed, false);
      break;
    }
    case speed_change::Transition::STEP: {
      requestSpeedChange(target_speed, false);
      setLinearVelocity(target_speed);
      break;
    }
  }
}

void EntityBase::requestSpeedChange(
  const double target_speed, const speed_change::Transition transition,
  const speed_change::Constraint constraint, const bool continuous)
{
  if (!continuous && isTargetSpeedReached(target_speed)) {
    return;
  }
  switch (constraint.type) {
    case speed_change::Constraint::Type::LONGITUDINAL_ACCELERATION:
      requestSpeedChangeWithConstantAcceleration(
        target_speed, transition, constraint.value, continuous);
      break;
    case speed_change::Constraint::Type::TIME:
      requestSpeedChangeWithTimeConstraint(target_speed, transition, constraint.value);
      break;
    case speed_change::Constraint::Type::NONE:
      requestSpeedChange(target_speed, continuous);
      break;
  }
}

void EntityBase::requestSpeedChangeWithConstantAcceleration(
  const speed_change::RelativeTargetSpeed & target_speed, const speed_change::Transition transition,
  double acceleration, const bool continuous)
{
  if (!continuous && isTargetSpeedReached(target_speed)) {
    return;
  }
  switch (transition) {
    case speed_change::Transition::LINEAR: {
      setLinearAcceleration(acceleration);
      requestSpeedChangeWithConstantAcceleration(
        target_speed, speed_change::Transition::AUTO, acceleration, continuous);
      break;
    }
    case speed_change::Transition::AUTO: {
      job_list_.append(
        /**
         * @brief Checking if the entity reaches target speed.
         */
        [this, target_speed, acceleration](double) {
          double diff = target_speed.getAbsoluteValue(getCanonicalizedStatus(), other_status_) -
                        getCurrentTwist().linear.x;
          /**
           * @brief Hard coded parameter, threshold for difference
           */
          if (std::abs(diff) <= 0.1) {
            return true;
          }
          if (diff > 0) {
            setAccelerationLimit(std::abs(acceleration));
            return false;
          }
          if (diff < 0) {
            setDecelerationLimit(std::abs(acceleration));
            return false;
          }
          return false;
        },
        /**
         * @brief Resets acceleration limit.
         */
        [this]() { resetDynamicConstraints(); }, job::Type::LINEAR_ACCELERATION, true,
        job::Event::POST_UPDATE);
      requestSpeedChange(target_speed, continuous);
      break;
    }
    case speed_change::Transition::STEP: {
      requestSpeedChange(target_speed, continuous);
      setLinearVelocity(target_speed.getAbsoluteValue(getCanonicalizedStatus(), other_status_));
      break;
    }
  }
}

void EntityBase::requestSpeedChangeWithTimeConstraint(
  const speed_change::RelativeTargetSpeed & target_speed, const speed_change::Transition transition,
  double acceleration_time)
{
  if (isTargetSpeedReached(target_speed)) {
    return;
  }
  if (
    std::abs(acceleration_time) <= std::numeric_limits<double>::epsilon() &&
    transition != speed_change::Transition::STEP) {
    requestSpeedChangeWithTimeConstraint(
      target_speed, speed_change::Transition::STEP, acceleration_time);
    return;
  }
  switch (transition) {
    case speed_change::Transition::LINEAR: {
      requestSpeedChangeWithTimeConstraint(
        target_speed.getAbsoluteValue(getCanonicalizedStatus(), other_status_), transition,
        acceleration_time);
      break;
    }
    case speed_change::Transition::AUTO: {
      requestSpeedChangeWithTimeConstraint(
        target_speed.getAbsoluteValue(getCanonicalizedStatus(), other_status_), transition,
        acceleration_time);
      break;
    }
    case speed_change::Transition::STEP: {
      requestSpeedChange(target_speed, false);
      setLinearVelocity(target_speed.getAbsoluteValue(getCanonicalizedStatus(), other_status_));
      break;
    }
  }
}

void EntityBase::requestSpeedChange(
  const speed_change::RelativeTargetSpeed & target_speed, const speed_change::Transition transition,
  const speed_change::Constraint constraint, const bool continuous)
{
  if (!continuous && isTargetSpeedReached(target_speed)) {
    return;
  }
  switch (constraint.type) {
    case speed_change::Constraint::Type::LONGITUDINAL_ACCELERATION:
      requestSpeedChangeWithConstantAcceleration(
        target_speed, transition, constraint.value, continuous);
      break;
    case speed_change::Constraint::Type::TIME:
      if (continuous) {
        THROW_SEMANTIC_ERROR("continuous = true is not allowed with time constraint.");
      }
      requestSpeedChangeWithTimeConstraint(target_speed, transition, constraint.value);
      break;
    case speed_change::Constraint::Type::NONE:
      requestSpeedChange(target_speed, continuous);
      break;
  }
}

void EntityBase::requestSpeedChange(double target_speed, bool continuous)
{
  if (!continuous && isTargetSpeedReached(target_speed)) {
    return;
  }
  if (continuous) {
    target_speed_ = target_speed;
    job_list_.append(
      /**
       * @brief If the target entity reaches the target speed, return true.
       */
      [this, target_speed](double) {
        target_speed_ = target_speed;
        return false;
      },
      /**
       * @brief Cancel speed change request.
       */
      [this]() {}, job::Type::LINEAR_VELOCITY, true, job::Event::POST_UPDATE);
  } else {
    target_speed_ = target_speed;
    job_list_.append(
      /**
       * @brief If the target entity reaches the target speed, return true.
       */
      [this, target_speed](double) {
        if (isTargetSpeedReached(target_speed)) {
          return true;
        }
        target_speed_ = target_speed;
        return false;
      },
      /**
       * @brief Cancel speed change request.
       */
      [this]() { target_speed_ = std::nullopt; }, job::Type::LINEAR_VELOCITY, true,
      job::Event::POST_UPDATE);
  }
}

void EntityBase::requestSpeedChange(
  const speed_change::RelativeTargetSpeed & target_speed, bool continuous)
{
  if (!continuous && isTargetSpeedReached(target_speed)) {
    return;
  }
  if (continuous) {
    job_list_.append(
      /**
       * @brief If the target entity reaches the target speed, return true.
       */
      [this, target_speed](double) {
        if (other_status_.find(target_speed.reference_entity_name) == other_status_.end()) {
          return true;
        }
        target_speed_ = target_speed.getAbsoluteValue(getCanonicalizedStatus(), other_status_);
        return false;
      },
      [this]() {}, job::Type::LINEAR_VELOCITY, true, job::Event::POST_UPDATE);
  } else {
    job_list_.append(
      /**
       * @brief If the target entity reaches the target speed, return true.
       */
      [this, target_speed](double) {
        if (other_status_.find(target_speed.reference_entity_name) == other_status_.end()) {
          return true;
        }
        if (isTargetSpeedReached(target_speed)) {
          target_speed_ = target_speed.getAbsoluteValue(getCanonicalizedStatus(), other_status_);
          return true;
        }
        return false;
      },
      /**
       * @brief Cancel speed change request.
       */
      [this]() { target_speed_ = std::nullopt; }, job::Type::LINEAR_VELOCITY, true,
      job::Event::POST_UPDATE);
  }
}

auto EntityBase::isControlledBySimulator() const -> bool { return true; }

auto EntityBase::setControlledBySimulator(bool /*unused*/) -> void
{
  THROW_SEMANTIC_ERROR(
    getEntityTypename(), " type entities do not support setControlledBySimulator");
}

auto EntityBase::requestFollowTrajectory(
  const std::shared_ptr<traffic_simulator_msgs::msg::PolylineTrajectory> &) -> void
{
  THROW_SEMANTIC_ERROR(
    getEntityTypename(), " type entities do not support follow trajectory action.");
}

void EntityBase::requestWalkStraight()
{
  THROW_SEMANTIC_ERROR(getEntityTypename(), " type entities do not support WalkStraightAction");
}

void EntityBase::setDynamicConstraints(
  const traffic_simulator_msgs::msg::DynamicConstraints & constraints)
{
  auto behavior_parameter = getBehaviorParameter();
  behavior_parameter.dynamic_constraints = constraints;
  setBehaviorParameter(behavior_parameter);
}

void EntityBase::setOtherStatus(
  const std::unordered_map<std::string, CanonicalizedEntityStatus> & status)
{
  other_status_ = status;
  other_status_.erase(name);
}

<<<<<<< HEAD
auto EntityBase::setCanonicalizedStatus(const CanonicalizedEntityStatus & status) -> void
{
  status_.set(status);
}

=======
>>>>>>> c2147605
auto EntityBase::setStatus(const EntityStatus & status, const lanelet::Ids & lanelet_ids) -> void
{
  status_.set(
    status, lanelet_ids, getDefaultMatchingDistanceForLaneletPoseCalculation(), hdmap_utils_ptr_);
}

<<<<<<< HEAD
void EntityBase::setStatus(const EntityStatus & status)
=======
auto EntityBase::setStatus(const EntityStatus & status) -> void
>>>>>>> c2147605
{
  status_.set(status, getDefaultMatchingDistanceForLaneletPoseCalculation(), hdmap_utils_ptr_);
}

auto EntityBase::setStatus(
  const geometry_msgs::msg::Pose & map_pose,
  const traffic_simulator_msgs::msg::ActionStatus & action_status) -> void
{
  EntityStatus status = static_cast<EntityStatus>(getStatus());
  status.pose = map_pose;
  status.action_status = action_status;
  setStatus(status);
}

auto EntityBase::setStatus(
  const geometry_msgs::msg::Pose & reference_pose, const geometry_msgs::msg::Pose & relative_pose,
  const traffic_simulator_msgs::msg::ActionStatus & action_status) -> void
{
  setStatus(pose::transformRelativePoseToGlobal(reference_pose, relative_pose), action_status);
}

auto EntityBase::setStatus(
  const geometry_msgs::msg::Pose & reference_pose,
  const geometry_msgs::msg::Point & relative_position,
  const geometry_msgs::msg::Vector3 & relative_rpy,
  const traffic_simulator_msgs::msg::ActionStatus & action_status) -> void
{
  const auto relative_pose =
    geometry_msgs::build<geometry_msgs::msg::Pose>()
      .position(relative_position)
      .orientation(math::geometry::convertEulerAngleToQuaternion(relative_rpy));
  setStatus(reference_pose, relative_pose, action_status);
}

auto EntityBase::setStatus(
  const CanonicalizedLaneletPose & canonicalized_lanelet_pose,
  const traffic_simulator_msgs::msg::ActionStatus & action_status) -> void
{
  auto status = static_cast<EntityStatus>(getStatus());
  status.action_status = action_status;
  status.pose = static_cast<geometry_msgs::msg::Pose>(canonicalized_lanelet_pose);
  status.lanelet_pose = static_cast<LaneletPose>(canonicalized_lanelet_pose);
  status.lanelet_pose_valid = true;
  setCanonicalizedStatus(CanonicalizedEntityStatus(status, canonicalized_lanelet_pose));
}

auto EntityBase::setStatus(
  const LaneletPose & lanelet_pose, const traffic_simulator_msgs::msg::ActionStatus & action_status)
  -> void
{
  if (const auto canonicalized_lanelet_pose = pose::canonicalize(lanelet_pose, hdmap_utils_ptr_)) {
    setStatus(canonicalized_lanelet_pose.value(), action_status);
  } else {
    std::stringstream ss;
    ss << "Status can not be set. lanelet pose: " << lanelet_pose << " is not canonicalizable for ";
    THROW_SEMANTIC_ERROR(ss.str(), " entity named: ", std::quoted(name), ".");
  }
}

auto EntityBase::setLinearVelocity(const double linear_velocity) -> void
{
  status_.setLinearVelocity(linear_velocity);
}

auto EntityBase::setLinearAcceleration(const double linear_acceleration) -> void
{
  status_.setLinearAcceleration(linear_acceleration);
}

void EntityBase::setTrafficLights(
  const std::shared_ptr<traffic_simulator::TrafficLightsBase> & traffic_lights)
{
  traffic_lights_ = traffic_lights;
}

auto EntityBase::setTwist(const geometry_msgs::msg::Twist & twist) -> void
{
  status_.setTwist(twist);
}

auto EntityBase::setAcceleration(const geometry_msgs::msg::Accel & accel) -> void
{
  status_.setAccel(accel);
}

auto EntityBase::setLinearJerk(const double linear_jerk) -> void
{
  status_.setLinearJerk(linear_jerk);
}

auto EntityBase::setAction(const std::string & action) -> void { status_.setAction(action); }

auto EntityBase::setMapPose(const geometry_msgs::msg::Pose &) -> void
{
  THROW_SEMANTIC_ERROR(
    "You cannot set map pose to the vehicle other than ego named ", std::quoted(name), ".");
}

void EntityBase::activateOutOfRangeJob(
  double min_velocity, double max_velocity, double min_acceleration, double max_acceleration,
  double min_jerk, double max_jerk)
{
  /**
   * @brief This value was determined heuristically rather than for
   * technical reasons.
   */
  constexpr double tolerance = 0.01;
  job_list_.append(
    /**
     * @brief Checking if the values of velocity, acceleration and jerk are within the acceptable
     * range
     */
    [this, tolerance, max_velocity, min_velocity, min_acceleration, max_acceleration, min_jerk,
     max_jerk](double) {
      const auto velocity = getCurrentTwist().linear.x;
      const auto accel = getCurrentAccel().linear.x;
      const auto jerk = getLinearJerk();
      if (!(min_velocity <= velocity + tolerance && velocity - tolerance <= max_velocity)) {
        THROW_SPECIFICATION_VIOLATION(
          "Entity: ", name, " - current velocity (which is ", velocity,
          ") is out of range (which is [", min_velocity, ", ", max_velocity, "])");
      }
      if (!(min_acceleration <= accel + tolerance && accel - tolerance <= max_acceleration)) {
        THROW_SPECIFICATION_VIOLATION(
          "Entity: ", name, " - current acceleration (which is ", accel,
          ") is out of range (which is [", min_acceleration, ", ", max_acceleration, "])");
      }
      if (!(min_jerk <= jerk + tolerance && jerk - tolerance <= max_jerk)) {
        THROW_SPECIFICATION_VIOLATION(
          "Entity: ", name, " - current jerk (which is ", jerk, ") is out of range (which is [",
          min_jerk, ", ", max_jerk, "])");
      }
      return false;
    },
    /**
     * @brief This job is always ACTIVE
     */
    [this]() {}, job::Type::OUT_OF_RANGE, true, job::Event::POST_UPDATE);
}

void EntityBase::stopAtCurrentPosition()
{
  status_.setTwist(geometry_msgs::msg::Twist());
  status_.setAccel(geometry_msgs::msg::Accel());
  status_.setLinearJerk(0.0);
}

void EntityBase::updateEntityStatusTimestamp(const double current_time)
{
  status_.setTime(current_time);
}

auto EntityBase::updateStandStillDuration(const double step_time) -> double
{
  if (std::abs(getCurrentTwist().linear.x) <= std::numeric_limits<double>::epsilon()) {
    return stand_still_duration_ += step_time;
  } else {
    return stand_still_duration_ = 0.0;
  }
}

auto EntityBase::updateTraveledDistance(const double step_time) -> double
{
  return traveled_distance_ += std::abs(getCurrentTwist().linear.x) * step_time;
}

bool EntityBase::reachPosition(const std::string & target_name, const double tolerance) const
{
  return reachPosition(other_status_.find(target_name)->second.getMapPose(), tolerance);
}

bool EntityBase::reachPosition(
  const geometry_msgs::msg::Pose & target_pose, const double tolerance) const
{
  return math::geometry::getDistance(getMapPose(), target_pose) < tolerance;
}

bool EntityBase::reachPosition(
  const CanonicalizedLaneletPose & lanelet_pose, const double tolerance) const
{
  return reachPosition(static_cast<geometry_msgs::msg::Pose>(lanelet_pose), tolerance);
}

/***
 * @brief Request synchronize the entity with the target entity.
 * @param target_name The name of the target entity.
 * @param target_sync_pose The target lanelet pose of the target entity.
 * @param entity_target The target lanelet pose of the entity to control.
 * @param target_speed The target velocity of the entity to control.
 * @param tolerance The threshold to determine if the entity has already arrived to the target lanelet.
*/

auto EntityBase::requestSynchronize(
  const std::string & target_name, const CanonicalizedLaneletPose & target_sync_pose,
  const CanonicalizedLaneletPose & entity_target, const double target_speed, const double tolerance)
  -> bool
{
  if (traffic_simulator_msgs::msg::EntityType::EGO == getEntityType().type) {
    THROW_SYNTAX_ERROR("Request synchronize is only for non-ego entities.");
  }

  if (tolerance == 0) {
    RCLCPP_WARN_ONCE(
      rclcpp::get_logger("traffic_simulator"),
      "The tolerance is set to 0.0. This may cause the entity to never reach the target lanelet.");
  }

  ///@brief Check if the entity has already arrived to the target lanelet.
  if (reachPosition(entity_target, tolerance)) {
    if (getCurrentTwist().linear.x < target_speed + getMaxAcceleration() * step_time_) {
    } else {
      RCLCPP_WARN_ONCE(
        rclcpp::get_logger("traffic_simulator"),
        "The entity has already arrived to the target lanelet and the entity is not nearly "
        "stopped.");
    }
    target_speed_ = target_speed;
    return true;
  }

  job_list_.append(
    [this, target_name, target_sync_pose, entity_target, target_speed](double) {
      const auto entity_lanelet_pose = getCanonicalizedLaneletPose();
      if (!entity_lanelet_pose.has_value()) {
        THROW_SEMANTIC_ERROR(
          "Failed to get lanelet pose of the entity. Check if the entity is on the lane."
          "If so please contact the developer since there might be an undiscovered bug.");
      }

      const auto entity_distance = longitudinalDistance(
        entity_lanelet_pose.value(), entity_target, true, true, true, hdmap_utils_ptr_);
      if (!entity_distance.has_value()) {
        THROW_SEMANTIC_ERROR(
          "Failed to get distance between entity and target lanelet pose. Check if the entity has "
          "already passed the target lanelet. If not, please contact the developer since there "
          "might be an undiscovered bug.");
      }

      const auto target_entity_lanelet_pose =
        other_status_.find(target_name) == other_status_.end()
          ? THROW_SEMANTIC_ERROR("Failed to find target entity. Check if the target entity exists.")
          : other_status_.find(target_name)->second.getLaneletPose();

      const auto target_entity_distance = longitudinalDistance(
        CanonicalizedLaneletPose(target_entity_lanelet_pose, hdmap_utils_ptr_), target_sync_pose,
        true, true, true, hdmap_utils_ptr_);
      if (!target_entity_distance.has_value() || target_entity_distance.value() < 0) {
        RCLCPP_WARN_ONCE(
          rclcpp::get_logger("traffic_simulator"),
          "Failed to get distance between target entity and target lanelet pose. Check if target "
          "entity has already passed the target lanelet. If not, please contact the developer "
          "since there might be an undiscovered bug.");
        return true;
      }

      const auto target_entity_velocity =
        other_status_.find(target_name)->second.getTwist().linear.x;
      const auto entity_velocity = getCurrentTwist().linear.x;
      const auto target_entity_arrival_time =
        (std::abs(target_entity_velocity) > std::numeric_limits<double>::epsilon())
          ? target_entity_distance.value() / target_entity_velocity
          : 0;

      auto entity_velocity_to_synchronize = [this, entity_velocity, target_entity_arrival_time,
                                             entity_distance, target_speed]() {
        const auto border_distance =
          (entity_velocity + target_speed) * target_entity_arrival_time / 2;
        if (border_distance < entity_distance.value()) {
          ///@brief Making entity speed up.
          return entity_velocity + getMaxAcceleration() * step_time_;
        } else if (border_distance > entity_distance.value()) {
          ///@brief Making entity slow down.
          return entity_velocity - getMaxDeceleration() * step_time_;
        } else {
          ///@brief Making entity keep the current speed.
          return entity_velocity;
        }
      };

      /**
       * @warning using this->requestSpeedChange here does not work in some kind of reason.
       * It seems that after this, function is called by some reason. func_on_cleanup will be deleted and becomes nullptr
       */
      target_speed_ = entity_velocity_to_synchronize();
      return false;
    },
    [this]() {}, job::Type::LINEAR_ACCELERATION, true, job::Event::POST_UPDATE);
  return false;
}

}  // namespace entity
}  // namespace traffic_simulator<|MERGE_RESOLUTION|>--- conflicted
+++ resolved
@@ -146,8 +146,8 @@
 {
   if (isInLanelet()) {
     if (
-      const auto target =
-        hdmap_utils_ptr_->getLaneChangeableLaneletId(getStatus().getLaneletId(), direction)) {
+      const auto target = hdmap_utils_ptr_->getLaneChangeableLaneletId(
+        getCanonicalizedStatus().getLaneletId(), direction)) {
       requestLaneChange(target.value());
     }
   }
@@ -561,25 +561,18 @@
   other_status_.erase(name);
 }
 
-<<<<<<< HEAD
 auto EntityBase::setCanonicalizedStatus(const CanonicalizedEntityStatus & status) -> void
 {
   status_.set(status);
 }
 
-=======
->>>>>>> c2147605
 auto EntityBase::setStatus(const EntityStatus & status, const lanelet::Ids & lanelet_ids) -> void
 {
   status_.set(
     status, lanelet_ids, getDefaultMatchingDistanceForLaneletPoseCalculation(), hdmap_utils_ptr_);
 }
 
-<<<<<<< HEAD
-void EntityBase::setStatus(const EntityStatus & status)
-=======
 auto EntityBase::setStatus(const EntityStatus & status) -> void
->>>>>>> c2147605
 {
   status_.set(status, getDefaultMatchingDistanceForLaneletPoseCalculation(), hdmap_utils_ptr_);
 }
@@ -588,7 +581,7 @@
   const geometry_msgs::msg::Pose & map_pose,
   const traffic_simulator_msgs::msg::ActionStatus & action_status) -> void
 {
-  EntityStatus status = static_cast<EntityStatus>(getStatus());
+  EntityStatus status = static_cast<EntityStatus>(getCanonicalizedStatus());
   status.pose = map_pose;
   status.action_status = action_status;
   setStatus(status);
@@ -618,7 +611,7 @@
   const CanonicalizedLaneletPose & canonicalized_lanelet_pose,
   const traffic_simulator_msgs::msg::ActionStatus & action_status) -> void
 {
-  auto status = static_cast<EntityStatus>(getStatus());
+  auto status = static_cast<EntityStatus>(getCanonicalizedStatus());
   status.action_status = action_status;
   status.pose = static_cast<geometry_msgs::msg::Pose>(canonicalized_lanelet_pose);
   status.lanelet_pose = static_cast<LaneletPose>(canonicalized_lanelet_pose);
