--- conflicted
+++ resolved
@@ -31,19 +31,8 @@
 {
 EntityBase::EntityBase(
   const std::string & name, const traffic_simulator_msgs::msg::EntitySubtype & subtype)
-<<<<<<< HEAD
-: name(name),
-  status_(std::nullopt),
-  verbose_(true),
-  visibility_(true),
-  npc_logic_started_(false),
-  entity_subtype_(subtype)
-{
-  status_ = std::nullopt;
-=======
 : name(name), subtype(subtype), verbose(true), status_(boost::none), npc_logic_started_(false)
 {
->>>>>>> 724e9130
 }
 
 void EntityBase::appendDebugMarker(visualization_msgs::msg::MarkerArray &) {}
@@ -247,9 +236,6 @@
   status_before_update_ = status_;
 }
 
-<<<<<<< HEAD
-std::optional<double> EntityBase::getStandStillDuration() const { return stand_still_duration_; }
-=======
 void EntityBase::requestLaneChange(
   const traffic_simulator::lane_change::AbsoluteTarget & target,
   const traffic_simulator::lane_change::TrajectoryShape trajectory_shape,
@@ -295,7 +281,6 @@
       "Failed to calculate absolute target lane. Please check the target lane exists.");
   }
 }
->>>>>>> 724e9130
 
 void EntityBase::requestSpeedChange(
   const double target_speed, const speed_change::Transition transition,
@@ -472,76 +457,13 @@
 
 void EntityBase::requestWalkStraight()
 {
-<<<<<<< HEAD
-  auto param = traffic_simulator::lane_change::Parameter(target, trajectory_shape, constraint);
-  requestLaneChange(param);
-}
-
-void EntityBase::requestLaneChange(
-  const traffic_simulator::lane_change::RelativeTarget & target,
-  const traffic_simulator::lane_change::TrajectoryShape trajectory_shape,
-  const traffic_simulator::lane_change::Constraint & constraint)
-{
-  std::int64_t reference_lanelet_id = 0;
-  if (target.entity_name == name) {
-    if (!getStatus().lanelet_pose_valid) {
-      THROW_SEMANTIC_ERROR(
-        "Target entity does not assigned to lanelet. Please check Target entity name : ",
-        target.entity_name, " exists on lane.");
-    }
-    reference_lanelet_id = getStatus().lanelet_pose.lanelet_id;
-  } else {
-    if (other_status_.find(target.entity_name) == other_status_.end()) {
-      THROW_SEMANTIC_ERROR(
-        "Target entity : ", target.entity_name, " does not exist. Please check ",
-        target.entity_name, " exists.");
-    }
-    if (!other_status_.at(target.entity_name).lanelet_pose_valid) {
-      THROW_SEMANTIC_ERROR(
-        "Target entity does not assigned to lanelet. Please check Target entity name : ",
-        target.entity_name, " exists on lane.");
-    }
-    reference_lanelet_id = other_status_.at(target.entity_name).lanelet_pose.lanelet_id;
-  }
-  const auto lane_change_target_id = hdmap_utils_ptr_->getLaneChangeableLaneletId(
-    reference_lanelet_id, target.direction, target.shift);
-  if (lane_change_target_id) {
-    requestLaneChange(
-      traffic_simulator::lane_change::AbsoluteTarget(lane_change_target_id.value(), target.offset),
-      trajectory_shape, constraint);
-  } else {
-    THROW_SEMANTIC_ERROR(
-      "Failed to calculate absolute target lane. Please check the target lane exists.");
-  }
-=======
   THROW_SEMANTIC_ERROR(getEntityTypename(), " type entities do not support WalkStraightAction");
->>>>>>> 724e9130
 }
 
 void EntityBase::setEntityTypeList(
   const std::unordered_map<std::string, traffic_simulator_msgs::msg::EntityType> & entity_type_list)
 {
-<<<<<<< HEAD
-  if (!npc_logic_started_) {
-    stand_still_duration_ = 0;
-    return;
-  }
-  if (!status_) {
-    stand_still_duration_ = std::nullopt;
-  } else {
-    if (!stand_still_duration_) {
-      stand_still_duration_ = 0;
-    }
-    if (
-      std::fabs(status_->action_status.twist.linear.x) <= std::numeric_limits<double>::epsilon()) {
-      stand_still_duration_ = step_time + stand_still_duration_.value();
-    } else {
-      stand_still_duration_ = 0;
-    }
-  }
-=======
   entity_type_list_ = entity_type_list;
->>>>>>> 724e9130
 }
 
 void EntityBase::setHdMapUtils(const std::shared_ptr<hdmap_utils::HdMapUtils> & ptr)
@@ -568,22 +490,6 @@
   }
 }
 
-<<<<<<< HEAD
-const traffic_simulator_msgs::msg::EntityStatus EntityBase::getStatus() const
-{
-  if (!status_) {
-    THROW_SEMANTIC_ERROR("status is not set");
-  } else {
-    auto status = this->status_.value();
-    status.bounding_box = getBoundingBox();
-    status.subtype = entity_subtype_;
-    status.type = entity_type_;
-    return status;
-  }
-}
-
-=======
->>>>>>> 724e9130
 bool EntityBase::setStatus(const traffic_simulator_msgs::msg::EntityStatus & status)
 {
   status_ = status;
@@ -620,11 +526,7 @@
   }
 }
 
-<<<<<<< HEAD
-auto EntityBase::getLaneletPose() const -> std::optional<traffic_simulator_msgs::msg::LaneletPose>
-=======
 auto EntityBase::updateStandStillDuration(const double step_time) -> double
->>>>>>> 724e9130
 {
   if (
     npc_logic_started_ and status_ and
