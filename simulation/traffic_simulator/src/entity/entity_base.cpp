--- conflicted
+++ resolved
@@ -607,26 +607,11 @@
 }
 
 auto EntityBase::setStatus(
-<<<<<<< HEAD
-=======
-  const CanonicalizedLaneletPose & canonicalized_lanelet_pose,
-  const traffic_simulator_msgs::msg::ActionStatus & action_status) -> void
-{
-  auto status = static_cast<EntityStatus>(getCanonicalizedStatus());
-  status.action_status = action_status;
-  status.pose = static_cast<geometry_msgs::msg::Pose>(canonicalized_lanelet_pose);
-  status.lanelet_pose = static_cast<LaneletPose>(canonicalized_lanelet_pose);
-  status.lanelet_pose_valid = true;
-  setCanonicalizedStatus(CanonicalizedEntityStatus(status, canonicalized_lanelet_pose));
-}
-
-auto EntityBase::setStatus(
->>>>>>> ff759fed
   const LaneletPose & lanelet_pose, const traffic_simulator_msgs::msg::ActionStatus & action_status)
   -> void
 {
   if (const auto canonicalized_lanelet_pose = pose::canonicalize(lanelet_pose, hdmap_utils_ptr_)) {
-    auto entity_status = static_cast<EntityStatus>(getStatus());
+    auto entity_status = static_cast<EntityStatus>(status_);
     entity_status.action_status = action_status;
     entity_status.pose = static_cast<geometry_msgs::msg::Pose>(canonicalized_lanelet_pose.value());
     entity_status.lanelet_pose = static_cast<LaneletPose>(canonicalized_lanelet_pose.value());
@@ -770,13 +755,8 @@
   }
 
   ///@brief Check if the entity has already arrived to the target lanelet.
-<<<<<<< HEAD
   if (isInPosition(entity_target, tolerance)) {
-    if (this->getStatus().getTwist().linear.x < target_speed + getMaxAcceleration() * step_time_) {
-=======
-  if (reachPosition(entity_target, tolerance)) {
     if (getCurrentTwist().linear.x < target_speed + getMaxAcceleration() * step_time_) {
->>>>>>> ff759fed
     } else {
       RCLCPP_WARN_ONCE(
         rclcpp::get_logger("traffic_simulator"),
