--- conflicted
+++ resolved
@@ -462,21 +462,7 @@
   for (const auto & waypoint : waypoints) {
     route.push_back((*hdmap_utils_ptr_).toMapPose(waypoint).pose);
   }
-  requestAssignRoute(route);
-}
-
-<<<<<<< HEAD
-void EgoEntity::requestAssignRoute(const std::vector<geometry_msgs::msg::Pose> & route)
-{
-  std::vector<geometry_msgs::msg::PoseStamped> route_stamped;
-  for (const auto & waypoint : route) {
-    geometry_msgs::msg::PoseStamped waypoint_stamped;
-    waypoint_stamped.header.frame_id = "map";
-    waypoint_stamped.pose = waypoint;
-    route_stamped.emplace_back(waypoint_stamped);
-  }
-  assert(0 < route_stamped.size());
-=======
+
   requestAssignRoute(route);
 }
 
@@ -494,13 +480,12 @@
     route.push_back(pose_stamped);
   }
 
->>>>>>> e399a765
   if (not autoware.initialized()) {
     autoware.initialize(getStatus().pose);
-    autoware.plan(route_stamped);
+    autoware.plan(route);
     // NOTE: engage() will be executed at simulation-time 0.
   } else {
-    autoware.plan(route_stamped);
+    autoware.plan(route);
     autoware.engage();
   }
 }
