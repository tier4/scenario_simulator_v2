// Copyright 2015 TIER IV, Inc. All rights reserved.
//
// Licensed under the Apache License, Version 2.0 (the "License");
// you may not use this file except in compliance with the License.
// You may obtain a copy of the License at
//
//     http://www.apache.org/licenses/LICENSE-2.0
//
// Unless required by applicable law or agreed to in writing, software
// distributed under the License is distributed on an "AS IS" BASIS,
// WITHOUT WARRANTIES OR CONDITIONS OF ANY KIND, either express or implied.
// See the License for the specific language governing permissions and
// limitations under the License.

#include <boost/lexical_cast.hpp>
#include <concealer/field_operator_application.hpp>
#include <concealer/launch.hpp>
#include <functional>
#include <memory>
#include <optional>
#include <string>
#include <system_error>
#include <thread>
#include <traffic_simulator/entity/ego_entity.hpp>
#include <traffic_simulator/utils/pose.hpp>
#include <traffic_simulator_msgs/msg/waypoints_array.hpp>
#include <tuple>
#include <unordered_map>
#include <utility>
#include <vector>

namespace traffic_simulator
{
namespace entity
{
EgoEntity::EgoEntity(
  const std::string & name, const CanonicalizedEntityStatus & entity_status,
  const std::shared_ptr<hdmap_utils::HdMapUtils> & hdmap_utils_ptr,
  const traffic_simulator_msgs::msg::VehicleParameters & parameters,
  const Configuration & configuration,
  const rclcpp::node_interfaces::NodeParametersInterface::SharedPtr & node_parameters)
: VehicleEntity(name, entity_status, hdmap_utils_ptr, parameters), FieldOperatorApplication([&]() {
    if (const auto architecture_type =
          getParameter<std::string>(node_parameters, "architecture_type", "awf/universe/20240605");
        architecture_type.find("awf/universe") != std::string::npos) {
      auto parameters = getParameter<std::vector<std::string>>(node_parameters, "autoware.", {});

      // clang-format off
      parameters.push_back("map_path:=" + configuration.map_path.string());
      parameters.push_back("lanelet2_map_file:=" + configuration.getLanelet2MapFile());
      parameters.push_back("pointcloud_map_file:=" + configuration.getPointCloudMapFile());
      parameters.push_back("sensor_model:=" + getParameter<std::string>(node_parameters, "sensor_model"));
      parameters.push_back("vehicle_model:=" + getParameter<std::string>(node_parameters, "vehicle_model"));
      parameters.push_back("rviz_config:=" + getParameter<std::string>(node_parameters, "rviz_config"));
      parameters.push_back("scenario_simulation:=true");
      parameters.push_back("use_foa:=false");
      parameters.push_back("perception/enable_traffic_light:=" + std::string(architecture_type >= "awf/universe/20230906" ? "true" : "false"));
      parameters.push_back("use_sim_time:=" + std::string(getParameter<bool>(node_parameters, "use_sim_time", false) ? "true" : "false"));
      parameters.push_back("localization_sim_mode:=" + std::string(getParameter<bool>(node_parameters, "simulate_localization") ? "api" : "pose_twist_estimator"));
      // clang-format on

      return getParameter<bool>(node_parameters, "launch_autoware", true)
               ? concealer::ros2_launch(
                   getParameter<std::string>(node_parameters, "autoware_launch_package"),
                   getParameter<std::string>(node_parameters, "autoware_launch_file"), parameters)
               : 0;
    } else {
      throw common::SemanticError(
        "Unexpected architecture_type ", std::quoted(architecture_type), " was given.");
    }
  }())
{
}

auto EgoEntity::getCurrentAction() const -> std::string { return getAutowareStateName(); }

auto EgoEntity::getBehaviorParameter() const -> traffic_simulator_msgs::msg::BehaviorParameter
{
  /**
   * @brief TODO, Input values get from autoware.
   */
  return behavior_parameter_;
}

auto EgoEntity::getEntityTypename() const -> const std::string &
{
  static const std::string result = "EgoEntity";
  return result;
}

auto EgoEntity::getObstacle() -> std::optional<traffic_simulator_msgs::msg::Obstacle>
{
  return std::nullopt;
}

auto EgoEntity::getRouteLanelets(double /*unused horizon*/) -> lanelet::Ids
{
  lanelet::Ids ids{};

  for (const auto & point : getPathWithLaneId().points) {
    ids += point.lane_ids;
  }

  return ids;
}

auto EgoEntity::getCurrentPose() const -> const geometry_msgs::msg::Pose &
{
  return status_->getMapPose();
}

auto EgoEntity::getWaypoints() -> const traffic_simulator_msgs::msg::WaypointsArray
{
  return FieldOperatorApplication::getWaypoints();
}

void EgoEntity::updateFieldOperatorApplication()
{
  rethrow();
  spinSome();
}

void EgoEntity::onUpdate(double current_time, double step_time)
{
  EntityBase::onUpdate(current_time, step_time);

  if (is_controlled_by_simulator_) {
    if (
      const auto non_canonicalized_updated_status =
        traffic_simulator::follow_trajectory::makeUpdatedStatus(
          static_cast<traffic_simulator::EntityStatus>(*status_), *polyline_trajectory_,
          behavior_parameter_, hdmap_utils_ptr_, step_time,
          getDefaultMatchingDistanceForLaneletPoseCalculation(),
          target_speed_ ? target_speed_.value() : status_->getTwist().linear.x)) {
      // prefer current lanelet on ss2 side
      setStatus(non_canonicalized_updated_status.value(), status_->getLaneletIds());
    } else {
      enableAutowareControl();
      is_controlled_by_simulator_ = false;
    }
  }
  if (not is_controlled_by_simulator_) {
    updateEntityStatusTimestamp(current_time + step_time);
  }
  updateFieldOperatorApplication();

  EntityBase::onPostUpdate(current_time, step_time);
}

void EgoEntity::requestAcquirePosition(const LaneletPose & lanelet_pose)
{
  const auto canonicalized_lanelet_pose = pose::canonicalize(lanelet_pose, hdmap_utils_ptr_);
  requestAssignRoute({static_cast<LaneletPose>(canonicalized_lanelet_pose)});
}

void EgoEntity::requestAcquirePosition(const geometry_msgs::msg::Pose & map_pose)
{
  requestAssignRoute({map_pose});
}

void EgoEntity::requestAssignRoute(const std::vector<LaneletPose> & waypoints)
{
  std::vector<geometry_msgs::msg::Pose> route;
  for (const auto & waypoint : pose::canonicalize(waypoints, hdmap_utils_ptr_)) {
    route.push_back(static_cast<geometry_msgs::msg::Pose>(waypoint));
  }
  requestAssignRoute(route);
}

void EgoEntity::requestAssignRoute(const std::vector<geometry_msgs::msg::Pose> & waypoints)
{
  std::vector<geometry_msgs::msg::PoseStamped> route;
  for (const auto & waypoint : waypoints) {
    geometry_msgs::msg::PoseStamped pose_stamped;
    {
      pose_stamped.header.frame_id = "map";
      pose_stamped.pose = waypoint;
    }
    route.push_back(pose_stamped);
  }

  requestClearRoute();
  if (not isInitialized()) {
    initialize(getMapPose());
    plan(route);
    // NOTE: engage() will be executed at simulation-time 0.
  } else {
    plan(route);
    engage();
  }
}

auto EgoEntity::isControlledBySimulator() const -> bool { return is_controlled_by_simulator_; }

auto EgoEntity::requestFollowTrajectory(
  const std::shared_ptr<traffic_simulator_msgs::msg::PolylineTrajectory> & parameter) -> void
{
  polyline_trajectory_ = parameter;
  VehicleEntity::requestFollowTrajectory(parameter);
  is_controlled_by_simulator_ = true;
}

auto EgoEntity::requestLaneChange(const lanelet::Id) -> void
{
  THROW_SEMANTIC_ERROR(
    "From scenario, a lane change was requested to Ego type entity ", std::quoted(name),
    " In general, such a request is an error, since Ego cars make autonomous decisions about "
    "everything but their destination");
}

auto EgoEntity::requestLaneChange(const traffic_simulator::lane_change::Parameter &) -> void
{
  THROW_SEMANTIC_ERROR(
    "From scenario, a lane change was requested to Ego type entity ", std::quoted(name),
    " In general, such a request is an error, since Ego cars make autonomous decisions about "
    "everything but their destination");
}

auto EgoEntity::requestSpeedChange(
  const double target_speed, const speed_change::Transition, const speed_change::Constraint,
  const bool) -> void
{
  requestSpeedChange(target_speed, false);
}

auto EgoEntity::requestSpeedChange(
  const speed_change::RelativeTargetSpeed &, const speed_change::Transition,
  const speed_change::Constraint, const bool) -> void
{
  THROW_SEMANTIC_ERROR(
    "The traffic_simulator's request to set speed to the Ego type entity is for initialization "
    "purposes only.");
}

<<<<<<< HEAD
auto EgoEntity::requestSynchronize(
  const std::string & /*target_name*/, const LaneletPose & /*target_sync_pose*/,
  const LaneletPose & /*entity_target*/, const double /*target_speed*/, const double /*tolerance*/)
  -> bool
{
  THROW_SYNTAX_ERROR("Request synchronize is only for non-ego entities.");
}

auto EgoEntity::requestClearRoute() -> void { field_operator_application->clearRoute(); }
=======
auto EgoEntity::requestClearRoute() -> void { clearRoute(); }
>>>>>>> 88de6b22

auto EgoEntity::requestReplanRoute(const std::vector<geometry_msgs::msg::PoseStamped> & route)
  -> void
{
  clearRoute();
  plan(route);
  enableAutowareControl();
  engage();
}

auto EgoEntity::getDefaultDynamicConstraints() const
  -> const traffic_simulator_msgs::msg::DynamicConstraints &
{
  THROW_SEMANTIC_ERROR("getDefaultDynamicConstraints function does not support EgoEntity");
}

auto EgoEntity::setBehaviorParameter(
  const traffic_simulator_msgs::msg::BehaviorParameter & behavior_parameter) -> void
{
  behavior_parameter_ = behavior_parameter;
}

auto EgoEntity::requestSpeedChange(double value, bool /* continuous */) -> void
{
  if (status_->getTime() > 0.0) {
    THROW_SEMANTIC_ERROR("You cannot set target speed to the ego vehicle after starting scenario.");
  } else {
    target_speed_ = value;
  }
}

auto EgoEntity::requestSpeedChange(
  const speed_change::RelativeTargetSpeed & /*target_speed*/, bool /*continuous*/) -> void
{
  THROW_SEMANTIC_ERROR(
    "The traffic_simulator's request to set speed to the Ego type entity is for initialization "
    "purposes only.");
}

auto EgoEntity::setVelocityLimit(double value) -> void
{
  behavior_parameter_.dynamic_constraints.max_speed = value;
  FieldOperatorApplication::setVelocityLimit(value);
}

auto EgoEntity::setMapPose(const geometry_msgs::msg::Pose & map_pose) -> void
{
  auto entity_status = static_cast<EntityStatus>(*status_);
  entity_status.pose = map_pose;
  entity_status.lanelet_pose_valid = false;
  // prefer current lanelet on Autoware side
  status_->set(
    entity_status, helper::getUniqueValues(getRouteLanelets()),
    getDefaultMatchingDistanceForLaneletPoseCalculation(), hdmap_utils_ptr_);
}
}  // namespace entity
}  // namespace traffic_simulator<|MERGE_RESOLUTION|>--- conflicted
+++ resolved
@@ -232,7 +232,6 @@
     "purposes only.");
 }
 
-<<<<<<< HEAD
 auto EgoEntity::requestSynchronize(
   const std::string & /*target_name*/, const LaneletPose & /*target_sync_pose*/,
   const LaneletPose & /*entity_target*/, const double /*target_speed*/, const double /*tolerance*/)
@@ -241,10 +240,7 @@
   THROW_SYNTAX_ERROR("Request synchronize is only for non-ego entities.");
 }
 
-auto EgoEntity::requestClearRoute() -> void { field_operator_application->clearRoute(); }
-=======
 auto EgoEntity::requestClearRoute() -> void { clearRoute(); }
->>>>>>> 88de6b22
 
 auto EgoEntity::requestReplanRoute(const std::vector<geometry_msgs::msg::PoseStamped> & route)
   -> void
