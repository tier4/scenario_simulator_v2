--- conflicted
+++ resolved
@@ -79,14 +79,7 @@
   const traffic_simulator_msgs::msg::VehicleParameters & parameters,
   const Configuration & configuration, const double)
 : VehicleEntity(name, entity_status, parameters),
-<<<<<<< HEAD
-  autoware_user(makeAutowareUser(configuration))
-=======
-  field_operator_application(makeFieldOperatorApplication(configuration)),
-  autoware(std::make_unique<concealer::AutowareUniverse>()),
-  vehicle_model_type_(getVehicleModelType()),
-  vehicle_model_ptr_(makeSimulationModel(vehicle_model_type_, step_time, parameters))
->>>>>>> fb0f4165
+  field_operator_application(makeFieldOperatorApplication(configuration))
 {
 }
 
@@ -116,13 +109,12 @@
 
 auto EgoEntity::addLaneletPoseToEntityStatus() -> void
 {
-<<<<<<< HEAD
   traffic_simulator_msgs::msg::EntityStatus status = status_;
 
   const auto unique_route_lanelets =
     traffic_simulator::helper::getUniqueValues(getRouteLanelets());
 
-  boost::optional<traffic_simulator_msgs::msg::LaneletPose> lanelet_pose;
+  std::optional<traffic_simulator_msgs::msg::LaneletPose> lanelet_pose;
 
   if (unique_route_lanelets.empty()) {
     lanelet_pose =
@@ -130,63 +122,22 @@
   } else {
     lanelet_pose = hdmap_utils_ptr_->toLaneletPose(status.pose, unique_route_lanelets, 1.0);
     if (!lanelet_pose) {
-=======
-  traffic_simulator_msgs::msg::EntityStatus status;
-  {
-    status.time = time;
-    status.type = getStatus().type;
-    status.bounding_box = getStatus().bounding_box;
-    status.pose = getCurrentPose();
-    status.action_status.twist = getCurrentTwist();
-    status.action_status.accel = [&]() {
-      geometry_msgs::msg::Accel accel;
-      if (previous_angular_velocity_) {
-        accel.linear.x = vehicle_model_ptr_->getAx();
-        accel.angular.z =
-          (vehicle_model_ptr_->getWz() - previous_angular_velocity_.value()) / step_time;
-      }
-      return accel;
-    }();
-
-    const auto unique_route_lanelets =
-      traffic_simulator::helper::getUniqueValues(getRouteLanelets());
-
-    std::optional<traffic_simulator_msgs::msg::LaneletPose> lanelet_pose;
-
-    if (unique_route_lanelets.empty()) {
->>>>>>> fb0f4165
       lanelet_pose =
         hdmap_utils_ptr_->toLaneletPose(status.pose, getStatus().bounding_box, false, 1.0);
     }
   }
 
-<<<<<<< HEAD
   if (lanelet_pose) {
     math::geometry::CatmullRomSpline spline(
       hdmap_utils_ptr_->getCenterPoints(lanelet_pose->lanelet_id));
     if (const auto s_value = spline.getSValue(status.pose)) {
-      status.pose.position.z = spline.getPoint(s_value.get()).z;
-=======
-    if (lanelet_pose) {
-      math::geometry::CatmullRomSpline spline(
-        hdmap_utils_ptr_->getCenterPoints(lanelet_pose->lanelet_id));
-      if (const auto s_value = spline.getSValue(status.pose)) {
-        status.pose.position.z = spline.getPoint(s_value.value()).z;
-      }
->>>>>>> fb0f4165
+      status.pose.position.z = spline.getPoint(s_value.value()).z;
     }
   }
 
-<<<<<<< HEAD
   status.lanelet_pose_valid = static_cast<bool>(lanelet_pose);
   if (status.lanelet_pose_valid) {
-    status.lanelet_pose = lanelet_pose.get();
-=======
-    status.lanelet_pose_valid = static_cast<bool>(lanelet_pose);
-    if (status.lanelet_pose_valid) {
-      status.lanelet_pose = lanelet_pose.value();
-    }
->>>>>>> fb0f4165
+    status.lanelet_pose = lanelet_pose.value();
   }
 
   setStatusInternal(status);
@@ -221,31 +172,7 @@
 
 auto EgoEntity::getCurrentPose() const -> geometry_msgs::msg::Pose
 {
-<<<<<<< HEAD
   return status_.pose;
-=======
-  Eigen::VectorXd relative_position(3);
-  relative_position(0) = vehicle_model_ptr_->getX();
-  relative_position(1) = vehicle_model_ptr_->getY();
-  relative_position(2) = 0.0;
-  relative_position =
-    quaternion_operation::getRotationMatrix(initial_pose_->orientation) * relative_position;
-
-  geometry_msgs::msg::Pose current_pose;
-  current_pose.position.x = initial_pose_.value().position.x + relative_position(0);
-  current_pose.position.y = initial_pose_.value().position.y + relative_position(1);
-  current_pose.position.z = initial_pose_.value().position.z + relative_position(2);
-  current_pose.orientation = [this]() {
-    geometry_msgs::msg::Vector3 rpy;
-    rpy.x = 0;
-    rpy.y = 0;
-    rpy.z = vehicle_model_ptr_->getYaw();
-    return initial_pose_.value().orientation *
-           quaternion_operation::convertEulerAngleToQuaternion(rpy);
-  }();
-
-  return current_pose;
->>>>>>> fb0f4165
 }
 
 auto EgoEntity::getCurrentTwist() const -> geometry_msgs::msg::Twist
@@ -260,73 +187,16 @@
 
 void EgoEntity::onUpdate(double current_time, double step_time)
 {
-<<<<<<< HEAD
-  autoware_user->rethrow();
-  autoware_user->spinSome();
-=======
   field_operator_application->rethrow();
-  autoware->rethrow();
-
   field_operator_application->spinSome();
->>>>>>> fb0f4165
 
   EntityBase::onUpdate(current_time, step_time);
   setStatusInternal(externaly_updated_status_);
 
-<<<<<<< HEAD
   addLaneletPoseToEntityStatus();
   updateStandStillDuration(step_time);
   updateTraveledDistance(step_time);
 
-=======
-  if (npc_logic_started_) {
-    Eigen::VectorXd input(vehicle_model_ptr_->getDimU());
-
-    switch (vehicle_model_type_) {
-      case VehicleModelType::DELAY_STEER_ACC:
-      case VehicleModelType::IDEAL_STEER_ACC:
-        input << autoware->getGearSign() * autoware->getAcceleration(),
-          autoware->getSteeringAngle();
-        break;
-
-      case VehicleModelType::DELAY_STEER_ACC_GEARED:
-      case VehicleModelType::IDEAL_STEER_ACC_GEARED:
-        input << autoware->getGearSign() * autoware->getAcceleration(),
-          autoware->getSteeringAngle();
-        break;
-
-      case VehicleModelType::DELAY_STEER_VEL:
-      case VehicleModelType::IDEAL_STEER_VEL:
-        input << autoware->getVelocity(), autoware->getSteeringAngle();
-        break;
-
-      default:
-        THROW_SEMANTIC_ERROR(
-          "Unsupported vehicle_model_type ", toString(vehicle_model_type_), "specified");
-    }
-
-    vehicle_model_ptr_->setGear(autoware->getGearCommand().command);
-    vehicle_model_ptr_->setInput(input);
-    vehicle_model_ptr_->update(step_time);
-  }
-
-  auto entity_status = getEntityStatus(current_time + step_time, step_time);
-  if (previous_linear_velocity_) {
-    entity_status.action_status.linear_jerk =
-      (vehicle_model_ptr_->getVx() - previous_linear_velocity_.value()) / step_time;
-  } else {
-    entity_status.action_status.linear_jerk = 0;
-  }
-  setStatus(entity_status);
-  updateStandStillDuration(step_time);
-  updateTraveledDistance(step_time);
-
-  previous_linear_velocity_ = vehicle_model_ptr_->getVx();
-  previous_angular_velocity_ = vehicle_model_ptr_->getWz();
-
-  field_operator_application->spinSome();
-
->>>>>>> fb0f4165
   EntityBase::onPostUpdate(current_time, step_time);
 }
 
@@ -423,25 +293,9 @@
   VehicleEntity::setStatus(status);
 }
 
-<<<<<<< HEAD
 auto EgoEntity::setStatusExtenaly(const traffic_simulator_msgs::msg::EntityStatus & status) -> void {
   externaly_updated_status_ = status;
 }
-=======
-  const auto current_pose = getStatus().pose;
-
-  if (field_operator_application->initialized()) {
-    autoware->set([this]() {
-      geometry_msgs::msg::Accel message;
-      message.linear.x = vehicle_model_ptr_->getAx();
-      return message;
-    }());
-
-    autoware->set(current_pose);
-
-    autoware->set(getCurrentTwist());
-  }
->>>>>>> fb0f4165
 
 auto EgoEntity::setStatus(const traffic_simulator_msgs::msg::EntityStatus & status) -> void
 {
@@ -450,37 +304,7 @@
 
 void EgoEntity::requestSpeedChange(double value, bool)
 {
-<<<<<<< HEAD
-  autoware_user->restrictTargetSpeed(value);
-=======
-  Eigen::VectorXd v(vehicle_model_ptr_->getDimX());
-
-  switch (vehicle_model_type_) {
-    case VehicleModelType::DELAY_STEER_ACC:
-    case VehicleModelType::DELAY_STEER_ACC_GEARED:
-      v << 0, 0, 0, field_operator_application->restrictTargetSpeed(value), 0, 0;
-      break;
-
-    case VehicleModelType::IDEAL_STEER_ACC:
-    case VehicleModelType::IDEAL_STEER_ACC_GEARED:
-      v << 0, 0, 0, field_operator_application->restrictTargetSpeed(value);
-      break;
-
-    case VehicleModelType::IDEAL_STEER_VEL:
-      v << 0, 0, 0;
-      break;
-
-    case VehicleModelType::DELAY_STEER_VEL:
-      v << 0, 0, 0, field_operator_application->restrictTargetSpeed(value), 0;
-      break;
-
-    default:
-      THROW_SEMANTIC_ERROR(
-        "Unsupported simulation model ", toString(vehicle_model_type_), " specified");
-  }
-
-  vehicle_model_ptr_->setState(v);
->>>>>>> fb0f4165
+  field_operator_application->restrictTargetSpeed(value);
 }
 
 void EgoEntity::requestSpeedChange(
