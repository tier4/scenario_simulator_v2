--- conflicted
+++ resolved
@@ -362,11 +362,6 @@
   if (const auto pose = hdmap_utils_ptr_->clampLaneletPose(lanelet_pose)) {
     requestAssignRoute({pose.get()});
   } else {
-<<<<<<< HEAD
-    THROW_SEMANTIC_ERROR(
-      "Lanelet pose\n", rosidl_generator_traits::to_yaml(lanelet_pose),
-      "\nis invalid, please check lanelet length and connection.");
-=======
 #ifdef ROS_DISTRO_GALACTIC
     THROW_SEMANTIC_ERROR(
       "Lanelet pose\n", rosidl_generator_traits::to_yaml(lanelet_pose),
@@ -376,7 +371,6 @@
       "Lanelet pose\n", traffic_simulator_msgs::msg::to_yaml(lanelet_pose),
       "\nis invalid, please check lanelet length and connection.");
 #endif
->>>>>>> 03c65d7b
   }
 }
 
