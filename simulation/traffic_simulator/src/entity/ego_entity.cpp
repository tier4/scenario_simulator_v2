// Copyright 2015 TIER IV, Inc. All rights reserved.
//
// Licensed under the Apache License, Version 2.0 (the "License");
// you may not use this file except in compliance with the License.
// You may obtain a copy of the License at
//
//     http://www.apache.org/licenses/LICENSE-2.0
//
// Unless required by applicable law or agreed to in writing, software
// distributed under the License is distributed on an "AS IS" BASIS,
// WITHOUT WARRANTIES OR CONDITIONS OF ANY KIND, either express or implied.
// See the License for the specific language governing permissions and
// limitations under the License.

#include <boost/lexical_cast.hpp>
#include <concealer/autoware_universe.hpp>
#include <concealer/field_operator_application_for_autoware_universe.hpp>
#include <functional>
#include <memory>
#include <optional>
#include <string>
#include <system_error>
#include <thread>
#include <traffic_simulator/entity/ego_entity.hpp>
#include <traffic_simulator/utils/pose.hpp>
#include <traffic_simulator_msgs/msg/waypoints_array.hpp>
#include <tuple>
#include <unordered_map>
#include <utility>
#include <vector>

namespace traffic_simulator
{
namespace entity
{
auto EgoEntity::makeFieldOperatorApplication(
  const Configuration & configuration,
  const rclcpp::node_interfaces::NodeParametersInterface::SharedPtr & node_parameters)
  -> std::unique_ptr<concealer::FieldOperatorApplication>
{
  if (const auto architecture_type =
        getParameter<std::string>(node_parameters, "architecture_type", "awf/universe");
      architecture_type.find("awf/universe") != std::string::npos) {
    auto parameters = getParameter<std::vector<std::string>>(node_parameters, "autoware.", {});

    // clang-format off
    parameters.push_back("map_path:=" + configuration.map_path.string());
    parameters.push_back("lanelet2_map_file:=" + configuration.getLanelet2MapFile());
    parameters.push_back("pointcloud_map_file:=" + configuration.getPointCloudMapFile());
    parameters.push_back("sensor_model:=" + getParameter<std::string>(node_parameters, "sensor_model"));
    parameters.push_back("vehicle_model:=" + getParameter<std::string>(node_parameters, "vehicle_model"));
    parameters.push_back("rviz_config:=" + getParameter<std::string>(node_parameters, "rviz_config"));
    parameters.push_back("scenario_simulation:=true");
    parameters.push_back("use_foa:=false");
    parameters.push_back("perception/enable_traffic_light:=" + std::string(architecture_type >= "awf/universe/20230906" ? "true" : "false"));
    parameters.push_back("use_sim_time:=" + std::string(getParameter<bool>(node_parameters, "use_sim_time", false) ? "true" : "false"));
    // clang-format on

    return getParameter<bool>(node_parameters, "launch_autoware", true)
             ? std::make_unique<
                 concealer::FieldOperatorApplicationFor<concealer::AutowareUniverse>>(
                 getParameter<std::string>(node_parameters, "autoware_launch_package"),
                 getParameter<std::string>(node_parameters, "autoware_launch_file"), parameters)
             : std::make_unique<
                 concealer::FieldOperatorApplicationFor<concealer::AutowareUniverse>>();
  } else {
    throw common::SemanticError(
      "Unexpected architecture_type ", std::quoted(architecture_type), " was given.");
  }
}

EgoEntity::EgoEntity(
  const std::string & name, const CanonicalizedEntityStatus & entity_status,
  const std::shared_ptr<hdmap_utils::HdMapUtils> & hdmap_utils_ptr,
  const traffic_simulator_msgs::msg::VehicleParameters & parameters,
  const Configuration & configuration,
  const rclcpp::node_interfaces::NodeParametersInterface::SharedPtr & node_parameters)
: VehicleEntity(name, entity_status, hdmap_utils_ptr, parameters),
  field_operator_application(makeFieldOperatorApplication(configuration, node_parameters))
{
}

auto EgoEntity::engage() -> void { field_operator_application->engage(); }

auto EgoEntity::isEngaged() const -> bool { return field_operator_application->engaged(); }

auto EgoEntity::isEngageable() const -> bool { return field_operator_application->engageable(); }

auto EgoEntity::replanRoute(const std::vector<geometry_msgs::msg::PoseStamped> & route) -> void
{
  field_operator_application->clearRoute();
  field_operator_application->plan(route);
  field_operator_application->engage();
}

auto EgoEntity::sendCooperateCommand(const std::string & module_name, const std::string & command)
  -> void
{
  field_operator_application->sendCooperateCommand(module_name, command);
}

auto EgoEntity::requestAutoModeForCooperation(const std::string & module_name, bool enable) -> void
{
  field_operator_application->requestAutoModeForCooperation(module_name, enable);
}

auto EgoEntity::getMinimumRiskManeuverBehaviorName() const -> std::string
{
  return field_operator_application->getMinimumRiskManeuverBehaviorName();
}
auto EgoEntity::getMinimumRiskManeuverStateName() const -> std::string
{
  return field_operator_application->getMinimumRiskManeuverStateName();
}
auto EgoEntity::getEmergencyStateName() const -> std::string
{
  return field_operator_application->getEmergencyStateName();
}
auto EgoEntity::getTurnIndicatorsCommandName() const -> const std::string
{
  return boost::lexical_cast<std::string>(field_operator_application->getTurnIndicatorsCommand());
}

auto EgoEntity::getCurrentAction() const -> std::string
{
  const auto state = field_operator_application->getAutowareStateName();
  return state.empty() ? "Launching" : state;
}

auto EgoEntity::getBehaviorParameter() const -> traffic_simulator_msgs::msg::BehaviorParameter
{
  /**
   * @brief TODO, Input values get from autoware.
   */
  return behavior_parameter_;
}

auto EgoEntity::getEntityTypename() const -> const std::string &
{
  static const std::string result = "EgoEntity";
  return result;
}

auto EgoEntity::getObstacle() -> std::optional<traffic_simulator_msgs::msg::Obstacle>
{
  return std::nullopt;
}

auto EgoEntity::getRouteLanelets(double /*unused horizon*/) -> lanelet::Ids
{
  lanelet::Ids ids{};

  if (const auto universe =
        dynamic_cast<concealer::FieldOperatorApplicationFor<concealer::AutowareUniverse> *>(
          field_operator_application.get());
      universe) {
    for (const auto & point : universe->getPathWithLaneId().points) {
      ids += point.lane_ids;
    }
  }

  return ids;
}

auto EgoEntity::getCurrentPose() const -> const geometry_msgs::msg::Pose &
{
  return status_->getMapPose();
}

auto EgoEntity::getWaypoints() -> const traffic_simulator_msgs::msg::WaypointsArray
{
  return field_operator_application->getWaypoints();
}

void EgoEntity::updateFieldOperatorApplication() const
{
  field_operator_application->rethrow();
  field_operator_application->spinSome();
}

void EgoEntity::onUpdate(double current_time, double step_time)
{
  EntityBase::onUpdate(current_time, step_time);

  if (is_controlled_by_simulator_) {
    if (
      const auto non_canonicalized_updated_status =
        traffic_simulator::follow_trajectory::makeUpdatedStatus(
          static_cast<traffic_simulator::EntityStatus>(*status_), *polyline_trajectory_,
          behavior_parameter_, hdmap_utils_ptr_, step_time,
          getDefaultMatchingDistanceForLaneletPoseCalculation(),
          target_speed_ ? target_speed_.value() : status_->getTwist().linear.x)) {
      // prefer current lanelet on ss2 side
      setStatus(non_canonicalized_updated_status.value(), status_->getLaneletIds());
    } else {
      is_controlled_by_simulator_ = false;
    }
  }
  if (not is_controlled_by_simulator_) {
    updateEntityStatusTimestamp(current_time + step_time);
  }
  updateFieldOperatorApplication();

  EntityBase::onPostUpdate(current_time, step_time);
}

void EgoEntity::requestAcquirePosition(const LaneletPose & lanelet_pose)
{
  const auto canonicalized_lanelet_pose = pose::canonicalize(lanelet_pose, hdmap_utils_ptr_);
  requestAssignRoute({static_cast<LaneletPose>(canonicalized_lanelet_pose)});
}

void EgoEntity::requestAcquirePosition(const geometry_msgs::msg::Pose & map_pose)
{
  requestAssignRoute({map_pose});
}

void EgoEntity::requestAssignRoute(const std::vector<LaneletPose> & waypoints)
{
  const auto canonicalized_waypoints = pose::canonicalize(waypoints, hdmap_utils_ptr_);
  if (isInLanelet()) {
    std::vector<geometry_msgs::msg::Pose> route;
    for (const auto & waypoint : canonicalized_waypoints) {
      route.push_back(static_cast<geometry_msgs::msg::Pose>(waypoint));
    }
    requestAssignRoute(route);
  }
}

void EgoEntity::requestAssignRoute(const std::vector<geometry_msgs::msg::Pose> & waypoints)
{
  std::vector<geometry_msgs::msg::PoseStamped> route;

  for (const auto & waypoint : waypoints) {
    geometry_msgs::msg::PoseStamped pose_stamped;
    {
      pose_stamped.header.frame_id = "map";
      pose_stamped.pose = waypoint;
    }

    route.push_back(pose_stamped);
  }

  if (not field_operator_application->initialized()) {
    field_operator_application->initialize(getMapPose());
    field_operator_application->plan(route);
    // NOTE: engage() will be executed at simulation-time 0.
  } else {
    field_operator_application->plan(route);
    field_operator_application->engage();
  }
}

auto EgoEntity::isControlledBySimulator() const -> bool { return is_controlled_by_simulator_; }

auto EgoEntity::requestFollowTrajectory(
  const std::shared_ptr<traffic_simulator_msgs::msg::PolylineTrajectory> & parameter) -> void
{
  polyline_trajectory_ = parameter;
  VehicleEntity::requestFollowTrajectory(parameter);
  is_controlled_by_simulator_ = true;
}

void EgoEntity::requestLaneChange(const lanelet::Id)
{
  THROW_SEMANTIC_ERROR(
    "From scenario, a lane change was requested to Ego type entity ", std::quoted(name),
    " In general, such a request is an error, since Ego cars make autonomous decisions about "
    "everything but their destination");
}

auto EgoEntity::requestLaneChange(const traffic_simulator::lane_change::Parameter &) -> void
{
  THROW_SEMANTIC_ERROR(
    "From scenario, a lane change was requested to Ego type entity ", std::quoted(name),
    " In general, such a request is an error, since Ego cars make autonomous decisions about "
    "everything but their destination");
}

auto EgoEntity::requestSpeedChange(
  const double target_speed, const speed_change::Transition, const speed_change::Constraint,
  const bool) -> void
{
  requestSpeedChange(target_speed, false);
}

auto EgoEntity::requestSpeedChange(
  const speed_change::RelativeTargetSpeed &, const speed_change::Transition,
  const speed_change::Constraint, const bool) -> void
{
  THROW_SEMANTIC_ERROR(
    "The traffic_simulator's request to set speed to the Ego type entity is for initialization "
    "purposes only.");
}

auto EgoEntity::requestSynchronize(
  const std::string &, const LaneletPose &, const LaneletPose &, const double, const double) -> bool
{
  THROW_SYNTAX_ERROR("Request synchronize is only for non-ego entities.");
}

void EgoEntity::requestClearRoute() { field_operator_application->clearRoute(); }

auto EgoEntity::getDefaultDynamicConstraints() const
  -> const traffic_simulator_msgs::msg::DynamicConstraints &
{
  THROW_SEMANTIC_ERROR("getDefaultDynamicConstraints function does not support EgoEntity");
}

auto EgoEntity::setBehaviorParameter(
  const traffic_simulator_msgs::msg::BehaviorParameter & behavior_parameter) -> void
{
  behavior_parameter_ = behavior_parameter;
}

auto EgoEntity::requestSpeedChange(double value, bool /* continuous */) -> void
{
  if (status_->getTime() > 0.0) {
    THROW_SEMANTIC_ERROR("You cannot set target speed to the ego vehicle after starting scenario.");
  } else {
    target_speed_ = value;
    field_operator_application->restrictTargetSpeed(value);
  }
}

auto EgoEntity::requestSpeedChange(
  const speed_change::RelativeTargetSpeed & /*target_speed*/, bool /*continuous*/) -> void
{
  THROW_SEMANTIC_ERROR(
    "The traffic_simulator's request to set speed to the Ego type entity is for initialization "
    "purposes only.");
}

auto EgoEntity::setVelocityLimit(double value) -> void  //
{
  behavior_parameter_.dynamic_constraints.max_speed = value;
  field_operator_application->setVelocityLimit(value);
}

auto EgoEntity::setMapPose(const geometry_msgs::msg::Pose & map_pose) -> void
{
<<<<<<< HEAD
  auto entity_status = static_cast<EntityStatus>(status_);
  entity_status.pose = map_pose;
  entity_status.lanelet_pose_valid = false;
  // prefer current lanelet on Autoware side
  setStatus(entity_status, helper::getUniqueValues(getRouteLanelets()));
=======
  auto entity_status = static_cast<EntityStatus>(*status_);
  entity_status.pose = map_pose;
  entity_status.lanelet_pose_valid = false;
  // prefer current lanelet on Autoware side
  status_->set(
    entity_status, helper::getUniqueValues(getRouteLanelets()),
    getDefaultMatchingDistanceForLaneletPoseCalculation(), hdmap_utils_ptr_);
>>>>>>> 508e3f01
}
}  // namespace entity
}  // namespace traffic_simulator<|MERGE_RESOLUTION|>--- conflicted
+++ resolved
@@ -339,13 +339,6 @@
 
 auto EgoEntity::setMapPose(const geometry_msgs::msg::Pose & map_pose) -> void
 {
-<<<<<<< HEAD
-  auto entity_status = static_cast<EntityStatus>(status_);
-  entity_status.pose = map_pose;
-  entity_status.lanelet_pose_valid = false;
-  // prefer current lanelet on Autoware side
-  setStatus(entity_status, helper::getUniqueValues(getRouteLanelets()));
-=======
   auto entity_status = static_cast<EntityStatus>(*status_);
   entity_status.pose = map_pose;
   entity_status.lanelet_pose_valid = false;
@@ -353,7 +346,6 @@
   status_->set(
     entity_status, helper::getUniqueValues(getRouteLanelets()),
     getDefaultMatchingDistanceForLaneletPoseCalculation(), hdmap_utils_ptr_);
->>>>>>> 508e3f01
 }
 }  // namespace entity
 }  // namespace traffic_simulator