--- conflicted
+++ resolved
@@ -176,23 +176,14 @@
 
   EntityBase::onUpdate(current_time, step_time);
   if (is_controlled_by_simulator_) {
-<<<<<<< HEAD
     if (const auto non_canonicalized_updated_status =
           traffic_simulator::follow_trajectory::makeUpdatedEntityStatus(
             traffic_simulator::follow_trajectory::ValidatedEntityStatus(
               static_cast<traffic_simulator::EntityStatus>(*status_), behavior_parameter_,
               step_time),
             *polyline_trajectory_, getDefaultMatchingDistanceForLaneletPoseCalculation(),
-            getTargetSpeed(), step_time, hdmap_utils_ptr_);
+            getTargetSpeed(), step_time);
         non_canonicalized_updated_status.has_value()) {
-=======
-    if (
-      const auto non_canonicalized_updated_status =
-        traffic_simulator::follow_trajectory::makeUpdatedStatus(
-          static_cast<traffic_simulator::EntityStatus>(*status_), *polyline_trajectory_,
-          behavior_parameter_, step_time, getDefaultMatchingDistanceForLaneletPoseCalculation(),
-          target_speed_ ? target_speed_.value() : status_->getTwist().linear.x)) {
->>>>>>> defc46f2
       // prefer current lanelet on ss2 side
       setStatus(non_canonicalized_updated_status.value(), status_->getLaneletIds());
     } else {
