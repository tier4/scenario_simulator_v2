--- conflicted
+++ resolved
@@ -339,19 +339,6 @@
     vehicle_model_ptr_->update(step_time);
   }
 
-<<<<<<< HEAD
-    if (previous_linear_velocity_) {
-      linear_jerk_ = (vehicle_model_ptr_->getVx() - previous_linear_velocity_.get()) / step_time;
-    } else {
-      linear_jerk_ = 0;
-    }
-
-    setStatus(getEntityStatus(current_time + step_time, step_time));
-
-    previous_linear_velocity_ = vehicle_model_ptr_->getVx();
-    previous_angular_velocity_ = vehicle_model_ptr_->getWz();
-  }
-=======
   auto entity_status = getEntityStatus(current_time + step_time, step_time);
   if (previous_linear_velocity_) {
     entity_status.action_status.linear_jerk =
@@ -366,7 +353,6 @@
   previous_angular_velocity_ = vehicle_model_ptr_->getWz();
 
   EntityBase::onPostUpdate(current_time, step_time);
->>>>>>> 77a9a169
 }
 
 void EgoEntity::requestAcquirePosition(
