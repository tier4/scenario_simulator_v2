// Copyright 2015 TIER IV, Inc. All rights reserved.
//
// Licensed under the Apache License, Version 2.0 (the "License");
// you may not use this file except in compliance with the License.
// You may obtain a copy of the License at
//
//     http://www.apache.org/licenses/LICENSE-2.0
//
// Unless required by applicable law or agreed to in writing, software
// distributed under the License is distributed on an "AS IS" BASIS,
// WITHOUT WARRANTIES OR CONDITIONS OF ANY KIND, either express or implied.
// See the License for the specific language governing permissions and
// limitations under the License.

#include <boost/lexical_cast.hpp>
#include <concealer/autoware_universe.hpp>
#include <concealer/field_operator_application_for_autoware_universe.hpp>
#include <functional>
#include <memory>
#include <optional>
#include <string>
#include <system_error>
#include <thread>
#include <traffic_simulator/entity/ego_entity.hpp>
#include <traffic_simulator/utils/pose.hpp>
#include <traffic_simulator_msgs/msg/waypoints_array.hpp>
#include <tuple>
#include <unordered_map>
#include <utility>
#include <vector>

namespace traffic_simulator
{
namespace entity
{
auto EgoEntity::makeFieldOperatorApplication(
  const Configuration & configuration,
  const rclcpp::node_interfaces::NodeParametersInterface::SharedPtr & node_parameters)
  -> std::unique_ptr<concealer::FieldOperatorApplication>
{
  if (const auto architecture_type =
        getParameter<std::string>(node_parameters, "architecture_type", "awf/universe");
      architecture_type.find("awf/universe") != std::string::npos) {
    auto parameters = getParameter<std::vector<std::string>>(node_parameters, "autoware.", {});

    // clang-format off
    parameters.push_back("map_path:=" + configuration.map_path.string());
    parameters.push_back("lanelet2_map_file:=" + configuration.getLanelet2MapFile());
    parameters.push_back("pointcloud_map_file:=" + configuration.getPointCloudMapFile());
    parameters.push_back("sensor_model:=" + getParameter<std::string>(node_parameters, "sensor_model"));
    parameters.push_back("vehicle_model:=" + getParameter<std::string>(node_parameters, "vehicle_model"));
    parameters.push_back("rviz_config:=" + getParameter<std::string>(node_parameters, "rviz_config"));
    parameters.push_back("scenario_simulation:=true");
    parameters.push_back("use_foa:=false");
    parameters.push_back("perception/enable_traffic_light:=" + std::string(architecture_type >= "awf/universe/20230906" ? "true" : "false"));
    parameters.push_back("use_sim_time:=" + std::string(getParameter<bool>(node_parameters, "use_sim_time", false) ? "true" : "false"));
    // clang-format on

    return getParameter<bool>(node_parameters, "launch_autoware", true)
             ? std::make_unique<
                 concealer::FieldOperatorApplicationFor<concealer::AutowareUniverse>>(
                 getParameter<std::string>(node_parameters, "autoware_launch_package"),
                 getParameter<std::string>(node_parameters, "autoware_launch_file"), parameters)
             : std::make_unique<
                 concealer::FieldOperatorApplicationFor<concealer::AutowareUniverse>>();
  } else {
    throw common::SemanticError(
      "Unexpected architecture_type ", std::quoted(architecture_type), " was given.");
  }
}

EgoEntity::EgoEntity(
  const std::string & name, const CanonicalizedEntityStatus & entity_status,
  const traffic_simulator_msgs::msg::VehicleParameters & parameters,
<<<<<<< HEAD
  const Configuration & configuration)
: VehicleEntity(name, entity_status, parameters),
  field_operator_application(makeFieldOperatorApplication(configuration))
=======
  const Configuration & configuration,
  const rclcpp::node_interfaces::NodeParametersInterface::SharedPtr & node_parameters)
: VehicleEntity(name, entity_status, hdmap_utils_ptr, parameters),
  field_operator_application(makeFieldOperatorApplication(configuration, node_parameters))
>>>>>>> 1e75dfc1
{
}

auto EgoEntity::asFieldOperatorApplication() const -> concealer::FieldOperatorApplication &
{
  assert(field_operator_application);
  return *field_operator_application;
}

auto EgoEntity::getCurrentAction() const -> std::string
{
  const auto state = field_operator_application->getAutowareStateName();
  return state.empty() ? "Launching" : state;
}

auto EgoEntity::getBehaviorParameter() const -> traffic_simulator_msgs::msg::BehaviorParameter
{
  /**
   * @brief TODO, Input values get from autoware.
   */
  return behavior_parameter_;
}

auto EgoEntity::getEntityTypename() const -> const std::string &
{
  static const std::string result = "EgoEntity";
  return result;
}

auto EgoEntity::getObstacle() -> std::optional<traffic_simulator_msgs::msg::Obstacle>
{
  return std::nullopt;
}

auto EgoEntity::getRouteLanelets(double /*unused horizon*/) -> lanelet::Ids
{
  lanelet::Ids ids{};

  if (const auto universe =
        dynamic_cast<concealer::FieldOperatorApplicationFor<concealer::AutowareUniverse> *>(
          field_operator_application.get());
      universe) {
    for (const auto & point : universe->getPathWithLaneId().points) {
      ids += point.lane_ids;
    }
  }

  return ids;
}

auto EgoEntity::getCurrentPose() const -> const geometry_msgs::msg::Pose &
{
  return status_->getMapPose();
}

auto EgoEntity::getWaypoints() -> const traffic_simulator_msgs::msg::WaypointsArray
{
  return field_operator_application->getWaypoints();
}

void EgoEntity::updateFieldOperatorApplication() const
{
  field_operator_application->rethrow();
  field_operator_application->spinSome();
}

void EgoEntity::onUpdate(double current_time, double step_time)
{
  EntityBase::onUpdate(current_time, step_time);

  if (is_controlled_by_simulator_) {
    if (
      const auto non_canonicalized_updated_status =
        traffic_simulator::follow_trajectory::makeUpdatedStatus(
<<<<<<< HEAD
          static_cast<traffic_simulator::EntityStatus>(status_), *polyline_trajectory_,
          behavior_parameter_, step_time, getDefaultMatchingDistanceForLaneletPoseCalculation(),
          target_speed_ ? target_speed_.value() : status_.getTwist().linear.x)) {
=======
          static_cast<traffic_simulator::EntityStatus>(*status_), *polyline_trajectory_,
          behavior_parameter_, hdmap_utils_ptr_, step_time,
          getDefaultMatchingDistanceForLaneletPoseCalculation(),
          target_speed_ ? target_speed_.value() : status_->getTwist().linear.x)) {
>>>>>>> 1e75dfc1
      // prefer current lanelet on ss2 side
      setStatus(non_canonicalized_updated_status.value(), status_->getLaneletIds());
    } else {
      is_controlled_by_simulator_ = false;
    }
  }
  if (not is_controlled_by_simulator_) {
    updateEntityStatusTimestamp(current_time + step_time);
  }
  updateFieldOperatorApplication();

  EntityBase::onPostUpdate(current_time, step_time);
}

void EgoEntity::requestAcquirePosition(const CanonicalizedLaneletPose & lanelet_pose)
{
  requestAssignRoute({lanelet_pose});
}

void EgoEntity::requestAcquirePosition(const geometry_msgs::msg::Pose & map_pose)
{
  requestAssignRoute({map_pose});
}

void EgoEntity::requestAssignRoute(const std::vector<CanonicalizedLaneletPose> & waypoints)
{
  std::vector<geometry_msgs::msg::Pose> route;

  for (const auto & waypoint : waypoints) {
    route.push_back(static_cast<geometry_msgs::msg::Pose>(waypoint));
  }

  requestAssignRoute(route);
}

void EgoEntity::requestAssignRoute(const std::vector<geometry_msgs::msg::Pose> & waypoints)
{
  std::vector<geometry_msgs::msg::PoseStamped> route;

  for (const auto & waypoint : waypoints) {
    geometry_msgs::msg::PoseStamped pose_stamped;
    {
      pose_stamped.header.frame_id = "map";
      pose_stamped.pose = waypoint;
    }

    route.push_back(pose_stamped);
  }

  if (not field_operator_application->initialized()) {
    field_operator_application->initialize(getMapPose());
    field_operator_application->plan(route);
    // NOTE: engage() will be executed at simulation-time 0.
  } else {
    field_operator_application->plan(route);
    field_operator_application->engage();
  }
}

auto EgoEntity::isControlledBySimulator() const -> bool { return is_controlled_by_simulator_; }

auto EgoEntity::requestFollowTrajectory(
  const std::shared_ptr<traffic_simulator_msgs::msg::PolylineTrajectory> & parameter) -> void
{
  polyline_trajectory_ = parameter;
  VehicleEntity::requestFollowTrajectory(parameter);
  is_controlled_by_simulator_ = true;
}

void EgoEntity::requestLaneChange(const lanelet::Id)
{
  THROW_SEMANTIC_ERROR(
    "From scenario, a lane change was requested to Ego type entity ", std::quoted(name),
    " In general, such a request is an error, since Ego cars make autonomous decisions about "
    "everything but their destination");
}

auto EgoEntity::requestLaneChange(const traffic_simulator::lane_change::Parameter &) -> void
{
  THROW_SEMANTIC_ERROR(
    "From scenario, a lane change was requested to Ego type entity ", std::quoted(name),
    " In general, such a request is an error, since Ego cars make autonomous decisions about "
    "everything but their destination");
}

auto EgoEntity::requestSpeedChange(
  const double target_speed, const speed_change::Transition, const speed_change::Constraint,
  const bool) -> void
{
  requestSpeedChange(target_speed, false);
}

auto EgoEntity::requestSpeedChange(
  const speed_change::RelativeTargetSpeed &, const speed_change::Transition,
  const speed_change::Constraint, const bool) -> void
{
  THROW_SEMANTIC_ERROR(
    "The traffic_simulator's request to set speed to the Ego type entity is for initialization "
    "purposes only.");
}

void EgoEntity::requestClearRoute() { field_operator_application->clearRoute(); }

auto EgoEntity::getDefaultDynamicConstraints() const
  -> const traffic_simulator_msgs::msg::DynamicConstraints &
{
  THROW_SEMANTIC_ERROR("getDefaultDynamicConstraints function does not support EgoEntity");
}

auto EgoEntity::setBehaviorParameter(
  const traffic_simulator_msgs::msg::BehaviorParameter & behavior_parameter) -> void
{
  behavior_parameter_ = behavior_parameter;
}

auto EgoEntity::requestSpeedChange(double value, bool /* continuous */) -> void
{
  if (status_->getTime() > 0.0) {
    THROW_SEMANTIC_ERROR("You cannot set target speed to the ego vehicle after starting scenario.");
  } else {
    target_speed_ = value;
    field_operator_application->restrictTargetSpeed(value);
  }
}

auto EgoEntity::requestSpeedChange(
  const speed_change::RelativeTargetSpeed & /*target_speed*/, bool /*continuous*/) -> void
{
  THROW_SEMANTIC_ERROR(
    "The traffic_simulator's request to set speed to the Ego type entity is for initialization "
    "purposes only.");
}

auto EgoEntity::setVelocityLimit(double value) -> void  //
{
  behavior_parameter_.dynamic_constraints.max_speed = value;
  field_operator_application->setVelocityLimit(value);
}

auto EgoEntity::setMapPose(const geometry_msgs::msg::Pose & map_pose) -> void
{
  auto entity_status = static_cast<EntityStatus>(*status_);
  entity_status.pose = map_pose;
  entity_status.lanelet_pose_valid = false;
  // prefer current lanelet on Autoware side
<<<<<<< HEAD
  const auto canonicalized_lanelet_pose = pose::toCanonicalizedLaneletPose(
    status_.getMapPose(), status_.getBoundingBox(), unique_route_lanelets, false,
    getDefaultMatchingDistanceForLaneletPoseCalculation());
  setCanonicalizedStatus(
    CanonicalizedEntityStatus(static_cast<EntityStatus>(status_), canonicalized_lanelet_pose));
}

void EgoEntity::setStatus(const EntityStatus & status)
{
  THROW_SEMANTIC_ERROR(
    "You cannot set entity status to the ego vehicle named ", std::quoted(status.name),
    " without specifing lanelets.");
}

auto EgoEntity::setStatus(const EntityStatus & status, const lanelet::Ids & lanelet_ids) -> void
{
  if (status_.getTime() > 0 && not isControlledBySimulator()) {
    THROW_SEMANTIC_ERROR(
      "You cannot set entity status to the ego vehicle named ", std::quoted(status.name),
      " after starting scenario.");
  } else {
    const auto canonicalized_lanelet_pose = pose::toCanonicalizedLaneletPose(
      status.pose, status.bounding_box, lanelet_ids, false,
      getDefaultMatchingDistanceForLaneletPoseCalculation());
    setCanonicalizedStatus(CanonicalizedEntityStatus(status, canonicalized_lanelet_pose));
  }
=======
  status_->set(
    entity_status, helper::getUniqueValues(getRouteLanelets()),
    getDefaultMatchingDistanceForLaneletPoseCalculation(), hdmap_utils_ptr_);
>>>>>>> 1e75dfc1
}
}  // namespace entity
}  // namespace traffic_simulator<|MERGE_RESOLUTION|>--- conflicted
+++ resolved
@@ -72,16 +72,10 @@
 EgoEntity::EgoEntity(
   const std::string & name, const CanonicalizedEntityStatus & entity_status,
   const traffic_simulator_msgs::msg::VehicleParameters & parameters,
-<<<<<<< HEAD
-  const Configuration & configuration)
-: VehicleEntity(name, entity_status, parameters),
-  field_operator_application(makeFieldOperatorApplication(configuration))
-=======
   const Configuration & configuration,
   const rclcpp::node_interfaces::NodeParametersInterface::SharedPtr & node_parameters)
-: VehicleEntity(name, entity_status, hdmap_utils_ptr, parameters),
+: VehicleEntity(name, entity_status, parameters),
   field_operator_application(makeFieldOperatorApplication(configuration, node_parameters))
->>>>>>> 1e75dfc1
 {
 }
 
@@ -156,16 +150,9 @@
     if (
       const auto non_canonicalized_updated_status =
         traffic_simulator::follow_trajectory::makeUpdatedStatus(
-<<<<<<< HEAD
-          static_cast<traffic_simulator::EntityStatus>(status_), *polyline_trajectory_,
+          static_cast<traffic_simulator::EntityStatus>(*status_), *polyline_trajectory_,
           behavior_parameter_, step_time, getDefaultMatchingDistanceForLaneletPoseCalculation(),
-          target_speed_ ? target_speed_.value() : status_.getTwist().linear.x)) {
-=======
-          static_cast<traffic_simulator::EntityStatus>(*status_), *polyline_trajectory_,
-          behavior_parameter_, hdmap_utils_ptr_, step_time,
-          getDefaultMatchingDistanceForLaneletPoseCalculation(),
           target_speed_ ? target_speed_.value() : status_->getTwist().linear.x)) {
->>>>>>> 1e75dfc1
       // prefer current lanelet on ss2 side
       setStatus(non_canonicalized_updated_status.value(), status_->getLaneletIds());
     } else {
@@ -311,38 +298,9 @@
   entity_status.pose = map_pose;
   entity_status.lanelet_pose_valid = false;
   // prefer current lanelet on Autoware side
-<<<<<<< HEAD
-  const auto canonicalized_lanelet_pose = pose::toCanonicalizedLaneletPose(
-    status_.getMapPose(), status_.getBoundingBox(), unique_route_lanelets, false,
-    getDefaultMatchingDistanceForLaneletPoseCalculation());
-  setCanonicalizedStatus(
-    CanonicalizedEntityStatus(static_cast<EntityStatus>(status_), canonicalized_lanelet_pose));
-}
-
-void EgoEntity::setStatus(const EntityStatus & status)
-{
-  THROW_SEMANTIC_ERROR(
-    "You cannot set entity status to the ego vehicle named ", std::quoted(status.name),
-    " without specifing lanelets.");
-}
-
-auto EgoEntity::setStatus(const EntityStatus & status, const lanelet::Ids & lanelet_ids) -> void
-{
-  if (status_.getTime() > 0 && not isControlledBySimulator()) {
-    THROW_SEMANTIC_ERROR(
-      "You cannot set entity status to the ego vehicle named ", std::quoted(status.name),
-      " after starting scenario.");
-  } else {
-    const auto canonicalized_lanelet_pose = pose::toCanonicalizedLaneletPose(
-      status.pose, status.bounding_box, lanelet_ids, false,
-      getDefaultMatchingDistanceForLaneletPoseCalculation());
-    setCanonicalizedStatus(CanonicalizedEntityStatus(status, canonicalized_lanelet_pose));
-  }
-=======
   status_->set(
     entity_status, helper::getUniqueValues(getRouteLanelets()),
-    getDefaultMatchingDistanceForLaneletPoseCalculation(), hdmap_utils_ptr_);
->>>>>>> 1e75dfc1
+    getDefaultMatchingDistanceForLaneletPoseCalculation());
 }
 }  // namespace entity
 }  // namespace traffic_simulator