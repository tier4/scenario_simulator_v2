// Copyright 2015 TIER IV, Inc. All rights reserved.
//
// Licensed under the Apache License, Version 2.0 (the "License");
// you may not use this file except in compliance with the License.
// You may obtain a copy of the License at
//
//     http://www.apache.org/licenses/LICENSE-2.0
//
// Unless required by applicable law or agreed to in writing, software
// distributed under the License is distributed on an "AS IS" BASIS,
// WITHOUT WARRANTIES OR CONDITIONS OF ANY KIND, either express or implied.
// See the License for the specific language governing permissions and
// limitations under the License.

#include <quaternion_operation/quaternion_operation.h>

#include <boost/lexical_cast.hpp>
#include <functional>
#include <memory>
#include <string>
#include <system_error>
#include <thread>
#include <traffic_simulator/entity/ego_entity.hpp>
#include <traffic_simulator_msgs/msg/waypoints_array.hpp>
#include <tuple>
#include <unordered_map>
#include <utility>
#include <vector>

namespace traffic_simulator
{
namespace entity
{
auto toString(const VehicleModelType datum) -> std::string
{
#define BOILERPLATE(IDENTIFIER)      \
  case VehicleModelType::IDENTIFIER: \
    return #IDENTIFIER

  switch (datum) {
    BOILERPLATE(DELAY_STEER_ACC);
    BOILERPLATE(DELAY_STEER_ACC_GEARED);
    BOILERPLATE(DELAY_STEER_VEL);
    BOILERPLATE(IDEAL_STEER_ACC);
    BOILERPLATE(IDEAL_STEER_ACC_GEARED);
    BOILERPLATE(IDEAL_STEER_VEL);
  }

#undef BOILERPLATE

  THROW_SIMULATION_ERROR("Unsupported vehicle model type, failed to convert to string");
}

auto EgoEntity::getVehicleModelType() -> VehicleModelType
{
  const auto architecture_type = getParameter<std::string>("architecture_type", "awf/universe");

  const auto vehicle_model_type =
    getParameter<std::string>("vehicle_model_type", "IDEAL_STEER_VEL");

  static const std::unordered_map<std::string, VehicleModelType> table{
    {"DELAY_STEER_ACC", VehicleModelType::DELAY_STEER_ACC},
    {"DELAY_STEER_ACC_GEARED", VehicleModelType::DELAY_STEER_ACC_GEARED},
    {"DELAY_STEER_VEL", VehicleModelType::DELAY_STEER_VEL},
    {"IDEAL_STEER_ACC", VehicleModelType::IDEAL_STEER_ACC},
    {"IDEAL_STEER_ACC_GEARED", VehicleModelType::IDEAL_STEER_ACC_GEARED},
    {"IDEAL_STEER_VEL", VehicleModelType::IDEAL_STEER_VEL},
  };

  const auto iter = table.find(vehicle_model_type);

  if (iter != std::end(table)) {
    return iter->second;
  } else {
    THROW_SEMANTIC_ERROR("Unsupported vehicle_model_type ", vehicle_model_type, " specified");
  }
}

auto EgoEntity::makeSimulationModel(
  const VehicleModelType vehicle_model_type, const double step_time,
  const traffic_simulator_msgs::msg::VehicleParameters & parameters)
  -> const std::shared_ptr<SimModelInterface>
{
  // clang-format off
  const auto acc_time_constant   = getParameter<double>("acc_time_constant",     0.1);
  const auto acc_time_delay      = getParameter<double>("acc_time_delay",        0.1);
  const auto steer_lim           = getParameter<double>("steer_lim",            parameters.axles.front_axle.max_steering);  // 1.0
  const auto steer_rate_lim      = getParameter<double>("steer_rate_lim",        5.0);
  const auto steer_time_constant = getParameter<double>("steer_time_constant",   0.27);
  const auto steer_time_delay    = getParameter<double>("steer_time_delay",      0.24);
  const auto vel_lim             = getParameter<double>("vel_lim",              parameters.performance.max_speed);  // 50.0
  const auto vel_rate_lim        = getParameter<double>("vel_rate_lim",         parameters.performance.max_acceleration);  // 7.0
  const auto vel_time_constant   = getParameter<double>("vel_time_constant",     0.1);
  const auto vel_time_delay      = getParameter<double>("vel_time_delay",        0.1);
  const auto wheel_base          = getParameter<double>("wheel_base",           parameters.axles.front_axle.position_x - parameters.axles.rear_axle.position_x);
  // clang-format on

  switch (vehicle_model_type) {
    case VehicleModelType::DELAY_STEER_ACC:
      return std::make_shared<SimModelDelaySteerAcc>(
        vel_lim, steer_lim, vel_rate_lim, steer_rate_lim, wheel_base, step_time, acc_time_delay,
        acc_time_constant, steer_time_delay, steer_time_constant);

    case VehicleModelType::DELAY_STEER_ACC_GEARED:
      return std::make_shared<SimModelDelaySteerAccGeared>(
        vel_lim, steer_lim, vel_rate_lim, steer_rate_lim, wheel_base, step_time, acc_time_delay,
        acc_time_constant, steer_time_delay, steer_time_constant);

    case VehicleModelType::DELAY_STEER_VEL:
      return std::make_shared<SimModelDelaySteerVel>(
        vel_lim, steer_lim, vel_rate_lim, steer_rate_lim, wheel_base, step_time, vel_time_delay,
        vel_time_constant, steer_time_delay, steer_time_constant);

    case VehicleModelType::IDEAL_STEER_ACC:
      return std::make_shared<SimModelIdealSteerAcc>(wheel_base);

    case VehicleModelType::IDEAL_STEER_ACC_GEARED:
      return std::make_shared<SimModelIdealSteerAccGeared>(wheel_base);

    case VehicleModelType::IDEAL_STEER_VEL:
      return std::make_shared<SimModelIdealSteerVel>(wheel_base);

    default:
      THROW_SEMANTIC_ERROR(
        "Unsupported vehicle_model_type ", toString(vehicle_model_type), " specified");
  }
}

auto EgoEntity::makeAutoware(const Configuration & configuration)
  -> std::unique_ptr<concealer::Autoware>
{
  if (const auto architecture_type = getParameter<std::string>("architecture_type", "awf/universe");
      architecture_type == "awf/universe") {
    std::string rviz_config = getParameter<std::string>("rviz_config", "");
    return getParameter<bool>("launch_autoware", true)
             ? std::make_unique<concealer::AutowareUniverse>(
                 getParameter<std::string>("autoware_launch_package"),
                 getParameter<std::string>("autoware_launch_file"),
                 "map_path:=" + configuration.map_path.string(),
                 "lanelet2_map_file:=" + configuration.getLanelet2MapFile(),
                 "pointcloud_map_file:=" + configuration.getPointCloudMapFile(),
                 "sensor_model:=" + getParameter<std::string>("sensor_model"),
                 "vehicle_model:=" + getParameter<std::string>("vehicle_model"),
                 "rviz_config:=" + ((rviz_config == "")
                                      ? configuration.rviz_config_path.string()
                                      : Configuration::Pathname(rviz_config).string()),
                 "scenario_simulation:=true", "perception/enable_traffic_light:=false")
             : std::make_unique<concealer::AutowareUniverse>();
  } else {
    throw common::SemanticError(
      "Unexpected architecture_type ", std::quoted(architecture_type), " was given.");
  }
}

EgoEntity::EgoEntity(
  const std::string & name, const traffic_simulator_msgs::msg::EntityStatus & entity_status,
  const traffic_simulator_msgs::msg::VehicleParameters & parameters,
  const Configuration & configuration, const double step_time)
: VehicleEntity(name, entity_status, parameters),
  autoware(makeAutoware(configuration)),
  vehicle_model_type_(getVehicleModelType()),
  vehicle_model_ptr_(makeSimulationModel(vehicle_model_type_, step_time, parameters))
{
}

auto EgoEntity::asAutoware() const -> concealer::Autoware &
{
  assert(autoware);
  return *autoware;
}

auto EgoEntity::getCurrentAction() const -> std::string
{
  const auto state = autoware->getAutowareStateName();
  return state.empty() ? "Launching" : state;
}

auto EgoEntity::getBehaviorParameter() const -> traffic_simulator_msgs::msg::BehaviorParameter
{
  traffic_simulator_msgs::msg::BehaviorParameter parameter;
  /**
   * @brief TODO, Input values get from autoware.
   */
  parameter.see_around = true;
  parameter.dynamic_constraints.max_acceleration = 0;
  parameter.dynamic_constraints.max_deceleration = 0;
  return parameter;
}

auto EgoEntity::getEntityStatus(const double time, const double step_time) const
  -> const traffic_simulator_msgs::msg::EntityStatus
{
  traffic_simulator_msgs::msg::EntityStatus status;
  {
    status.time = time;
    status.type = getStatus().type;
    status.bounding_box = getStatus().bounding_box;
    status.pose = getCurrentPose();
    status.action_status.twist = getCurrentTwist();
    status.action_status.accel = [&]() {
      geometry_msgs::msg::Accel accel;
      if (previous_angular_velocity_) {
        accel.linear.x = vehicle_model_ptr_->getAx();
        accel.angular.z =
          (vehicle_model_ptr_->getWz() - previous_angular_velocity_.get()) / step_time;
      }
      return accel;
    }();

    const auto route_lanelets = getRouteLanelets();

    boost::optional<traffic_simulator_msgs::msg::LaneletPose> lanelet_pose;

    if (route_lanelets.empty()) {
      lanelet_pose =
        hdmap_utils_ptr_->toLaneletPose(status.pose, getStatus().bounding_box, false, 1.0);
    } else {
      lanelet_pose = hdmap_utils_ptr_->toLaneletPose(status.pose, route_lanelets, 1.0);
      if (!lanelet_pose) {
        lanelet_pose =
          hdmap_utils_ptr_->toLaneletPose(status.pose, getStatus().bounding_box, false, 1.0);
      }
    }

    if (lanelet_pose) {
      math::geometry::CatmullRomSpline spline(
        hdmap_utils_ptr_->getCenterPoints(lanelet_pose->lanelet_id));
      if (const auto s_value = spline.getSValue(status.pose)) {
        status.pose.position.z = spline.getPoint(s_value.get()).z;
      }
    }

    status.lanelet_pose_valid = static_cast<bool>(lanelet_pose);
    if (status.lanelet_pose_valid) {
      status.lanelet_pose = lanelet_pose.get();
    }
  }

  return status;
}

auto EgoEntity::getEntityTypename() const -> const std::string &
{
  static const std::string result = "EgoEntity";
  return result;
}

auto EgoEntity::getObstacle() -> boost::optional<traffic_simulator_msgs::msg::Obstacle>
{
  return boost::none;
}

auto EgoEntity::getRouteLanelets() const -> std::vector<std::int64_t>
{
  std::vector<std::int64_t> ids{};

  if (const auto universe = dynamic_cast<concealer::AutowareUniverse *>(autoware.get()); universe) {
    for (const auto & point : universe->getPathWithLaneId().points) {
      std::copy(point.lane_ids.begin(), point.lane_ids.end(), std::back_inserter(ids));
    }
    ids.erase(std::unique(ids.begin(), ids.end()), ids.end());
  }

  return ids;
}

auto EgoEntity::getCurrentPose() const -> geometry_msgs::msg::Pose
{
  Eigen::VectorXd relative_position(3);
  relative_position(0) = vehicle_model_ptr_->getX();
  relative_position(1) = vehicle_model_ptr_->getY();
  relative_position(2) = 0.0;
  relative_position =
    quaternion_operation::getRotationMatrix(initial_pose_->orientation) * relative_position;

  geometry_msgs::msg::Pose current_pose;
  current_pose.position.x = initial_pose_.get().position.x + relative_position(0);
  current_pose.position.y = initial_pose_.get().position.y + relative_position(1);
  current_pose.position.z = initial_pose_.get().position.z + relative_position(2);
  current_pose.orientation = [this]() {
    geometry_msgs::msg::Vector3 rpy;
    rpy.x = 0;
    rpy.y = 0;
    rpy.z = vehicle_model_ptr_->getYaw();
    return initial_pose_.get().orientation *
           quaternion_operation::convertEulerAngleToQuaternion(rpy);
  }();

  return current_pose;
}

auto EgoEntity::getCurrentTwist() const -> geometry_msgs::msg::Twist
{
  geometry_msgs::msg::Twist current_twist;
  current_twist.linear.x = vehicle_model_ptr_->getVx();
  current_twist.angular.z = vehicle_model_ptr_->getWz();
  return current_twist;
}

auto EgoEntity::getWaypoints() -> const traffic_simulator_msgs::msg::WaypointsArray
{
  return autoware->getWaypoints();
}

void EgoEntity::onUpdate(double current_time, double step_time)
{
  autoware->rethrow();

  EntityBase::onUpdate(current_time, step_time);

  if (npc_logic_started_) {
    Eigen::VectorXd input(vehicle_model_ptr_->getDimU());

    switch (vehicle_model_type_) {
      case VehicleModelType::DELAY_STEER_ACC:
      case VehicleModelType::IDEAL_STEER_ACC:
        input << autoware->getGearSign() * autoware->getAcceleration(),
          autoware->getSteeringAngle();
        break;

      case VehicleModelType::DELAY_STEER_ACC_GEARED:
      case VehicleModelType::IDEAL_STEER_ACC_GEARED:
        input << autoware->getGearSign() * autoware->getAcceleration(),
          autoware->getSteeringAngle();
        break;

      case VehicleModelType::DELAY_STEER_VEL:
      case VehicleModelType::IDEAL_STEER_VEL:
        input << autoware->getVelocity(), autoware->getSteeringAngle();
        break;

      default:
        THROW_SEMANTIC_ERROR(
          "Unsupported vehicle_model_type ", toString(vehicle_model_type_), "specified");
    }

    vehicle_model_ptr_->setGear(autoware->getGearCommand().command);
    vehicle_model_ptr_->setInput(input);
    vehicle_model_ptr_->update(step_time);
  }

<<<<<<< HEAD
    setStatus(getEntityStatus(current_time + step_time, step_time));
=======
  auto entity_status = getEntityStatus(current_time + step_time, step_time);
  if (previous_linear_velocity_) {
    entity_status.action_status.linear_jerk =
      (vehicle_model_ptr_->getVx() - previous_linear_velocity_.get()) / step_time;
  } else {
    entity_status.action_status.linear_jerk = 0;
  }
  setStatus(entity_status);
  updateStandStillDuration(step_time);
  updateTraveledDistance(step_time);

  previous_linear_velocity_ = vehicle_model_ptr_->getVx();
  previous_angular_velocity_ = vehicle_model_ptr_->getWz();
>>>>>>> a81b0038

  EntityBase::onPostUpdate(current_time, step_time);
}

void EgoEntity::requestAcquirePosition(
  const traffic_simulator_msgs::msg::LaneletPose & lanelet_pose)
{
  requestAssignRoute({lanelet_pose});
}

void EgoEntity::requestAcquirePosition(const geometry_msgs::msg::Pose & map_pose)
{
  requestAssignRoute({map_pose});
}

void EgoEntity::requestAssignRoute(
  const std::vector<traffic_simulator_msgs::msg::LaneletPose> & waypoints)
{
  std::vector<geometry_msgs::msg::Pose> route;

  for (const auto & waypoint : waypoints) {
    route.push_back((*hdmap_utils_ptr_).toMapPose(waypoint).pose);
  }

  requestAssignRoute(route);
}

void EgoEntity::requestAssignRoute(const std::vector<geometry_msgs::msg::Pose> & waypoints)
{
  std::vector<geometry_msgs::msg::PoseStamped> route;

  for (const auto & waypoint : waypoints) {
    geometry_msgs::msg::PoseStamped pose_stamped;
    {
      pose_stamped.header.frame_id = "map";
      pose_stamped.pose = waypoint;
    }

    route.push_back(pose_stamped);
  }

  if (not autoware->initialized()) {
    autoware->initialize(getStatus().pose);
    autoware->plan(route);
    // NOTE: engage() will be executed at simulation-time 0.
  } else {
    autoware->plan(route);
    autoware->engage();
  }
}

void EgoEntity::requestLaneChange(const std::int64_t)
{
  THROW_SEMANTIC_ERROR(
    "From scenario, a lane change was requested to Ego type entity ", std::quoted(name),
    " In general, such a request is an error, since Ego cars make autonomous decisions about "
    "everything but their destination");
}

auto EgoEntity::requestLaneChange(const traffic_simulator::lane_change::Parameter &) -> void
{
  THROW_SEMANTIC_ERROR(
    "From scenario, a lane change was requested to Ego type entity ", std::quoted(name),
    " In general, such a request is an error, since Ego cars make autonomous decisions about "
    "everything but their destination");
}

auto EgoEntity::requestSpeedChange(
  const double target_speed, const speed_change::Transition, const speed_change::Constraint,
  const bool) -> void
{
  requestSpeedChange(target_speed, false);
}

auto EgoEntity::requestSpeedChange(
  const speed_change::RelativeTargetSpeed &, const speed_change::Transition,
  const speed_change::Constraint, const bool) -> void
{
  THROW_SEMANTIC_ERROR(
    "The traffic_simulator's request to set speed to the Ego type entity is for initialization "
    "purposes only.");
}

auto EgoEntity::getDefaultDynamicConstraints() const
  -> const traffic_simulator_msgs::msg::DynamicConstraints &
{
  THROW_SEMANTIC_ERROR("getDefaultDynamicConstraints function does not support EgoEntity");
}

auto EgoEntity::setBehaviorParameter(const traffic_simulator_msgs::msg::BehaviorParameter &) -> void
{
}

auto EgoEntity::setStatus(const traffic_simulator_msgs::msg::EntityStatus & status) -> void
{
  VehicleEntity::setStatus(status);

  const auto current_pose = getStatus().pose;

  if (autoware->initialized()) {
    autoware->set([this]() {
      geometry_msgs::msg::Accel message;
      message.linear.x = vehicle_model_ptr_->getAx();
      return message;
    }());

    autoware->set(current_pose);

    autoware->set(getCurrentTwist());
  }

  if (not initial_pose_) {
    initial_pose_ = current_pose;
  }
}

void EgoEntity::requestSpeedChange(double value, bool)
{
  Eigen::VectorXd v(vehicle_model_ptr_->getDimX());

  switch (vehicle_model_type_) {
    case VehicleModelType::DELAY_STEER_ACC:
    case VehicleModelType::DELAY_STEER_ACC_GEARED:
      v << 0, 0, 0, autoware->restrictTargetSpeed(value), 0, 0;
      break;

    case VehicleModelType::IDEAL_STEER_ACC:
    case VehicleModelType::IDEAL_STEER_ACC_GEARED:
      v << 0, 0, 0, autoware->restrictTargetSpeed(value);
      break;

    case VehicleModelType::IDEAL_STEER_VEL:
      v << 0, 0, 0;
      break;

    case VehicleModelType::DELAY_STEER_VEL:
      v << 0, 0, 0, autoware->restrictTargetSpeed(value), 0;
      break;

    default:
      THROW_SEMANTIC_ERROR(
        "Unsupported simulation model ", toString(vehicle_model_type_), " specified");
  }

  vehicle_model_ptr_->setState(v);
}

void EgoEntity::requestSpeedChange(
  const speed_change::RelativeTargetSpeed & /*target_speed*/, bool /*continuous*/)
{
}

auto EgoEntity::setVelocityLimit(double value) -> void  //
{
  autoware->setVelocityLimit(value);
}
}  // namespace entity
}  // namespace traffic_simulator<|MERGE_RESOLUTION|>--- conflicted
+++ resolved
@@ -339,9 +339,6 @@
     vehicle_model_ptr_->update(step_time);
   }
 
-<<<<<<< HEAD
-    setStatus(getEntityStatus(current_time + step_time, step_time));
-=======
   auto entity_status = getEntityStatus(current_time + step_time, step_time);
   if (previous_linear_velocity_) {
     entity_status.action_status.linear_jerk =
@@ -355,7 +352,6 @@
 
   previous_linear_velocity_ = vehicle_model_ptr_->getVx();
   previous_angular_velocity_ = vehicle_model_ptr_->getWz();
->>>>>>> a81b0038
 
   EntityBase::onPostUpdate(current_time, step_time);
 }
