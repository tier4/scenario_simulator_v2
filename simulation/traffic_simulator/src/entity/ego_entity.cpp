// Copyright 2015 TIER IV, Inc. All rights reserved.
//
// Licensed under the Apache License, Version 2.0 (the "License");
// you may not use this file except in compliance with the License.
// You may obtain a copy of the License at
//
//     http://www.apache.org/licenses/LICENSE-2.0
//
// Unless required by applicable law or agreed to in writing, software
// distributed under the License is distributed on an "AS IS" BASIS,
// WITHOUT WARRANTIES OR CONDITIONS OF ANY KIND, either express or implied.
// See the License for the specific language governing permissions and
// limitations under the License.

#include <quaternion_operation/quaternion_operation.h>

#include <boost/lexical_cast.hpp>
#include <concealer/autoware_universe.hpp>
#include <concealer/field_operator_application_for_autoware_universe.hpp>
#include <functional>
#include <memory>
#include <optional>
#include <string>
#include <system_error>
#include <thread>
#include <traffic_simulator/entity/ego_entity.hpp>
#include <traffic_simulator_msgs/msg/waypoints_array.hpp>
#include <tuple>
#include <unordered_map>
#include <utility>
#include <vector>

namespace traffic_simulator
{
namespace entity
{
auto toString(const VehicleModelType datum) -> std::string
{
#define BOILERPLATE(IDENTIFIER)      \
  case VehicleModelType::IDENTIFIER: \
    return #IDENTIFIER

  switch (datum) {
    BOILERPLATE(DELAY_STEER_ACC);
    BOILERPLATE(DELAY_STEER_ACC_GEARED);
    BOILERPLATE(DELAY_STEER_VEL);
    BOILERPLATE(IDEAL_STEER_ACC);
    BOILERPLATE(IDEAL_STEER_ACC_GEARED);
    BOILERPLATE(IDEAL_STEER_VEL);
  }

#undef BOILERPLATE

  THROW_SIMULATION_ERROR("Unsupported vehicle model type, failed to convert to string");
}

auto EgoEntity::getVehicleModelType() -> VehicleModelType
{
  const auto architecture_type = getParameter<std::string>("architecture_type", "awf/universe");

  const auto vehicle_model_type =
    getParameter<std::string>("vehicle_model_type", "IDEAL_STEER_VEL");

  static const std::unordered_map<std::string, VehicleModelType> table{
    {"DELAY_STEER_ACC", VehicleModelType::DELAY_STEER_ACC},
    {"DELAY_STEER_ACC_GEARED", VehicleModelType::DELAY_STEER_ACC_GEARED},
    {"DELAY_STEER_VEL", VehicleModelType::DELAY_STEER_VEL},
    {"IDEAL_STEER_ACC", VehicleModelType::IDEAL_STEER_ACC},
    {"IDEAL_STEER_ACC_GEARED", VehicleModelType::IDEAL_STEER_ACC_GEARED},
    {"IDEAL_STEER_VEL", VehicleModelType::IDEAL_STEER_VEL},
  };

  const auto iter = table.find(vehicle_model_type);

  if (iter != std::end(table)) {
    return iter->second;
  } else {
    THROW_SEMANTIC_ERROR("Unsupported vehicle_model_type ", vehicle_model_type, " specified");
  }
}

auto EgoEntity::makeSimulationModel(
  const VehicleModelType vehicle_model_type, const double step_time,
  const traffic_simulator_msgs::msg::VehicleParameters & parameters)
  -> const std::shared_ptr<SimModelInterface>
{
  // clang-format off
  const auto acc_time_constant   = getParameter<double>("acc_time_constant",     0.1);
  const auto acc_time_delay      = getParameter<double>("acc_time_delay",        0.1);
  const auto steer_lim           = getParameter<double>("steer_lim",            parameters.axles.front_axle.max_steering);  // 1.0
  const auto steer_rate_lim      = getParameter<double>("steer_rate_lim",        5.0);
  const auto steer_time_constant = getParameter<double>("steer_time_constant",   0.27);
  const auto steer_time_delay    = getParameter<double>("steer_time_delay",      0.24);
  const auto vel_lim             = getParameter<double>("vel_lim",              parameters.performance.max_speed);  // 50.0
  const auto vel_rate_lim        = getParameter<double>("vel_rate_lim",         parameters.performance.max_acceleration);  // 7.0
  const auto vel_time_constant   = getParameter<double>("vel_time_constant",     0.1);
  const auto vel_time_delay      = getParameter<double>("vel_time_delay",        0.1);
  const auto wheel_base          = getParameter<double>("wheel_base",           parameters.axles.front_axle.position_x - parameters.axles.rear_axle.position_x);
  // clang-format on

  switch (vehicle_model_type) {
    case VehicleModelType::DELAY_STEER_ACC:
      return std::make_shared<SimModelDelaySteerAcc>(
        vel_lim, steer_lim, vel_rate_lim, steer_rate_lim, wheel_base, step_time, acc_time_delay,
        acc_time_constant, steer_time_delay, steer_time_constant);

    case VehicleModelType::DELAY_STEER_ACC_GEARED:
      return std::make_shared<SimModelDelaySteerAccGeared>(
        vel_lim, steer_lim, vel_rate_lim, steer_rate_lim, wheel_base, step_time, acc_time_delay,
        acc_time_constant, steer_time_delay, steer_time_constant);

    case VehicleModelType::DELAY_STEER_VEL:
      return std::make_shared<SimModelDelaySteerVel>(
        vel_lim, steer_lim, vel_rate_lim, steer_rate_lim, wheel_base, step_time, vel_time_delay,
        vel_time_constant, steer_time_delay, steer_time_constant);

    case VehicleModelType::IDEAL_STEER_ACC:
      return std::make_shared<SimModelIdealSteerAcc>(wheel_base);

    case VehicleModelType::IDEAL_STEER_ACC_GEARED:
      return std::make_shared<SimModelIdealSteerAccGeared>(wheel_base);

    case VehicleModelType::IDEAL_STEER_VEL:
      return std::make_shared<SimModelIdealSteerVel>(wheel_base);

    default:
      THROW_SEMANTIC_ERROR(
        "Unsupported vehicle_model_type ", toString(vehicle_model_type), " specified");
  }
}

auto EgoEntity::makeFieldOperatorApplication(const Configuration & configuration)
  -> std::unique_ptr<concealer::FieldOperatorApplication>
{
  if (const auto architecture_type = getParameter<std::string>("architecture_type", "awf/universe");
      architecture_type == "awf/universe") {
    std::string rviz_config = getParameter<std::string>("rviz_config", "");
    return getParameter<bool>("launch_autoware", true)
             ? std::make_unique<
                 concealer::FieldOperatorApplicationFor<concealer::AutowareUniverse>>(
                 getParameter<std::string>("autoware_launch_package"),
                 getParameter<std::string>("autoware_launch_file"),
                 "map_path:=" + configuration.map_path.string(),
                 "lanelet2_map_file:=" + configuration.getLanelet2MapFile(),
                 "pointcloud_map_file:=" + configuration.getPointCloudMapFile(),
                 "sensor_model:=" + getParameter<std::string>("sensor_model"),
                 "vehicle_model:=" + getParameter<std::string>("vehicle_model"),
                 "rviz_config:=" + ((rviz_config == "")
                                      ? configuration.rviz_config_path.string()
                                      : Configuration::Pathname(rviz_config).string()),
                 "scenario_simulation:=true", "perception/enable_traffic_light:=false")
             : std::make_unique<
                 concealer::FieldOperatorApplicationFor<concealer::AutowareUniverse>>();
  } else {
    throw common::SemanticError(
      "Unexpected architecture_type ", std::quoted(architecture_type), " was given.");
  }
}

EgoEntity::EgoEntity(
  const std::string & name, const CanonicalizedEntityStatus & entity_status,
  const std::shared_ptr<hdmap_utils::HdMapUtils> & hdmap_utils_ptr,
  const traffic_simulator_msgs::msg::VehicleParameters & parameters,
  const Configuration & configuration, const double step_time)
<<<<<<< HEAD
: VehicleEntity(name, entity_status, hdmap_utils_ptr, parameters),
  autoware(makeAutoware(configuration)),
=======
: VehicleEntity(name, entity_status, parameters),
  field_operator_application(makeFieldOperatorApplication(configuration)),
  autoware(std::make_unique<concealer::AutowareUniverse>()),
>>>>>>> 4284fd52
  vehicle_model_type_(getVehicleModelType()),
  vehicle_model_ptr_(makeSimulationModel(vehicle_model_type_, step_time, parameters))
{
}

auto EgoEntity::asFieldOperatorApplication() const -> concealer::FieldOperatorApplication &
{
  assert(field_operator_application);
  return *field_operator_application;
}

auto EgoEntity::getCurrentAction() const -> std::string
{
  const auto state = field_operator_application->getAutowareStateName();
  return state.empty() ? "Launching" : state;
}

auto EgoEntity::getBehaviorParameter() const -> traffic_simulator_msgs::msg::BehaviorParameter
{
  traffic_simulator_msgs::msg::BehaviorParameter parameter;
  /**
   * @brief TODO, Input values get from autoware.
   */
  parameter.see_around = true;
  parameter.dynamic_constraints.max_acceleration = 0;
  parameter.dynamic_constraints.max_deceleration = 0;
  return parameter;
}

auto EgoEntity::getEntityStatus(const double time, const double step_time) const
  -> const CanonicalizedEntityStatus
{
  EntityStatus status;
  {
    status.time = time;
    status.type = getEntityType();
    status.bounding_box = getBoundingBox();
    status.pose = getCurrentPose();
    status.action_status.twist = getCurrentTwist();
    status.action_status.accel = [&]() {
      geometry_msgs::msg::Accel accel;
      if (previous_angular_velocity_) {
        accel.linear.x = vehicle_model_ptr_->getAx();
        accel.angular.z =
          (vehicle_model_ptr_->getWz() - previous_angular_velocity_.value()) / step_time;
      }
      return accel;
    }();

    const auto unique_route_lanelets =
      traffic_simulator::helper::getUniqueValues(getRouteLanelets());

    std::optional<LaneletPose> lanelet_pose;

    /**
     * lanelet ids from Autoware route topic was assigned in unique_route_lanelets
    */
    if (unique_route_lanelets.empty()) {
      /**
      * @note Hard coded parameter. 1.0 is a matching threshold for lanelet. 
      * In this branch, try to matching ego entity considering bounding box.
      */
      lanelet_pose = hdmap_utils_ptr_->toLaneletPose(status.pose, getBoundingBox(), false, 1.0);
    } else {
      /**
      * @note Hard coded parameter. 1.0 is a matching threshold for lanelet. 
      * In this branch, try to matching ego entity to specified lanelet_ids from Autoware route topic.
      */
      lanelet_pose = hdmap_utils_ptr_->toLaneletPose(status.pose, unique_route_lanelets, 1.0);
      if (!lanelet_pose) {
        /**
        * @note Hard coded parameter. 1.0 is a matching threshold for lanelet. 
        * In this branch, try to matching ego entity considering bounding box.
        */
        lanelet_pose = hdmap_utils_ptr_->toLaneletPose(status.pose, getBoundingBox(), false, 1.0);
      }
    }

    if (lanelet_pose) {
      math::geometry::CatmullRomSpline spline(
        hdmap_utils_ptr_->getCenterPoints(lanelet_pose->lanelet_id));
      if (const auto s_value = spline.getSValue(status.pose)) {
        status.pose.position.z = spline.getPoint(s_value.value()).z;
      }
    }

    status.lanelet_pose_valid = static_cast<bool>(lanelet_pose);
    if (status.lanelet_pose_valid) {
      status.lanelet_pose = lanelet_pose.value();
    }
  }

  return traffic_simulator::CanonicalizedEntityStatus(status, hdmap_utils_ptr_);
}

auto EgoEntity::getEntityTypename() const -> const std::string &
{
  static const std::string result = "EgoEntity";
  return result;
}

auto EgoEntity::getEntityType() const -> const traffic_simulator_msgs::msg::EntityType &
{
  static traffic_simulator_msgs::msg::EntityType type;
  type.type = traffic_simulator_msgs::msg::EntityType::EGO;
  return type;
}

auto EgoEntity::getObstacle() -> std::optional<traffic_simulator_msgs::msg::Obstacle>
{
  return std::nullopt;
}

auto EgoEntity::getRouteLanelets() const -> std::vector<std::int64_t>
{
  std::vector<std::int64_t> ids{};

  if (const auto universe =
        dynamic_cast<concealer::FieldOperatorApplicationFor<concealer::AutowareUniverse> *>(
          field_operator_application.get());
      universe) {
    for (const auto & point : universe->getPathWithLaneId().points) {
      ids += point.lane_ids;
    }
  }

  return ids;
}

auto EgoEntity::getCurrentPose() const -> geometry_msgs::msg::Pose
{
  Eigen::VectorXd relative_position(3);
  relative_position(0) = vehicle_model_ptr_->getX();
  relative_position(1) = vehicle_model_ptr_->getY();
  relative_position(2) = 0.0;
  relative_position =
    quaternion_operation::getRotationMatrix(initial_pose_->orientation) * relative_position;

  geometry_msgs::msg::Pose current_pose;
  current_pose.position.x = initial_pose_.value().position.x + relative_position(0);
  current_pose.position.y = initial_pose_.value().position.y + relative_position(1);
  current_pose.position.z = initial_pose_.value().position.z + relative_position(2);
  current_pose.orientation = [this]() {
    geometry_msgs::msg::Vector3 rpy;
    rpy.x = 0;
    rpy.y = 0;
    rpy.z = vehicle_model_ptr_->getYaw();
    return initial_pose_.value().orientation *
           quaternion_operation::convertEulerAngleToQuaternion(rpy);
  }();

  return current_pose;
}

auto EgoEntity::getCurrentTwist() const -> geometry_msgs::msg::Twist
{
  geometry_msgs::msg::Twist current_twist;
  current_twist.linear.x = vehicle_model_ptr_->getVx();
  current_twist.angular.z = vehicle_model_ptr_->getWz();
  return current_twist;
}

auto EgoEntity::getWaypoints() -> const traffic_simulator_msgs::msg::WaypointsArray
{
  return field_operator_application->getWaypoints();
}

void EgoEntity::onUpdate(double current_time, double step_time)
{
  field_operator_application->rethrow();
  autoware->rethrow();

  field_operator_application->spinSome();

  EntityBase::onUpdate(current_time, step_time);

  if (npc_logic_started_) {
    Eigen::VectorXd input(vehicle_model_ptr_->getDimU());

    switch (vehicle_model_type_) {
      case VehicleModelType::DELAY_STEER_ACC:
      case VehicleModelType::IDEAL_STEER_ACC:
        input << autoware->getGearSign() * autoware->getAcceleration(),
          autoware->getSteeringAngle();
        break;

      case VehicleModelType::DELAY_STEER_ACC_GEARED:
      case VehicleModelType::IDEAL_STEER_ACC_GEARED:
        input << autoware->getGearSign() * autoware->getAcceleration(),
          autoware->getSteeringAngle();
        break;

      case VehicleModelType::DELAY_STEER_VEL:
      case VehicleModelType::IDEAL_STEER_VEL:
        input << autoware->getVelocity(), autoware->getSteeringAngle();
        break;

      default:
        THROW_SEMANTIC_ERROR(
          "Unsupported vehicle_model_type ", toString(vehicle_model_type_), "specified");
    }

    vehicle_model_ptr_->setGear(autoware->getGearCommand().command);
    vehicle_model_ptr_->setInput(input);
    vehicle_model_ptr_->update(step_time);
  }

  auto entity_status = getEntityStatus(current_time + step_time, step_time);
  if (previous_linear_velocity_) {
    entity_status.setLinearJerk(
      (vehicle_model_ptr_->getVx() - previous_linear_velocity_.value()) / step_time);
  } else {
    entity_status.setLinearJerk(0.0);
  }
  setStatus(entity_status);
  updateStandStillDuration(step_time);
  updateTraveledDistance(step_time);

  previous_linear_velocity_ = vehicle_model_ptr_->getVx();
  previous_angular_velocity_ = vehicle_model_ptr_->getWz();

  field_operator_application->spinSome();

  EntityBase::onPostUpdate(current_time, step_time);
}

void EgoEntity::requestAcquirePosition(const CanonicalizedLaneletPose & lanelet_pose)
{
  requestAssignRoute({lanelet_pose});
}

void EgoEntity::requestAcquirePosition(const geometry_msgs::msg::Pose & map_pose)
{
  requestAssignRoute({map_pose});
}

void EgoEntity::requestAssignRoute(const std::vector<CanonicalizedLaneletPose> & waypoints)
{
  std::vector<geometry_msgs::msg::Pose> route;

  for (const auto & waypoint : waypoints) {
    route.push_back(static_cast<geometry_msgs::msg::Pose>(waypoint));
  }

  requestAssignRoute(route);
}

void EgoEntity::requestAssignRoute(const std::vector<geometry_msgs::msg::Pose> & waypoints)
{
  std::vector<geometry_msgs::msg::PoseStamped> route;

  for (const auto & waypoint : waypoints) {
    geometry_msgs::msg::PoseStamped pose_stamped;
    {
      pose_stamped.header.frame_id = "map";
      pose_stamped.pose = waypoint;
    }

    route.push_back(pose_stamped);
  }

<<<<<<< HEAD
  if (not autoware->initialized()) {
    autoware->initialize(getMapPose());
    autoware->plan(route);
=======
  if (not field_operator_application->initialized()) {
    field_operator_application->initialize(getStatus().pose);
    field_operator_application->plan(route);
>>>>>>> 4284fd52
    // NOTE: engage() will be executed at simulation-time 0.
  } else {
    field_operator_application->plan(route);
    field_operator_application->engage();
  }
}

void EgoEntity::requestLaneChange(const std::int64_t)
{
  THROW_SEMANTIC_ERROR(
    "From scenario, a lane change was requested to Ego type entity ", std::quoted(name),
    " In general, such a request is an error, since Ego cars make autonomous decisions about "
    "everything but their destination");
}

auto EgoEntity::requestLaneChange(const traffic_simulator::lane_change::Parameter &) -> void
{
  THROW_SEMANTIC_ERROR(
    "From scenario, a lane change was requested to Ego type entity ", std::quoted(name),
    " In general, such a request is an error, since Ego cars make autonomous decisions about "
    "everything but their destination");
}

auto EgoEntity::requestSpeedChange(
  const double target_speed, const speed_change::Transition, const speed_change::Constraint,
  const bool) -> void
{
  requestSpeedChange(target_speed, false);
}

auto EgoEntity::requestSpeedChange(
  const speed_change::RelativeTargetSpeed &, const speed_change::Transition,
  const speed_change::Constraint, const bool) -> void
{
  THROW_SEMANTIC_ERROR(
    "The traffic_simulator's request to set speed to the Ego type entity is for initialization "
    "purposes only.");
}

auto EgoEntity::getDefaultDynamicConstraints() const
  -> const traffic_simulator_msgs::msg::DynamicConstraints &
{
  THROW_SEMANTIC_ERROR("getDefaultDynamicConstraints function does not support EgoEntity");
}

auto EgoEntity::setBehaviorParameter(const traffic_simulator_msgs::msg::BehaviorParameter &) -> void
{
}

auto EgoEntity::setStatus(const CanonicalizedEntityStatus & status) -> void
{
  VehicleEntity::setStatus(status);

  const auto current_pose = getMapPose();

  if (field_operator_application->initialized()) {
    autoware->set([this]() {
      geometry_msgs::msg::Accel message;
      message.linear.x = vehicle_model_ptr_->getAx();
      return message;
    }());

    autoware->set(current_pose);

    autoware->set(getCurrentTwist());
  }

  if (not initial_pose_) {
    initial_pose_ = current_pose;
  }
}

void EgoEntity::requestSpeedChange(double value, bool)
{
  Eigen::VectorXd v(vehicle_model_ptr_->getDimX());

  switch (vehicle_model_type_) {
    case VehicleModelType::DELAY_STEER_ACC:
    case VehicleModelType::DELAY_STEER_ACC_GEARED:
      v << 0, 0, 0, field_operator_application->restrictTargetSpeed(value), 0, 0;
      break;

    case VehicleModelType::IDEAL_STEER_ACC:
    case VehicleModelType::IDEAL_STEER_ACC_GEARED:
      v << 0, 0, 0, field_operator_application->restrictTargetSpeed(value);
      break;

    case VehicleModelType::IDEAL_STEER_VEL:
      v << 0, 0, 0;
      break;

    case VehicleModelType::DELAY_STEER_VEL:
      v << 0, 0, 0, field_operator_application->restrictTargetSpeed(value), 0;
      break;

    default:
      THROW_SEMANTIC_ERROR(
        "Unsupported simulation model ", toString(vehicle_model_type_), " specified");
  }

  vehicle_model_ptr_->setState(v);
}

void EgoEntity::requestSpeedChange(
  const speed_change::RelativeTargetSpeed & /*target_speed*/, bool /*continuous*/)
{
}

auto EgoEntity::setVelocityLimit(double value) -> void  //
{
  field_operator_application->setVelocityLimit(value);
}
}  // namespace entity
}  // namespace traffic_simulator<|MERGE_RESOLUTION|>--- conflicted
+++ resolved
@@ -162,14 +162,9 @@
   const std::shared_ptr<hdmap_utils::HdMapUtils> & hdmap_utils_ptr,
   const traffic_simulator_msgs::msg::VehicleParameters & parameters,
   const Configuration & configuration, const double step_time)
-<<<<<<< HEAD
 : VehicleEntity(name, entity_status, hdmap_utils_ptr, parameters),
-  autoware(makeAutoware(configuration)),
-=======
-: VehicleEntity(name, entity_status, parameters),
   field_operator_application(makeFieldOperatorApplication(configuration)),
   autoware(std::make_unique<concealer::AutowareUniverse>()),
->>>>>>> 4284fd52
   vehicle_model_type_(getVehicleModelType()),
   vehicle_model_ptr_(makeSimulationModel(vehicle_model_type_, step_time, parameters))
 {
@@ -431,15 +426,9 @@
     route.push_back(pose_stamped);
   }
 
-<<<<<<< HEAD
-  if (not autoware->initialized()) {
-    autoware->initialize(getMapPose());
-    autoware->plan(route);
-=======
   if (not field_operator_application->initialized()) {
-    field_operator_application->initialize(getStatus().pose);
+    field_operator_application->initialize(getMapPose());
     field_operator_application->plan(route);
->>>>>>> 4284fd52
     // NOTE: engage() will be executed at simulation-time 0.
   } else {
     field_operator_application->plan(route);
