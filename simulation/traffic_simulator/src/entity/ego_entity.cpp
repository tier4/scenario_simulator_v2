// Copyright 2015 TIER IV, Inc. All rights reserved.
//
// Licensed under the Apache License, Version 2.0 (the "License");
// you may not use this file except in compliance with the License.
// You may obtain a copy of the License at
//
//     http://www.apache.org/licenses/LICENSE-2.0
//
// Unless required by applicable law or agreed to in writing, software
// distributed under the License is distributed on an "AS IS" BASIS,
// WITHOUT WARRANTIES OR CONDITIONS OF ANY KIND, either express or implied.
// See the License for the specific language governing permissions and
// limitations under the License.

#include <boost/lexical_cast.hpp>
#include <concealer/autoware_universe.hpp>
#include <concealer/field_operator_application_for_autoware_universe.hpp>
#include <functional>
#include <memory>
#include <optional>
#include <string>
#include <system_error>
#include <thread>
#include <traffic_simulator/entity/ego_entity.hpp>
#include <traffic_simulator/utils/pose.hpp>
#include <traffic_simulator_msgs/msg/waypoints_array.hpp>
#include <tuple>
#include <unordered_map>
#include <utility>
#include <vector>

namespace traffic_simulator
{
namespace entity
{
auto EgoEntity::makeFieldOperatorApplication(
  const Configuration & configuration,
  const rclcpp::node_interfaces::NodeParametersInterface::SharedPtr & node_parameters)
  -> std::unique_ptr<concealer::FieldOperatorApplication>
{
  if (const auto architecture_type =
        getParameter<std::string>(node_parameters, "architecture_type", "awf/universe/20240605");
      architecture_type.find("awf/universe") != std::string::npos) {
    auto parameters = getParameter<std::vector<std::string>>(node_parameters, "autoware.", {});

    // clang-format off
    parameters.push_back("map_path:=" + configuration.map_path.string());
    parameters.push_back("lanelet2_map_file:=" + configuration.getLanelet2MapFile());
    parameters.push_back("pointcloud_map_file:=" + configuration.getPointCloudMapFile());
    parameters.push_back("sensor_model:=" + getParameter<std::string>(node_parameters, "sensor_model"));
    parameters.push_back("vehicle_model:=" + getParameter<std::string>(node_parameters, "vehicle_model"));
    parameters.push_back("rviz_config:=" + getParameter<std::string>(node_parameters, "rviz_config"));
    parameters.push_back("scenario_simulation:=true");
    parameters.push_back("use_foa:=false");
    parameters.push_back("perception/enable_traffic_light:=" + std::string(architecture_type >= "awf/universe/20230906" ? "true" : "false"));
    parameters.push_back("use_sim_time:=" + std::string(getParameter<bool>(node_parameters, "use_sim_time", false) ? "true" : "false"));
    parameters.push_back("localization_sim_mode:=" + std::string(getParameter<bool>(node_parameters, "simulate_localization") ? "api" : "pose_twist_estimator"));
    // clang-format on

    return getParameter<bool>(node_parameters, "launch_autoware", true)
             ? std::make_unique<
                 concealer::FieldOperatorApplicationFor<concealer::AutowareUniverse>>(
                 getParameter<std::string>(node_parameters, "autoware_launch_package"),
                 getParameter<std::string>(node_parameters, "autoware_launch_file"), parameters)
             : std::make_unique<
                 concealer::FieldOperatorApplicationFor<concealer::AutowareUniverse>>();
  } else {
    throw common::SemanticError(
      "Unexpected architecture_type ", std::quoted(architecture_type), " was given.");
  }
}

EgoEntity::EgoEntity(
  const std::string & name, const CanonicalizedEntityStatus & entity_status,
  const std::shared_ptr<hdmap_utils::HdMapUtils> & hdmap_utils_ptr,
  const traffic_simulator_msgs::msg::VehicleParameters & parameters,
  const Configuration & configuration,
  const rclcpp::node_interfaces::NodeParametersInterface::SharedPtr & node_parameters)
: VehicleEntity(name, entity_status, hdmap_utils_ptr, parameters),
  field_operator_application(makeFieldOperatorApplication(configuration, node_parameters))
{
}

auto EgoEntity::engage() -> void { field_operator_application->engage(); }

auto EgoEntity::isEngaged() const -> bool { return field_operator_application->engaged(); }

auto EgoEntity::isEngageable() const -> bool { return field_operator_application->engageable(); }

auto EgoEntity::sendCooperateCommand(const std::string & module_name, const std::string & command)
  -> void
{
  field_operator_application->sendCooperateCommand(module_name, command);
}

auto EgoEntity::requestAutoModeForCooperation(const std::string & module_name, bool enable) -> void
{
  field_operator_application->requestAutoModeForCooperation(module_name, enable);
}

auto EgoEntity::getMinimumRiskManeuverBehaviorName() const -> std::string
{
  return field_operator_application->getMinimumRiskManeuverBehaviorName();
}
auto EgoEntity::getMinimumRiskManeuverStateName() const -> std::string
{
  return field_operator_application->getMinimumRiskManeuverStateName();
}
auto EgoEntity::getEmergencyStateName() const -> std::string
{
  return field_operator_application->getEmergencyStateName();
}
auto EgoEntity::getTurnIndicatorsCommandName() const -> std::string
{
  return boost::lexical_cast<std::string>(field_operator_application->getTurnIndicatorsCommand());
}

auto EgoEntity::getCurrentAction() const -> std::string
{
  const auto state = field_operator_application->getAutowareStateName();
  return state.empty() ? "Launching" : state;
}

auto EgoEntity::getBehaviorParameter() const -> traffic_simulator_msgs::msg::BehaviorParameter
{
  /**
   * @brief TODO, Input values get from autoware.
   */
  return behavior_parameter_;
}

auto EgoEntity::getEntityTypename() const -> const std::string &
{
  static const std::string result = "EgoEntity";
  return result;
}

auto EgoEntity::getObstacle() -> std::optional<traffic_simulator_msgs::msg::Obstacle>
{
  return std::nullopt;
}

auto EgoEntity::getRouteLanelets(double /*unused horizon*/) -> lanelet::Ids
{
  lanelet::Ids ids{};

  if (const auto universe =
        dynamic_cast<concealer::FieldOperatorApplicationFor<concealer::AutowareUniverse> *>(
          field_operator_application.get());
      universe) {
    for (const auto & point : universe->getPathWithLaneId().points) {
      ids += point.lane_ids;
    }
  }

  return ids;
}

auto EgoEntity::getCurrentPose() const -> const geometry_msgs::msg::Pose &
{
  return status_->getMapPose();
}

auto EgoEntity::getWaypoints() -> const traffic_simulator_msgs::msg::WaypointsArray
{
  return field_operator_application->getWaypoints();
}

void EgoEntity::updateFieldOperatorApplication() const
{
  field_operator_application->rethrow();
  field_operator_application->spinSome();
}

void EgoEntity::onUpdate(double current_time, double step_time)
{
  EntityBase::onUpdate(current_time, step_time);

  if (is_controlled_by_simulator_) {
    if (
      const auto non_canonicalized_updated_status =
        traffic_simulator::follow_trajectory::makeUpdatedStatus(
          static_cast<traffic_simulator::EntityStatus>(*status_), *polyline_trajectory_,
          behavior_parameter_, hdmap_utils_ptr_, step_time,
          getDefaultMatchingDistanceForLaneletPoseCalculation(),
          target_speed_ ? target_speed_.value() : status_->getTwist().linear.x)) {
      // prefer current lanelet on ss2 side
      setStatus(non_canonicalized_updated_status.value(), status_->getLaneletIds());
    } else {
      field_operator_application->enableAutowareControl();
      is_controlled_by_simulator_ = false;
    }
  }
  if (not is_controlled_by_simulator_) {
    updateEntityStatusTimestamp(current_time + step_time);
  }
  updateFieldOperatorApplication();

  EntityBase::onPostUpdate(current_time, step_time);
}

void EgoEntity::requestAcquirePosition(const LaneletPose & lanelet_pose)
{
  const auto canonicalized_lanelet_pose = pose::canonicalize(lanelet_pose, hdmap_utils_ptr_);
  requestAssignRoute({static_cast<LaneletPose>(canonicalized_lanelet_pose)});
}

void EgoEntity::requestAcquirePosition(const geometry_msgs::msg::Pose & map_pose)
{
  requestAssignRoute({map_pose});
}

void EgoEntity::requestAssignRoute(const std::vector<LaneletPose> & waypoints)
{
<<<<<<< HEAD
  const auto canonicalized_waypoints = pose::canonicalize(waypoints, hdmap_utils_ptr_);
  if (isInLanelet()) {
    std::vector<geometry_msgs::msg::Pose> route;
    for (const auto & waypoint : canonicalized_waypoints) {
      route.push_back(static_cast<geometry_msgs::msg::Pose>(waypoint));
    }
    requestAssignRoute(route);
  }
=======
  std::vector<geometry_msgs::msg::Pose> route;
  for (const auto & waypoint : waypoints) {
    route.push_back(static_cast<geometry_msgs::msg::Pose>(waypoint));
  }
  requestAssignRoute(route);
>>>>>>> fa3e08ef
}

void EgoEntity::requestAssignRoute(const std::vector<geometry_msgs::msg::Pose> & waypoints)
{
  std::vector<geometry_msgs::msg::PoseStamped> route;
  for (const auto & waypoint : waypoints) {
    geometry_msgs::msg::PoseStamped pose_stamped;
    {
      pose_stamped.header.frame_id = "map";
      pose_stamped.pose = waypoint;
    }
    route.push_back(pose_stamped);
  }

  requestClearRoute();
  if (not field_operator_application->initialized()) {
    field_operator_application->initialize(getMapPose());
    field_operator_application->plan(route);
    // NOTE: engage() will be executed at simulation-time 0.
  } else {
    field_operator_application->plan(route);
    field_operator_application->engage();
  }
}

auto EgoEntity::isControlledBySimulator() const -> bool { return is_controlled_by_simulator_; }

auto EgoEntity::requestFollowTrajectory(
  const std::shared_ptr<traffic_simulator_msgs::msg::PolylineTrajectory> & parameter) -> void
{
  polyline_trajectory_ = parameter;
  VehicleEntity::requestFollowTrajectory(parameter);
  is_controlled_by_simulator_ = true;
}

auto EgoEntity::requestLaneChange(const lanelet::Id) -> void
{
  THROW_SEMANTIC_ERROR(
    "From scenario, a lane change was requested to Ego type entity ", std::quoted(name),
    " In general, such a request is an error, since Ego cars make autonomous decisions about "
    "everything but their destination");
}

auto EgoEntity::requestLaneChange(const traffic_simulator::lane_change::Parameter &) -> void
{
  THROW_SEMANTIC_ERROR(
    "From scenario, a lane change was requested to Ego type entity ", std::quoted(name),
    " In general, such a request is an error, since Ego cars make autonomous decisions about "
    "everything but their destination");
}

auto EgoEntity::requestSpeedChange(
  const double target_speed, const speed_change::Transition, const speed_change::Constraint,
  const bool) -> void
{
  requestSpeedChange(target_speed, false);
}

auto EgoEntity::requestSpeedChange(
  const speed_change::RelativeTargetSpeed &, const speed_change::Transition,
  const speed_change::Constraint, const bool) -> void
{
  THROW_SEMANTIC_ERROR(
    "The traffic_simulator's request to set speed to the Ego type entity is for initialization "
    "purposes only.");
}

<<<<<<< HEAD
auto EgoEntity::requestSynchronize(
  const std::string &, const LaneletPose &, const LaneletPose &, const double, const double) -> bool
{
  THROW_SYNTAX_ERROR("Request synchronize is only for non-ego entities.");
}

void EgoEntity::requestClearRoute() { field_operator_application->clearRoute(); }
=======
auto EgoEntity::requestClearRoute() -> void { field_operator_application->clearRoute(); }

auto EgoEntity::requestReplanRoute(const std::vector<geometry_msgs::msg::PoseStamped> & route)
  -> void
{
  field_operator_application->clearRoute();
  field_operator_application->plan(route);
  field_operator_application->enableAutowareControl();
  field_operator_application->engage();
}
>>>>>>> fa3e08ef

auto EgoEntity::getDefaultDynamicConstraints() const
  -> const traffic_simulator_msgs::msg::DynamicConstraints &
{
  THROW_SEMANTIC_ERROR("getDefaultDynamicConstraints function does not support EgoEntity");
}

auto EgoEntity::setBehaviorParameter(
  const traffic_simulator_msgs::msg::BehaviorParameter & behavior_parameter) -> void
{
  behavior_parameter_ = behavior_parameter;
}

auto EgoEntity::requestSpeedChange(double value, bool /* continuous */) -> void
{
  if (status_->getTime() > 0.0) {
    THROW_SEMANTIC_ERROR("You cannot set target speed to the ego vehicle after starting scenario.");
  } else {
    target_speed_ = value;
    field_operator_application->restrictTargetSpeed(value);
  }
}

auto EgoEntity::requestSpeedChange(
  const speed_change::RelativeTargetSpeed & /*target_speed*/, bool /*continuous*/) -> void
{
  THROW_SEMANTIC_ERROR(
    "The traffic_simulator's request to set speed to the Ego type entity is for initialization "
    "purposes only.");
}

auto EgoEntity::setVelocityLimit(double value) -> void  //
{
  behavior_parameter_.dynamic_constraints.max_speed = value;
  field_operator_application->setVelocityLimit(value);
}

auto EgoEntity::setMapPose(const geometry_msgs::msg::Pose & map_pose) -> void
{
  auto entity_status = static_cast<EntityStatus>(*status_);
  entity_status.pose = map_pose;
  entity_status.lanelet_pose_valid = false;
  // prefer current lanelet on Autoware side
  status_->set(
    entity_status, helper::getUniqueValues(getRouteLanelets()),
    getDefaultMatchingDistanceForLaneletPoseCalculation(), hdmap_utils_ptr_);
}
}  // namespace entity
}  // namespace traffic_simulator<|MERGE_RESOLUTION|>--- conflicted
+++ resolved
@@ -212,22 +212,11 @@
 
 void EgoEntity::requestAssignRoute(const std::vector<LaneletPose> & waypoints)
 {
-<<<<<<< HEAD
-  const auto canonicalized_waypoints = pose::canonicalize(waypoints, hdmap_utils_ptr_);
-  if (isInLanelet()) {
-    std::vector<geometry_msgs::msg::Pose> route;
-    for (const auto & waypoint : canonicalized_waypoints) {
-      route.push_back(static_cast<geometry_msgs::msg::Pose>(waypoint));
-    }
-    requestAssignRoute(route);
-  }
-=======
   std::vector<geometry_msgs::msg::Pose> route;
-  for (const auto & waypoint : waypoints) {
+  for (const auto & waypoint : pose::canonicalize(waypoints, hdmap_utils_ptr_)) {
     route.push_back(static_cast<geometry_msgs::msg::Pose>(waypoint));
   }
   requestAssignRoute(route);
->>>>>>> fa3e08ef
 }
 
 void EgoEntity::requestAssignRoute(const std::vector<geometry_msgs::msg::Pose> & waypoints)
@@ -295,15 +284,12 @@
     "purposes only.");
 }
 
-<<<<<<< HEAD
 auto EgoEntity::requestSynchronize(
   const std::string &, const LaneletPose &, const LaneletPose &, const double, const double) -> bool
 {
   THROW_SYNTAX_ERROR("Request synchronize is only for non-ego entities.");
 }
 
-void EgoEntity::requestClearRoute() { field_operator_application->clearRoute(); }
-=======
 auto EgoEntity::requestClearRoute() -> void { field_operator_application->clearRoute(); }
 
 auto EgoEntity::requestReplanRoute(const std::vector<geometry_msgs::msg::PoseStamped> & route)
@@ -314,7 +300,6 @@
   field_operator_application->enableAutowareControl();
   field_operator_application->engage();
 }
->>>>>>> fa3e08ef
 
 auto EgoEntity::getDefaultDynamicConstraints() const
   -> const traffic_simulator_msgs::msg::DynamicConstraints &
