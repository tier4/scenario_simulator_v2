--- conflicted
+++ resolved
@@ -78,18 +78,10 @@
   const std::string & name, const CanonicalizedEntityStatus & entity_status,
   const std::shared_ptr<hdmap_utils::HdMapUtils> & hdmap_utils_ptr,
   const traffic_simulator_msgs::msg::VehicleParameters & parameters,
-<<<<<<< HEAD
-  const Configuration & configuration, const double step_time)
+  const Configuration & configuration)
 : VehicleEntity(name, entity_status, hdmap_utils_ptr, parameters),
   field_operator_application(makeFieldOperatorApplication(configuration)),
-  autoware(std::make_unique<concealer::AutowareUniverse>()),
-  vehicle_model_type_(getVehicleModelType()),
-  vehicle_model_ptr_(makeSimulationModel(vehicle_model_type_, step_time, parameters))
-=======
-  const Configuration & configuration)
-: VehicleEntity(name, entity_status, parameters),
-  field_operator_application(makeFieldOperatorApplication(configuration))
->>>>>>> 794cd833
+  externally_updated_status_(entity_status)
 {
 }
 
@@ -117,75 +109,6 @@
   return parameter;
 }
 
-<<<<<<< HEAD
-auto EgoEntity::getEntityStatus(const double time, const double step_time) const
-  -> const CanonicalizedEntityStatus
-{
-  EntityStatus status;
-  {
-    status.time = time;
-    status.type = getEntityType();
-    status.bounding_box = getBoundingBox();
-    status.pose = getCurrentPose();
-    status.action_status.twist = getCurrentTwist();
-    status.action_status.accel = [&]() {
-      geometry_msgs::msg::Accel accel;
-      if (previous_angular_velocity_) {
-        accel.linear.x = vehicle_model_ptr_->getAx();
-        accel.angular.z =
-          (vehicle_model_ptr_->getWz() - previous_angular_velocity_.value()) / step_time;
-      }
-      return accel;
-    }();
-
-    const auto unique_route_lanelets =
-      traffic_simulator::helper::getUniqueValues(getRouteLanelets());
-
-    std::optional<LaneletPose> lanelet_pose;
-
-    /**
-     * lanelet ids from Autoware route topic was assigned in unique_route_lanelets
-    */
-    if (unique_route_lanelets.empty()) {
-      /**
-      * @note Hard coded parameter. 1.0 is a matching threshold for lanelet. 
-      * In this branch, try to matching ego entity considering bounding box.
-      */
-      lanelet_pose = hdmap_utils_ptr_->toLaneletPose(status.pose, getBoundingBox(), false, 1.0);
-    } else {
-      /**
-      * @note Hard coded parameter. 1.0 is a matching threshold for lanelet. 
-      * In this branch, try to matching ego entity to specified lanelet_ids from Autoware route topic.
-      */
-      lanelet_pose = hdmap_utils_ptr_->toLaneletPose(status.pose, unique_route_lanelets, 1.0);
-      if (!lanelet_pose) {
-        /**
-        * @note Hard coded parameter. 1.0 is a matching threshold for lanelet. 
-        * In this branch, try to matching ego entity considering bounding box.
-        */
-        lanelet_pose = hdmap_utils_ptr_->toLaneletPose(status.pose, getBoundingBox(), false, 1.0);
-      }
-    }
-
-    if (lanelet_pose) {
-      math::geometry::CatmullRomSpline spline(
-        hdmap_utils_ptr_->getCenterPoints(lanelet_pose->lanelet_id));
-      if (const auto s_value = spline.getSValue(status.pose)) {
-        status.pose.position.z = spline.getPoint(s_value.value()).z;
-      }
-    }
-
-    status.lanelet_pose_valid = static_cast<bool>(lanelet_pose);
-    if (status.lanelet_pose_valid) {
-      status.lanelet_pose = lanelet_pose.value();
-    }
-  }
-
-  return traffic_simulator::CanonicalizedEntityStatus(status, hdmap_utils_ptr_);
-}
-
-=======
->>>>>>> 794cd833
 auto EgoEntity::getEntityTypename() const -> const std::string &
 {
   static const std::string result = "EgoEntity";
@@ -204,7 +127,7 @@
   return std::nullopt;
 }
 
-auto EgoEntity::getRouteLanelets(double /*unused horizon*/) const -> std::vector<std::int64_t>
+auto EgoEntity::getRouteLanelets(double /*unused horizon*/) -> std::vector<std::int64_t>
 {
   std::vector<std::int64_t> ids{};
 
@@ -220,7 +143,7 @@
   return ids;
 }
 
-auto EgoEntity::getCurrentPose() const -> geometry_msgs::msg::Pose { return status_.pose; }
+auto EgoEntity::getCurrentPose() const -> geometry_msgs::msg::Pose { return status_.getMapPose(); }
 
 auto EgoEntity::getWaypoints() -> const traffic_simulator_msgs::msg::WaypointsArray
 {
@@ -232,48 +155,6 @@
   EntityBase::onUpdate(current_time, step_time);
   setStatus(externally_updated_status_);
 
-<<<<<<< HEAD
-  if (npc_logic_started_) {
-    Eigen::VectorXd input(vehicle_model_ptr_->getDimU());
-
-    switch (vehicle_model_type_) {
-      case VehicleModelType::DELAY_STEER_ACC:
-      case VehicleModelType::IDEAL_STEER_ACC:
-        input << autoware->getGearSign() * autoware->getAcceleration(),
-          autoware->getSteeringAngle();
-        break;
-
-      case VehicleModelType::DELAY_STEER_ACC_GEARED:
-      case VehicleModelType::IDEAL_STEER_ACC_GEARED:
-        input << autoware->getGearSign() * autoware->getAcceleration(),
-          autoware->getSteeringAngle();
-        break;
-
-      case VehicleModelType::DELAY_STEER_VEL:
-      case VehicleModelType::IDEAL_STEER_VEL:
-        input << autoware->getVelocity(), autoware->getSteeringAngle();
-        break;
-
-      default:
-        THROW_SEMANTIC_ERROR(
-          "Unsupported vehicle_model_type ", toString(vehicle_model_type_), "specified");
-    }
-
-    vehicle_model_ptr_->setGear(autoware->getGearCommand().command);
-    vehicle_model_ptr_->setInput(input);
-    vehicle_model_ptr_->update(step_time);
-  }
-
-  auto entity_status = getEntityStatus(current_time + step_time, step_time);
-  if (previous_linear_velocity_) {
-    entity_status.setLinearJerk(
-      (vehicle_model_ptr_->getVx() - previous_linear_velocity_.value()) / step_time);
-  } else {
-    entity_status.setLinearJerk(0.0);
-  }
-  setStatus(entity_status);
-=======
->>>>>>> 794cd833
   updateStandStillDuration(step_time);
   updateTraveledDistance(step_time);
 
@@ -370,34 +251,9 @@
 {
 }
 
-<<<<<<< HEAD
-auto EgoEntity::setStatus(const CanonicalizedEntityStatus & status) -> void
-{
-  VehicleEntity::setStatus(status);
-
-  const auto current_pose = getMapPose();
-
-  if (field_operator_application->initialized()) {
-    autoware->set([this]() {
-      geometry_msgs::msg::Accel message;
-      message.linear.x = vehicle_model_ptr_->getAx();
-      return message;
-    }());
-
-    autoware->set(current_pose);
-
-    autoware->set(getCurrentTwist());
-  }
-
-  if (not initial_pose_) {
-    initial_pose_ = current_pose;
-  }
-=======
-auto EgoEntity::setStatusExternally(const traffic_simulator_msgs::msg::EntityStatus & status)
-  -> void
+auto EgoEntity::setStatusExternally(const CanonicalizedEntityStatus & status) -> void
 {
   externally_updated_status_ = status;
->>>>>>> 794cd833
 }
 
 void EgoEntity::requestSpeedChange(double value, bool)
@@ -415,7 +271,7 @@
   field_operator_application->setVelocityLimit(value);
 }
 
-auto EgoEntity::fillLaneletPose(traffic_simulator_msgs::msg::EntityStatus & status) const -> void
+auto EgoEntity::fillLaneletPose(CanonicalizedEntityStatus & status) -> void
 {
   EntityBase::fillLaneletPose(status, false);
 }
