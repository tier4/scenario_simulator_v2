--- conflicted
+++ resolved
@@ -149,6 +149,7 @@
 
 void EgoEntity::onUpdate(double current_time, double step_time)
 {
+  std::cout << "EgoEntity::onUpdate" << std::endl;
   EntityBase::onUpdate(current_time, step_time);
 
   if (is_controlled_by_simulator_ && npc_logic_started_) {
@@ -156,16 +157,13 @@
       const auto non_canonicalized_updated_status =
         traffic_simulator::follow_trajectory::makeUpdatedStatus(
           static_cast<traffic_simulator::EntityStatus>(status_), *polyline_trajectory_,
-<<<<<<< HEAD
-          behavior_parameter_, step_time,
-=======
-          behavior_parameter_, hdmap_utils_ptr_, step_time,
-          getDefaultMatchingDistanceForLaneletPoseCalculation(),
->>>>>>> 7a9961f9
+          behavior_parameter_, step_time, getDefaultMatchingDistanceForLaneletPoseCalculation(),
           target_speed_ ? target_speed_.value() : status_.getTwist().linear.x)) {
       // prefer current lanelet on ss2 side
+      std::cout << "is_controlled_by_simulator_: " << is_controlled_by_simulator_ << std::endl;
       setStatus(non_canonicalized_updated_status.value(), status_.getLaneletIds());
     } else {
+      std::cout << "FTA END" << std::endl;
       is_controlled_by_simulator_ = false;
     }
   }
@@ -177,6 +175,7 @@
   field_operator_application->spinSome();
 
   EntityBase::onPostUpdate(current_time, step_time);
+  std::cout << "EgoEntity::~onUpdate" << std::endl;
 }
 
 void EgoEntity::requestAcquirePosition(const CanonicalizedLaneletPose & lanelet_pose)
@@ -300,7 +299,11 @@
   const auto unique_route_lanelets = traffic_simulator::helper::getUniqueValues(getRouteLanelets());
   status_.setMapPose(map_pose);
   // prefer current lanelet on Autoware side
-  setStatus(static_cast<EntityStatus>(status_), unique_route_lanelets);
+  const auto canonicalized_lanelet_pose = pose::toCanonicalizedLaneletPose(
+    status_.getMapPose(), status_.getBoundingBox(), unique_route_lanelets, false,
+    getDefaultMatchingDistanceForLaneletPoseCalculation());
+  setCanonicalizedStatus(
+    CanonicalizedEntityStatus(static_cast<EntityStatus>(status_), canonicalized_lanelet_pose));
 }
 
 void EgoEntity::setStatus(const EntityStatus & status)
