// Copyright 2015 TIER IV, Inc. All rights reserved.
//
// Licensed under the Apache License, Version 2.0 (the "License");
// you may not use this file except in compliance with the License.
// You may obtain a copy of the License at
//
//     http://www.apache.org/licenses/LICENSE-2.0
//
// Unless required by applicable law or agreed to in writing, software
// distributed under the License is distributed on an "AS IS" BASIS,
// WITHOUT WARRANTIES OR CONDITIONS OF ANY KIND, either express or implied.
// See the License for the specific language governing permissions and
// limitations under the License.

#include <boost/lexical_cast.hpp>
#include <concealer/field_operator_application.hpp>
#include <concealer/launch.hpp>
#include <functional>
#include <memory>
#include <optional>
#include <string>
#include <system_error>
#include <thread>
#include <traffic_simulator/entity/ego_entity.hpp>
#include <traffic_simulator/utils/pose.hpp>
#include <traffic_simulator_msgs/msg/waypoints_array.hpp>
#include <tuple>
#include <unordered_map>
#include <utility>
#include <vector>

namespace traffic_simulator
{
namespace entity
{
EgoEntity::EgoEntity(
  const std::string & name, const CanonicalizedEntityStatus & entity_status,
  const traffic_simulator_msgs::msg::VehicleParameters & parameters,
  const Configuration & configuration,
  const rclcpp::node_interfaces::NodeParametersInterface::SharedPtr & node_parameters)
<<<<<<< HEAD
: VehicleEntity(name, entity_status, parameters), FieldOperatorApplication([&]() {
    if (const auto architecture_type =
          getParameter<std::string>(node_parameters, "architecture_type", "awf/universe/20240605");
        architecture_type.find("awf/universe") != std::string::npos) {
      auto parameters = getParameter<std::vector<std::string> >(node_parameters, "autoware.", {});
=======
: VehicleEntity(name, entity_status, hdmap_utils_ptr, parameters), FieldOperatorApplication([&]() {
    if (const auto architecture_type = common::getParameter<std::string>(
          node_parameters, "architecture_type", "awf/universe/20240605");
        architecture_type.find("awf/universe") != std::string::npos) {
      auto parameters =
        common::getParameter<std::vector<std::string>>(node_parameters, "autoware.", {});
>>>>>>> 50e7bdd4

      // clang-format off
      parameters.push_back("map_path:=" + configuration.map_path.string());
      parameters.push_back("lanelet2_map_file:=" + configuration.getLanelet2MapFile());
      parameters.push_back("pointcloud_map_file:=" + configuration.getPointCloudMapFile());
      parameters.push_back("sensor_model:=" + common::getParameter<std::string>(node_parameters, "sensor_model"));
      parameters.push_back("vehicle_model:=" + common::getParameter<std::string>(node_parameters, "vehicle_model"));
      parameters.push_back("rviz_config:=" + common::getParameter<std::string>(node_parameters, "rviz_config"));
      parameters.push_back("scenario_simulation:=true");
      parameters.push_back("use_foa:=false");
      parameters.push_back("perception/enable_traffic_light:=" + std::string(architecture_type >= "awf/universe/20230906" ? "true" : "false"));
      parameters.push_back("use_sim_time:=" + std::string(common::getParameter<bool>(node_parameters, "use_sim_time", false) ? "true" : "false"));
      parameters.push_back("localization_sim_mode:=" + std::string(common::getParameter<bool>(node_parameters, "simulate_localization") ? "api" : "pose_twist_estimator"));
      // clang-format on

      return common::getParameter<bool>(node_parameters, "launch_autoware", true)
               ? concealer::ros2_launch(
                   common::getParameter<std::string>(node_parameters, "autoware_launch_package"),
                   common::getParameter<std::string>(node_parameters, "autoware_launch_file"),
                   parameters)
               : 0;
    } else {
      throw common::SemanticError(
        "Unexpected architecture_type ", std::quoted(architecture_type), " was given.");
    }
  }())
{
}

auto EgoEntity::engage() -> void { FieldOperatorApplication::engage(); }

auto EgoEntity::isEngaged() const -> bool { return engaged(); }

auto EgoEntity::isEngageable() const -> bool { return engageable(); }

auto EgoEntity::sendCooperateCommand(const std::string & module_name, const std::string & command)
  -> void
{
  FieldOperatorApplication::sendCooperateCommand(module_name, command);
}

auto EgoEntity::requestAutoModeForCooperation(const std::string & module_name, bool enable) -> void
{
  FieldOperatorApplication::requestAutoModeForCooperation(module_name, enable);
}

auto EgoEntity::getMinimumRiskManeuverBehaviorName() const -> std::string
{
  return minimum_risk_maneuver_behavior;
}

auto EgoEntity::getMinimumRiskManeuverStateName() const -> std::string
{
  return minimum_risk_maneuver_state;
}

auto EgoEntity::getEmergencyStateName() const -> std::string { return minimum_risk_maneuver_state; }

auto EgoEntity::getTurnIndicatorsCommandName() const -> std::string
{
  switch (getTurnIndicatorsCommand().command) {
    case autoware_vehicle_msgs::msg::TurnIndicatorsCommand::DISABLE:
      return "DISABLE";
    case autoware_vehicle_msgs::msg::TurnIndicatorsCommand::ENABLE_LEFT:
      return "ENABLE_LEFT";
    case autoware_vehicle_msgs::msg::TurnIndicatorsCommand::ENABLE_RIGHT:
      return "ENABLE_RIGHT";
    case autoware_vehicle_msgs::msg::TurnIndicatorsCommand::NO_COMMAND:
      return "NO_COMMAND";
    default:
      return "";
  }
}

auto EgoEntity::getCurrentAction() const -> std::string { return autoware_state; }

auto EgoEntity::getBehaviorParameter() const -> traffic_simulator_msgs::msg::BehaviorParameter
{
  /**
   * @brief TODO, Input values get from autoware.
   */
  return behavior_parameter_;
}

auto EgoEntity::getEntityTypename() const -> const std::string &
{
  static const std::string result = "EgoEntity";
  return result;
}

auto EgoEntity::getObstacle() -> std::optional<traffic_simulator_msgs::msg::Obstacle>
{
  return std::nullopt;
}

auto EgoEntity::getRouteLanelets(double /*unused horizon*/) -> lanelet::Ids
{
  lanelet::Ids ids{};

  for (const auto & point : getPathWithLaneId().points) {
    ids += point.lane_ids;
  }

  return ids;
}

auto EgoEntity::getCurrentPose() const -> const geometry_msgs::msg::Pose &
{
  return status_->getMapPose();
}

auto EgoEntity::getWaypoints() -> const traffic_simulator_msgs::msg::WaypointsArray
{
  return FieldOperatorApplication::getWaypoints();
}

auto EgoEntity::updateFieldOperatorApplication() -> void { spinSome(); }

void EgoEntity::onUpdate(double current_time, double step_time)
{
  EntityBase::onUpdate(current_time, step_time);

  if (is_controlled_by_simulator_) {
    if (
      const auto non_canonicalized_updated_status =
        traffic_simulator::follow_trajectory::makeUpdatedStatus(
          static_cast<traffic_simulator::EntityStatus>(*status_), *polyline_trajectory_,
          behavior_parameter_, step_time, getDefaultMatchingDistanceForLaneletPoseCalculation(),
          target_speed_ ? target_speed_.value() : status_->getTwist().linear.x)) {
      // prefer current lanelet on ss2 side
      setStatus(non_canonicalized_updated_status.value(), status_->getLaneletIds());
    } else {
      enableAutowareControl();
      is_controlled_by_simulator_ = false;
    }
  } else {
    updateEntityStatusTimestamp(current_time + step_time);
  }

  updateFieldOperatorApplication();

  EntityBase::onPostUpdate(current_time, step_time);
}

void EgoEntity::requestAcquirePosition(const CanonicalizedLaneletPose & lanelet_pose)
{
  requestAssignRoute({lanelet_pose});
}

void EgoEntity::requestAcquirePosition(const geometry_msgs::msg::Pose & map_pose)
{
  requestAssignRoute({map_pose});
}

void EgoEntity::requestAssignRoute(const std::vector<CanonicalizedLaneletPose> & waypoints)
{
  std::vector<geometry_msgs::msg::Pose> route;
  for (const auto & waypoint : waypoints) {
    route.push_back(static_cast<geometry_msgs::msg::Pose>(waypoint));
  }
  requestAssignRoute(route);
}

void EgoEntity::requestAssignRoute(const std::vector<geometry_msgs::msg::Pose> & waypoints)
{
  std::vector<geometry_msgs::msg::PoseStamped> route;
  for (const auto & waypoint : waypoints) {
    geometry_msgs::msg::PoseStamped pose_stamped;
    {
      pose_stamped.header.frame_id = "map";
      pose_stamped.pose = waypoint;
    }
    route.push_back(pose_stamped);
  }

  requestClearRoute();
  if (not initialized) {
    initialize(getMapPose());
    plan(route);
    // NOTE: engage() will be executed at simulation-time 0.
  } else {
    plan(route);
    FieldOperatorApplication::engage();
  }
}

auto EgoEntity::isControlledBySimulator() const -> bool { return is_controlled_by_simulator_; }

auto EgoEntity::requestFollowTrajectory(
  const std::shared_ptr<traffic_simulator_msgs::msg::PolylineTrajectory> & parameter) -> void
{
  polyline_trajectory_ = parameter;
  VehicleEntity::requestFollowTrajectory(parameter);
  is_controlled_by_simulator_ = true;
}

auto EgoEntity::requestLaneChange(const lanelet::Id) -> void
{
  THROW_SEMANTIC_ERROR(
    "From scenario, a lane change was requested to Ego type entity ", std::quoted(name),
    " In general, such a request is an error, since Ego cars make autonomous decisions about "
    "everything but their destination");
}

auto EgoEntity::requestLaneChange(const traffic_simulator::lane_change::Parameter &) -> void
{
  THROW_SEMANTIC_ERROR(
    "From scenario, a lane change was requested to Ego type entity ", std::quoted(name),
    " In general, such a request is an error, since Ego cars make autonomous decisions about "
    "everything but their destination");
}

auto EgoEntity::requestSpeedChange(
  const double target_speed, const speed_change::Transition, const speed_change::Constraint,
  const bool) -> void
{
  requestSpeedChange(target_speed, false);
}

auto EgoEntity::requestSpeedChange(
  const speed_change::RelativeTargetSpeed &, const speed_change::Transition,
  const speed_change::Constraint, const bool) -> void
{
  THROW_SEMANTIC_ERROR(
    "The traffic_simulator's request to set speed to the Ego type entity is for initialization "
    "purposes only.");
}

auto EgoEntity::requestClearRoute() -> void { clearRoute(); }

auto EgoEntity::requestReplanRoute(const std::vector<geometry_msgs::msg::PoseStamped> & route)
  -> void
{
  clearRoute();
  plan(route);
  enableAutowareControl();
  FieldOperatorApplication::engage();
}

auto EgoEntity::getDefaultDynamicConstraints() const
  -> const traffic_simulator_msgs::msg::DynamicConstraints &
{
  THROW_SEMANTIC_ERROR("getDefaultDynamicConstraints function does not support EgoEntity");
}

auto EgoEntity::setBehaviorParameter(
  const traffic_simulator_msgs::msg::BehaviorParameter & behavior_parameter) -> void
{
  behavior_parameter_ = behavior_parameter;
}

auto EgoEntity::requestSpeedChange(double value, bool /* continuous */) -> void
{
  if (status_->getTime() > 0.0) {
    THROW_SEMANTIC_ERROR("You cannot set target speed to the ego vehicle after starting scenario.");
  } else {
    target_speed_ = value;
  }
}

auto EgoEntity::requestSpeedChange(
  const speed_change::RelativeTargetSpeed & /*target_speed*/, bool /*continuous*/) -> void
{
  THROW_SEMANTIC_ERROR(
    "The traffic_simulator's request to set speed to the Ego type entity is for initialization "
    "purposes only.");
}

auto EgoEntity::setVelocityLimit(double value) -> void  //
{
  behavior_parameter_.dynamic_constraints.max_speed = value;
  FieldOperatorApplication::setVelocityLimit(value);
}

auto EgoEntity::setMapPose(const geometry_msgs::msg::Pose & map_pose) -> void
{
  auto entity_status = static_cast<EntityStatus>(*status_);
  entity_status.pose = map_pose;
  entity_status.lanelet_pose_valid = false;
  // prefer current lanelet on Autoware side
  status_->set(
    entity_status, helper::getUniqueValues(getRouteLanelets()),
    getDefaultMatchingDistanceForLaneletPoseCalculation());
}
}  // namespace entity
}  // namespace traffic_simulator<|MERGE_RESOLUTION|>--- conflicted
+++ resolved
@@ -38,20 +38,12 @@
   const traffic_simulator_msgs::msg::VehicleParameters & parameters,
   const Configuration & configuration,
   const rclcpp::node_interfaces::NodeParametersInterface::SharedPtr & node_parameters)
-<<<<<<< HEAD
 : VehicleEntity(name, entity_status, parameters), FieldOperatorApplication([&]() {
-    if (const auto architecture_type =
-          getParameter<std::string>(node_parameters, "architecture_type", "awf/universe/20240605");
-        architecture_type.find("awf/universe") != std::string::npos) {
-      auto parameters = getParameter<std::vector<std::string> >(node_parameters, "autoware.", {});
-=======
-: VehicleEntity(name, entity_status, hdmap_utils_ptr, parameters), FieldOperatorApplication([&]() {
     if (const auto architecture_type = common::getParameter<std::string>(
           node_parameters, "architecture_type", "awf/universe/20240605");
         architecture_type.find("awf/universe") != std::string::npos) {
       auto parameters =
         common::getParameter<std::vector<std::string>>(node_parameters, "autoware.", {});
->>>>>>> 50e7bdd4
 
       // clang-format off
       parameters.push_back("map_path:=" + configuration.map_path.string());
