// Copyright 2015 TIER IV, Inc. All rights reserved.
//
// Licensed under the Apache License, Version 2.0 (the "License");
// you may not use this file except in compliance with the License.
// You may obtain a copy of the License at
//
//     http://www.apache.org/licenses/LICENSE-2.0
//
// Unless required by applicable law or agreed to in writing, software
// distributed under the License is distributed on an "AS IS" BASIS,
// WITHOUT WARRANTIES OR CONDITIONS OF ANY KIND, either express or implied.
// See the License for the specific language governing permissions and
// limitations under the License.

#include <boost/lexical_cast.hpp>
#include <concealer/field_operator_application.hpp>
#include <concealer/launch.hpp>
#include <functional>
#include <memory>
#include <optional>
#include <string>
#include <system_error>
#include <thread>
#include <traffic_simulator/entity/ego_entity.hpp>
#include <traffic_simulator/utils/pose.hpp>
#include <traffic_simulator_msgs/msg/waypoints_array.hpp>
#include <tuple>
#include <unordered_map>
#include <utility>
#include <vector>

namespace traffic_simulator
{
namespace entity
{
EgoEntity::EgoEntity(
  const std::string & name, const CanonicalizedEntityStatus & entity_status,
  const std::shared_ptr<hdmap_utils::HdMapUtils> & hdmap_utils_ptr,
  const traffic_simulator_msgs::msg::VehicleParameters & parameters,
  const Configuration & configuration,
  const rclcpp::node_interfaces::NodeParametersInterface::SharedPtr & node_parameters)
: VehicleEntity(name, entity_status, hdmap_utils_ptr, parameters), FieldOperatorApplication([&]() {
    if (const auto architecture_type =
          getParameter<std::string>(node_parameters, "architecture_type", "awf/universe/20240605");
        architecture_type.find("awf/universe") != std::string::npos) {
      auto parameters = getParameter<std::vector<std::string>>(node_parameters, "autoware.", {});

      // clang-format off
      parameters.push_back("map_path:=" + configuration.map_path.string());
      parameters.push_back("lanelet2_map_file:=" + configuration.getLanelet2MapFile());
      parameters.push_back("pointcloud_map_file:=" + configuration.getPointCloudMapFile());
      parameters.push_back("sensor_model:=" + getParameter<std::string>(node_parameters, "sensor_model"));
      parameters.push_back("vehicle_model:=" + getParameter<std::string>(node_parameters, "vehicle_model"));
      parameters.push_back("rviz_config:=" + getParameter<std::string>(node_parameters, "rviz_config"));
      parameters.push_back("scenario_simulation:=true");
      parameters.push_back("use_foa:=false");
      parameters.push_back("perception/enable_traffic_light:=" + std::string(architecture_type >= "awf/universe/20230906" ? "true" : "false"));
      parameters.push_back("use_sim_time:=" + std::string(getParameter<bool>(node_parameters, "use_sim_time", false) ? "true" : "false"));
      parameters.push_back("localization_sim_mode:=" + std::string(getParameter<bool>(node_parameters, "simulate_localization") ? "api" : "pose_twist_estimator"));
      // clang-format on

      return getParameter<bool>(node_parameters, "launch_autoware", true)
               ? concealer::ros2_launch(
                   getParameter<std::string>(node_parameters, "autoware_launch_package"),
                   getParameter<std::string>(node_parameters, "autoware_launch_file"), parameters)
               : 0;
    } else {
      throw common::SemanticError(
        "Unexpected architecture_type ", std::quoted(architecture_type), " was given.");
    }
  }())
{
}

<<<<<<< HEAD
auto EgoEntity::engage() -> void { field_operator_application->engage(); }

auto EgoEntity::isEngaged() const -> bool { return field_operator_application->engaged(); }

auto EgoEntity::isEngageable() const -> bool { return field_operator_application->engageable(); }

auto EgoEntity::sendCooperateCommand(const std::string & module_name, const std::string & command)
  -> void
{
  field_operator_application->sendCooperateCommand(module_name, command);
}

auto EgoEntity::requestAutoModeForCooperation(const std::string & module_name, bool enable) -> void
{
  field_operator_application->requestAutoModeForCooperation(module_name, enable);
}

auto EgoEntity::getMinimumRiskManeuverBehaviorName() const -> std::string
{
  return field_operator_application->getMinimumRiskManeuverBehaviorName();
}
auto EgoEntity::getMinimumRiskManeuverStateName() const -> std::string
{
  return field_operator_application->getMinimumRiskManeuverStateName();
}
auto EgoEntity::getEmergencyStateName() const -> std::string
{
  return field_operator_application->getEmergencyStateName();
}
auto EgoEntity::getTurnIndicatorsCommandName() const -> std::string
{
  switch (field_operator_application->getTurnIndicatorsCommand().command) {
    case autoware_vehicle_msgs::msg::TurnIndicatorsCommand::DISABLE:
      return "DISABLE";
    case autoware_vehicle_msgs::msg::TurnIndicatorsCommand::ENABLE_LEFT:
      return "ENABLE_LEFT";
    case autoware_vehicle_msgs::msg::TurnIndicatorsCommand::ENABLE_RIGHT:
      return "ENABLE_RIGHT";
    case autoware_vehicle_msgs::msg::TurnIndicatorsCommand::NO_COMMAND:
      return "NO_COMMAND";
    default:
      return "";
  }
=======
auto EgoEntity::asFieldOperatorApplication() -> concealer::FieldOperatorApplication &
{
  return *this;
>>>>>>> 22f11aa1
}

auto EgoEntity::getCurrentAction() const -> std::string { return autoware_state; }

auto EgoEntity::getBehaviorParameter() const -> traffic_simulator_msgs::msg::BehaviorParameter
{
  /**
   * @brief TODO, Input values get from autoware.
   */
  return behavior_parameter_;
}

auto EgoEntity::getEntityTypename() const -> const std::string &
{
  static const std::string result = "EgoEntity";
  return result;
}

auto EgoEntity::getObstacle() -> std::optional<traffic_simulator_msgs::msg::Obstacle>
{
  return std::nullopt;
}

auto EgoEntity::getRouteLanelets(double /*unused horizon*/) -> lanelet::Ids
{
  lanelet::Ids ids{};

  for (const auto & point : getPathWithLaneId().points) {
    ids += point.lane_ids;
  }

  return ids;
}

auto EgoEntity::getCurrentPose() const -> const geometry_msgs::msg::Pose &
{
  return status_->getMapPose();
}

auto EgoEntity::getWaypoints() -> const traffic_simulator_msgs::msg::WaypointsArray
{
  return FieldOperatorApplication::getWaypoints();
}

void EgoEntity::updateFieldOperatorApplication()
{
  rethrow();
  spinSome();
}

void EgoEntity::onUpdate(double current_time, double step_time)
{
  EntityBase::onUpdate(current_time, step_time);

  if (is_controlled_by_simulator_) {
    if (
      const auto non_canonicalized_updated_status =
        traffic_simulator::follow_trajectory::makeUpdatedStatus(
          static_cast<traffic_simulator::EntityStatus>(*status_), *polyline_trajectory_,
          behavior_parameter_, hdmap_utils_ptr_, step_time,
          getDefaultMatchingDistanceForLaneletPoseCalculation(),
          target_speed_ ? target_speed_.value() : status_->getTwist().linear.x)) {
      // prefer current lanelet on ss2 side
      setStatus(non_canonicalized_updated_status.value(), status_->getLaneletIds());
    } else {
      enableAutowareControl();
      is_controlled_by_simulator_ = false;
    }
  }
  if (not is_controlled_by_simulator_) {
    updateEntityStatusTimestamp(current_time + step_time);
  }
  updateFieldOperatorApplication();

  EntityBase::onPostUpdate(current_time, step_time);
}

void EgoEntity::requestAcquirePosition(const CanonicalizedLaneletPose & lanelet_pose)
{
  requestAssignRoute({lanelet_pose});
}

void EgoEntity::requestAcquirePosition(const geometry_msgs::msg::Pose & map_pose)
{
  requestAssignRoute({map_pose});
}

void EgoEntity::requestAssignRoute(const std::vector<CanonicalizedLaneletPose> & waypoints)
{
  std::vector<geometry_msgs::msg::Pose> route;
  for (const auto & waypoint : waypoints) {
    route.push_back(static_cast<geometry_msgs::msg::Pose>(waypoint));
  }
  requestAssignRoute(route);
}

void EgoEntity::requestAssignRoute(const std::vector<geometry_msgs::msg::Pose> & waypoints)
{
  std::vector<geometry_msgs::msg::PoseStamped> route;
  for (const auto & waypoint : waypoints) {
    geometry_msgs::msg::PoseStamped pose_stamped;
    {
      pose_stamped.header.frame_id = "map";
      pose_stamped.pose = waypoint;
    }
    route.push_back(pose_stamped);
  }

<<<<<<< HEAD
  requestClearRoute();
  if (not field_operator_application->initialized()) {
    field_operator_application->initialize(getMapPose());
    field_operator_application->plan(route);
=======
  if (not initialized) {
    initialize(getMapPose());
    plan(route);
>>>>>>> 22f11aa1
    // NOTE: engage() will be executed at simulation-time 0.
  } else {
    plan(route);
    engage();
  }
}

auto EgoEntity::isControlledBySimulator() const -> bool { return is_controlled_by_simulator_; }

auto EgoEntity::requestFollowTrajectory(
  const std::shared_ptr<traffic_simulator_msgs::msg::PolylineTrajectory> & parameter) -> void
{
  polyline_trajectory_ = parameter;
  VehicleEntity::requestFollowTrajectory(parameter);
  is_controlled_by_simulator_ = true;
}

auto EgoEntity::requestLaneChange(const lanelet::Id) -> void
{
  THROW_SEMANTIC_ERROR(
    "From scenario, a lane change was requested to Ego type entity ", std::quoted(name),
    " In general, such a request is an error, since Ego cars make autonomous decisions about "
    "everything but their destination");
}

auto EgoEntity::requestLaneChange(const traffic_simulator::lane_change::Parameter &) -> void
{
  THROW_SEMANTIC_ERROR(
    "From scenario, a lane change was requested to Ego type entity ", std::quoted(name),
    " In general, such a request is an error, since Ego cars make autonomous decisions about "
    "everything but their destination");
}

auto EgoEntity::requestSpeedChange(
  const double target_speed, const speed_change::Transition, const speed_change::Constraint,
  const bool) -> void
{
  requestSpeedChange(target_speed, false);
}

auto EgoEntity::requestSpeedChange(
  const speed_change::RelativeTargetSpeed &, const speed_change::Transition,
  const speed_change::Constraint, const bool) -> void
{
  THROW_SEMANTIC_ERROR(
    "The traffic_simulator's request to set speed to the Ego type entity is for initialization "
    "purposes only.");
}

<<<<<<< HEAD
auto EgoEntity::requestClearRoute() -> void { field_operator_application->clearRoute(); }

auto EgoEntity::requestReplanRoute(const std::vector<geometry_msgs::msg::PoseStamped> & route)
  -> void
{
  field_operator_application->clearRoute();
  field_operator_application->plan(route);
  field_operator_application->enableAutowareControl();
  field_operator_application->engage();
}
=======
void EgoEntity::requestClearRoute() { clearRoute(); }
>>>>>>> 22f11aa1

auto EgoEntity::getDefaultDynamicConstraints() const
  -> const traffic_simulator_msgs::msg::DynamicConstraints &
{
  THROW_SEMANTIC_ERROR("getDefaultDynamicConstraints function does not support EgoEntity");
}

auto EgoEntity::setBehaviorParameter(
  const traffic_simulator_msgs::msg::BehaviorParameter & behavior_parameter) -> void
{
  behavior_parameter_ = behavior_parameter;
}

auto EgoEntity::requestSpeedChange(double value, bool /* continuous */) -> void
{
  if (status_->getTime() > 0.0) {
    THROW_SEMANTIC_ERROR("You cannot set target speed to the ego vehicle after starting scenario.");
  } else {
    target_speed_ = value;
  }
}

auto EgoEntity::requestSpeedChange(
  const speed_change::RelativeTargetSpeed & /*target_speed*/, bool /*continuous*/) -> void
{
  THROW_SEMANTIC_ERROR(
    "The traffic_simulator's request to set speed to the Ego type entity is for initialization "
    "purposes only.");
}

auto EgoEntity::setVelocityLimit(double value) -> void  //
{
  behavior_parameter_.dynamic_constraints.max_speed = value;
  FieldOperatorApplication::setVelocityLimit(value);
}

auto EgoEntity::setMapPose(const geometry_msgs::msg::Pose & map_pose) -> void
{
  auto entity_status = static_cast<EntityStatus>(*status_);
  entity_status.pose = map_pose;
  entity_status.lanelet_pose_valid = false;
  // prefer current lanelet on Autoware side
  status_->set(
    entity_status, helper::getUniqueValues(getRouteLanelets()),
    getDefaultMatchingDistanceForLaneletPoseCalculation(), hdmap_utils_ptr_);
}
}  // namespace entity
}  // namespace traffic_simulator<|MERGE_RESOLUTION|>--- conflicted
+++ resolved
@@ -72,39 +72,38 @@
 {
 }
 
-<<<<<<< HEAD
-auto EgoEntity::engage() -> void { field_operator_application->engage(); }
-
-auto EgoEntity::isEngaged() const -> bool { return field_operator_application->engaged(); }
-
-auto EgoEntity::isEngageable() const -> bool { return field_operator_application->engageable(); }
+auto EgoEntity::engage() -> void { engage(); }
+
+auto EgoEntity::isEngaged() const -> bool { return engaged(); }
+
+auto EgoEntity::isEngageable() const -> bool { return engageable(); }
 
 auto EgoEntity::sendCooperateCommand(const std::string & module_name, const std::string & command)
   -> void
 {
-  field_operator_application->sendCooperateCommand(module_name, command);
+  sendCooperateCommand(module_name, command);
 }
 
 auto EgoEntity::requestAutoModeForCooperation(const std::string & module_name, bool enable) -> void
 {
-  field_operator_application->requestAutoModeForCooperation(module_name, enable);
+  requestAutoModeForCooperation(module_name, enable);
 }
 
 auto EgoEntity::getMinimumRiskManeuverBehaviorName() const -> std::string
 {
-  return field_operator_application->getMinimumRiskManeuverBehaviorName();
-}
+  return getMinimumRiskManeuverBehaviorName();
+}
+
 auto EgoEntity::getMinimumRiskManeuverStateName() const -> std::string
 {
-  return field_operator_application->getMinimumRiskManeuverStateName();
-}
-auto EgoEntity::getEmergencyStateName() const -> std::string
-{
-  return field_operator_application->getEmergencyStateName();
-}
+  return getMinimumRiskManeuverStateName();
+}
+
+auto EgoEntity::getEmergencyStateName() const -> std::string { return getEmergencyStateName(); }
+
 auto EgoEntity::getTurnIndicatorsCommandName() const -> std::string
 {
-  switch (field_operator_application->getTurnIndicatorsCommand().command) {
+  switch (getTurnIndicatorsCommand().command) {
     case autoware_vehicle_msgs::msg::TurnIndicatorsCommand::DISABLE:
       return "DISABLE";
     case autoware_vehicle_msgs::msg::TurnIndicatorsCommand::ENABLE_LEFT:
@@ -116,11 +115,6 @@
     default:
       return "";
   }
-=======
-auto EgoEntity::asFieldOperatorApplication() -> concealer::FieldOperatorApplication &
-{
-  return *this;
->>>>>>> 22f11aa1
 }
 
 auto EgoEntity::getCurrentAction() const -> std::string { return autoware_state; }
@@ -229,16 +223,10 @@
     route.push_back(pose_stamped);
   }
 
-<<<<<<< HEAD
   requestClearRoute();
-  if (not field_operator_application->initialized()) {
-    field_operator_application->initialize(getMapPose());
-    field_operator_application->plan(route);
-=======
   if (not initialized) {
     initialize(getMapPose());
     plan(route);
->>>>>>> 22f11aa1
     // NOTE: engage() will be executed at simulation-time 0.
   } else {
     plan(route);
@@ -288,20 +276,16 @@
     "purposes only.");
 }
 
-<<<<<<< HEAD
-auto EgoEntity::requestClearRoute() -> void { field_operator_application->clearRoute(); }
+auto EgoEntity::requestClearRoute() -> void { clearRoute(); }
 
 auto EgoEntity::requestReplanRoute(const std::vector<geometry_msgs::msg::PoseStamped> & route)
   -> void
 {
-  field_operator_application->clearRoute();
-  field_operator_application->plan(route);
-  field_operator_application->enableAutowareControl();
-  field_operator_application->engage();
-}
-=======
-void EgoEntity::requestClearRoute() { clearRoute(); }
->>>>>>> 22f11aa1
+  clearRoute();
+  plan(route);
+  enableAutowareControl();
+  engage();
+}
 
 auto EgoEntity::getDefaultDynamicConstraints() const
   -> const traffic_simulator_msgs::msg::DynamicConstraints &
