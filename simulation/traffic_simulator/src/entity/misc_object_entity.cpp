// Copyright 2015 TIER IV, Inc. All rights reserved.
//
// Licensed under the Apache License, Version 2.0 (the "License");
// you may not use this file except in compliance with the License.
// You may obtain a copy of the License at
//
//     http://www.apache.org/licenses/LICENSE-2.0
//
// Unless required by applicable law or agreed to in writing, software
// distributed under the License is distributed on an "AS IS" BASIS,
// WITHOUT WARRANTIES OR CONDITIONS OF ANY KIND, either express or implied.
// See the License for the specific language governing permissions and
// limitations under the License.

#include <traffic_simulator/entity/misc_object_entity.hpp>

namespace traffic_simulator
{
namespace entity
{
MiscObjectEntity::MiscObjectEntity(
  const std::string & name, const CanonicalizedEntityStatus & entity_status,
  const std::shared_ptr<hdmap_utils::HdMapUtils> & hdmap_utils_ptr,
  const traffic_simulator_msgs::msg::MiscObjectParameters &)
: EntityBase(name, entity_status, hdmap_utils_ptr)
{
}

auto MiscObjectEntity::onUpdate(const double /*current_time*/, const double step_time) -> void
{
  setTwist(geometry_msgs::msg::Twist());
  setAcceleration(geometry_msgs::msg::Accel());
  setLinearJerk(0.0);
  setAction("static");
<<<<<<< HEAD
  updateStandStillDuration(step_time);
  status_before_update_.set(status_);
=======
  if (npc_logic_started_) {
    updateStandStillDuration(step_time);
  }
  status_before_update_.set(*status_);
>>>>>>> 10fbcd9a
}

auto MiscObjectEntity::getCurrentAction() const -> std::string
{
<<<<<<< HEAD
  return static_cast<EntityStatus>(status_).action_status.current_action;
=======
  if (not npc_logic_started_) {
    return "waiting";
  } else {
    return static_cast<EntityStatus>(*status_).action_status.current_action;
  }
>>>>>>> 10fbcd9a
}

auto MiscObjectEntity::getBehaviorParameter() const
  -> traffic_simulator_msgs::msg::BehaviorParameter
{
  THROW_SEMANTIC_ERROR("getBehaviorParameter function does not support in MiscObjectEntity.");
}

void MiscObjectEntity::setBehaviorParameter(const traffic_simulator_msgs::msg::BehaviorParameter &)
{
  THROW_SEMANTIC_ERROR("setBehaviorParameter function does not support in MiscObjectEntity.");
}

auto MiscObjectEntity::getDefaultDynamicConstraints() const
  -> const traffic_simulator_msgs::msg::DynamicConstraints &
{
  static const auto default_dynamic_constraints = []() {
    auto dynamic_constraints = traffic_simulator_msgs::msg::DynamicConstraints();
    dynamic_constraints.max_speed = 0.0;
    dynamic_constraints.max_acceleration = 0.0;
    dynamic_constraints.max_acceleration_rate = 0.0;
    dynamic_constraints.max_deceleration = 0.0;
    dynamic_constraints.max_deceleration_rate = 0.0;
    return dynamic_constraints;
  }();

  return default_dynamic_constraints;
}

void MiscObjectEntity::requestSpeedChange(double, bool)
{
  THROW_SEMANTIC_ERROR("requestSpeedChange function cannot not use in MiscObjectEntity");
}

void MiscObjectEntity::requestSpeedChange(const speed_change::RelativeTargetSpeed &, bool)
{
  THROW_SEMANTIC_ERROR("requestSpeedChange function cannot not use in MiscObjectEntity");
}

void MiscObjectEntity::requestSpeedChange(
  const double, const speed_change::Transition, const speed_change::Constraint, const bool)
{
  THROW_SEMANTIC_ERROR("requestSpeedChange function cannot not use in MiscObjectEntity");
}

}  // namespace entity
}  // namespace traffic_simulator<|MERGE_RESOLUTION|>--- conflicted
+++ resolved
@@ -32,28 +32,13 @@
   setAcceleration(geometry_msgs::msg::Accel());
   setLinearJerk(0.0);
   setAction("static");
-<<<<<<< HEAD
   updateStandStillDuration(step_time);
-  status_before_update_.set(status_);
-=======
-  if (npc_logic_started_) {
-    updateStandStillDuration(step_time);
-  }
   status_before_update_.set(*status_);
->>>>>>> 10fbcd9a
 }
 
 auto MiscObjectEntity::getCurrentAction() const -> std::string
 {
-<<<<<<< HEAD
-  return static_cast<EntityStatus>(status_).action_status.current_action;
-=======
-  if (not npc_logic_started_) {
-    return "waiting";
-  } else {
-    return static_cast<EntityStatus>(*status_).action_status.current_action;
-  }
->>>>>>> 10fbcd9a
+  return static_cast<EntityStatus>(*status_).action_status.current_action;
 }
 
 auto MiscObjectEntity::getBehaviorParameter() const
