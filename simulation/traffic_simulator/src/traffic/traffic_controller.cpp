/**
 * @file traffic_controller.cpp
 * @author Masaya Kataoka (masaya.kataoka@tier4.jp)
 * @brief class implementation for the traffic controller
 * @version 0.1
 * @date 2021-04-01
 *
 * @copyright Copyright(c) TIER IV.Inc {2015}
 *
 */

// Copyright 2015 TIER IV.inc. All rights reserved.
//
// Licensed under the Apache License, Version 2.0 (the "License");
// you may not use this file except in compliance with the License.
// You may obtain a copy of the License at
//
//     http://www.apache.org/licenses/LICENSE-2.0
//
// Unless required by applicable law or agreed to in writing, software
// distributed under the License is distributed on an "AS IS" BASIS,
// WITHOUT WARRANTIES OR CONDITIONS OF ANY KIND, either express or implied.
// See the License for the specific language governing permissions and
// limitations under the License.

#include <memory>
#include <string>
#include <traffic_simulator/data_type/lanelet_pose.hpp>
#include <traffic_simulator/traffic/traffic_controller.hpp>
#include <traffic_simulator/traffic/traffic_sink.hpp>
#include <traffic_simulator/utils/lanelet_map.hpp>
#include <traffic_simulator/utils/pose.hpp>
#include <utility>
#include <vector>

namespace traffic_simulator
{
namespace traffic
{
TrafficController::TrafficController(
  const std::function<void(const std::string &)> & despawn,
  const std::shared_ptr<entity::EntityManager> entity_manager_ptr,
  const std::set<std::uint8_t> auto_sink_entity_types)
: despawn_(despawn), entity_manager_ptr_(entity_manager_ptr), modules_()
{
  if (not auto_sink_entity_types.empty()) {
    appendAutoSinks(auto_sink_entity_types);
  }
}

auto TrafficController::appendAutoSinks(const std::set<std::uint8_t> & auto_sink_entity_types)
  -> void
{
<<<<<<< HEAD
  /// @note Hard coded parameter, this value is radius of the traffic sink circle.
  constexpr double sink_radius{1.0};
  for (const auto & [lanelet_id, pose] : lanelet_map::borderlinePoses()) {
    const auto traffic_sink_config = TrafficSinkConfig(
      sink_radius, pose.position, auto_sink_entity_types, std::make_optional(lanelet_id));
    addModule<TrafficSink>(entity_manager_ptr_, traffic_sink_config);
=======
  static constexpr double sink_radius = 1.0;
  const auto hdmap_utils_ptr = entity_manager_ptr_->getHdmapUtils();
  for (const auto & lanelet_id : hdmap_utils_ptr->getLaneletIds()) {
    if (hdmap_utils_ptr->getNextLaneletIds(lanelet_id).empty()) {
      LaneletPose lanelet_pose;
      lanelet_pose.lanelet_id = lanelet_id;
      lanelet_pose.s = pose::laneletLength(lanelet_id, hdmap_utils_ptr);
      const auto pose = pose::toMapPose(lanelet_pose, hdmap_utils_ptr);
      const auto traffic_sink_config = TrafficSinkConfig(
        sink_radius, pose.position, auto_sink_entity_types, std::make_optional(lanelet_id));
      addModule<TrafficSink>(despawn_, entity_manager_ptr_, traffic_sink_config);
    }
>>>>>>> 22f11aa1
  }
}

auto TrafficController::execute(const double current_time, const double step_time) -> void
{
  for (const auto & module : modules_) {
    module->execute(current_time, step_time);
  }
}

auto TrafficController::makeDebugMarker() const -> visualization_msgs::msg::MarkerArray
{
  static const auto marker_array = [this]() {
    visualization_msgs::msg::MarkerArray marker_array;
    for (std::size_t i = 0UL; i < modules_.size(); ++i) {
      modules_[i]->appendDebugMarker(marker_array);
    }
    return marker_array;
  }();
  return marker_array;
}
}  // namespace traffic
}  // namespace traffic_simulator<|MERGE_RESOLUTION|>--- conflicted
+++ resolved
@@ -51,27 +51,12 @@
 auto TrafficController::appendAutoSinks(const std::set<std::uint8_t> & auto_sink_entity_types)
   -> void
 {
-<<<<<<< HEAD
   /// @note Hard coded parameter, this value is radius of the traffic sink circle.
   constexpr double sink_radius{1.0};
   for (const auto & [lanelet_id, pose] : lanelet_map::borderlinePoses()) {
     const auto traffic_sink_config = TrafficSinkConfig(
       sink_radius, pose.position, auto_sink_entity_types, std::make_optional(lanelet_id));
-    addModule<TrafficSink>(entity_manager_ptr_, traffic_sink_config);
-=======
-  static constexpr double sink_radius = 1.0;
-  const auto hdmap_utils_ptr = entity_manager_ptr_->getHdmapUtils();
-  for (const auto & lanelet_id : hdmap_utils_ptr->getLaneletIds()) {
-    if (hdmap_utils_ptr->getNextLaneletIds(lanelet_id).empty()) {
-      LaneletPose lanelet_pose;
-      lanelet_pose.lanelet_id = lanelet_id;
-      lanelet_pose.s = pose::laneletLength(lanelet_id, hdmap_utils_ptr);
-      const auto pose = pose::toMapPose(lanelet_pose, hdmap_utils_ptr);
-      const auto traffic_sink_config = TrafficSinkConfig(
-        sink_radius, pose.position, auto_sink_entity_types, std::make_optional(lanelet_id));
-      addModule<TrafficSink>(despawn_, entity_manager_ptr_, traffic_sink_config);
-    }
->>>>>>> 22f11aa1
+    addModule<TrafficSink>(despawn_, entity_manager_ptr_, traffic_sink_config);
   }
 }
 
