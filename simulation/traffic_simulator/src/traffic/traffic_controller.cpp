--- conflicted
+++ resolved
@@ -52,23 +52,11 @@
 
 void TrafficController::autoSink()
 {
-<<<<<<< HEAD
-  const auto borderline_poses = lanelet_map::borderlinePoses();
-  for (const auto & pose : borderline_poses) {
+  constexpr double sink_radius{1.0};
+  for (const auto & [lanelet_id, pose] : lanelet_map::borderlinePoses()) {
     addModule<traffic_simulator::traffic::TrafficSink>(
-      1, pose.position, get_entity_names_function, get_entity_pose_function, despawn_function);
-=======
-  for (const auto & lanelet_id : hdmap_utils_->getLaneletIds()) {
-    if (hdmap_utils_->getNextLaneletIds(lanelet_id).empty()) {
-      LaneletPose lanelet_pose;
-      lanelet_pose.lanelet_id = lanelet_id;
-      lanelet_pose.s = pose::laneletLength(lanelet_id, hdmap_utils_);
-      const auto pose = pose::toMapPose(lanelet_pose, hdmap_utils_);
-      addModule<traffic_simulator::traffic::TrafficSink>(
-        lanelet_id, 1, pose.position, get_entity_names_function, get_entity_pose_function,
-        despawn_function);
-    }
->>>>>>> 1e75dfc1
+      lanelet_id, sink_radius, pose.position, get_entity_names_function, get_entity_pose_function,
+      despawn_function);
   }
 }
 
