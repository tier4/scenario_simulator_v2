// Copyright 2015 TIER IV, Inc. All rights reserved.
//
// Licensed under the Apache License, Version 2.0 (the "License");
// you may not use this file except in compliance with the License.
// You may obtain a copy of the License at
//
//     http://www.apache.org/licenses/LICENSE-2.0
//
// Unless required by applicable law or agreed to in writing, software
// distributed under the License is distributed on an "AS IS" BASIS,
// WITHOUT WARRANTIES OR CONDITIONS OF ANY KIND, either express or implied.
// See the License for the specific language governing permissions and
// limitations under the License.

#include <geometry/intersection/collision.hpp>
#include <geometry/quaternion/euler_to_quaternion.hpp>
#include <geometry/vector3/hypot.hpp>
#include <traffic_simulator/helper/helper.hpp>
#include <traffic_simulator/traffic/traffic_source.hpp>
#include <traffic_simulator/utils/lanelet_map.hpp>
<<<<<<< HEAD
=======
#include <traffic_simulator/utils/pose.hpp>
>>>>>>> 0394908e
#include <traffic_simulator_msgs/msg/lanelet_pose.hpp>

namespace traffic_simulator
{
namespace traffic
{
TrafficSource::Validator::Validator(
  const geometry_msgs::msg::Pose & pose, const double radius, const bool include_crosswalk)
: ids(lanelet_map::nearbyLaneletIds(pose, radius, include_crosswalk, spawning_lanes_limit))
{
}

auto TrafficSource::Validator::operator()(
  const std::vector<geometry_msgs::msg::Point> & points, const lanelet::Id id) const -> bool
{
  /**
   * @note Possibly undesirable behavior
   * This implementation will consider cases like intersections as one big spawning area.
   * If an Entity is positioned in the middle of the intersection (where it does not fit in any of
   * the lanes alone, but it does fit in all of the lanes combined) it will be considered valid.
   */

  /**
   * @note This implementation does not cover the case, when the Entity is on a curve and the curved
   * lanelet bound intersects with en edge of the Entity's bounding box, but all corners are still
   * inside the lanelet bounds.
   * Example:
   *   . ______  .
   *    .|    |   .
   *     |.   |    .
   *     | .  |     .
   *     | .  |     .
   *     |.   |    .
   *    .|    |   .
   *   . |____|  .
   */
  return std::find(ids.begin(), ids.end(), id) != ids.end() and
         std::all_of(points.begin(), points.end(), [&](const auto & point) {
           return std::any_of(ids.begin(), ids.end(), [&](const auto & lanelet_id) {
             return pose::isInLanelet(point, lanelet_id);
           });
         });
}

auto TrafficSource::makeRandomPose(
  const bool random_orientation, const VehicleOrPedestrianParameter & parameter)
  -> geometry_msgs::msg::Pose
{
  const double angle = angle_distribution_(engine_);

  const double radius = radius_distribution_(engine_);

  auto random_pose = pose;

  random_pose.position.x += radius * std::cos(angle);
  random_pose.position.y += radius * std::sin(angle);

  if (const auto nearby_lanelets = hdmap_utils_->getNearbyLaneletIds(
        random_pose.position, radius, std::holds_alternative<PedestrianParameter>(parameter));
      !nearby_lanelets.empty()) {
    // Get the altitude of the first nearby lanelet
    if (
      const auto altitude = traffic_simulator::lanelet_map::laneletAltitude(
        nearby_lanelets.front(), random_pose, radius)) {
      random_pose.position.z = altitude.value();
    }
  }

  if (random_orientation) {
    random_pose.orientation = math::geometry::convertEulerAngleToQuaternion(
      traffic_simulator::helper::constructRPY(0.0, 0.0, angle_distribution_(engine_)));
  }

  return random_pose;
}

void TrafficSource::execute(
  [[maybe_unused]] const double current_time, [[maybe_unused]] const double step_time)
{
  for (; current_time - start_execution_time_ > 1.0 / rate * entity_count_; ++entity_count_) {
    const auto index = params_distribution_(engine_);

    const auto & parameter = std::get<0>(distribution_[index]);

    const auto name =
      "TrafficSource_" + std::to_string(id) + "_Entity_" + std::to_string(entity_count_);

    const auto [pose, lanelet_pose] = [&]() {
      static constexpr auto max_randomization_attempts = 10000;

      for (auto tries = 0; tries < max_randomization_attempts; ++tries) {
        auto candidate_pose = makeRandomPose(configuration_.use_random_orientation, parameter);
        if (auto [valid, lanelet_pose] = isPoseValid(parameter, candidate_pose); valid) {
          return std::make_pair(candidate_pose, lanelet_pose);
        }
      }
      THROW_SIMULATION_ERROR(
        "TrafficSource ", id, " failed to generate valid random pose in ",
        max_randomization_attempts, ".");
    }();

    if (lanelet_pose) {
      /// @note If lanelet pose is valid spawn using lanelet pose
      if (std::holds_alternative<PedestrianParameter>(parameter)) {
        spawn_pedestrian_in_lane_coordinate(
          name, lanelet_pose.value(), std::get<PedestrianParameter>(parameter),
          std::get<1>(distribution_[index]), std::get<2>(distribution_[index]));
      } else {
        spawn_vehicle_in_lane_coordinate(
          name, lanelet_pose.value(), std::get<VehicleParameter>(parameter),
          std::get<1>(distribution_[index]), std::get<2>(distribution_[index]));
      }
    } else {
      /// @note If lanelet pose is not valid spawn using normal map pose
      if (std::holds_alternative<PedestrianParameter>(parameter)) {
        spawn_pedestrian_in_world_coordinate(
          name, pose, std::get<PedestrianParameter>(parameter), std::get<1>(distribution_[index]),
          std::get<2>(distribution_[index]));
      } else {
        spawn_vehicle_in_world_coordinate(
          name, pose, std::get<VehicleParameter>(parameter), std::get<1>(distribution_[index]),
          std::get<2>(distribution_[index]));
      }
    }
  }
}

auto TrafficSource::isPoseValid(
  const VehicleOrPedestrianParameter & parameter, const geometry_msgs::msg::Pose & pose)
  -> std::pair<bool, std::optional<CanonicalizedLaneletPose>>
{
  const auto bbox_corners = math::geometry::getPointsFromBbox(
    std::holds_alternative<PedestrianParameter>(parameter)
      ? std::get<PedestrianParameter>(parameter).bounding_box
      : std::get<VehicleParameter>(parameter).bounding_box);

  auto are_all_corners_inside_the_spawning_area = [&]() {
    /// @note transform bounding box corners to world coordinate system
    const auto corners = math::geometry::transformPoints(pose, bbox_corners);

    return std::all_of(corners.begin(), corners.end(), [&](const auto & corner) {
      /// @note 2D validation - does not account for height
      return std::hypot(corner.x - pose.position.x, corner.y - pose.position.y) <
             radius_distribution_.max();
    });
  };

  /// @note Step 1: check whether all corners are inside spawning area
  if (not are_all_corners_inside_the_spawning_area()) {
    return {false, std::nullopt};
  }

  /// @note Step 2: check whether can be outside lanelet
  if (configuration_.allow_spawn_outside_lane) {
    return {true, std::nullopt};
  }

  if (
    auto canonicalized_lanelet_pose = pose::toCanonicalizedLaneletPose(
      pose, std::holds_alternative<PedestrianParameter>(parameter))) {
    /// @note reset orientation - to align the entity with lane
    canonicalized_lanelet_pose->alignOrientationToLanelet();
    /// @note Step 3: check whether the bounding box can be outside lanelet
    if (not configuration_.require_footprint_fitting) {
      return std::make_pair(true, canonicalized_lanelet_pose.value());
    }

    /// @note Step 4: check whether the bounding box fits inside the lanelet
    if (std::holds_alternative<PedestrianParameter>(parameter)) {
      return std::make_pair(
        not configuration_.require_footprint_fitting or
          validate_considering_crosswalk(
            math::geometry::transformPoints(
              pose::toMapPose(canonicalized_lanelet_pose.value()), bbox_corners),
            canonicalized_lanelet_pose->getLaneletId()),
        canonicalized_lanelet_pose.value());
    } else {
      return std::make_pair(
        not configuration_.require_footprint_fitting or
          validate(
            math::geometry::transformPoints(
              pose::toMapPose(canonicalized_lanelet_pose.value()), bbox_corners),
            canonicalized_lanelet_pose->getLaneletId()),
        canonicalized_lanelet_pose.value());
    }
  } else {
    return {false, std::nullopt};
  }
}
}  // namespace traffic
}  // namespace traffic_simulator<|MERGE_RESOLUTION|>--- conflicted
+++ resolved
@@ -18,10 +18,7 @@
 #include <traffic_simulator/helper/helper.hpp>
 #include <traffic_simulator/traffic/traffic_source.hpp>
 #include <traffic_simulator/utils/lanelet_map.hpp>
-<<<<<<< HEAD
-=======
 #include <traffic_simulator/utils/pose.hpp>
->>>>>>> 0394908e
 #include <traffic_simulator_msgs/msg/lanelet_pose.hpp>
 
 namespace traffic_simulator
@@ -79,8 +76,8 @@
   random_pose.position.x += radius * std::cos(angle);
   random_pose.position.y += radius * std::sin(angle);
 
-  if (const auto nearby_lanelets = hdmap_utils_->getNearbyLaneletIds(
-        random_pose.position, radius, std::holds_alternative<PedestrianParameter>(parameter));
+  if (const auto nearby_lanelets = lanelet_map::nearbyLaneletIds(
+        random_pose, radius, std::holds_alternative<PedestrianParameter>(parameter));
       !nearby_lanelets.empty()) {
     // Get the altitude of the first nearby lanelet
     if (
