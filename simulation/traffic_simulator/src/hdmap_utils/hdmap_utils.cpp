--- conflicted
+++ resolved
@@ -101,13 +101,8 @@
     for (std::size_t i = 1; i < route.size(); ++i) {
       const auto & previous = route[i - 1];
       const auto & current = route[i];
-<<<<<<< HEAD
-      if (const auto followings = lanelet_map::nextLaneletIds(
-            previous, routing_configuration.routing_graph_type, include_opposite_direction);
-=======
       if (const auto followings =
             lanelet_map::nextLaneletIds(previous, routing_configuration.routing_graph_type);
->>>>>>> 8fa1f2b7
           std::find(followings.begin(), followings.end(), current) != followings.end()) {
         continue;
       } else if (const auto lefts = pose::leftLaneletIds(
