--- conflicted
+++ resolved
@@ -1146,24 +1146,20 @@
   return traffic_rules_vehicle_ptr_->canChangeLane(from_lanelet, to_lanelet);
 }
 
-<<<<<<< HEAD
+std::optional<double> HdMapUtils::getLateralDistance(
+  const traffic_simulator_msgs::msg::LaneletPose & from,
+  const traffic_simulator_msgs::msg::LaneletPose & to) const
+{
+  const auto route = getRoute(from.lanelet_id, to.lanelet_id);
+  if (route.empty()) {
+    return std::nullopt;
+  }
+  return to.offset - from.offset;
+}
+
 std::optional<double> HdMapUtils::getLongitudinalDistance(
   const traffic_simulator_msgs::msg::LaneletPose & from,
   const traffic_simulator_msgs::msg::LaneletPose & to) const
-=======
-boost::optional<double> HdMapUtils::getLateralDistance(
-  traffic_simulator_msgs::msg::LaneletPose from, traffic_simulator_msgs::msg::LaneletPose to)
-{
-  const auto route = getRoute(from.lanelet_id, to.lanelet_id);
-  if (route.empty()) {
-    return boost::none;
-  }
-  return to.offset - from.offset;
-}
-
-boost::optional<double> HdMapUtils::getLongitudinalDistance(
-  traffic_simulator_msgs::msg::LaneletPose from, traffic_simulator_msgs::msg::LaneletPose to)
->>>>>>> bda32c67
 {
   return getLongitudinalDistance(from.lanelet_id, from.s, to.lanelet_id, to.s);
 }
