--- conflicted
+++ resolved
@@ -408,202 +408,6 @@
   return lanelet::BasicPoint2d{point.x, point.y};
 }
 
-<<<<<<< HEAD
-=======
-auto HdMapUtils::matchToLane(
-  const geometry_msgs::msg::Pose & pose, const traffic_simulator_msgs::msg::BoundingBox & bbox,
-  const bool include_crosswalk, const double matching_distance, const double reduction_ratio,
-  const traffic_simulator::RoutingGraphType type) const -> std::optional<lanelet::Id>
-{
-  lanelet::matching::Object2d obj;
-  obj.pose.translation() = toPoint2d(pose.position);
-  obj.pose.linear() =
-    Eigen::Rotation2D<double>(math::geometry::convertQuaternionToEulerAngle(pose.orientation).z)
-      .matrix();
-  obj.absoluteHull = absoluteHull(
-    lanelet::matching::Hull2d{
-      lanelet::BasicPoint2d{
-        bbox.center.x + bbox.dimensions.x * 0.5 * reduction_ratio,
-        bbox.center.y + bbox.dimensions.y * 0.5 * reduction_ratio},
-      lanelet::BasicPoint2d{
-        bbox.center.x - bbox.dimensions.x * 0.5 * reduction_ratio,
-        bbox.center.y - bbox.dimensions.y * 0.5 * reduction_ratio}},
-    obj.pose);
-  auto matches =
-    lanelet::matching::getDeterministicMatches(*lanelet_map_ptr_, obj, matching_distance);
-  if (!include_crosswalk) {
-    matches = lanelet::matching::removeNonRuleCompliantMatches(
-      matches, routing_graphs_->traffic_rule(type));
-  }
-  if (matches.empty()) {
-    return std::nullopt;
-  }
-  std::vector<std::pair<lanelet::Id, double>> id_and_distance;
-  for (const auto & match : matches) {
-    if (const auto lanelet_pose = toLaneletPose(pose, match.lanelet.id(), matching_distance)) {
-      id_and_distance.emplace_back(lanelet_pose->lanelet_id, lanelet_pose->offset);
-    }
-  }
-  if (id_and_distance.empty()) {
-    return std::nullopt;
-  }
-  const auto min_id_and_distance = std::min_element(
-    id_and_distance.begin(), id_and_distance.end(),
-    [](auto const & lhs, auto const & rhs) { return lhs.second < rhs.second; });
-  return min_id_and_distance->first;
-}
-
-auto HdMapUtils::toLaneletPose(
-  const geometry_msgs::msg::Pose & pose, const bool include_crosswalk,
-  const double matching_distance) const -> std::optional<traffic_simulator_msgs::msg::LaneletPose>
-{
-  const auto lanelet_ids = getNearbyLaneletIds(pose.position, 0.1, include_crosswalk);
-  if (lanelet_ids.empty()) {
-    return std::nullopt;
-  }
-  for (const auto & id : lanelet_ids) {
-    const auto lanelet_pose = toLaneletPose(pose, id, matching_distance);
-    if (lanelet_pose) {
-      return lanelet_pose;
-    }
-  }
-  return std::nullopt;
-}
-
-auto HdMapUtils::toLaneletPose(
-  const geometry_msgs::msg::Pose & pose, const lanelet::Id lanelet_id,
-  const double matching_distance) const -> std::optional<traffic_simulator_msgs::msg::LaneletPose>
-{
-  const auto spline = getCenterPointsSpline(lanelet_id);
-  const auto s = spline->getSValue(pose, matching_distance);
-  if (!s) {
-    return std::nullopt;
-  }
-  auto pose_on_centerline = spline->getPose(s.value());
-
-  if (!isAltitudeMatching(pose.position.z, pose_on_centerline.position.z)) {
-    return std::nullopt;
-  }
-
-  auto rpy = math::geometry::convertQuaternionToEulerAngle(
-    math::geometry::getRotation(pose_on_centerline.orientation, pose.orientation));
-  double offset = std::sqrt(spline->getSquaredDistanceIn2D(pose.position, s.value()));
-  /**
-   * @note Hard coded parameter
-   */
-  double yaw_threshold = 0.25;
-  if (M_PI * yaw_threshold < std::fabs(rpy.z) && std::fabs(rpy.z) < M_PI * (1 - yaw_threshold)) {
-    return std::nullopt;
-  }
-  double inner_prod = math::geometry::innerProduct(
-    spline->getNormalVector(s.value()), spline->getSquaredDistanceVector(pose.position, s.value()));
-  if (inner_prod < 0) {
-    offset = offset * -1;
-  }
-  traffic_simulator_msgs::msg::LaneletPose lanelet_pose;
-  lanelet_pose.lanelet_id = lanelet_id;
-  lanelet_pose.s = s.value();
-  lanelet_pose.offset = offset;
-  lanelet_pose.rpy = rpy;
-  return lanelet_pose;
-}
-
-auto HdMapUtils::isAltitudeMatching(
-  const double current_altitude, const double target_altitude) const -> bool
-{
-  /*
-     Using a fixed `altitude_threshold` value of 1.0 [m] is justified because the
-     entity's Z-position is always relative to its base. This eliminates the
-     need to dynamically adjust the threshold based on the entity's dimensions,
-     ensuring consistent altitude matching regardless of the entity type.
-
-     The position of the entity is defined relative to its base, typically
-     the center of the rear axle projected onto the ground in the case of vehicles.
-
-     There is no technical basis for this value; it was determined based on
-     experiments.
-  */
-  static constexpr double altitude_threshold = 1.0;
-  return std::abs(current_altitude - target_altitude) <= altitude_threshold;
-}
-
-auto HdMapUtils::toLaneletPose(
-  const geometry_msgs::msg::Pose & pose, const lanelet::Ids & lanelet_ids,
-  const double matching_distance) const -> std::optional<traffic_simulator_msgs::msg::LaneletPose>
-{
-  for (const auto id : lanelet_ids) {
-    if (const auto lanelet_pose = toLaneletPose(pose, id, matching_distance); lanelet_pose) {
-      return lanelet_pose.value();
-    }
-  }
-  return std::nullopt;
-}
-
-auto HdMapUtils::toLaneletPose(
-  const geometry_msgs::msg::Point & position, const traffic_simulator_msgs::msg::BoundingBox & bbox,
-  const bool include_crosswalk, const double matching_distance,
-  const traffic_simulator::RoutingGraphType type) const
-  -> std::optional<traffic_simulator_msgs::msg::LaneletPose>
-{
-  return toLaneletPose(
-    geometry_msgs::build<geometry_msgs::msg::Pose>().position(position).orientation(
-      geometry_msgs::build<geometry_msgs::msg::Quaternion>().x(0).y(0).z(0).w(1)),
-    bbox, include_crosswalk, matching_distance, type);
-}
-
-auto HdMapUtils::toLaneletPose(
-  const geometry_msgs::msg::Pose & pose, const traffic_simulator_msgs::msg::BoundingBox & bbox,
-  const bool include_crosswalk, const double matching_distance,
-  const traffic_simulator::RoutingGraphType type) const
-  -> std::optional<traffic_simulator_msgs::msg::LaneletPose>
-{
-  const auto lanelet_id = matchToLane(
-    pose, bbox, include_crosswalk, matching_distance, DEFAULT_MATCH_TO_LANE_REDUCTION_RATIO, type);
-  if (!lanelet_id) {
-    return toLaneletPose(pose, include_crosswalk, matching_distance);
-  }
-  const auto pose_in_target_lanelet = toLaneletPose(pose, lanelet_id.value(), matching_distance);
-  if (pose_in_target_lanelet) {
-    return pose_in_target_lanelet;
-  }
-  const auto previous = getPreviousLaneletIds(lanelet_id.value(), type);
-  for (const auto id : previous) {
-    const auto pose_in_previous = toLaneletPose(pose, id, matching_distance);
-    if (pose_in_previous) {
-      return pose_in_previous;
-    }
-  }
-  const auto next = getNextLaneletIds(lanelet_id.value(), type);
-  for (const auto id : previous) {
-    const auto pose_in_next = toLaneletPose(pose, id, matching_distance);
-    if (pose_in_next) {
-      return pose_in_next;
-    }
-  }
-  return toLaneletPose(pose, include_crosswalk, matching_distance);
-}
-
-auto HdMapUtils::toLaneletPoses(
-  const geometry_msgs::msg::Pose & pose, const lanelet::Id lanelet_id,
-  const double matching_distance, const bool include_opposite_direction,
-  const traffic_simulator::RoutingGraphType type) const
-  -> std::vector<traffic_simulator_msgs::msg::LaneletPose>
-{
-  std::vector<traffic_simulator_msgs::msg::LaneletPose> ret;
-  std::vector lanelet_ids = {lanelet_id};
-  lanelet_ids += getLeftLaneletIds(lanelet_id, type, include_opposite_direction);
-  lanelet_ids += getRightLaneletIds(lanelet_id, type, include_opposite_direction);
-  lanelet_ids += getPreviousLaneletIds(lanelet_ids, type);
-  lanelet_ids += getNextLaneletIds(lanelet_ids, type);
-  for (const auto & id : sortAndUnique(lanelet_ids)) {
-    if (const auto & lanelet_pose = toLaneletPose(pose, id, matching_distance)) {
-      ret.emplace_back(lanelet_pose.value());
-    }
-  }
-  return ret;
-}
-
->>>>>>> fc3108cc
 auto HdMapUtils::getClosestLaneletId(
   const geometry_msgs::msg::Pose & pose, const double distance_thresh,
   const bool include_crosswalk) const -> std::optional<lanelet::Id>
@@ -1877,18 +1681,6 @@
   return ret;
 }
 
-auto HdMapUtils::getLaneletAltitude(
-  const lanelet::Id & lanelet_id, const geometry_msgs::msg::Pose & pose,
-  const double matching_distance) const -> std::optional<double>
-{
-  if (const auto spline = getCenterPointsSpline(lanelet_id)) {
-    if (const auto s = spline->getSValue(pose, matching_distance)) {
-      return spline->getPoint(s.value()).z;
-    }
-  }
-  return std::nullopt;
-}
-
 HdMapUtils::RoutingGraphs::RoutingGraphs(const lanelet::LaneletMapPtr & lanelet_map)
 {
   vehicle.rules = lanelet::traffic_rules::TrafficRulesFactory::create(
