--- conflicted
+++ resolved
@@ -662,25 +662,6 @@
   return routing_graphs_->traffic_rule(type)->canChangeLane(from_lanelet, to_lanelet);
 }
 
-<<<<<<< HEAD
-=======
-auto HdMapUtils::toMapBin() const -> autoware_map_msgs::msg::LaneletMapBin
-{
-  std::stringstream ss;
-  boost::archive::binary_oarchive oa(ss);
-  oa << *lanelet_map_ptr_;
-  auto id_counter = lanelet::utils::getId();
-  oa << id_counter;
-  std::string tmp_str = ss.str();
-  autoware_map_msgs::msg::LaneletMapBin msg;
-  msg.data.clear();
-  msg.data.resize(tmp_str.size());
-  msg.data.assign(tmp_str.begin(), tmp_str.end());
-  msg.header.frame_id = "map";
-  return msg;
-}
-
->>>>>>> fa0acce1
 auto HdMapUtils::insertMarkerArray(
   visualization_msgs::msg::MarkerArray & a1, const visualization_msgs::msg::MarkerArray & a2) const
   -> void
