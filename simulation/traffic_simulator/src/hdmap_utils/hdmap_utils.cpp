--- conflicted
+++ resolved
@@ -408,226 +408,6 @@
   return lanelet::BasicPoint2d{point.x, point.y};
 }
 
-<<<<<<< HEAD
-auto HdMapUtils::findMatchingLanes(
-  const geometry_msgs::msg::Pose & map_pose,
-  const traffic_simulator_msgs::msg::BoundingBox & bounding_box, const bool include_crosswalk,
-  const double matching_distance, const double reduction_ratio,
-  const traffic_simulator::RoutingGraphType type) const
-  -> std::optional<std::set<std::pair<double, lanelet::Id>>>
-{
-  const auto absoluteHullPolygon = [&reduction_ratio,
-                                    &bounding_box](const auto & pose) -> lanelet::BasicPolygon2d {
-    auto relative_hull = lanelet::matching::Hull2d{
-      lanelet::BasicPoint2d{
-        bounding_box.center.x + bounding_box.dimensions.x * 0.5 * reduction_ratio,
-        bounding_box.center.y + bounding_box.dimensions.y * 0.5 * reduction_ratio},
-      lanelet::BasicPoint2d{
-        bounding_box.center.x - bounding_box.dimensions.x * 0.5 * reduction_ratio,
-        bounding_box.center.y - bounding_box.dimensions.y * 0.5 * reduction_ratio}};
-    lanelet::BasicPolygon2d absolute_hull_polygon;
-    absolute_hull_polygon.reserve(relative_hull.size());
-    for (const auto & relative_hull_point : relative_hull) {
-      absolute_hull_polygon.push_back(pose * relative_hull_point);
-    }
-    return absolute_hull_polygon;
-  };
-  // prepare object for matching
-  const auto yaw = math::geometry::convertQuaternionToEulerAngle(map_pose.orientation).z;
-  lanelet::matching::Object2d bounding_box_object;
-  bounding_box_object.pose.translation() =
-    lanelet::BasicPoint2d(map_pose.position.x, map_pose.position.y);
-  bounding_box_object.pose.linear() = Eigen::Rotation2D<double>(yaw).matrix();
-  bounding_box_object.absoluteHull = absoluteHullPolygon(bounding_box_object.pose);
-  // find matches and optionally filter
-  auto matches = lanelet::matching::getDeterministicMatches(
-    *lanelet_map_ptr_, bounding_box_object, matching_distance);
-  if (!include_crosswalk) {
-    matches = lanelet::matching::removeNonRuleCompliantMatches(
-      matches, routing_graphs_->traffic_rule(type));
-  }
-  if (not matches.empty()) {
-    std::set<std::pair<double, lanelet::Id>> distances_with_ids;
-    for (const auto & match : matches) {
-      if (
-        const auto lanelet_pose = toLaneletPose(map_pose, match.lanelet.id(), matching_distance)) {
-        distances_with_ids.emplace(lanelet_pose->offset, lanelet_pose->lanelet_id);
-      }
-    }
-    if (not distances_with_ids.empty()) {
-      return distances_with_ids;
-    }
-  }
-  return std::nullopt;
-}
-
-auto HdMapUtils::matchToLane(
-  const geometry_msgs::msg::Pose & pose, const traffic_simulator_msgs::msg::BoundingBox & bbox,
-  const bool include_crosswalk, const double matching_distance, const double reduction_ratio,
-  const traffic_simulator::RoutingGraphType type) const -> std::optional<lanelet::Id>
-{
-  /// @note findMatchingLanes returns a container sorted by distance - increasing, return the nearest id
-  if (
-    const auto matching_lanes =
-      findMatchingLanes(pose, bbox, include_crosswalk, matching_distance, reduction_ratio, type)) {
-    return matching_lanes->begin()->second;
-  } else {
-    return std::nullopt;
-  }
-}
-
-auto HdMapUtils::toLaneletPose(
-  const geometry_msgs::msg::Pose & pose, const bool include_crosswalk,
-  const double matching_distance) const -> std::optional<traffic_simulator_msgs::msg::LaneletPose>
-{
-  const auto lanelet_ids = getNearbyLaneletIds(pose.position, 0.1, include_crosswalk);
-  if (lanelet_ids.empty()) {
-    return std::nullopt;
-  }
-  for (const auto & id : lanelet_ids) {
-    const auto lanelet_pose = toLaneletPose(pose, id, matching_distance);
-    if (lanelet_pose) {
-      return lanelet_pose;
-    }
-  }
-  return std::nullopt;
-}
-
-auto HdMapUtils::toLaneletPose(
-  const geometry_msgs::msg::Pose & pose, const lanelet::Id lanelet_id,
-  const double matching_distance) const -> std::optional<traffic_simulator_msgs::msg::LaneletPose>
-{
-  const auto spline = getCenterPointsSpline(lanelet_id);
-  const auto s = spline->getSValue(pose, matching_distance);
-  if (!s) {
-    return std::nullopt;
-  }
-  auto pose_on_centerline = spline->getPose(s.value());
-
-  if (!isAltitudeMatching(pose.position.z, pose_on_centerline.position.z)) {
-    return std::nullopt;
-  }
-
-  auto rpy = math::geometry::convertQuaternionToEulerAngle(
-    math::geometry::getRotation(pose_on_centerline.orientation, pose.orientation));
-  double offset = std::sqrt(spline->getSquaredDistanceIn2D(pose.position, s.value()));
-  /**
-   * @note Hard coded parameter
-   */
-  double yaw_threshold = 0.25;
-  if (M_PI * yaw_threshold < std::fabs(rpy.z) && std::fabs(rpy.z) < M_PI * (1 - yaw_threshold)) {
-    return std::nullopt;
-  }
-  double inner_prod = math::geometry::innerProduct(
-    spline->getNormalVector(s.value()), spline->getSquaredDistanceVector(pose.position, s.value()));
-  if (inner_prod < 0) {
-    offset = offset * -1;
-  }
-  traffic_simulator_msgs::msg::LaneletPose lanelet_pose;
-  lanelet_pose.lanelet_id = lanelet_id;
-  lanelet_pose.s = s.value();
-  lanelet_pose.offset = offset;
-  lanelet_pose.rpy = rpy;
-  return lanelet_pose;
-}
-
-auto HdMapUtils::isAltitudeMatching(
-  const double current_altitude, const double target_altitude) const -> bool
-{
-  /*
-     Using a fixed `altitude_threshold` value of 1.0 [m] is justified because the
-     entity's Z-position is always relative to its base. This eliminates the
-     need to dynamically adjust the threshold based on the entity's dimensions,
-     ensuring consistent altitude matching regardless of the entity type.
-
-     The position of the entity is defined relative to its base, typically
-     the center of the rear axle projected onto the ground in the case of vehicles.
-
-     There is no technical basis for this value; it was determined based on
-     experiments.
-  */
-  static constexpr double altitude_threshold = 1.0;
-  return std::abs(current_altitude - target_altitude) <= altitude_threshold;
-}
-
-auto HdMapUtils::toLaneletPose(
-  const geometry_msgs::msg::Pose & pose, const lanelet::Ids & lanelet_ids,
-  const double matching_distance) const -> std::optional<traffic_simulator_msgs::msg::LaneletPose>
-{
-  for (const auto id : lanelet_ids) {
-    if (const auto lanelet_pose = toLaneletPose(pose, id, matching_distance); lanelet_pose) {
-      return lanelet_pose.value();
-    }
-  }
-  return std::nullopt;
-}
-
-auto HdMapUtils::toLaneletPose(
-  const geometry_msgs::msg::Point & position, const traffic_simulator_msgs::msg::BoundingBox & bbox,
-  const bool include_crosswalk, const double matching_distance,
-  const traffic_simulator::RoutingGraphType type) const
-  -> std::optional<traffic_simulator_msgs::msg::LaneletPose>
-{
-  return toLaneletPose(
-    geometry_msgs::build<geometry_msgs::msg::Pose>().position(position).orientation(
-      geometry_msgs::build<geometry_msgs::msg::Quaternion>().x(0).y(0).z(0).w(1)),
-    bbox, include_crosswalk, matching_distance, type);
-}
-
-auto HdMapUtils::toLaneletPose(
-  const geometry_msgs::msg::Pose & pose, const traffic_simulator_msgs::msg::BoundingBox & bbox,
-  const bool include_crosswalk, const double matching_distance,
-  const traffic_simulator::RoutingGraphType type) const
-  -> std::optional<traffic_simulator_msgs::msg::LaneletPose>
-{
-  const auto lanelet_id = matchToLane(
-    pose, bbox, include_crosswalk, matching_distance, DEFAULT_MATCH_TO_LANE_REDUCTION_RATIO, type);
-  if (!lanelet_id) {
-    return toLaneletPose(pose, include_crosswalk, matching_distance);
-  }
-  const auto pose_in_target_lanelet = toLaneletPose(pose, lanelet_id.value(), matching_distance);
-  if (pose_in_target_lanelet) {
-    return pose_in_target_lanelet;
-  }
-  const auto previous = getPreviousLaneletIds(lanelet_id.value(), type);
-  for (const auto id : previous) {
-    const auto pose_in_previous = toLaneletPose(pose, id, matching_distance);
-    if (pose_in_previous) {
-      return pose_in_previous;
-    }
-  }
-  const auto next = getNextLaneletIds(lanelet_id.value(), type);
-  for (const auto id : previous) {
-    const auto pose_in_next = toLaneletPose(pose, id, matching_distance);
-    if (pose_in_next) {
-      return pose_in_next;
-    }
-  }
-  return toLaneletPose(pose, include_crosswalk, matching_distance);
-}
-
-auto HdMapUtils::toLaneletPoses(
-  const geometry_msgs::msg::Pose & pose, const lanelet::Id lanelet_id,
-  const double matching_distance, const bool include_opposite_direction,
-  const traffic_simulator::RoutingGraphType type) const
-  -> std::vector<traffic_simulator_msgs::msg::LaneletPose>
-{
-  std::vector<traffic_simulator_msgs::msg::LaneletPose> ret;
-  std::vector lanelet_ids = {lanelet_id};
-  lanelet_ids += getLeftLaneletIds(lanelet_id, type, include_opposite_direction);
-  lanelet_ids += getRightLaneletIds(lanelet_id, type, include_opposite_direction);
-  lanelet_ids += getPreviousLaneletIds(lanelet_ids, type);
-  lanelet_ids += getNextLaneletIds(lanelet_ids, type);
-  for (const auto & id : sortAndUnique(lanelet_ids)) {
-    if (const auto & lanelet_pose = toLaneletPose(pose, id, matching_distance)) {
-      ret.emplace_back(lanelet_pose.value());
-    }
-  }
-  return ret;
-}
-
-=======
->>>>>>> 3f8a504e
 auto HdMapUtils::getClosestLaneletId(
   const geometry_msgs::msg::Pose & pose, const double distance_thresh,
   const bool include_crosswalk) const -> std::optional<lanelet::Id>
