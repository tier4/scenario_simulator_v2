--- conflicted
+++ resolved
@@ -93,6 +93,7 @@
   const traffic_simulator::RoutingConfiguration & routing_configuration) const
   -> std::optional<std::pair<int, int>>
 {
+  constexpr bool include_opposite_direction{false};
   const auto route = getRoute(from.lanelet_id, to.lanelet_id, routing_configuration);
   if (route.empty()) {
     return std::nullopt;
@@ -105,20 +106,13 @@
       if (auto followings =
             lanelet_map::nextLaneletIds(previous, routing_configuration.routing_graph_type);
           std::find(followings.begin(), followings.end(), current) == followings.end()) {
-<<<<<<< HEAD
-        if (auto lefts = pose::leftLaneletIds(previous, routing_configuration.routing_graph_type);
+        if (auto lefts = pose::leftLaneletIds(
+              previous, routing_configuration.routing_graph_type, include_opposite_direction);
             std::find(lefts.begin(), lefts.end(), current) != lefts.end()) {
           lane_changes.first++;
-        } else if (auto rights =
-                     pose::rightLaneletIds(previous, routing_configuration.routing_graph_type);
-=======
-        if (auto lefts =
-              getLeftLaneletIds(previous, routing_configuration.routing_graph_type, false);
-            std::find(lefts.begin(), lefts.end(), current) != lefts.end()) {
-          lane_changes.first++;
-        } else if (auto rights =
-                     getRightLaneletIds(previous, routing_configuration.routing_graph_type, false);
->>>>>>> e6b8899c
+        } else if (auto rights = pose::rightLaneletIds(
+                     previous, routing_configuration.routing_graph_type,
+                     include_opposite_direction);
                    std::find(rights.begin(), rights.end(), current) != rights.end()) {
           lane_changes.second++;
         }
@@ -761,36 +755,6 @@
   return toPolygon(lanelet_map_ptr_->laneletLayer.get(lanelet_id).rightBound());
 }
 
-<<<<<<< HEAD
-=======
-auto HdMapUtils::getLeftLaneletIds(
-  const lanelet::Id lanelet_id, const traffic_simulator::RoutingGraphType type,
-  const bool include_opposite_direction) const -> lanelet::Ids
-{
-  if (include_opposite_direction) {
-    throw common::Error(
-      "HdMapUtils::getLeftLaneletIds with include_opposite_direction=true is not implemented yet.");
-  } else {
-    return getLaneletIds(
-      routing_graphs_->routing_graph(type)->lefts(lanelet_map_ptr_->laneletLayer.get(lanelet_id)));
-  }
-}
-
-auto HdMapUtils::getRightLaneletIds(
-  const lanelet::Id lanelet_id, const traffic_simulator::RoutingGraphType type,
-  const bool include_opposite_direction) const -> lanelet::Ids
-{
-  if (include_opposite_direction) {
-    throw common::Error(
-      "HdMapUtils::getRightLaneletIds with include_opposite_direction=true is not implemented "
-      "yet.");
-  } else {
-    return getLaneletIds(
-      routing_graphs_->routing_graph(type)->rights(lanelet_map_ptr_->laneletLayer.get(lanelet_id)));
-  }
-}
-
->>>>>>> e6b8899c
 auto HdMapUtils::getLaneChangeTrajectory(
   const traffic_simulator_msgs::msg::LaneletPose & from_pose,
   const traffic_simulator::lane_change::Parameter & lane_change_parameter) const
