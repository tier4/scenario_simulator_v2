--- conflicted
+++ resolved
@@ -48,7 +48,6 @@
            .z(std::numeric_limits<double>::quiet_NaN()));
 }
 
-<<<<<<< HEAD
 auto isInLanelet(
   const CanonicalizedLaneletPose & canonicalized_lanelet_pose, const lanelet::Id lanelet_id,
   const double tolerance) -> bool
@@ -94,8 +93,6 @@
          lanelet_wrapper::lanelet_map::laneletLength(lanelet_pose.lanelet_id) <= lanelet_pose.s;
 }
 
-=======
->>>>>>> e7ab520c
 // Conversions
 auto canonicalize(const LaneletPose & lanelet_pose) -> LaneletPose
 {
@@ -304,51 +301,6 @@
     position.offset = lateral_bounding_box_distance.value();
   }
   return position;
-}
-
-auto isInLanelet(
-  const CanonicalizedLaneletPose & canonicalized_lanelet_pose, const lanelet::Id lanelet_id,
-  const double tolerance) -> bool
-{
-  constexpr bool include_adjacent_lanelet{false};
-  constexpr bool include_opposite_direction{false};
-  constexpr bool allow_lane_change{false};
-
-  if (isSameLaneletId(canonicalized_lanelet_pose, lanelet_id)) {
-    return true;
-  } else {
-    const auto start_lanelet_pose = helper::constructCanonicalizedLaneletPose(lanelet_id, 0.0, 0.0);
-    if (const auto distance_to_start_lanelet_pose = distance::longitudinalDistance(
-          start_lanelet_pose, canonicalized_lanelet_pose, include_adjacent_lanelet,
-          include_opposite_direction, allow_lane_change);
-        distance_to_start_lanelet_pose and
-        std::abs(distance_to_start_lanelet_pose.value()) <= tolerance) {
-      return true;
-    }
-
-    const auto end_lanelet_pose = helper::constructCanonicalizedLaneletPose(
-      lanelet_id, lanelet_wrapper::lanelet_map::laneletLength(lanelet_id), 0.0);
-    if (const auto distance_to_end_lanelet_pose = distance::longitudinalDistance(
-          canonicalized_lanelet_pose, end_lanelet_pose, include_adjacent_lanelet,
-          include_opposite_direction, allow_lane_change);
-        distance_to_end_lanelet_pose and
-        std::abs(distance_to_end_lanelet_pose.value()) <= tolerance) {
-      return true;
-    }
-  }
-  return false;
-}
-
-auto isInLanelet(const Point & point, const lanelet::Id lanelet_id) -> bool
-{
-  return lanelet_wrapper::lanelet_map::isInLanelet(lanelet_id, point);
-}
-
-auto isAtEndOfLanelets(const CanonicalizedLaneletPose & canonicalized_lanelet_pose) -> bool
-{
-  const auto lanelet_pose = static_cast<LaneletPose>(canonicalized_lanelet_pose);
-  return lanelet_wrapper::route::followingLanelets(lanelet_pose.lanelet_id).size() == 1 &&
-         lanelet_wrapper::lanelet_map::laneletLength(lanelet_pose.lanelet_id) <= lanelet_pose.s;
 }
 
 namespace pedestrian
