--- conflicted
+++ resolved
@@ -64,7 +64,7 @@
           start_lanelet_pose, canonicalized_lanelet_pose, include_adjacent_lanelet,
           include_opposite_direction, allow_lane_change);
         distance_to_start_lanelet_pose and
-        std::abs(distance_to_start_lanelet_pose.value()) < tolerance) {
+        std::abs(distance_to_start_lanelet_pose.value()) <= tolerance) {
       return true;
     }
 
@@ -74,7 +74,7 @@
           canonicalized_lanelet_pose, end_lanelet_pose, include_adjacent_lanelet,
           include_opposite_direction, allow_lane_change);
         distance_to_end_lanelet_pose and
-        std::abs(distance_to_end_lanelet_pose.value()) < tolerance) {
+        std::abs(distance_to_end_lanelet_pose.value()) <= tolerance) {
       return true;
     }
   }
@@ -303,59 +303,6 @@
   return position;
 }
 
-<<<<<<< HEAD
-=======
-auto isInLanelet(
-  const CanonicalizedLaneletPose & canonicalized_lanelet_pose, const lanelet::Id lanelet_id,
-  const double tolerance, const std::shared_ptr<hdmap_utils::HdMapUtils> & hdmap_utils_ptr) -> bool
-{
-  constexpr bool include_adjacent_lanelet{false};
-  constexpr bool include_opposite_direction{false};
-  constexpr bool allow_lane_change{false};
-
-  if (isSameLaneletId(canonicalized_lanelet_pose, lanelet_id)) {
-    return true;
-  } else {
-    const auto start_lanelet_pose =
-      helper::constructCanonicalizedLaneletPose(lanelet_id, 0.0, 0.0, hdmap_utils_ptr);
-    if (const auto distance_to_start_lanelet_pose = longitudinalDistance(
-          start_lanelet_pose, canonicalized_lanelet_pose, include_adjacent_lanelet,
-          include_opposite_direction, allow_lane_change, hdmap_utils_ptr);
-        distance_to_start_lanelet_pose and
-        std::abs(distance_to_start_lanelet_pose.value()) <= tolerance) {
-      return true;
-    }
-
-    const auto end_lanelet_pose = helper::constructCanonicalizedLaneletPose(
-      lanelet_id, hdmap_utils_ptr->getLaneletLength(lanelet_id), 0.0, hdmap_utils_ptr);
-    if (const auto distance_to_end_lanelet_pose = longitudinalDistance(
-          canonicalized_lanelet_pose, end_lanelet_pose, include_adjacent_lanelet,
-          include_opposite_direction, allow_lane_change, hdmap_utils_ptr);
-        distance_to_end_lanelet_pose and
-        std::abs(distance_to_end_lanelet_pose.value()) <= tolerance) {
-      return true;
-    }
-  }
-  return false;
-}
-
-auto isAtEndOfLanelets(
-  const CanonicalizedLaneletPose & canonicalized_lanelet_pose,
-  const std::shared_ptr<hdmap_utils::HdMapUtils> & hdmap_utils_ptr) -> bool
-{
-  const auto lanelet_pose = static_cast<LaneletPose>(canonicalized_lanelet_pose);
-  return hdmap_utils_ptr->getFollowingLanelets(lanelet_pose.lanelet_id).size() == 1 &&
-         hdmap_utils_ptr->getLaneletLength(lanelet_pose.lanelet_id) <= lanelet_pose.s;
-}
-
-auto laneletLength(
-  const lanelet::Id lanelet_id, const std::shared_ptr<hdmap_utils::HdMapUtils> & hdmap_utils_ptr)
-  -> double
-{
-  return hdmap_utils_ptr->getLaneletLength(lanelet_id);
-}
-
->>>>>>> 1e75dfc1
 namespace pedestrian
 {
 /*
