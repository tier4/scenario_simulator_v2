// Copyright 2015 TIER IV, Inc. All rights reserved.
//
// Licensed under the Apache License, Version 2.0 (the "License");
// you may not use this file except in compliance with the License.
// You may obtain a copy of the License at
//
//     http://www.apache.org/licenses/LICENSE-2.0
//
// Unless required by applicable law or agreed to in writing, software
// distributed under the License is distributed on an "AS IS" BASIS,
// WITHOUT WARRANTIES OR CONDITIONS OF ANY KIND, either express or implied.
// See the License for the specific language governing permissions and
// limitations under the License.

#include <geometry/bounding_box.hpp>
#include <tf2_geometry_msgs/tf2_geometry_msgs.hpp>
#include <traffic_simulator/helper/helper.hpp>
#include <traffic_simulator/lanelet_wrapper/lanelet_map.hpp>
#include <traffic_simulator/lanelet_wrapper/pose.hpp>
#include <traffic_simulator/utils/distance.hpp>
#include <traffic_simulator/utils/pose.hpp>
#include <traffic_simulator_msgs/msg/lanelet_pose.hpp>

namespace traffic_simulator
{
inline namespace pose
{
auto quietNaNPose() -> geometry_msgs::msg::Pose
{
  return geometry_msgs::build<geometry_msgs::msg::Pose>()
    .position(geometry_msgs::build<geometry_msgs::msg::Point>()
                .x(std::numeric_limits<double>::quiet_NaN())
                .y(std::numeric_limits<double>::quiet_NaN())
                .z(std::numeric_limits<double>::quiet_NaN()))
    .orientation(geometry_msgs::build<geometry_msgs::msg::Quaternion>().x(0).y(0).z(0).w(1));
}

auto quietNaNLaneletPose() -> LaneletPose
{
  return traffic_simulator_msgs::build<LaneletPose>()
    .lanelet_id(std::numeric_limits<std::int64_t>::max())
    .s(std::numeric_limits<double>::quiet_NaN())
    .offset(std::numeric_limits<double>::quiet_NaN())
    .rpy(geometry_msgs::build<geometry_msgs::msg::Vector3>()
           .x(std::numeric_limits<double>::quiet_NaN())
           .y(std::numeric_limits<double>::quiet_NaN())
           .z(std::numeric_limits<double>::quiet_NaN()));
}

// Conversions
auto canonicalize(const LaneletPose & lanelet_pose) -> LaneletPose
{
  if (
    const auto canonicalized = std::get<std::optional<LaneletPose>>(
      lanelet_wrapper::pose::canonicalizeLaneletPose(lanelet_pose))) {
    return canonicalized.value();
  } else {
<<<<<<< HEAD
    THROW_SEMANTIC_ERROR(
      "Lanelet pose (id=", lanelet_pose.lanelet_id, ",s=", lanelet_pose.s,
      ",offset=", lanelet_pose.offset, ",rpy.x=", lanelet_pose.rpy.x, ",rpy.y=", lanelet_pose.rpy.y,
      ",rpy.z=", lanelet_pose.rpy.z, ") is invalid, please check lanelet length and connection.");
  }
}

auto canonicalize(const LaneletPose & lanelet_pose, const lanelet::Ids & route_lanelets)
  -> LaneletPose
{
  if (
    const auto canonicalized = std::get<std::optional<LaneletPose>>(
      lanelet_wrapper::pose::canonicalizeLaneletPose(lanelet_pose, route_lanelets))) {
    return canonicalized.value();
  } else {
    THROW_SEMANTIC_ERROR(
      "Lanelet pose (id=", lanelet_pose.lanelet_id, ",s=", lanelet_pose.s,
      ",offset=", lanelet_pose.offset, ",rpy.x=", lanelet_pose.rpy.x, ",rpy.y=", lanelet_pose.rpy.y,
      ",rpy.z=", lanelet_pose.rpy.z,
      ") is invalid, please check lanelet length, connection and entity route.");
=======
    try {
      return CanonicalizedLaneletPose(lanelet_pose, hdmap_utils_ptr);
    } catch (const common::SemanticError &) {
      return std::nullopt;
    }
>>>>>>> 12ff08c1
  }
}

auto toMapPose(const CanonicalizedLaneletPose & lanelet_pose) -> geometry_msgs::msg::Pose
{
  return static_cast<geometry_msgs::msg::Pose>(lanelet_pose);
}

auto toMapPose(const LaneletPose & lanelet_pose) -> geometry_msgs::msg::Pose
{
  return lanelet_wrapper::pose::toMapPose(
           lanelet_pose, CanonicalizedLaneletPose::getConsiderPoseByRoadSlope())
    .pose;
}

auto alternativeLaneletPoses(const LaneletPose & lanelet_pose) -> std::vector<LaneletPose>
{
  return lanelet_wrapper::pose::alternativeLaneletPoses(lanelet_pose);
}

auto toCanonicalizedLaneletPose(const LaneletPose & lanelet_pose)
  -> std::optional<CanonicalizedLaneletPose>
{
  if (lanelet_pose == LaneletPose()) {
    return std::nullopt;
  } else {
    return CanonicalizedLaneletPose(lanelet_pose);
  }
}

auto toCanonicalizedLaneletPose(
  const geometry_msgs::msg::Pose & map_pose, const bool include_crosswalk)
  -> std::optional<CanonicalizedLaneletPose>
{
  /// @todo here matching_distance should be passed
  constexpr double matching_distance{1.0};
  if (
    const auto pose =
      lanelet_wrapper::pose::toLaneletPose(map_pose, include_crosswalk, matching_distance)) {
    return toCanonicalizedLaneletPose(pose.value());
  } else {
    return std::nullopt;
  }
}

auto toCanonicalizedLaneletPose(
  const geometry_msgs::msg::Pose & map_pose,
  const traffic_simulator_msgs::msg::BoundingBox & bounding_box, const bool include_crosswalk,
  const double matching_distance) -> std::optional<CanonicalizedLaneletPose>
{
  if (
    const auto pose = lanelet_wrapper::pose::toLaneletPose(
      map_pose, bounding_box, include_crosswalk, matching_distance)) {
    return toCanonicalizedLaneletPose(pose.value());
  } else {
    return std::nullopt;
  }
}

auto toCanonicalizedLaneletPose(
  const geometry_msgs::msg::Pose & map_pose,
  const traffic_simulator_msgs::msg::BoundingBox & bounding_box,
  const lanelet::Ids & unique_route_lanelets, const bool include_crosswalk,
  const double matching_distance) -> std::optional<CanonicalizedLaneletPose>
{
  std::optional<LaneletPose> lanelet_pose;
  if (!unique_route_lanelets.empty()) {
    lanelet_pose =
      lanelet_wrapper::pose::toLaneletPose(map_pose, unique_route_lanelets, matching_distance);
  }
  if (!lanelet_pose) {
    lanelet_pose = lanelet_wrapper::pose::toLaneletPose(
      map_pose, bounding_box, include_crosswalk, matching_distance);
  }
  if (lanelet_pose) {
    return toCanonicalizedLaneletPose(lanelet_pose.value());
  } else {
    return std::nullopt;
  }
}

auto transformRelativePoseToGlobal(
  const geometry_msgs::msg::Pose & global_pose, const geometry_msgs::msg::Pose & relative_pose)
  -> geometry_msgs::msg::Pose
{
  tf2::Transform ref_transform, relative_transform;
  tf2::fromMsg(global_pose, ref_transform);
  tf2::fromMsg(relative_pose, relative_transform);
  geometry_msgs::msg::Pose ret;
  tf2::toMsg(ref_transform * relative_transform, ret);
  return ret;
}

// Relative msg::Pose
auto isAltitudeMatching(
  const CanonicalizedLaneletPose & lanelet_pose,
  const CanonicalizedLaneletPose & target_lanelet_pose) -> bool
{
  return lanelet_wrapper::pose::isAltitudeMatching(
    lanelet_pose.getAltitude(), target_lanelet_pose.getAltitude());
}

auto relativePose(const geometry_msgs::msg::Pose & from, const geometry_msgs::msg::Pose & to)
  -> std::optional<geometry_msgs::msg::Pose>
{
  try {
    return math::geometry::getRelativePose(from, to);
  } catch (...) {
    return std::nullopt;
  }
}

auto relativePose(const geometry_msgs::msg::Pose & from, const CanonicalizedLaneletPose & to)
  -> std::optional<geometry_msgs::msg::Pose>
{
  return relativePose(from, static_cast<geometry_msgs::msg::Pose>(to));
}

auto relativePose(const CanonicalizedLaneletPose & from, const geometry_msgs::msg::Pose & to)
  -> std::optional<geometry_msgs::msg::Pose>
{
  return relativePose(static_cast<geometry_msgs::msg::Pose>(from), to);
}

auto boundingBoxRelativePose(
  const geometry_msgs::msg::Pose & from,
  const traffic_simulator_msgs::msg::BoundingBox & from_bounding_box,
  const geometry_msgs::msg::Pose & to,
  const traffic_simulator_msgs::msg::BoundingBox & to_bounding_box)
  -> std::optional<geometry_msgs::msg::Pose>
{
  if (const auto closest_points =
        math::geometry::getClosestPoses(from, from_bounding_box, to, to_bounding_box);
      closest_points) {
    const auto from_pose_bounding_box = relativePose(from, closest_points.value().first);
    const auto to_pose_bounding_box = relativePose(from, closest_points.value().second);
    if (from_pose_bounding_box && to_pose_bounding_box) {
      return math::geometry::subtractPoses(
        from_pose_bounding_box.value(), to_pose_bounding_box.value());
    }
  }
  return std::nullopt;
}

// Relative LaneletPose
/// @todo HdMapUtils will be removed when lanelet_wrapper::distance is added
auto relativeLaneletPose(
  const CanonicalizedLaneletPose & from, const CanonicalizedLaneletPose & to,
  const RoutingConfiguration & routing_configuration,
  const std::shared_ptr<hdmap_utils::HdMapUtils> & hdmap_utils_ptr) -> LaneletPose
{
  constexpr bool include_adjacent_lanelet{false};
  constexpr bool include_opposite_direction{true};

  LaneletPose position = quietNaNLaneletPose();
  // here the s and offset are intentionally assigned independently, even if
  // it is not possible to calculate one of them - it happens that one is sufficient
  if (
    const auto longitudinal_distance = longitudinalDistance(
      from, to, include_adjacent_lanelet, include_opposite_direction, routing_configuration,
      hdmap_utils_ptr)) {
    position.s = longitudinal_distance.value();
  }
  if (
    const auto lateral_distance =
      lateralDistance(from, to, routing_configuration, hdmap_utils_ptr)) {
    position.offset = lateral_distance.value();
  }
  return position;
}

/// @todo HdMapUtils will be removed when lanelet_wrapper::distance is added
auto boundingBoxRelativeLaneletPose(
  const CanonicalizedLaneletPose & from,
  const traffic_simulator_msgs::msg::BoundingBox & from_bounding_box,
  const CanonicalizedLaneletPose & to,
  const traffic_simulator_msgs::msg::BoundingBox & to_bounding_box,
  const RoutingConfiguration & routing_configuration,
  const std::shared_ptr<hdmap_utils::HdMapUtils> & hdmap_utils_ptr) -> LaneletPose
{
  constexpr bool include_adjacent_lanelet{false};
  constexpr bool include_opposite_direction{true};

  LaneletPose position = quietNaNLaneletPose();
  // here the s and offset are intentionally assigned independently, even if
  // it is not possible to calculate one of them - it happens that one is sufficient
  if (
    const auto longitudinal_bounding_box_distance = boundingBoxLaneLongitudinalDistance(
      from, from_bounding_box, to, to_bounding_box, include_adjacent_lanelet,
      include_opposite_direction, routing_configuration, hdmap_utils_ptr)) {
    position.s = longitudinal_bounding_box_distance.value();
  }
  if (
    const auto lateral_bounding_box_distance = boundingBoxLaneLateralDistance(
      from, from_bounding_box, to, to_bounding_box, routing_configuration, hdmap_utils_ptr)) {
    position.offset = lateral_bounding_box_distance.value();
  }
  return position;
}

/// @todo HdMapUtils will be removed when lanelet_wrapper::distance is added
auto isInLanelet(
  const CanonicalizedLaneletPose & canonicalized_lanelet_pose, const lanelet::Id lanelet_id,
  const double tolerance, const std::shared_ptr<hdmap_utils::HdMapUtils> & hdmap_utils_ptr) -> bool
{
  constexpr bool include_adjacent_lanelet{false};
  constexpr bool include_opposite_direction{false};
  constexpr RoutingConfiguration routing_configuration;

  if (isSameLaneletId(canonicalized_lanelet_pose, lanelet_id)) {
    return true;
  } else {
    const auto start_lanelet_pose = helper::constructCanonicalizedLaneletPose(lanelet_id, 0.0, 0.0);
    if (const auto distance_to_start_lanelet_pose = longitudinalDistance(
          start_lanelet_pose, canonicalized_lanelet_pose, include_adjacent_lanelet,
          include_opposite_direction, routing_configuration, hdmap_utils_ptr);
        distance_to_start_lanelet_pose and
        std::abs(distance_to_start_lanelet_pose.value()) <= tolerance) {
      return true;
    }

    const auto end_lanelet_pose = helper::constructCanonicalizedLaneletPose(
      lanelet_id, lanelet_wrapper::lanelet_map::laneletLength(lanelet_id), 0.0);
    if (const auto distance_to_end_lanelet_pose = longitudinalDistance(
          canonicalized_lanelet_pose, end_lanelet_pose, include_adjacent_lanelet,
          include_opposite_direction, routing_configuration, hdmap_utils_ptr);
        distance_to_end_lanelet_pose and
        std::abs(distance_to_end_lanelet_pose.value()) <= tolerance) {
      return true;
    }
  }
  return false;
}

auto isInLanelet(const geometry_msgs::msg::Point & point, const lanelet::Id lanelet_id) -> bool
{
  return lanelet_wrapper::lanelet_map::isInLanelet(lanelet_id, point);
}

/// @todo HdMapUtils will be removed when lanelet_wrapper::distance is added
auto isAtEndOfLanelets(
  const CanonicalizedLaneletPose & canonicalized_lanelet_pose,
  const std::shared_ptr<hdmap_utils::HdMapUtils> & hdmap_utils_ptr) -> bool
{
  const auto lanelet_pose = static_cast<LaneletPose>(canonicalized_lanelet_pose);
  return hdmap_utils_ptr->getFollowingLanelets(lanelet_pose.lanelet_id).size() == 1 &&
         lanelet_wrapper::lanelet_map::laneletLength(lanelet_pose.lanelet_id) <= lanelet_pose.s;
}

namespace pedestrian
{
/*
  This function has been moved from pedestrian_action_node and modified,
  in case of inconsistency please compare in original:
  https://github.com/tier4/scenario_simulator_v2/blob/090a8d08bcb065d293a530cf641a953edf311f9f/simulation/behavior_tree_plugin/src/pedestrian/pedestrian_action_node.cpp#L67-L128
*/
auto transformToCanonicalizedLaneletPose(
  const geometry_msgs::msg::Pose & map_pose,
  const traffic_simulator_msgs::msg::BoundingBox & bounding_box,
  const lanelet::Ids & unique_route_lanelets, const bool include_crosswalk,
  const double matching_distance) -> std::optional<CanonicalizedLaneletPose>
{
  if (
    const auto canonicalized_lanelet_pose = toCanonicalizedLaneletPose(
      map_pose, bounding_box, unique_route_lanelets, include_crosswalk, matching_distance)) {
    return canonicalized_lanelet_pose;
  }
  /**
   * @note Hard coded parameter. 2.0 is a matching threshold for lanelet.
   * In this branch, the algorithm only consider entity pose.
   */
  if (
    const auto lanelet_pose =
      lanelet_wrapper::pose::toLaneletPose(map_pose, include_crosswalk, 2.0)) {
    const auto canonicalized_tuple =
      lanelet_wrapper::pose::canonicalizeLaneletPose(lanelet_pose.value());
    if (
      const auto canonicalized_lanelet_pose =
        std::get<std::optional<LaneletPose>>(canonicalized_tuple)) {
      return toCanonicalizedLaneletPose(lanelet_pose.value());
    } else {
      /// @note If canonicalize failed, set end of road lanelet pose.
      if (
        const auto end_of_road_lanelet_id =
          std::get<std::optional<lanelet::Id>>(canonicalized_tuple)) {
        if (lanelet_pose.value().s < 0) {
          return CanonicalizedLaneletPose(traffic_simulator_msgs::build<LaneletPose>()
                                            .lanelet_id(end_of_road_lanelet_id.value())
                                            .s(0.0)
                                            .offset(lanelet_pose.value().offset)
                                            .rpy(lanelet_pose.value().rpy));
        } else {
          return CanonicalizedLaneletPose(
            traffic_simulator_msgs::build<LaneletPose>()
              .lanelet_id(end_of_road_lanelet_id.value())
              .s(lanelet_wrapper::lanelet_map::laneletLength(end_of_road_lanelet_id.value()))
              .offset(lanelet_pose.value().offset)
              .rpy(lanelet_pose.value().rpy));
        }
      } else {
        THROW_SIMULATION_ERROR("Failed to find trailing lanelet_id for LaneletPose estimation.");
      }
    }
  } else {
    return std::nullopt;
  }
}
}  // namespace pedestrian
}  // namespace pose
}  // namespace traffic_simulator<|MERGE_RESOLUTION|>--- conflicted
+++ resolved
@@ -55,7 +55,6 @@
       lanelet_wrapper::pose::canonicalizeLaneletPose(lanelet_pose))) {
     return canonicalized.value();
   } else {
-<<<<<<< HEAD
     THROW_SEMANTIC_ERROR(
       "Lanelet pose (id=", lanelet_pose.lanelet_id, ",s=", lanelet_pose.s,
       ",offset=", lanelet_pose.offset, ",rpy.x=", lanelet_pose.rpy.x, ",rpy.y=", lanelet_pose.rpy.y,
@@ -76,13 +75,6 @@
       ",offset=", lanelet_pose.offset, ",rpy.x=", lanelet_pose.rpy.x, ",rpy.y=", lanelet_pose.rpy.y,
       ",rpy.z=", lanelet_pose.rpy.z,
       ") is invalid, please check lanelet length, connection and entity route.");
-=======
-    try {
-      return CanonicalizedLaneletPose(lanelet_pose, hdmap_utils_ptr);
-    } catch (const common::SemanticError &) {
-      return std::nullopt;
-    }
->>>>>>> 12ff08c1
   }
 }
 
@@ -109,7 +101,11 @@
   if (lanelet_pose == LaneletPose()) {
     return std::nullopt;
   } else {
-    return CanonicalizedLaneletPose(lanelet_pose);
+    try {
+      return CanonicalizedLaneletPose(lanelet_pose);
+    } catch (const common::SemanticError &) {
+      return std::nullopt;
+    }
   }
 }
 
