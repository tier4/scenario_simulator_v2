--- conflicted
+++ resolved
@@ -13,15 +13,11 @@
 // limitations under the License.
 
 #include <geometry/bounding_box.hpp>
-<<<<<<< HEAD
 #include <tf2_geometry_msgs/tf2_geometry_msgs.hpp>
 #include <traffic_simulator/helper/helper.hpp>
 #include <traffic_simulator/lanelet_map_core/lanelet_map.hpp>
 #include <traffic_simulator/lanelet_map_core/pose.hpp>
 #include <traffic_simulator/lanelet_map_core/route.hpp>
-=======
-#include <traffic_simulator/helper/helper.hpp>
->>>>>>> bb2fe152
 #include <traffic_simulator/utils/distance.hpp>
 #include <traffic_simulator/utils/pose.hpp>
 #include <traffic_simulator_msgs/msg/lanelet_pose.hpp>
@@ -52,7 +48,6 @@
            .z(std::numeric_limits<double>::quiet_NaN()));
 }
 
-<<<<<<< HEAD
 auto isInLanelet(
   const CanonicalizedLaneletPose & canonicalized_lanelet_pose, const lanelet::Id lanelet_id,
   const double tolerance) -> bool
@@ -148,45 +143,15 @@
 
 auto toCanonicalizedLaneletPose(const LaneletPose & lanelet_pose)
   -> std::optional<CanonicalizedLaneletPose>
-=======
-auto canonicalize(
-  const LaneletPose & lanelet_pose,
-  const std::shared_ptr<hdmap_utils::HdMapUtils> & hdmap_utils_ptr)
-  -> std::optional<CanonicalizedLaneletPose>
 {
   if (lanelet_pose == LaneletPose()) {
     return std::nullopt;
   } else {
-    return CanonicalizedLaneletPose(lanelet_pose, hdmap_utils_ptr);
-  }
-}
-
-auto toMapPose(const CanonicalizedLaneletPose & lanelet_pose) -> geometry_msgs::msg::Pose
->>>>>>> bb2fe152
-{
-  if (lanelet_pose == LaneletPose()) {
-    return std::nullopt;
-  } else {
     return CanonicalizedLaneletPose(lanelet_pose);
   }
 }
 
-<<<<<<< HEAD
 auto toCanonicalizedLaneletPose(const Pose & map_pose, const bool include_crosswalk)
-=======
-auto toMapPose(
-  const LaneletPose & lanelet_pose,
-  const std::shared_ptr<hdmap_utils::HdMapUtils> & hdmap_utils_ptr) -> geometry_msgs::msg::Pose
-{
-  return hdmap_utils_ptr
-    ->toMapPose(lanelet_pose, CanonicalizedLaneletPose::getConsiderPoseByRoadSlope())
-    .pose;
-}
-
-auto toCanonicalizedLaneletPose(
-  const geometry_msgs::msg::Pose & map_pose, const bool include_crosswalk,
-  const std::shared_ptr<hdmap_utils::HdMapUtils> & hdmap_utils_ptr)
->>>>>>> bb2fe152
   -> std::optional<CanonicalizedLaneletPose>
 {
   /// @todo here matching_distance should be passed
@@ -214,7 +179,6 @@
 }
 
 auto toCanonicalizedLaneletPose(
-<<<<<<< HEAD
   const Point & map_point, const BoundingBox & bounding_box, const bool include_crosswalk,
   const double matching_distance) -> std::optional<CanonicalizedLaneletPose>
 {
@@ -228,33 +192,10 @@
   const Pose & map_pose, const BoundingBox & bounding_box,
   const lanelet::Ids & unique_route_lanelets, const bool include_crosswalk,
   const double matching_distance) -> std::optional<CanonicalizedLaneletPose>
-=======
-  const geometry_msgs::msg::Pose & map_pose,
-  const traffic_simulator_msgs::msg::BoundingBox & bounding_box, const bool include_crosswalk,
-  const double matching_distance, const std::shared_ptr<hdmap_utils::HdMapUtils> & hdmap_utils_ptr)
-  -> std::optional<CanonicalizedLaneletPose>
-{
-  if (
-    const auto pose = hdmap_utils_ptr->toLaneletPose(
-      map_pose, bounding_box, include_crosswalk, matching_distance)) {
-    return canonicalize(pose.value(), hdmap_utils_ptr);
-  } else {
-    return std::nullopt;
-  }
-}
-
-auto toCanonicalizedLaneletPose(
-  const geometry_msgs::msg::Pose & map_pose,
-  const traffic_simulator_msgs::msg::BoundingBox & bounding_box,
-  const lanelet::Ids & unique_route_lanelets, const bool include_crosswalk,
-  const double matching_distance, const std::shared_ptr<hdmap_utils::HdMapUtils> & hdmap_utils_ptr)
-  -> std::optional<CanonicalizedLaneletPose>
->>>>>>> bb2fe152
 {
   std::optional<LaneletPose> lanelet_pose;
   if (!unique_route_lanelets.empty()) {
     lanelet_pose =
-<<<<<<< HEAD
       lanelet_map_core::pose::toLaneletPose(map_pose, unique_route_lanelets, matching_distance);
   }
   if (!lanelet_pose) {
@@ -263,48 +204,23 @@
   }
   if (lanelet_pose) {
     return toCanonicalizedLaneletPose(lanelet_pose.value());
-=======
-      hdmap_utils_ptr->toLaneletPose(map_pose, unique_route_lanelets, matching_distance);
-  }
-  if (!lanelet_pose) {
-    lanelet_pose =
-      hdmap_utils_ptr->toLaneletPose(map_pose, bounding_box, include_crosswalk, matching_distance);
-  }
-  if (lanelet_pose) {
-    return canonicalize(lanelet_pose.value(), hdmap_utils_ptr);
->>>>>>> bb2fe152
-  } else {
-    return std::nullopt;
-  }
-}
-
-<<<<<<< HEAD
+  } else {
+    return std::nullopt;
+  }
+}
+
 auto transformRelativePoseToGlobal(const Pose & global_pose, const Pose & relative_pose) -> Pose
-=======
-auto transformRelativePoseToGlobal(
-  const geometry_msgs::msg::Pose & global_pose, const geometry_msgs::msg::Pose & relative_pose)
-  -> geometry_msgs::msg::Pose
->>>>>>> bb2fe152
 {
   tf2::Transform ref_transform, relative_transform;
   tf2::fromMsg(global_pose, ref_transform);
   tf2::fromMsg(relative_pose, relative_transform);
-<<<<<<< HEAD
   Pose ret;
-=======
-  geometry_msgs::msg::Pose ret;
->>>>>>> bb2fe152
   tf2::toMsg(ref_transform * relative_transform, ret);
   return ret;
 }
 
-<<<<<<< HEAD
 // Relative msg::Pose
 auto relativePose(const Pose & from, const Pose & to) -> std::optional<Pose>
-=======
-auto relativePose(const geometry_msgs::msg::Pose & from, const geometry_msgs::msg::Pose & to)
-  -> std::optional<geometry_msgs::msg::Pose>
->>>>>>> bb2fe152
 {
   try {
     return math::geometry::getRelativePose(from, to);
@@ -343,12 +259,7 @@
 // Relative LaneletPose
 auto relativeLaneletPose(
   const CanonicalizedLaneletPose & from, const CanonicalizedLaneletPose & to,
-<<<<<<< HEAD
   const bool allow_lane_change) -> LaneletPose
-=======
-  const bool allow_lane_change, const std::shared_ptr<hdmap_utils::HdMapUtils> & hdmap_utils_ptr)
-  -> LaneletPose
->>>>>>> bb2fe152
 {
   constexpr bool include_adjacent_lanelet{false};
   constexpr bool include_opposite_direction{true};
@@ -368,17 +279,9 @@
 }
 
 auto boundingBoxRelativeLaneletPose(
-<<<<<<< HEAD
   const CanonicalizedLaneletPose & from, const BoundingBox & from_bounding_box,
   const CanonicalizedLaneletPose & to, const BoundingBox & to_bounding_box,
   const bool allow_lane_change) -> LaneletPose
-=======
-  const CanonicalizedLaneletPose & from,
-  const traffic_simulator_msgs::msg::BoundingBox & from_bounding_box,
-  const CanonicalizedLaneletPose & to,
-  const traffic_simulator_msgs::msg::BoundingBox & to_bounding_box, const bool allow_lane_change,
-  const std::shared_ptr<hdmap_utils::HdMapUtils> & hdmap_utils_ptr) -> LaneletPose
->>>>>>> bb2fe152
 {
   constexpr bool include_adjacent_lanelet{false};
   constexpr bool include_opposite_direction{true};
@@ -400,95 +303,28 @@
   return position;
 }
 
-<<<<<<< HEAD
-=======
-auto isInLanelet(
-  const CanonicalizedLaneletPose & canonicalized_lanelet_pose, const lanelet::Id lanelet_id,
-  const double tolerance, const std::shared_ptr<hdmap_utils::HdMapUtils> & hdmap_utils_ptr) -> bool
-{
-  constexpr bool include_adjacent_lanelet{false};
-  constexpr bool include_opposite_direction{false};
-  constexpr bool allow_lane_change{false};
-
-  if (isSameLaneletId(canonicalized_lanelet_pose, lanelet_id)) {
-    return true;
-  } else {
-    const auto start_lanelet_pose =
-      helper::constructCanonicalizedLaneletPose(lanelet_id, 0.0, 0.0, hdmap_utils_ptr);
-    if (const auto distance_to_start_lanelet_pose = longitudinalDistance(
-          start_lanelet_pose, canonicalized_lanelet_pose, include_adjacent_lanelet,
-          include_opposite_direction, allow_lane_change, hdmap_utils_ptr);
-        distance_to_start_lanelet_pose and
-        std::abs(distance_to_start_lanelet_pose.value()) < tolerance) {
-      return true;
-    }
-
-    const auto end_lanelet_pose = helper::constructCanonicalizedLaneletPose(
-      lanelet_id, hdmap_utils_ptr->getLaneletLength(lanelet_id), 0.0, hdmap_utils_ptr);
-    if (const auto distance_to_end_lanelet_pose = longitudinalDistance(
-          canonicalized_lanelet_pose, end_lanelet_pose, include_adjacent_lanelet,
-          include_opposite_direction, allow_lane_change, hdmap_utils_ptr);
-        distance_to_end_lanelet_pose and
-        std::abs(distance_to_end_lanelet_pose.value()) < tolerance) {
-      return true;
-    }
-  }
-  return false;
-}
-
-auto isAtEndOfLanelets(
-  const CanonicalizedLaneletPose & canonicalized_lanelet_pose,
-  const std::shared_ptr<hdmap_utils::HdMapUtils> & hdmap_utils_ptr) -> bool
-{
-  const auto lanelet_pose = static_cast<LaneletPose>(canonicalized_lanelet_pose);
-  return hdmap_utils_ptr->getFollowingLanelets(lanelet_pose.lanelet_id).size() == 1 &&
-         hdmap_utils_ptr->getLaneletLength(lanelet_pose.lanelet_id) <= lanelet_pose.s;
-}
-
-auto laneletLength(
-  const lanelet::Id lanelet_id, const std::shared_ptr<hdmap_utils::HdMapUtils> & hdmap_utils_ptr)
-  -> double
-{
-  return hdmap_utils_ptr->getLaneletLength(lanelet_id);
-}
-
 namespace pedestrian
 {
->>>>>>> bb2fe152
 /*
   This function has been moved from pedestrian_action_node and modified,
   in case of inconsistency please compare in original:
   https://github.com/tier4/scenario_simulator_v2/blob/090a8d08bcb065d293a530cf641a953edf311f9f/simulation/behavior_tree_plugin/src/pedestrian/pedestrian_action_node.cpp#L67-L128
 */
-<<<<<<< HEAD
-auto estimateCanonicalizedLaneletPose(
-  const Pose & map_pose, const BoundingBox & bounding_box,
-  const lanelet::Ids & unique_route_lanelets, const bool include_crosswalk,
-  const double matching_distance) -> std::optional<CanonicalizedLaneletPose>
-{
-  if (
-    const auto canonicalized_lanelet_pose = toCanonicalizedLaneletPose(
-      map_pose, bounding_box, unique_route_lanelets, include_crosswalk, matching_distance)) {
-=======
 auto transformToCanonicalizedLaneletPose(
   const geometry_msgs::msg::Pose & map_pose,
   const traffic_simulator_msgs::msg::BoundingBox & bounding_box,
   const lanelet::Ids & unique_route_lanelets, const bool include_crosswalk,
-  const double matching_distance, const std::shared_ptr<hdmap_utils::HdMapUtils> & hdmap_utils_ptr)
-  -> std::optional<CanonicalizedLaneletPose>
+  const double matching_distance) -> std::optional<CanonicalizedLaneletPose>
 {
   if (
     const auto canonicalized_lanelet_pose = toCanonicalizedLaneletPose(
-      map_pose, bounding_box, unique_route_lanelets, include_crosswalk, matching_distance,
-      hdmap_utils_ptr)) {
->>>>>>> bb2fe152
+      map_pose, bounding_box, unique_route_lanelets, include_crosswalk, matching_distance)) {
     return canonicalized_lanelet_pose;
   }
   /**
    * @note Hard coded parameter. 2.0 is a matching threshold for lanelet.
    * In this branch, the algorithm only consider entity pose.
    */
-<<<<<<< HEAD
   if (
     const auto lanelet_pose =
       lanelet_map_core::pose::toLaneletPose(map_pose, include_crosswalk, 2.0)) {
@@ -498,49 +334,24 @@
       const auto canonicalized_lanelet_pose =
         std::get<std::optional<LaneletPose>>(canonicalized_tuple)) {
       return toCanonicalizedLaneletPose(lanelet_pose.value());
-=======
-  if (const auto lanelet_pose = hdmap_utils_ptr->toLaneletPose(map_pose, include_crosswalk, 2.0)) {
-    const auto canonicalized_tuple = hdmap_utils_ptr->canonicalizeLaneletPose(lanelet_pose.value());
-    if (
-      const auto canonicalized_lanelet_pose =
-        std::get<std::optional<LaneletPose>>(canonicalized_tuple)) {
-      return canonicalize(lanelet_pose.value(), hdmap_utils_ptr);
->>>>>>> bb2fe152
     } else {
       /// @note If canonicalize failed, set end of road lanelet pose.
       if (
         const auto end_of_road_lanelet_id =
           std::get<std::optional<lanelet::Id>>(canonicalized_tuple)) {
         if (lanelet_pose.value().s < 0) {
-<<<<<<< HEAD
           return CanonicalizedLaneletPose(traffic_simulator_msgs::build<LaneletPose>()
                                             .lanelet_id(end_of_road_lanelet_id.value())
                                             .s(0.0)
                                             .offset(lanelet_pose.value().offset)
                                             .rpy(lanelet_pose.value().rpy));
-=======
-          return CanonicalizedLaneletPose(
-            traffic_simulator_msgs::build<LaneletPose>()
-              .lanelet_id(end_of_road_lanelet_id.value())
-              .s(0.0)
-              .offset(lanelet_pose.value().offset)
-              .rpy(lanelet_pose.value().rpy),
-            hdmap_utils_ptr);
->>>>>>> bb2fe152
         } else {
           return CanonicalizedLaneletPose(
             traffic_simulator_msgs::build<LaneletPose>()
               .lanelet_id(end_of_road_lanelet_id.value())
-<<<<<<< HEAD
               .s(lanelet_map_core::lanelet_map::laneletLength(end_of_road_lanelet_id.value()))
               .offset(lanelet_pose.value().offset)
               .rpy(lanelet_pose.value().rpy));
-=======
-              .s(hdmap_utils_ptr->getLaneletLength(end_of_road_lanelet_id.value()))
-              .offset(lanelet_pose.value().offset)
-              .rpy(lanelet_pose.value().rpy),
-            hdmap_utils_ptr);
->>>>>>> bb2fe152
         }
       } else {
         THROW_SIMULATION_ERROR("Failed to find trailing lanelet_id for LaneletPose estimation.");
@@ -550,9 +361,6 @@
     return std::nullopt;
   }
 }
-<<<<<<< HEAD
-=======
 }  // namespace pedestrian
->>>>>>> bb2fe152
 }  // namespace pose
 }  // namespace traffic_simulator