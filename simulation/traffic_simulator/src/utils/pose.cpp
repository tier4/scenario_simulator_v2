--- conflicted
+++ resolved
@@ -77,7 +77,6 @@
   }
 }
 
-<<<<<<< HEAD
 auto toCanonicalizedLaneletPose(
   const geometry_msgs::msg::Pose & map_pose, const traffic_simulator_msgs::msg::BoundingBox & bbox,
   const bool include_crosswalk, const double matching_distance,
@@ -128,10 +127,7 @@
   return ret;
 }
 
-auto getRelativePose(const geometry_msgs::msg::Pose & from, const geometry_msgs::msg::Pose & to)
-=======
 auto relativePose(const geometry_msgs::msg::Pose & from, const geometry_msgs::msg::Pose & to)
->>>>>>> 10b948c0
   -> std::optional<geometry_msgs::msg::Pose>
 {
   try {
@@ -182,8 +178,9 @@
   constexpr bool include_opposite_direction{true};
 
   traffic_simulator::LaneletPose position = quietNaNLaneletPose();
-  // here the s and offset are intentionally assigned independently, even if it is not possible to
-  // calculate one of them - it happens that one is sufficient
+  // here the s and offset are intentionally assigned independently, even if it
+  // is not possible to calculate one of them - it happens that one is
+  // sufficient
   if (
     const auto longitudinal_distance = longitudinalDistance(
       from, to, include_adjacent_lanelet, include_opposite_direction, allow_lane_change,
@@ -208,8 +205,9 @@
   constexpr bool include_opposite_direction{true};
 
   traffic_simulator::LaneletPose position = quietNaNLaneletPose();
-  // here the s and offset are intentionally assigned independently, even if it is not possible to
-  // calculate one of them - it happens that one is sufficient
+  // here the s and offset are intentionally assigned independently, even if it
+  // is not possible to calculate one of them - it happens that one is
+  // sufficient
   if (
     const auto longitudinal_bounding_box_distance = boundingBoxLaneLongitudinalDistance(
       from, from_bounding_box, to, to_bounding_box, include_adjacent_lanelet,
@@ -252,7 +250,8 @@
     if (
       const auto canonicalized_lanelet_pose =
         std::get<std::optional<traffic_simulator::LaneletPose>>(canonicalized)) {
-      /// @note If canonicalize succeed, set canonicalized pose and set other values.
+      /// @note If canonicalize succeed, set canonicalized pose and set other
+      /// values.
       return traffic_simulator::CanonicalizedLaneletPose(lanelet_pose.value(), hdmap_utils_ptr);
     } else {
       /// @note If canonicalize failed, set end of road lanelet pose.
@@ -298,10 +297,10 @@
       lanelet_id, 0.0, 0.0, hdmap_utils_ptr);
     const auto end_edge = traffic_simulator::helper::constructCanonicalizedLaneletPose(
       lanelet_id, hdmap_utils_ptr->getLaneletLength(lanelet_id), 0.0, hdmap_utils_ptr);
-    auto dist0 = distance::getLongitudinalDistance(
+    auto dist0 = distance::longitudinalDistance(
       start_edge, canonicalized_lanelet_pose, include_adjacent_lanelet, include_opposite_direction,
       allow_lane_change, hdmap_utils_ptr);
-    auto dist1 = distance::getLongitudinalDistance(
+    auto dist1 = distance::longitudinalDistance(
       canonicalized_lanelet_pose, end_edge, include_adjacent_lanelet, include_opposite_direction,
       allow_lane_change, hdmap_utils_ptr);
     if (dist0 and dist0.value() < tolerance) {
