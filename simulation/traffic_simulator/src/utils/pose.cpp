--- conflicted
+++ resolved
@@ -212,62 +212,6 @@
   return std::nullopt;
 }
 
-<<<<<<< HEAD
-=======
-auto relativeLaneletPose(
-  const CanonicalizedLaneletPose & from, const CanonicalizedLaneletPose & to,
-  const traffic_simulator::RoutingConfiguration & routing_configuration,
-  const std::shared_ptr<hdmap_utils::HdMapUtils> & hdmap_utils_ptr) -> LaneletPose
-{
-  constexpr bool include_adjacent_lanelet{false};
-  constexpr bool include_opposite_direction{true};
-
-  LaneletPose position = quietNaNLaneletPose();
-  // here the s and offset are intentionally assigned independently, even if
-  // it is not possible to calculate one of them - it happens that one is sufficient
-  if (
-    const auto longitudinal_distance = longitudinalDistance(
-      from, to, include_adjacent_lanelet, include_opposite_direction, routing_configuration,
-      hdmap_utils_ptr)) {
-    position.s = longitudinal_distance.value();
-  }
-  if (
-    const auto lateral_distance =
-      lateralDistance(from, to, routing_configuration, hdmap_utils_ptr)) {
-    position.offset = lateral_distance.value();
-  }
-  return position;
-}
-
-auto boundingBoxRelativeLaneletPose(
-  const CanonicalizedLaneletPose & from,
-  const traffic_simulator_msgs::msg::BoundingBox & from_bounding_box,
-  const CanonicalizedLaneletPose & to,
-  const traffic_simulator_msgs::msg::BoundingBox & to_bounding_box,
-  const traffic_simulator::RoutingConfiguration & routing_configuration,
-  const std::shared_ptr<hdmap_utils::HdMapUtils> & hdmap_utils_ptr) -> LaneletPose
-{
-  constexpr bool include_adjacent_lanelet{false};
-  constexpr bool include_opposite_direction{true};
-
-  LaneletPose position = quietNaNLaneletPose();
-  // here the s and offset are intentionally assigned independently, even if
-  // it is not possible to calculate one of them - it happens that one is sufficient
-  if (
-    const auto longitudinal_bounding_box_distance = boundingBoxLaneLongitudinalDistance(
-      from, from_bounding_box, to, to_bounding_box, include_adjacent_lanelet,
-      include_opposite_direction, routing_configuration, hdmap_utils_ptr)) {
-    position.s = longitudinal_bounding_box_distance.value();
-  }
-  if (
-    const auto lateral_bounding_box_distance = boundingBoxLaneLateralDistance(
-      from, from_bounding_box, to, to_bounding_box, routing_configuration, hdmap_utils_ptr)) {
-    position.offset = lateral_bounding_box_distance.value();
-  }
-  return position;
-}
-
->>>>>>> fa3e08ef
 auto isInLanelet(
   const CanonicalizedLaneletPose & canonicalized_lanelet_pose, const lanelet::Id lanelet_id,
   const double tolerance, const std::shared_ptr<hdmap_utils::HdMapUtils> & hdmap_utils_ptr) -> bool
