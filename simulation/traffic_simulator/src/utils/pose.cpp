// Copyright 2024 TIER IV, Inc. All rights reserved.
//
// Licensed under the Apache License, Version 2.0 (the "License");
// you may not use this file except in compliance with the License.
// You may obtain a copy of the License at
//
//     http://www.apache.org/licenses/LICENSE-2.0
//
// Unless required by applicable law or agreed to in writing, software
// distributed under the License is distributed on an "AS IS" BASIS,
// WITHOUT WARRANTIES OR CONDITIONS OF ANY KIND, either express or implied.
// See the License for the specific language governing permissions and
// limitations under the License.

#include <geometry/bounding_box.hpp>
#include <tf2_geometry_msgs/tf2_geometry_msgs.hpp>
#include <traffic_simulator/helper/helper.hpp>
#include <traffic_simulator/utils/distance.hpp>
#include <traffic_simulator/utils/lanelet_core/other.hpp>
#include <traffic_simulator/utils/lanelet_core/pose.hpp>
#include <traffic_simulator/utils/lanelet_core/route.hpp>
#include <traffic_simulator/utils/pose.hpp>
#include <traffic_simulator_msgs/msg/lanelet_pose.hpp>

namespace traffic_simulator
{
namespace pose
{
auto quietNaNPose() -> Pose
{
  return geometry_msgs::build<Pose>()
    .position(geometry_msgs::build<Point>()
                .x(std::numeric_limits<double>::quiet_NaN())
                .y(std::numeric_limits<double>::quiet_NaN())
                .z(std::numeric_limits<double>::quiet_NaN()))
    .orientation(geometry_msgs::build<geometry_msgs::msg::Quaternion>().x(0).y(0).z(0).w(1));
}

auto quietNaNLaneletPose() -> LaneletPose
{
  return traffic_simulator_msgs::build<LaneletPose>()
    .lanelet_id(std::numeric_limits<std::int64_t>::max())
    .s(std::numeric_limits<double>::quiet_NaN())
    .offset(std::numeric_limits<double>::quiet_NaN())
    .rpy(geometry_msgs::build<Vector3>()
           .x(std::numeric_limits<double>::quiet_NaN())
           .y(std::numeric_limits<double>::quiet_NaN())
           .z(std::numeric_limits<double>::quiet_NaN()));
}

auto toMapPose(const CanonicalizedLaneletPose & lanelet_pose) -> Pose
{
<<<<<<< HEAD
  return static_cast<Pose>(lanelet_pose);
=======
  if (lanelet_pose == LaneletPose()) {
    return std::nullopt;
  } else {
    return CanonicalizedLaneletPose(lanelet_pose, hdmap_utils_ptr);
  }
>>>>>>> 729e4e63
}

auto toMapPose(const LaneletPose & lanelet_pose) -> Pose
{
  return lanelet_core::pose::toMapPose(
           lanelet_pose, CanonicalizedLaneletPose::getConsiderPoseByRoadSlope())
    .pose;
}

auto canonicalize(const LaneletPose & lanelet_pose) -> LaneletPose
{
  if (
    const auto canonicalized = std::get<std::optional<LaneletPose>>(
      lanelet_core::pose::canonicalizeLaneletPose(lanelet_pose))) {
    return canonicalized.value();
  } else {
    THROW_SEMANTIC_ERROR(
      "Lanelet pose (id=", lanelet_pose.lanelet_id, ",s=", lanelet_pose.s,
      ",offset=", lanelet_pose.offset, ",rpy.x=", lanelet_pose.rpy.x, ",rpy.y=", lanelet_pose.rpy.y,
      ",rpy.z=", lanelet_pose.rpy.z, ") is invalid, please check lanelet length and connection.");
  }
}

auto canonicalize(const LaneletPose & lanelet_pose, const lanelet::Ids & route_lanelets)
  -> LaneletPose
{
  if (
    const auto canonicalized = std::get<std::optional<LaneletPose>>(
      lanelet_core::pose::canonicalizeLaneletPose(lanelet_pose, route_lanelets))) {
    return canonicalized.value();
  } else {
    THROW_SEMANTIC_ERROR(
      "Lanelet pose (id=", lanelet_pose.lanelet_id, ",s=", lanelet_pose.s,
      ",offset=", lanelet_pose.offset, ",rpy.x=", lanelet_pose.rpy.x, ",rpy.y=", lanelet_pose.rpy.y,
      ",rpy.z=", lanelet_pose.rpy.z,
      ") is invalid, please check lanelet length, connection and entity route.");
  }
}

auto alternativeLaneletPoses(const LaneletPose & lanelet_pose) -> std::vector<LaneletPose>
{
  return lanelet_core::pose::getAllCanonicalizedLaneletPoses(lanelet_pose);
}

auto toCanonicalizedLaneletPose(const LaneletPose & lanelet_pose)
  -> std::optional<CanonicalizedLaneletPose>
{
  if (lanelet_pose == LaneletPose())
    return std::nullopt;
  else
    return CanonicalizedLaneletPose(lanelet_pose);
}

auto toCanonicalizedLaneletPose(const Pose & map_pose, const bool include_crosswalk)
  -> std::optional<CanonicalizedLaneletPose>
{
  /// @todo here matching_distance should be passed
  constexpr double matching_distance{1.0};
  if (
    const auto pose =
      lanelet_core::pose::toLaneletPose(map_pose, include_crosswalk, matching_distance)) {
    return toCanonicalizedLaneletPose(pose.value());
  } else {
    return std::nullopt;
  }
}

auto toCanonicalizedLaneletPose(
  const Pose & map_pose, const BoundingBox & bounding_box, const bool include_crosswalk,
  const double matching_distance) -> std::optional<CanonicalizedLaneletPose>
{
  if (
    const auto pose = lanelet_core::pose::toLaneletPose(
      map_pose, bounding_box, include_crosswalk, matching_distance)) {
    return toCanonicalizedLaneletPose(pose.value());
  } else {
    return std::nullopt;
  }
}

auto toCanonicalizedLaneletPose(
  const Pose & map_pose, const BoundingBox & bounding_box,
  const lanelet::Ids & unique_route_lanelets, const bool include_crosswalk,
  const double matching_distance) -> std::optional<CanonicalizedLaneletPose>
{
  std::optional<LaneletPose> lanelet_pose;
  if (!unique_route_lanelets.empty()) {
    lanelet_pose =
      lanelet_core::pose::toLaneletPose(map_pose, unique_route_lanelets, matching_distance);
  }
  if (!lanelet_pose) {
    lanelet_pose = lanelet_core::pose::toLaneletPose(
      map_pose, bounding_box, include_crosswalk, matching_distance);
  }
  if (lanelet_pose) {
    return toCanonicalizedLaneletPose(lanelet_pose.value());
  } else {
    return std::nullopt;
  }
}

auto transformRelativePoseToGlobal(const Pose & global_pose, const Pose & relative_pose) -> Pose
{
  tf2::Transform ref_transform, relative_transform;
  tf2::fromMsg(global_pose, ref_transform);
  tf2::fromMsg(relative_pose, relative_transform);
  Pose ret;
  tf2::toMsg(ref_transform * relative_transform, ret);
  return ret;
}

auto relativePose(const Pose & from, const Pose & to) -> std::optional<Pose>
{
  try {
    return math::geometry::getRelativePose(from, to);
  } catch (...) {
    return std::nullopt;
  }
}

auto relativePose(const Pose & from, const CanonicalizedLaneletPose & to) -> std::optional<Pose>
{
  return relativePose(from, static_cast<Pose>(to));
}

auto relativePose(const CanonicalizedLaneletPose & from, const Pose & to) -> std::optional<Pose>
{
  return relativePose(static_cast<Pose>(from), to);
}

auto boundingBoxRelativePose(
  const Pose & from, const BoundingBox & from_bounding_box, const Pose & to,
  const BoundingBox & to_bounding_box) -> std::optional<Pose>
{
  if (const auto closest_points =
        math::geometry::getClosestPoses(from, from_bounding_box, to, to_bounding_box);
      closest_points) {
    const auto from_pose_bounding_box = relativePose(from, closest_points.value().first);
    const auto to_pose_bounding_box = relativePose(from, closest_points.value().second);
    if (from_pose_bounding_box && to_pose_bounding_box) {
      return math::geometry::subtractPoses(
        from_pose_bounding_box.value(), to_pose_bounding_box.value());
    }
  }
  return std::nullopt;
}

auto relativeLaneletPose(
  const CanonicalizedLaneletPose & from, const CanonicalizedLaneletPose & to,
  const bool allow_lane_change) -> LaneletPose
{
  constexpr bool include_adjacent_lanelet{false};
  constexpr bool include_opposite_direction{true};

  LaneletPose position = quietNaNLaneletPose();
  // here the s and offset are intentionally assigned independently, even if
  // it is not possible to calculate one of them - it happens that one is sufficient
  if (
    const auto longitudinal_distance = longitudinalDistance(
      from, to, include_adjacent_lanelet, include_opposite_direction, allow_lane_change)) {
    position.s = longitudinal_distance.value();
  }
  if (const auto lateral_distance = lateralDistance(from, to, allow_lane_change)) {
    position.offset = lateral_distance.value();
  }
  return position;
}

auto boundingBoxRelativeLaneletPose(
  const CanonicalizedLaneletPose & from, const BoundingBox & from_bounding_box,
  const CanonicalizedLaneletPose & to, const BoundingBox & to_bounding_box,
  const bool allow_lane_change) -> LaneletPose
{
  constexpr bool include_adjacent_lanelet{false};
  constexpr bool include_opposite_direction{true};

  LaneletPose position = quietNaNLaneletPose();
  // here the s and offset are intentionally assigned independently, even if
  // it is not possible to calculate one of them - it happens that one is sufficient
  if (
    const auto longitudinal_bounding_box_distance = boundingBoxLaneLongitudinalDistance(
      from, from_bounding_box, to, to_bounding_box, include_adjacent_lanelet,
      include_opposite_direction, allow_lane_change)) {
    position.s = longitudinal_bounding_box_distance.value();
  }
  if (
    const auto lateral_bounding_box_distance = boundingBoxLaneLateralDistance(
      from, from_bounding_box, to, to_bounding_box, allow_lane_change)) {
    position.offset = lateral_bounding_box_distance.value();
  }
  return position;
}

/*
  This function has been moved from pedestrian_action_node and modified,
  in case of inconsistency please compare in original:
  https://github.com/tier4/scenario_simulator_v2/blob/090a8d08bcb065d293a530cf641a953edf311f9f/simulation/behavior_tree_plugin/src/pedestrian/pedestrian_action_node.cpp#L67-L128
*/
auto estimateCanonicalizedLaneletPose(
  const Pose & map_pose, const BoundingBox & bounding_box,
  const lanelet::Ids & unique_route_lanelets, const bool include_crosswalk,
  const double matching_distance) -> std::optional<CanonicalizedLaneletPose>
{
  if (
    const auto canonicalized_lanelet_pose = toCanonicalizedLaneletPose(
      map_pose, bounding_box, unique_route_lanelets, include_crosswalk, matching_distance)) {
    return canonicalized_lanelet_pose;
  }
  /**
   * @note Hard coded parameter. 2.0 is a matching threshold for lanelet.
   * In this branch, the algorithm only consider entity pose.
   */
  if (
    const auto lanelet_pose = lanelet_core::pose::toLaneletPose(map_pose, include_crosswalk, 2.0)) {
    const auto canonicalized_tuple =
      lanelet_core::pose::canonicalizeLaneletPose(lanelet_pose.value());
    if (
      const auto canonicalized_lanelet_pose =
        std::get<std::optional<LaneletPose>>(canonicalized_tuple)) {
      return toCanonicalizedLaneletPose(lanelet_pose.value());
    } else {
      /// @note If canonicalize failed, set end of road lanelet pose.
      if (
        const auto end_of_road_lanelet_id =
          std::get<std::optional<lanelet::Id>>(canonicalized_tuple)) {
        if (lanelet_pose.value().s < 0) {
          return CanonicalizedLaneletPose(traffic_simulator_msgs::build<LaneletPose>()
                                            .lanelet_id(end_of_road_lanelet_id.value())
                                            .s(0.0)
                                            .offset(lanelet_pose.value().offset)
                                            .rpy(lanelet_pose.value().rpy));
        } else {
          return CanonicalizedLaneletPose(
            traffic_simulator_msgs::build<LaneletPose>()
              .lanelet_id(end_of_road_lanelet_id.value())
              .s(lanelet_core::other::getLaneletLength(end_of_road_lanelet_id.value()))
              .offset(lanelet_pose.value().offset)
              .rpy(lanelet_pose.value().rpy));
        }
      } else {
        THROW_SIMULATION_ERROR("Failed to find trailing lanelet_id for LaneletPose estimation.");
      }
    }
  } else {
    return std::nullopt;
  }
}

auto nearbyLaneletIds(
  const Pose & pose, const double distance_thresh, const bool include_crosswalk,
  const std::size_t search_count) -> lanelet::Ids
{
  return lanelet_core::pose::getNearbyLaneletIds(
    pose.position, distance_thresh, include_crosswalk, search_count);
}

auto isInLanelet(
  const CanonicalizedLaneletPose & canonicalized_lanelet_pose, const lanelet::Id lanelet_id,
  const double tolerance) -> bool
{
  constexpr bool include_adjacent_lanelet{false};
  constexpr bool include_opposite_direction{false};
  constexpr bool allow_lane_change{false};

  if (isSameLaneletId(canonicalized_lanelet_pose, lanelet_id)) {
    return true;
  } else {
<<<<<<< HEAD
    const auto start_edge = helper::constructCanonicalizedLaneletPose(lanelet_id, 0.0, 0.0);
    const auto end_edge = helper::constructCanonicalizedLaneletPose(
      lanelet_id, lanelet_core::other::getLaneletLength(lanelet_id), 0.0);
    auto dist0 = longitudinalDistance(
      start_edge, canonicalized_lanelet_pose, include_adjacent_lanelet, include_opposite_direction,
      allow_lane_change);
    auto dist1 = longitudinalDistance(
      canonicalized_lanelet_pose, end_edge, include_adjacent_lanelet, include_opposite_direction,
      allow_lane_change);
    if (dist0 and dist0.value() < tolerance) {
=======
    const auto start_lanelet_pose =
      helper::constructCanonicalizedLaneletPose(lanelet_id, 0.0, 0.0, hdmap_utils_ptr);
    if (const auto distance_to_start_lanelet_pose = longitudinalDistance(
          start_lanelet_pose, canonicalized_lanelet_pose, include_adjacent_lanelet,
          include_opposite_direction, allow_lane_change, hdmap_utils_ptr);
        distance_to_start_lanelet_pose and
        std::abs(distance_to_start_lanelet_pose.value()) < tolerance) {
>>>>>>> 729e4e63
      return true;
    }

    const auto end_lanelet_pose = helper::constructCanonicalizedLaneletPose(
      lanelet_id, hdmap_utils_ptr->getLaneletLength(lanelet_id), 0.0, hdmap_utils_ptr);
    if (const auto distance_to_end_lanelet_pose = longitudinalDistance(
          canonicalized_lanelet_pose, end_lanelet_pose, include_adjacent_lanelet,
          include_opposite_direction, allow_lane_change, hdmap_utils_ptr);
        distance_to_end_lanelet_pose and
        std::abs(distance_to_end_lanelet_pose.value()) < tolerance) {
      return true;
    }
  }
  return false;
}

auto isInLanelet(const Point & point, const lanelet::Id lanelet_id) -> bool
{
  return lanelet_core::other::isInLanelet(lanelet_id, point);
}

auto isAtEndOfLanelets(const CanonicalizedLaneletPose & canonicalized_lanelet_pose) -> bool
{
  const auto lanelet_pose = static_cast<LaneletPose>(canonicalized_lanelet_pose);
  return lanelet_core::route::getFollowingLanelets(lanelet_pose.lanelet_id).size() == 1 &&
         lanelet_core::other::getLaneletLength(lanelet_pose.lanelet_id) <= lanelet_pose.s;
}

auto laneletLength(const lanelet::Id lanelet_id) -> double
{
  return lanelet_core::other::getLaneletLength(lanelet_id);
}
}  // namespace pose
}  // namespace traffic_simulator<|MERGE_RESOLUTION|>--- conflicted
+++ resolved
@@ -50,15 +50,7 @@
 
 auto toMapPose(const CanonicalizedLaneletPose & lanelet_pose) -> Pose
 {
-<<<<<<< HEAD
   return static_cast<Pose>(lanelet_pose);
-=======
-  if (lanelet_pose == LaneletPose()) {
-    return std::nullopt;
-  } else {
-    return CanonicalizedLaneletPose(lanelet_pose, hdmap_utils_ptr);
-  }
->>>>>>> 729e4e63
 }
 
 auto toMapPose(const LaneletPose & lanelet_pose) -> Pose
@@ -106,10 +98,11 @@
 auto toCanonicalizedLaneletPose(const LaneletPose & lanelet_pose)
   -> std::optional<CanonicalizedLaneletPose>
 {
-  if (lanelet_pose == LaneletPose())
-    return std::nullopt;
-  else
+  if (lanelet_pose == LaneletPose()) {
+    return std::nullopt;
+  } else {
     return CanonicalizedLaneletPose(lanelet_pose);
+  }
 }
 
 auto toCanonicalizedLaneletPose(const Pose & map_pose, const bool include_crosswalk)
@@ -326,34 +319,20 @@
   if (isSameLaneletId(canonicalized_lanelet_pose, lanelet_id)) {
     return true;
   } else {
-<<<<<<< HEAD
-    const auto start_edge = helper::constructCanonicalizedLaneletPose(lanelet_id, 0.0, 0.0);
-    const auto end_edge = helper::constructCanonicalizedLaneletPose(
-      lanelet_id, lanelet_core::other::getLaneletLength(lanelet_id), 0.0);
-    auto dist0 = longitudinalDistance(
-      start_edge, canonicalized_lanelet_pose, include_adjacent_lanelet, include_opposite_direction,
-      allow_lane_change);
-    auto dist1 = longitudinalDistance(
-      canonicalized_lanelet_pose, end_edge, include_adjacent_lanelet, include_opposite_direction,
-      allow_lane_change);
-    if (dist0 and dist0.value() < tolerance) {
-=======
-    const auto start_lanelet_pose =
-      helper::constructCanonicalizedLaneletPose(lanelet_id, 0.0, 0.0, hdmap_utils_ptr);
+    const auto start_lanelet_pose = helper::constructCanonicalizedLaneletPose(lanelet_id, 0.0, 0.0);
     if (const auto distance_to_start_lanelet_pose = longitudinalDistance(
           start_lanelet_pose, canonicalized_lanelet_pose, include_adjacent_lanelet,
-          include_opposite_direction, allow_lane_change, hdmap_utils_ptr);
+          include_opposite_direction, allow_lane_change);
         distance_to_start_lanelet_pose and
         std::abs(distance_to_start_lanelet_pose.value()) < tolerance) {
->>>>>>> 729e4e63
       return true;
     }
 
     const auto end_lanelet_pose = helper::constructCanonicalizedLaneletPose(
-      lanelet_id, hdmap_utils_ptr->getLaneletLength(lanelet_id), 0.0, hdmap_utils_ptr);
+      lanelet_id, lanelet_core::other::getLaneletLength(lanelet_id), 0.0);
     if (const auto distance_to_end_lanelet_pose = longitudinalDistance(
           canonicalized_lanelet_pose, end_lanelet_pose, include_adjacent_lanelet,
-          include_opposite_direction, allow_lane_change, hdmap_utils_ptr);
+          include_opposite_direction, allow_lane_change);
         distance_to_end_lanelet_pose and
         std::abs(distance_to_end_lanelet_pose.value()) < tolerance) {
       return true;
