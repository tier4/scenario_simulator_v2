--- conflicted
+++ resolved
@@ -223,12 +223,8 @@
   return std::nullopt;
 }
 
-<<<<<<< HEAD
-// Relative LaneletPose
-=======
 /// @note Relative LaneletPose
 /// @todo HdMapUtils will be removed when lanelet_wrapper::distance is added
->>>>>>> 1502965f
 auto relativeLaneletPose(
   const CanonicalizedLaneletPose & from, const CanonicalizedLaneletPose & to,
   const RoutingConfiguration & routing_configuration) -> LaneletPose
