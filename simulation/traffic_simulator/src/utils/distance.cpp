--- conflicted
+++ resolved
@@ -29,12 +29,7 @@
 {
 auto lateralDistance(
   const CanonicalizedLaneletPose & from, const CanonicalizedLaneletPose & to,
-<<<<<<< HEAD
-  const RoutingConfiguration & routing_configuration,
-  const std::shared_ptr<hdmap_utils::HdMapUtils> & hdmap_utils_ptr) -> std::optional<double>
-=======
   const RoutingConfiguration & routing_configuration) -> std::optional<double>
->>>>>>> b6c62202
 {
   return lanelet_wrapper::distance::lateralDistance(
     static_cast<LaneletPose>(from), static_cast<LaneletPose>(to), routing_configuration);
@@ -42,13 +37,8 @@
 
 auto lateralDistance(
   const CanonicalizedLaneletPose & from, const CanonicalizedLaneletPose & to,
-<<<<<<< HEAD
-  const double matching_distance, const RoutingConfiguration & routing_configuration,
-  const std::shared_ptr<hdmap_utils::HdMapUtils> & hdmap_utils_ptr) -> std::optional<double>
-=======
-  double matching_distance, const RoutingConfiguration & routing_configuration)
+  const double matching_distance, const RoutingConfiguration & routing_configuration)
   -> std::optional<double>
->>>>>>> b6c62202
 {
   if (
     std::abs(static_cast<LaneletPose>(from).offset) <= matching_distance &&
@@ -160,9 +150,7 @@
       hdmap_utils_ptr)) {
     lanelet_distance.longitudinal = longitudinal_distance.value();
   }
-  if (
-    const auto lateral_distance =
-      lateralDistance(from, to, routing_configuration, hdmap_utils_ptr)) {
+  if (const auto lateral_distance = lateralDistance(from, to, routing_configuration)) {
     lanelet_distance.lateral = lateral_distance.value();
   }
   return lanelet_distance;
@@ -182,12 +170,7 @@
   const traffic_simulator_msgs::msg::BoundingBox & from_bounding_box,
   const CanonicalizedLaneletPose & to,
   const traffic_simulator_msgs::msg::BoundingBox & to_bounding_box,
-<<<<<<< HEAD
-  const RoutingConfiguration & routing_configuration,
-  const std::shared_ptr<hdmap_utils::HdMapUtils> & hdmap_utils_ptr) -> std::optional<double>
-=======
   const RoutingConfiguration & routing_configuration) -> std::optional<double>
->>>>>>> b6c62202
 {
   if (const auto lateral_distance = lateralDistance(from, to, routing_configuration);
       lateral_distance) {
@@ -260,7 +243,7 @@
   }
   if (
     const auto lateral_bounding_box_distance = boundingBoxLaneLateralDistance(
-      from, from_bounding_box, to, to_bounding_box, routing_configuration, hdmap_utils_ptr)) {
+      from, from_bounding_box, to, to_bounding_box, routing_configuration)) {
     lanelet_distance.lateral = lateral_bounding_box_distance.value();
   }
   return lanelet_distance;
