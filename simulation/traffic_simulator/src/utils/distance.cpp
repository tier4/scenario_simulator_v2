// Copyright 2015 TIER IV, Inc. All rights reserved.
//
// Licensed under the Apache License, Version 2.0 (the "License");
// you may not use this file except in compliance with the License.
// You may obtain a copy of the License at
//
//     http://www.apache.org/licenses/LICENSE-2.0
//
// Unless required by applicable law or agreed to in writing, software
// distributed under the License is distributed on an "AS IS" BASIS,
// WITHOUT WARRANTIES OR CONDITIONS OF ANY KIND, either express or implied.
// See the License for the specific language governing permissions and
// limitations under the License.

#include <geometry/bounding_box.hpp>
#include <geometry/distance.hpp>
#include <geometry/transform.hpp>
#include <traffic_simulator/helper/helper.hpp>
#include <traffic_simulator/lanelet_wrapper/distance.hpp>
#include <traffic_simulator/lanelet_wrapper/lanelet_map.hpp>
#include <traffic_simulator/lanelet_wrapper/pose.hpp>
#include <traffic_simulator/lanelet_wrapper/route.hpp>
#include <traffic_simulator/utils/distance.hpp>
#include <traffic_simulator_msgs/msg/waypoints_array.hpp>

namespace traffic_simulator
{
inline namespace distance
{
auto lateralDistance(
  const CanonicalizedLaneletPose & from, const CanonicalizedLaneletPose & to,
  const bool allow_lane_change) -> std::optional<double>
{
  return lanelet_wrapper::distance::lateralDistance(
    static_cast<LaneletPose>(from), static_cast<LaneletPose>(to), allow_lane_change);
}

auto lateralDistance(
  const CanonicalizedLaneletPose & from, const CanonicalizedLaneletPose & to,
  const double matching_distance, const bool allow_lane_change) -> std::optional<double>
{
  if (
    std::abs(static_cast<LaneletPose>(from).offset) <= matching_distance &&
    std::abs(static_cast<LaneletPose>(to).offset) <= matching_distance) {
    return lateralDistance(from, to, allow_lane_change);
  } else {
    return std::nullopt;
  }
}

auto countLaneChanges(
  const CanonicalizedLaneletPose & from, const CanonicalizedLaneletPose & to,
  bool allow_lane_change, const std::shared_ptr<hdmap_utils::HdMapUtils> & hdmap_utils_ptr)
  -> std::optional<std::pair<int, int>>
{
  return hdmap_utils_ptr->countLaneChanges(
    static_cast<LaneletPose>(from), static_cast<LaneletPose>(to), allow_lane_change);
}

/// @sa https://github.com/tier4/scenario_simulator_v2/blob/729e4e6372cdba60e377ae097d032905b80763a9/docs/developer_guide/lane_pose_calculation/GetLongitudinalDistance.md
auto longitudinalDistance(
  const CanonicalizedLaneletPose & from, const CanonicalizedLaneletPose & to,
  bool const include_adjacent_lanelet, bool const include_opposite_direction,
  const bool allow_lane_change) -> std::optional<double>
{
  if (!include_adjacent_lanelet) {
    auto to_canonicalized = static_cast<LaneletPose>(to);
    if (to.hasAlternativeLaneletPose()) {
      if (
        const auto to_canonicalized_opt = to.getAlternativeLaneletPoseBaseOnShortestRouteFrom(
          static_cast<LaneletPose>(from), allow_lane_change)) {
        to_canonicalized = to_canonicalized_opt.value();
      }
    }

    const auto forward_distance = lanelet_wrapper::distance::longitudinalDistance(
      static_cast<LaneletPose>(from), to_canonicalized, allow_lane_change);

    const auto backward_distance = lanelet_wrapper::distance::longitudinalDistance(
      to_canonicalized, static_cast<LaneletPose>(from), allow_lane_change);

    if (forward_distance && backward_distance) {
      return forward_distance.value() > backward_distance.value() ? -backward_distance.value()
                                                                  : forward_distance.value();
    } else if (forward_distance) {
      return forward_distance.value();
    } else if (backward_distance) {
      return -backward_distance.value();
    } else {
      return std::nullopt;
    }
  } else {
    /**
     * @brief A matching distance of about 1.5*lane widths is given as the matching distance to match the
     * Entity present on the adjacent Lanelet.
     * The length of the horizontal bar must intersect with the adjacent lanelet, 
     * so it is always 10m regardless of the entity type.
     */
<<<<<<< HEAD
    auto from_poses = lanelet_wrapper::pose::toLaneletPoses(
      static_cast<Pose>(from), static_cast<LaneletPose>(from).lanelet_id, matching_distance,
      include_opposite_direction);
    from_poses.emplace_back(from);
    /**
     * @brief hard coded parameter!! 5.0 is a matching distance of the toLaneletPoses function.
     * A matching distance of about 1.5 lane widths is given as the matching distance to match the
     * Entity present on the adjacent Lanelet.
     */
    auto to_poses = lanelet_wrapper::pose::toLaneletPoses(
      static_cast<Pose>(to), static_cast<LaneletPose>(to).lanelet_id, matching_distance,
      include_opposite_direction);
=======
    constexpr double matching_distance = 5.0;

    auto from_poses = hdmap_utils_ptr->toLaneletPoses(
      static_cast<geometry_msgs::msg::Pose>(from), static_cast<LaneletPose>(from).lanelet_id,
      matching_distance, include_opposite_direction);
    from_poses.emplace_back(from);

    auto to_poses = hdmap_utils_ptr->toLaneletPoses(
      static_cast<geometry_msgs::msg::Pose>(to), static_cast<LaneletPose>(to).lanelet_id,
      matching_distance, include_opposite_direction);
>>>>>>> 1e75dfc1
    to_poses.emplace_back(to);

    std::vector<double> distances = {};
    for (const auto & from_pose : from_poses) {
      for (const auto & to_pose : to_poses) {
        if (
          const auto distance = distance::longitudinalDistance(
            CanonicalizedLaneletPose(from_pose), CanonicalizedLaneletPose(to_pose), false,
            include_opposite_direction, allow_lane_change)) {
          distances.emplace_back(distance.value());
        }
      }
    }

    if (!distances.empty()) {
      return *std::min_element(distances.begin(), distances.end(), [](double a, double b) {
        return std::abs(a) < std::abs(b);
      });
    } else {
      return std::nullopt;
    }
  }
}

// BoundingBox
auto boundingBoxDistance(
  const Pose & from, const BoundingBox & from_bounding_box, const Pose & to,
  const BoundingBox & to_bounding_box) -> std::optional<double>
{
  return math::geometry::getPolygonDistance(from, from_bounding_box, to, to_bounding_box);
}

auto boundingBoxLaneLateralDistance(
  const CanonicalizedLaneletPose & from, const BoundingBox & from_bounding_box,
  const CanonicalizedLaneletPose & to, const BoundingBox & to_bounding_box,
  const bool allow_lane_change) -> std::optional<double>
{
  if (const auto lateral_distance = lateralDistance(from, to, allow_lane_change);
      lateral_distance) {
    const auto from_bounding_box_distances =
      math::geometry::getDistancesFromCenterToEdge(from_bounding_box);
    const auto to_bounding_box_distances =
      math::geometry::getDistancesFromCenterToEdge(to_bounding_box);
    auto bounding_box_distance = 0.0;
    if (lateral_distance.value() > 0.0) {
      bounding_box_distance =
        -std::abs(from_bounding_box_distances.right) - std::abs(to_bounding_box_distances.left);
    } else if (lateral_distance.value() < 0.0) {
      bounding_box_distance =
        std::abs(from_bounding_box_distances.left) + std::abs(to_bounding_box_distances.right);
    }
    return lateral_distance.value() + bounding_box_distance;
  }
  return std::nullopt;
}

auto boundingBoxLaneLongitudinalDistance(
  const CanonicalizedLaneletPose & from, const BoundingBox & from_bounding_box,
  const CanonicalizedLaneletPose & to, const BoundingBox & to_bounding_box,
  const bool include_adjacent_lanelet, const bool include_opposite_direction,
  const bool allow_lane_change) -> std::optional<double>
{
  if (const auto longitudinal_distance = distance::longitudinalDistance(
        from, to, include_adjacent_lanelet, include_opposite_direction, allow_lane_change);
      longitudinal_distance) {
    const auto from_bounding_box_distances =
      math::geometry::getDistancesFromCenterToEdge(from_bounding_box);
    const auto to_bounding_box_distances =
      math::geometry::getDistancesFromCenterToEdge(to_bounding_box);
    auto bounding_box_distance = 0.0;
    if (longitudinal_distance.value() > 0.0) {
      bounding_box_distance =
        -std::abs(from_bounding_box_distances.front) - std::abs(to_bounding_box_distances.rear);
    } else if (longitudinal_distance.value() < 0.0) {
      bounding_box_distance =
        +std::abs(from_bounding_box_distances.rear) + std::abs(to_bounding_box_distances.front);
    }
    return longitudinal_distance.value() + bounding_box_distance;
  }
  return std::nullopt;
}

auto splineDistanceToBoundingBox(
  const SplineInterface & spline, const CanonicalizedLaneletPose & pose,
  const BoundingBox & bounding_box, const double width_extension_right,
  const double width_extension_left, const double length_extension_front,
  const double length_extension_rear) -> std::optional<double>
{
  const auto polygon = math::geometry::transformPoints(
    static_cast<Pose>(pose), math::geometry::getPointsFromBbox(
                               bounding_box, width_extension_right, width_extension_left,
                               length_extension_front, length_extension_rear));
  return spline.getCollisionPointIn2D(polygon, false);
}

// Bounds
auto distanceToLeftLaneBound(
  const Pose & map_pose, const BoundingBox & bounding_box, const lanelet::Id lanelet_id) -> double
{
  if (const auto bound = lanelet_wrapper::lanelet_map::leftBound(lanelet_id); bound.empty()) {
    THROW_SEMANTIC_ERROR(
      "Failed to calculate left bounds of lanelet_id : ", lanelet_id, " please check lanelet map.");
  } else if (const auto polygon =
               math::geometry::transformPoints(map_pose, math::geometry::toPolygon2D(bounding_box));
             polygon.empty()) {
    THROW_SEMANTIC_ERROR("Failed to calculate 2d polygon.");
  } else {
    return math::geometry::getDistance2D(bound, polygon);
  }
}

auto distanceToLeftLaneBound(
  const Pose & map_pose, const BoundingBox & bounding_box, const lanelet::Ids & lanelet_ids)
  -> double
{
  if (lanelet_ids.empty()) {
    THROW_SEMANTIC_ERROR("Failing to calculate distanceToLeftLaneBound given an empty vector.");
  }
  std::vector<double> distances;
  std::transform(
    lanelet_ids.begin(), lanelet_ids.end(), std::back_inserter(distances),
    [&](auto lanelet_id) { return distanceToLeftLaneBound(map_pose, bounding_box, lanelet_id); });
  return *std::min_element(distances.begin(), distances.end());
}

auto distanceToRightLaneBound(
  const Pose & map_pose, const BoundingBox & bounding_box, const lanelet::Id lanelet_id) -> double
{
  if (const auto bound = lanelet_wrapper::lanelet_map::rightBound(lanelet_id); bound.empty()) {
    THROW_SEMANTIC_ERROR(
      "Failed to calculate right bounds of lanelet_id : ", lanelet_id,
      " please check lanelet map.");
  } else if (const auto polygon =
               math::geometry::transformPoints(map_pose, math::geometry::toPolygon2D(bounding_box));
             polygon.empty()) {
    THROW_SEMANTIC_ERROR("Failed to calculate 2d polygon.");
  } else {
    return math::geometry::getDistance2D(bound, polygon);
  }
}

auto distanceToRightLaneBound(
  const Pose & map_pose, const BoundingBox & bounding_box, const lanelet::Ids & lanelet_ids)
  -> double
{
  if (lanelet_ids.empty()) {
    THROW_SEMANTIC_ERROR("Failing to calculate distanceToRightLaneBound for given empty vector.");
  }
  std::vector<double> distances;
  std::transform(
<<<<<<< HEAD
    lanelet_ids.begin(), lanelet_ids.end(), std::back_inserter(distances),
    [&](auto lanelet_id) { return distanceToLeftLaneBound(map_pose, bounding_box, lanelet_id); });
=======
    lanelet_ids.begin(), lanelet_ids.end(), std::back_inserter(distances), [&](auto lanelet_id) {
      return distanceToRightLaneBound(map_pose, bounding_box, lanelet_id, hdmap_utils_ptr);
    });
>>>>>>> 1e75dfc1
  return *std::min_element(distances.begin(), distances.end());
}

auto distanceToLaneBound(
  const Pose & map_pose, const BoundingBox & bounding_box, const lanelet::Id lanelet_id) -> double
{
  return std::min(
    distanceToLeftLaneBound(map_pose, bounding_box, lanelet_id),
    distanceToRightLaneBound(map_pose, bounding_box, lanelet_id));
}

auto distanceToLaneBound(
  const Pose & map_pose, const BoundingBox & bounding_box, const lanelet::Ids & lanelet_ids)
  -> double
{
  return std::min(
    distanceToLeftLaneBound(map_pose, bounding_box, lanelet_ids),
    distanceToRightLaneBound(map_pose, bounding_box, lanelet_ids));
}

// Other objects
auto distanceToYieldStop(
  const CanonicalizedLaneletPose & reference_pose, const lanelet::Ids & following_lanelets,
  const std::vector<CanonicalizedLaneletPose> & other_poses) -> std::optional<double>
{
  constexpr bool allow_lane_change{false};
  auto getPosesOnLanelet = [&other_poses](const auto & lanelet_id) {
    std::vector<CanonicalizedLaneletPose> ret;
    for (const auto & pose : other_poses) {
      if (isSameLaneletId(pose, lanelet_id)) {
        ret.emplace_back(pose);
      }
    }
    return ret;
  };

  std::set<double> distances;
  for (const auto & lanelet_id : following_lanelets) {
    const auto right_of_way_ids = lanelet_wrapper::lanelet_map::rightOfWayLaneletIds(lanelet_id);
    for (const auto right_of_way_id : right_of_way_ids) {
      const auto other_poses = getPosesOnLanelet(right_of_way_id);
      if (!other_poses.empty()) {
        const auto distance_forward = lanelet_wrapper::distance::longitudinalDistance(
          static_cast<LaneletPose>(reference_pose),
          helper::constructLaneletPose(lanelet_id, 0.0, 0.0), allow_lane_change);
        const auto distance_backward = lanelet_wrapper::distance::longitudinalDistance(
          helper::constructLaneletPose(lanelet_id, 0.0, 0.0),
          static_cast<LaneletPose>(reference_pose), allow_lane_change);
        if (distance_forward) {
          distances.insert(distance_forward.value());
        } else if (distance_backward) {
          distances.insert(-distance_backward.value());
        }
      }
    }
    if (distances.size() != 0) {
      return *distances.begin();
    }
  }
  return std::nullopt;
}

auto distanceToNearestConflictingPose(
  const lanelet::Ids & following_lanelets, const SplineInterface & spline,
  const std::vector<CanonicalizedEntityStatus> & other_statuses) -> std::optional<double>
{
  const auto conflicting_entities_on_crosswalk =
    [&other_statuses](
      const lanelet::Ids & following_lanelets) -> std::vector<CanonicalizedEntityStatus> {
    std::vector<CanonicalizedEntityStatus> conflicting_entity_status;
    const auto conflicting_crosswalks =
      lanelet_wrapper::lanelet_map::conflictingCrosswalkIds(following_lanelets);
    for (const auto & status : other_statuses) {
      if (
        status.laneMatchingSucceed() &&
        std::count(
          conflicting_crosswalks.begin(), conflicting_crosswalks.end(), status.getLaneletId()) >=
          1) {
        conflicting_entity_status.emplace_back(status);
      }
    }
    return conflicting_entity_status;
  }(following_lanelets);

  const auto conflicting_entities_on_lane =
    [&other_statuses](
      const lanelet::Ids & following_lanelets) -> std::vector<CanonicalizedEntityStatus> {
    std::vector<CanonicalizedEntityStatus> conflicting_entity_status;
    const auto conflicting_lanes =
      lanelet_wrapper::lanelet_map::conflictingLaneIds(following_lanelets);
    for (const auto & status : other_statuses) {
      if (
        status.laneMatchingSucceed() &&
        std::count(conflicting_lanes.begin(), conflicting_lanes.end(), status.getLaneletId()) >=
          1) {
        conflicting_entity_status.emplace_back(status);
      }
    }
    return conflicting_entity_status;
  }(following_lanelets);

  std::set<double> distances;
  for (const auto & status : conflicting_entities_on_crosswalk) {
    if (const auto pose = status.getCanonicalizedLaneletPose()) {
      if (const auto s = distanceToCrosswalk(spline, pose->getLaneletId())) {
        distances.insert(s.value());
      }
    }
  }
  for (const auto & status : conflicting_entities_on_lane) {
    if (const auto pose = status.getCanonicalizedLaneletPose()) {
      if (
        const auto s = splineDistanceToBoundingBox(
          spline, pose.value(), status.getBoundingBox(), 0.0, 0.0, 0.0, 1.0)) {
        distances.insert(s.value());
      }
    }
  }

  if (distances.empty()) {
    return std::nullopt;
  } else {
    return *distances.begin();
  }
}
}  // namespace distance
}  // namespace traffic_simulator<|MERGE_RESOLUTION|>--- conflicted
+++ resolved
@@ -48,15 +48,6 @@
   }
 }
 
-auto countLaneChanges(
-  const CanonicalizedLaneletPose & from, const CanonicalizedLaneletPose & to,
-  bool allow_lane_change, const std::shared_ptr<hdmap_utils::HdMapUtils> & hdmap_utils_ptr)
-  -> std::optional<std::pair<int, int>>
-{
-  return hdmap_utils_ptr->countLaneChanges(
-    static_cast<LaneletPose>(from), static_cast<LaneletPose>(to), allow_lane_change);
-}
-
 /// @sa https://github.com/tier4/scenario_simulator_v2/blob/729e4e6372cdba60e377ae097d032905b80763a9/docs/developer_guide/lane_pose_calculation/GetLongitudinalDistance.md
 auto longitudinalDistance(
   const CanonicalizedLaneletPose & from, const CanonicalizedLaneletPose & to,
@@ -96,31 +87,16 @@
      * The length of the horizontal bar must intersect with the adjacent lanelet, 
      * so it is always 10m regardless of the entity type.
      */
-<<<<<<< HEAD
+    constexpr double matching_distance = 5.0;
+
     auto from_poses = lanelet_wrapper::pose::toLaneletPoses(
       static_cast<Pose>(from), static_cast<LaneletPose>(from).lanelet_id, matching_distance,
       include_opposite_direction);
     from_poses.emplace_back(from);
-    /**
-     * @brief hard coded parameter!! 5.0 is a matching distance of the toLaneletPoses function.
-     * A matching distance of about 1.5 lane widths is given as the matching distance to match the
-     * Entity present on the adjacent Lanelet.
-     */
+
     auto to_poses = lanelet_wrapper::pose::toLaneletPoses(
       static_cast<Pose>(to), static_cast<LaneletPose>(to).lanelet_id, matching_distance,
       include_opposite_direction);
-=======
-    constexpr double matching_distance = 5.0;
-
-    auto from_poses = hdmap_utils_ptr->toLaneletPoses(
-      static_cast<geometry_msgs::msg::Pose>(from), static_cast<LaneletPose>(from).lanelet_id,
-      matching_distance, include_opposite_direction);
-    from_poses.emplace_back(from);
-
-    auto to_poses = hdmap_utils_ptr->toLaneletPoses(
-      static_cast<geometry_msgs::msg::Pose>(to), static_cast<LaneletPose>(to).lanelet_id,
-      matching_distance, include_opposite_direction);
->>>>>>> 1e75dfc1
     to_poses.emplace_back(to);
 
     std::vector<double> distances = {};
@@ -271,14 +247,8 @@
   }
   std::vector<double> distances;
   std::transform(
-<<<<<<< HEAD
     lanelet_ids.begin(), lanelet_ids.end(), std::back_inserter(distances),
-    [&](auto lanelet_id) { return distanceToLeftLaneBound(map_pose, bounding_box, lanelet_id); });
-=======
-    lanelet_ids.begin(), lanelet_ids.end(), std::back_inserter(distances), [&](auto lanelet_id) {
-      return distanceToRightLaneBound(map_pose, bounding_box, lanelet_id, hdmap_utils_ptr);
-    });
->>>>>>> 1e75dfc1
+    [&](auto lanelet_id) { return distanceToRightLaneBound(map_pose, bounding_box, lanelet_id); });
   return *std::min_element(distances.begin(), distances.end());
 }
 
