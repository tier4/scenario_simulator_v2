// Copyright 2015 TIER IV, Inc. All rights reserved.
//
// Licensed under the Apache License, Version 2.0 (the "License");
// you may not use this file except in compliance with the License.
// You may obtain a copy of the License at
//
//     http://www.apache.org/licenses/LICENSE-2.0
//
// Unless required by applicable law or agreed to in writing, software
// distributed under the License is distributed on an "AS IS" BASIS,
// WITHOUT WARRANTIES OR CONDITIONS OF ANY KIND, either express or implied.
// See the License for the specific language governing permissions and
// limitations under the License.

#include <geometry/bounding_box.hpp>
#include <geometry/distance.hpp>
#include <geometry/transform.hpp>
#include <traffic_simulator/lanelet_wrapper/lanelet_map.hpp>
#include <traffic_simulator/lanelet_wrapper/pose.hpp>
#include <traffic_simulator/utils/distance.hpp>
#include <traffic_simulator/utils/pose.hpp>
#include <traffic_simulator_msgs/msg/waypoints_array.hpp>

namespace traffic_simulator
{
inline namespace distance
{
auto lateralDistance(
  const CanonicalizedLaneletPose & from, const CanonicalizedLaneletPose & to,
  const RoutingConfiguration & routing_configuration,
  const std::shared_ptr<hdmap_utils::HdMapUtils> & hdmap_utils_ptr) -> std::optional<double>
{
  return hdmap_utils_ptr->getLateralDistance(
    static_cast<LaneletPose>(from), static_cast<LaneletPose>(to), routing_configuration);
}

auto lateralDistance(
  const CanonicalizedLaneletPose & from, const CanonicalizedLaneletPose & to,
  const double matching_distance, const RoutingConfiguration & routing_configuration,
  const std::shared_ptr<hdmap_utils::HdMapUtils> & hdmap_utils_ptr) -> std::optional<double>
{
  if (
    std::abs(static_cast<LaneletPose>(from).offset) <= matching_distance &&
    std::abs(static_cast<LaneletPose>(to).offset) <= matching_distance) {
    return lateralDistance(from, to, routing_configuration, hdmap_utils_ptr);
  } else {
    return std::nullopt;
  }
}

auto countLaneChanges(
  const CanonicalizedLaneletPose & from, const CanonicalizedLaneletPose & to,
  const RoutingConfiguration & routing_configuration,
  const std::shared_ptr<hdmap_utils::HdMapUtils> & hdmap_utils_ptr)
  -> std::optional<std::pair<int, int>>
{
  return hdmap_utils_ptr->countLaneChanges(
    static_cast<LaneletPose>(from), static_cast<LaneletPose>(to), routing_configuration);
}

/// @sa https://github.com/tier4/scenario_simulator_v2/blob/729e4e6372cdba60e377ae097d032905b80763a9/docs/developer_guide/lane_pose_calculation/GetLongitudinalDistance.md
auto longitudinalDistance(
  const CanonicalizedLaneletPose & from, const CanonicalizedLaneletPose & to,
  bool include_adjacent_lanelet, bool include_opposite_direction,
  const RoutingConfiguration & routing_configuration,
  const std::shared_ptr<hdmap_utils::HdMapUtils> & hdmap_utils_ptr) -> std::optional<double>
{
  if (!include_adjacent_lanelet) {
    auto to_canonicalized = static_cast<LaneletPose>(to);
    if (to.hasAlternativeLaneletPose()) {
      if (
        const auto to_canonicalized_opt = to.getAlternativeLaneletPoseBaseOnShortestRouteFrom(
          static_cast<LaneletPose>(from), routing_configuration)) {
        to_canonicalized = to_canonicalized_opt.value();
      }
    }

    const auto forward_distance = hdmap_utils_ptr->getLongitudinalDistance(
      static_cast<LaneletPose>(from), to_canonicalized, routing_configuration);

    const auto backward_distance = hdmap_utils_ptr->getLongitudinalDistance(
      to_canonicalized, static_cast<LaneletPose>(from), routing_configuration);

    if (forward_distance && backward_distance) {
      return forward_distance.value() > backward_distance.value() ? -backward_distance.value()
                                                                  : forward_distance.value();
    } else if (forward_distance) {
      return forward_distance.value();
    } else if (backward_distance) {
      return -backward_distance.value();
    } else {
      return std::nullopt;
    }
  } else {
    /**
     * @brief A matching distance of about 1.5*lane widths is given as the matching distance to match the
     * Entity present on the adjacent Lanelet.
     * The length of the horizontal bar must intersect with the adjacent lanelet,
     * so it is always 10m regardless of the entity type.
     */
    constexpr double matching_distance = 5.0;

    auto from_poses = lanelet_wrapper::pose::toLaneletPoses(
      static_cast<geometry_msgs::msg::Pose>(from), static_cast<LaneletPose>(from).lanelet_id,
      matching_distance, include_opposite_direction, routing_configuration.routing_graph_type);
    from_poses.emplace_back(from);

    auto to_poses = lanelet_wrapper::pose::toLaneletPoses(
      static_cast<geometry_msgs::msg::Pose>(to), static_cast<LaneletPose>(to).lanelet_id,
      matching_distance, include_opposite_direction, routing_configuration.routing_graph_type);
    to_poses.emplace_back(to);

    std::vector<double> distances = {};
    for (const auto & from_pose : from_poses) {
      for (const auto & to_pose : to_poses) {
        if (
          const auto distance = longitudinalDistance(
            CanonicalizedLaneletPose(from_pose), CanonicalizedLaneletPose(to_pose), false,
            include_opposite_direction, routing_configuration, hdmap_utils_ptr)) {
          distances.emplace_back(distance.value());
        }
      }
    }

    if (!distances.empty()) {
      return *std::min_element(distances.begin(), distances.end(), [](double a, double b) {
        return std::abs(a) < std::abs(b);
      });
    } else {
      return std::nullopt;
    }
  }
}

auto laneletDistance(
  const CanonicalizedLaneletPose & from, const CanonicalizedLaneletPose & to,
  const RoutingConfiguration & routing_configuration,
  const std::shared_ptr<hdmap_utils::HdMapUtils> & hdmap_utils_ptr) -> LaneletDistance
{
  constexpr bool include_adjacent_lanelet{false};
  constexpr bool include_opposite_direction{true};

  LaneletDistance lanelet_distance;
  // here the s and offset are intentionally assigned independently, even if
  // it is not possible to calculate one of them - it happens that one is sufficient
  if (
    const auto longitudinal_distance = longitudinalDistance(
      from, to, include_adjacent_lanelet, include_opposite_direction, routing_configuration,
      hdmap_utils_ptr)) {
    lanelet_distance.longitudinal = longitudinal_distance.value();
  }
  if (
    const auto lateral_distance =
      lateralDistance(from, to, routing_configuration, hdmap_utils_ptr)) {
    lanelet_distance.lateral = lateral_distance.value();
  }
  return lanelet_distance;
}

auto boundingBoxDistance(
  const geometry_msgs::msg::Pose & from,
  const traffic_simulator_msgs::msg::BoundingBox & from_bounding_box,
  const geometry_msgs::msg::Pose & to,
  const traffic_simulator_msgs::msg::BoundingBox & to_bounding_box) -> std::optional<double>
{
  return math::geometry::getPolygonDistance(from, from_bounding_box, to, to_bounding_box);
}

auto boundingBoxLaneLateralDistance(
  const CanonicalizedLaneletPose & from,
  const traffic_simulator_msgs::msg::BoundingBox & from_bounding_box,
  const CanonicalizedLaneletPose & to,
  const traffic_simulator_msgs::msg::BoundingBox & to_bounding_box,
  const RoutingConfiguration & routing_configuration,
  const std::shared_ptr<hdmap_utils::HdMapUtils> & hdmap_utils_ptr) -> std::optional<double>
{
  if (const auto lateral_distance =
        lateralDistance(from, to, routing_configuration, hdmap_utils_ptr);
      lateral_distance) {
    const auto from_bounding_box_distances =
      math::geometry::getDistancesFromCenterToEdge(from_bounding_box);
    const auto to_bounding_box_distances =
      math::geometry::getDistancesFromCenterToEdge(to_bounding_box);
    auto bounding_box_distance = 0.0;
    if (lateral_distance.value() > 0.0) {
      bounding_box_distance =
        -std::abs(from_bounding_box_distances.right) - std::abs(to_bounding_box_distances.left);
    } else if (lateral_distance.value() < 0.0) {
      bounding_box_distance =
        std::abs(from_bounding_box_distances.left) + std::abs(to_bounding_box_distances.right);
    }
    return lateral_distance.value() + bounding_box_distance;
  }
  return std::nullopt;
}

auto boundingBoxLaneLongitudinalDistance(
  const CanonicalizedLaneletPose & from,
  const traffic_simulator_msgs::msg::BoundingBox & from_bounding_box,
  const CanonicalizedLaneletPose & to,
  const traffic_simulator_msgs::msg::BoundingBox & to_bounding_box,
  const bool include_adjacent_lanelet, const bool include_opposite_direction,
  const RoutingConfiguration & routing_configuration,
  const std::shared_ptr<hdmap_utils::HdMapUtils> & hdmap_utils_ptr) -> std::optional<double>
{
  if (const auto longitudinal_distance = longitudinalDistance(
        from, to, include_adjacent_lanelet, include_opposite_direction, routing_configuration,
        hdmap_utils_ptr);
      longitudinal_distance) {
    const auto from_bounding_box_distances =
      math::geometry::getDistancesFromCenterToEdge(from_bounding_box);
    const auto to_bounding_box_distances =
      math::geometry::getDistancesFromCenterToEdge(to_bounding_box);
    auto bounding_box_distance = 0.0;
    if (longitudinal_distance.value() > 0.0) {
      bounding_box_distance =
        -std::abs(from_bounding_box_distances.front) - std::abs(to_bounding_box_distances.rear);
    } else if (longitudinal_distance.value() < 0.0) {
      bounding_box_distance =
        +std::abs(from_bounding_box_distances.rear) + std::abs(to_bounding_box_distances.front);
    }
    return longitudinal_distance.value() + bounding_box_distance;
  }
  return std::nullopt;
}

<<<<<<< HEAD
auto boundingBoxLaneletDistance(
  const CanonicalizedLaneletPose & from,
  const traffic_simulator_msgs::msg::BoundingBox & from_bounding_box,
  const CanonicalizedLaneletPose & to,
  const traffic_simulator_msgs::msg::BoundingBox & to_bounding_box,
  const RoutingConfiguration & routing_configuration,
  const std::shared_ptr<hdmap_utils::HdMapUtils> & hdmap_utils_ptr) -> LaneletDistance
{
  constexpr bool include_adjacent_lanelet{false};
  constexpr bool include_opposite_direction{true};

  LaneletDistance lanelet_distance;
  // here the s and offset are intentionally assigned independently, even if
  // it is not possible to calculate one of them - it happens that one is sufficient
  if (
    const auto longitudinal_bounding_box_distance = boundingBoxLaneLongitudinalDistance(
      from, from_bounding_box, to, to_bounding_box, include_adjacent_lanelet,
      include_opposite_direction, routing_configuration, hdmap_utils_ptr)) {
    lanelet_distance.longitudinal = longitudinal_bounding_box_distance.value();
  }
  if (
    const auto lateral_bounding_box_distance = boundingBoxLaneLateralDistance(
      from, from_bounding_box, to, to_bounding_box, routing_configuration, hdmap_utils_ptr)) {
    lanelet_distance.lateral = lateral_bounding_box_distance.value();
  }
  return lanelet_distance;
}

=======
// Bounds
>>>>>>> 8513b8bd
auto distanceToLeftLaneBound(
  const geometry_msgs::msg::Pose & map_pose,
  const traffic_simulator_msgs::msg::BoundingBox & bounding_box, const lanelet::Id lanelet_id)
  -> double
{
  if (const auto bound = lanelet_wrapper::lanelet_map::leftBound(lanelet_id); bound.empty()) {
    THROW_SEMANTIC_ERROR(
      "Failed to calculate left bounds of lanelet_id : ", lanelet_id, " please check lanelet map.");
  } else if (const auto polygon =
               math::geometry::transformPoints(map_pose, math::geometry::toPolygon2D(bounding_box));
             polygon.empty()) {
    THROW_SEMANTIC_ERROR("Failed to calculate 2d polygon.");
  } else {
    return math::geometry::getDistance2D(bound, polygon);
  }
}

auto distanceToLeftLaneBound(
  const geometry_msgs::msg::Pose & map_pose,
  const traffic_simulator_msgs::msg::BoundingBox & bounding_box, const lanelet::Ids & lanelet_ids)
  -> double
{
  if (lanelet_ids.empty()) {
    THROW_SEMANTIC_ERROR("Failing to calculate distanceToLeftLaneBound given an empty vector.");
  }
  double min_distance = std::numeric_limits<double>::max();
  for (const auto & lanelet_id : lanelet_ids) {
    const auto distance = distanceToLeftLaneBound(map_pose, bounding_box, lanelet_id);
    if (distance < min_distance) {
      min_distance = distance;
    }
  }
  return min_distance;
}

auto distanceToRightLaneBound(
  const geometry_msgs::msg::Pose & map_pose,
  const traffic_simulator_msgs::msg::BoundingBox & bounding_box, const lanelet::Id lanelet_id)
  -> double
{
  if (const auto & bound = lanelet_wrapper::lanelet_map::rightBound(lanelet_id); bound.empty()) {
    THROW_SEMANTIC_ERROR(
      "Failed to calculate right bounds of lanelet_id : ", lanelet_id,
      " please check lanelet map.");
  } else if (const auto polygon =
               math::geometry::transformPoints(map_pose, math::geometry::toPolygon2D(bounding_box));
             polygon.empty()) {
    THROW_SEMANTIC_ERROR("Failed to calculate 2d polygon.");
  } else {
    return math::geometry::getDistance2D(bound, polygon);
  }
}

auto distanceToRightLaneBound(
  const geometry_msgs::msg::Pose & map_pose,
  const traffic_simulator_msgs::msg::BoundingBox & bounding_box, const lanelet::Ids & lanelet_ids)
  -> double
{
  if (lanelet_ids.empty()) {
    THROW_SEMANTIC_ERROR("Failing to calculate distanceToRightLaneBound for given empty vector.");
  }
  double min_distance = std::numeric_limits<double>::max();
  for (const auto & lanelet_id : lanelet_ids) {
    const double distance = distanceToRightLaneBound(map_pose, bounding_box, lanelet_id);
    if (distance < min_distance) {
      min_distance = distance;
    }
  }
  return min_distance;
}

auto distanceToLaneBound(
  const geometry_msgs::msg::Pose & map_pose,
  const traffic_simulator_msgs::msg::BoundingBox & bounding_box, const lanelet::Id lanelet_id)
  -> double
{
  return std::min(
    distanceToLeftLaneBound(map_pose, bounding_box, lanelet_id),
    distanceToRightLaneBound(map_pose, bounding_box, lanelet_id));
}

auto distanceToLaneBound(
  const geometry_msgs::msg::Pose & map_pose,
  const traffic_simulator_msgs::msg::BoundingBox & bounding_box, const lanelet::Ids & lanelet_ids)
  -> double
{
  return std::min(
    distanceToLeftLaneBound(map_pose, bounding_box, lanelet_ids),
    distanceToRightLaneBound(map_pose, bounding_box, lanelet_ids));
}

auto distanceToCrosswalk(
  const traffic_simulator_msgs::msg::WaypointsArray & waypoints_array,
  const lanelet::Id target_crosswalk_id,
  const std::shared_ptr<hdmap_utils::HdMapUtils> & hdmap_utils_ptr) -> std::optional<double>
{
  if (waypoints_array.waypoints.empty()) {
    return std::nullopt;
  } else {
    math::geometry::CatmullRomSpline spline(waypoints_array.waypoints);
    auto polygon = hdmap_utils_ptr->getLaneletPolygon(target_crosswalk_id);
    return spline.getCollisionPointIn2D(polygon);
  }
}

auto distanceToStopLine(
  const traffic_simulator_msgs::msg::WaypointsArray & waypoints_array,
  const lanelet::Id target_stop_line_id,
  const std::shared_ptr<hdmap_utils::HdMapUtils> & hdmap_utils_ptr) -> std::optional<double>
{
  if (waypoints_array.waypoints.empty()) {
    return std::nullopt;
  } else {
    const math::geometry::CatmullRomSpline spline(waypoints_array.waypoints);
    const auto polygon = hdmap_utils_ptr->getStopLinePolygon(target_stop_line_id);
    return spline.getCollisionPointIn2D(polygon);
  }
}

auto distanceToSpline(
  const geometry_msgs::msg::Pose & map_pose,
  const traffic_simulator_msgs::msg::BoundingBox & bounding_box,
  const math::geometry::CatmullRomSplineInterface & spline, const double s_reference) -> double
{
  /*
  * Convergence threshold for binary search.
  * The search stops when the interval between `s_start` and `s_end` is below this value.
  * The value 0.05 was chosen empirically to balance accuracy and performance.
  * A smaller value improves precision but increases computation time.
  */
  constexpr double distance_accuracy{0.05};

  const auto bounding_box_map_points =
    math::geometry::transformPoints(map_pose, math::geometry::getPointsFromBbox(bounding_box));
  const auto bounding_box_diagonal_length =
    math::geometry::getDistance(bounding_box_map_points[0], bounding_box_map_points[2]);

  /// @note it may be a good idea to develop spline.getSquaredDistanceIn2D(point, s_start, s_end);
  std::vector<double> distances;
  for (const auto & point : bounding_box_map_points) {
    auto s_start = s_reference - bounding_box_diagonal_length / 2;
    auto s_end = s_reference + bounding_box_diagonal_length / 2;
    auto s_start_distance = spline.getSquaredDistanceIn2D(point, s_start);
    auto s_end_distance = spline.getSquaredDistanceIn2D(point, s_end);

    while (std::abs(s_start - s_end) > distance_accuracy) {
      double s_mid = s_start + (s_end - s_start) / 2;
      double s_mid_distance = spline.getSquaredDistanceIn2D(point, s_mid);
      if (s_start_distance > s_end_distance) {
        s_start = s_mid;
        s_start_distance = s_mid_distance;
      } else {
        s_end = s_mid;
        s_end_distance = s_mid_distance;
      }
    }
    distances.push_back(std::min(s_start_distance, s_end_distance));
  }
  return std::sqrt(*std::min_element(distances.begin(), distances.end()));
}
}  // namespace distance
}  // namespace traffic_simulator<|MERGE_RESOLUTION|>--- conflicted
+++ resolved
@@ -224,7 +224,6 @@
   return std::nullopt;
 }
 
-<<<<<<< HEAD
 auto boundingBoxLaneletDistance(
   const CanonicalizedLaneletPose & from,
   const traffic_simulator_msgs::msg::BoundingBox & from_bounding_box,
@@ -253,9 +252,7 @@
   return lanelet_distance;
 }
 
-=======
 // Bounds
->>>>>>> 8513b8bd
 auto distanceToLeftLaneBound(
   const geometry_msgs::msg::Pose & map_pose,
   const traffic_simulator_msgs::msg::BoundingBox & bounding_box, const lanelet::Id lanelet_id)
