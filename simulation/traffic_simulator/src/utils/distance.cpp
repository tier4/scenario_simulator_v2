// Copyright 2015 TIER IV, Inc. All rights reserved.
//
// Licensed under the Apache License, Version 2.0 (the "License");
// you may not use this file except in compliance with the License.
// You may obtain a copy of the License at
//
//     http://www.apache.org/licenses/LICENSE-2.0
//
// Unless required by applicable law or agreed to in writing, software
// distributed under the License is distributed on an "AS IS" BASIS,
// WITHOUT WARRANTIES OR CONDITIONS OF ANY KIND, either express or implied.
// See the License for the specific language governing permissions and
// limitations under the License.

#include <geometry/bounding_box.hpp>
#include <geometry/distance.hpp>
#include <geometry/transform.hpp>
#include <traffic_simulator/helper/helper.hpp>
#include <traffic_simulator/lanelet_wrapper/distance.hpp>
#include <traffic_simulator/lanelet_wrapper/lanelet_map.hpp>
#include <traffic_simulator/lanelet_wrapper/pose.hpp>
#include <traffic_simulator/utils/distance.hpp>
#include <traffic_simulator/utils/pose.hpp>
#include <traffic_simulator_msgs/msg/waypoints_array.hpp>

namespace traffic_simulator
{
inline namespace distance
{
auto lateralDistance(
  const CanonicalizedLaneletPose & from, const CanonicalizedLaneletPose & to,
  const RoutingConfiguration & routing_configuration) -> std::optional<double>
{
  return lanelet_wrapper::distance::lateralDistance(
    static_cast<LaneletPose>(from), static_cast<LaneletPose>(to), routing_configuration);
}

auto lateralDistance(
  const CanonicalizedLaneletPose & from, const CanonicalizedLaneletPose & to,
  const double matching_distance, const RoutingConfiguration & routing_configuration)
  -> std::optional<double>
{
  if (
    std::abs(static_cast<LaneletPose>(from).offset) <= matching_distance &&
    std::abs(static_cast<LaneletPose>(to).offset) <= matching_distance) {
    return lateralDistance(from, to, routing_configuration);
  } else {
    return std::nullopt;
  }
}

auto countLaneChanges(
  const CanonicalizedLaneletPose & from, const CanonicalizedLaneletPose & to,
  const RoutingConfiguration & routing_configuration,
  const std::shared_ptr<hdmap_utils::HdMapUtils> & hdmap_utils_ptr)
  -> std::optional<std::pair<int, int>>
{
  return hdmap_utils_ptr->countLaneChanges(
    static_cast<LaneletPose>(from), static_cast<LaneletPose>(to), routing_configuration);
}

/// @sa https://github.com/tier4/scenario_simulator_v2/blob/729e4e6372cdba60e377ae097d032905b80763a9/docs/developer_guide/lane_pose_calculation/GetLongitudinalDistance.md
auto longitudinalDistance(
  const CanonicalizedLaneletPose & from, const CanonicalizedLaneletPose & to,
  bool include_adjacent_lanelet, bool include_opposite_direction,
  const RoutingConfiguration & routing_configuration,
  const std::shared_ptr<hdmap_utils::HdMapUtils> & hdmap_utils_ptr) -> std::optional<double>
{
  if (!include_adjacent_lanelet) {
    auto to_canonicalized = static_cast<LaneletPose>(to);
    if (to.hasAlternativeLaneletPose()) {
      if (
        const auto to_canonicalized_opt = to.getAlternativeLaneletPoseBaseOnShortestRouteFrom(
          static_cast<LaneletPose>(from), routing_configuration)) {
        to_canonicalized = to_canonicalized_opt.value();
      }
    }

    const auto forward_distance = hdmap_utils_ptr->getLongitudinalDistance(
      static_cast<LaneletPose>(from), to_canonicalized, routing_configuration);

    const auto backward_distance = hdmap_utils_ptr->getLongitudinalDistance(
      to_canonicalized, static_cast<LaneletPose>(from), routing_configuration);

    if (forward_distance && backward_distance) {
      return forward_distance.value() > backward_distance.value() ? -backward_distance.value()
                                                                  : forward_distance.value();
    } else if (forward_distance) {
      return forward_distance.value();
    } else if (backward_distance) {
      return -backward_distance.value();
    } else {
      return std::nullopt;
    }
  } else {
    /**
     * @brief A matching distance of about 1.5*lane widths is given as the matching distance to match the
     * Entity present on the adjacent Lanelet.
     * The length of the horizontal bar must intersect with the adjacent lanelet,
     * so it is always 10m regardless of the entity type.
     */
    constexpr double matching_distance = 5.0;

    auto from_poses = lanelet_wrapper::pose::toLaneletPoses(
      static_cast<geometry_msgs::msg::Pose>(from), static_cast<LaneletPose>(from).lanelet_id,
      matching_distance, include_opposite_direction, routing_configuration.routing_graph_type);
    from_poses.emplace_back(from);

    auto to_poses = lanelet_wrapper::pose::toLaneletPoses(
      static_cast<geometry_msgs::msg::Pose>(to), static_cast<LaneletPose>(to).lanelet_id,
      matching_distance, include_opposite_direction, routing_configuration.routing_graph_type);
    to_poses.emplace_back(to);

    std::vector<double> distances = {};
    for (const auto & from_pose : from_poses) {
      for (const auto & to_pose : to_poses) {
        if (
          const auto distance = longitudinalDistance(
            CanonicalizedLaneletPose(from_pose), CanonicalizedLaneletPose(to_pose), false,
            include_opposite_direction, routing_configuration, hdmap_utils_ptr)) {
          distances.emplace_back(distance.value());
        }
      }
    }

    if (!distances.empty()) {
      return *std::min_element(distances.begin(), distances.end(), [](double a, double b) {
        return std::abs(a) < std::abs(b);
      });
    } else {
      return std::nullopt;
    }
  }
}

auto laneletDistance(
  const CanonicalizedLaneletPose & from, const CanonicalizedLaneletPose & to,
  const RoutingConfiguration & routing_configuration,
  const std::shared_ptr<hdmap_utils::HdMapUtils> & hdmap_utils_ptr) -> LaneletDistance
{
  constexpr bool include_adjacent_lanelet{false};
  constexpr bool include_opposite_direction{true};

  LaneletDistance lanelet_distance;
  // here the s and offset are intentionally assigned independently, even if
  // it is not possible to calculate one of them - it happens that one is sufficient
  if (
    const auto longitudinal_distance = longitudinalDistance(
      from, to, include_adjacent_lanelet, include_opposite_direction, routing_configuration,
      hdmap_utils_ptr)) {
    lanelet_distance.longitudinal = longitudinal_distance.value();
  }
  if (const auto lateral_distance = lateralDistance(from, to, routing_configuration)) {
    lanelet_distance.lateral = lateral_distance.value();
  }
  return lanelet_distance;
}

auto boundingBoxDistance(
  const geometry_msgs::msg::Pose & from,
  const traffic_simulator_msgs::msg::BoundingBox & from_bounding_box,
  const geometry_msgs::msg::Pose & to,
  const traffic_simulator_msgs::msg::BoundingBox & to_bounding_box) -> std::optional<double>
{
  return math::geometry::getPolygonDistance(from, from_bounding_box, to, to_bounding_box);
}

auto boundingBoxLaneLateralDistance(
  const CanonicalizedLaneletPose & from,
  const traffic_simulator_msgs::msg::BoundingBox & from_bounding_box,
  const CanonicalizedLaneletPose & to,
  const traffic_simulator_msgs::msg::BoundingBox & to_bounding_box,
  const RoutingConfiguration & routing_configuration) -> std::optional<double>
{
  if (const auto lateral_distance = lateralDistance(from, to, routing_configuration);
      lateral_distance) {
    const auto from_bounding_box_distances =
      math::geometry::getDistancesFromCenterToEdge(from_bounding_box);
    const auto to_bounding_box_distances =
      math::geometry::getDistancesFromCenterToEdge(to_bounding_box);
    auto bounding_box_distance = 0.0;
    if (lateral_distance.value() > 0.0) {
      bounding_box_distance =
        -std::abs(from_bounding_box_distances.right) - std::abs(to_bounding_box_distances.left);
    } else if (lateral_distance.value() < 0.0) {
      bounding_box_distance =
        std::abs(from_bounding_box_distances.left) + std::abs(to_bounding_box_distances.right);
    }
    return lateral_distance.value() + bounding_box_distance;
  }
  return std::nullopt;
}

auto boundingBoxLaneLongitudinalDistance(
  const CanonicalizedLaneletPose & from,
  const traffic_simulator_msgs::msg::BoundingBox & from_bounding_box,
  const CanonicalizedLaneletPose & to,
  const traffic_simulator_msgs::msg::BoundingBox & to_bounding_box,
  const bool include_adjacent_lanelet, const bool include_opposite_direction,
  const RoutingConfiguration & routing_configuration,
  const std::shared_ptr<hdmap_utils::HdMapUtils> & hdmap_utils_ptr) -> std::optional<double>
{
  if (const auto longitudinal_distance = longitudinalDistance(
        from, to, include_adjacent_lanelet, include_opposite_direction, routing_configuration,
        hdmap_utils_ptr);
      longitudinal_distance) {
    const auto from_bounding_box_distances =
      math::geometry::getDistancesFromCenterToEdge(from_bounding_box);
    const auto to_bounding_box_distances =
      math::geometry::getDistancesFromCenterToEdge(to_bounding_box);
    auto bounding_box_distance = 0.0;
    if (longitudinal_distance.value() > 0.0) {
      bounding_box_distance =
        -std::abs(from_bounding_box_distances.front) - std::abs(to_bounding_box_distances.rear);
    } else if (longitudinal_distance.value() < 0.0) {
      bounding_box_distance =
        +std::abs(from_bounding_box_distances.rear) + std::abs(to_bounding_box_distances.front);
    }
    return longitudinal_distance.value() + bounding_box_distance;
  }
  return std::nullopt;
}

<<<<<<< HEAD
auto boundingBoxLaneletDistance(
  const CanonicalizedLaneletPose & from,
  const traffic_simulator_msgs::msg::BoundingBox & from_bounding_box,
  const CanonicalizedLaneletPose & to,
  const traffic_simulator_msgs::msg::BoundingBox & to_bounding_box,
  const RoutingConfiguration & routing_configuration,
  const std::shared_ptr<hdmap_utils::HdMapUtils> & hdmap_utils_ptr) -> LaneletDistance
{
  constexpr bool include_adjacent_lanelet{false};
  constexpr bool include_opposite_direction{true};

  LaneletDistance lanelet_distance;
  // here the s and offset are intentionally assigned independently, even if
  // it is not possible to calculate one of them - it happens that one is sufficient
  if (
    const auto longitudinal_bounding_box_distance = boundingBoxLaneLongitudinalDistance(
      from, from_bounding_box, to, to_bounding_box, include_adjacent_lanelet,
      include_opposite_direction, routing_configuration, hdmap_utils_ptr)) {
    lanelet_distance.longitudinal = longitudinal_bounding_box_distance.value();
  }
  if (
    const auto lateral_bounding_box_distance = boundingBoxLaneLateralDistance(
      from, from_bounding_box, to, to_bounding_box, routing_configuration)) {
    lanelet_distance.lateral = lateral_bounding_box_distance.value();
  }
  return lanelet_distance;
=======
auto boundingBoxLaneLongitudinalDistance(
  const std::optional<double> & longitudinal_distance,
  const traffic_simulator_msgs::msg::BoundingBox & from_bounding_box,
  const traffic_simulator_msgs::msg::BoundingBox & to_bounding_box) -> std::optional<double>
{
  if (longitudinal_distance) {
    const auto from_bounding_box_distances =
      math::geometry::getDistancesFromCenterToEdge(from_bounding_box);
    const auto to_bounding_box_distances =
      math::geometry::getDistancesFromCenterToEdge(to_bounding_box);
    auto bounding_box_distance = 0.0;
    if (longitudinal_distance.value() > 0.0) {
      bounding_box_distance =
        -std::abs(from_bounding_box_distances.front) - std::abs(to_bounding_box_distances.rear);
    } else if (longitudinal_distance.value() < 0.0) {
      bounding_box_distance =
        +std::abs(from_bounding_box_distances.rear) + std::abs(to_bounding_box_distances.front);
    }
    return longitudinal_distance.value() + bounding_box_distance;
  }
  return std::nullopt;
>>>>>>> 8f2c212e
}

// Bounds
auto distanceToLeftLaneBound(
  const geometry_msgs::msg::Pose & map_pose,
  const traffic_simulator_msgs::msg::BoundingBox & bounding_box, const lanelet::Id lanelet_id)
  -> double
{
  if (const auto bound = lanelet_wrapper::lanelet_map::leftBound(lanelet_id); bound.empty()) {
    THROW_SEMANTIC_ERROR(
      "Failed to calculate left bounds of lanelet_id : ", lanelet_id, " please check lanelet map.");
  } else if (const auto polygon =
               math::geometry::transformPoints(map_pose, math::geometry::toPolygon2D(bounding_box));
             polygon.empty()) {
    THROW_SEMANTIC_ERROR("Failed to calculate 2d polygon.");
  } else {
    return math::geometry::getDistance2D(bound, polygon);
  }
}

auto distanceToLeftLaneBound(
  const geometry_msgs::msg::Pose & map_pose,
  const traffic_simulator_msgs::msg::BoundingBox & bounding_box, const lanelet::Ids & lanelet_ids)
  -> double
{
  if (lanelet_ids.empty()) {
    THROW_SEMANTIC_ERROR("Failing to calculate distanceToLeftLaneBound given an empty vector.");
  }
  double min_distance = std::numeric_limits<double>::max();
  for (const auto & lanelet_id : lanelet_ids) {
    const auto distance = distanceToLeftLaneBound(map_pose, bounding_box, lanelet_id);
    if (distance < min_distance) {
      min_distance = distance;
    }
  }
  return min_distance;
}

auto distanceToRightLaneBound(
  const geometry_msgs::msg::Pose & map_pose,
  const traffic_simulator_msgs::msg::BoundingBox & bounding_box, const lanelet::Id lanelet_id)
  -> double
{
  if (const auto bound = lanelet_wrapper::lanelet_map::rightBound(lanelet_id); bound.empty()) {
    THROW_SEMANTIC_ERROR(
      "Failed to calculate right bounds of lanelet_id : ", lanelet_id,
      " please check lanelet map.");
  } else if (const auto polygon =
               math::geometry::transformPoints(map_pose, math::geometry::toPolygon2D(bounding_box));
             polygon.empty()) {
    THROW_SEMANTIC_ERROR("Failed to calculate 2d polygon.");
  } else {
    return math::geometry::getDistance2D(bound, polygon);
  }
}

auto distanceToRightLaneBound(
  const geometry_msgs::msg::Pose & map_pose,
  const traffic_simulator_msgs::msg::BoundingBox & bounding_box, const lanelet::Ids & lanelet_ids)
  -> double
{
  if (lanelet_ids.empty()) {
    THROW_SEMANTIC_ERROR("Failing to calculate distanceToRightLaneBound for given empty vector.");
  }
  double min_distance = std::numeric_limits<double>::max();
  for (const auto & lanelet_id : lanelet_ids) {
    const double distance = distanceToRightLaneBound(map_pose, bounding_box, lanelet_id);
    if (distance < min_distance) {
      min_distance = distance;
    }
  }
  return min_distance;
}

auto distanceToLaneBound(
  const geometry_msgs::msg::Pose & map_pose,
  const traffic_simulator_msgs::msg::BoundingBox & bounding_box, const lanelet::Id lanelet_id)
  -> double
{
  return std::min(
    distanceToLeftLaneBound(map_pose, bounding_box, lanelet_id),
    distanceToRightLaneBound(map_pose, bounding_box, lanelet_id));
}

auto distanceToLaneBound(
  const geometry_msgs::msg::Pose & map_pose,
  const traffic_simulator_msgs::msg::BoundingBox & bounding_box, const lanelet::Ids & lanelet_ids)
  -> double
{
  return std::min(
    distanceToLeftLaneBound(map_pose, bounding_box, lanelet_ids),
    distanceToRightLaneBound(map_pose, bounding_box, lanelet_ids));
}

auto distanceToCrosswalk(
  const traffic_simulator_msgs::msg::WaypointsArray & waypoints_array,
  const lanelet::Id target_crosswalk_id,
  const std::shared_ptr<hdmap_utils::HdMapUtils> & hdmap_utils_ptr) -> std::optional<double>
{
  if (waypoints_array.waypoints.empty()) {
    return std::nullopt;
  } else {
    math::geometry::CatmullRomSpline spline(waypoints_array.waypoints);
    auto polygon = hdmap_utils_ptr->getLaneletPolygon(target_crosswalk_id);
    return spline.getCollisionPointIn2D(polygon);
  }
}

auto distanceToSpline(
  const geometry_msgs::msg::Pose & map_pose,
  const traffic_simulator_msgs::msg::BoundingBox & bounding_box,
  const math::geometry::CatmullRomSplineInterface & spline, const double s_reference) -> double
{
  /*
  * Convergence threshold for binary search.
  * The search stops when the interval between `s_start` and `s_end` is below this value.
  * The value 0.05 was chosen empirically to balance accuracy and performance.
  * A smaller value improves precision but increases computation time.
  */
  constexpr double distance_accuracy{0.05};

  const auto bounding_box_map_points =
    math::geometry::transformPoints(map_pose, math::geometry::getPointsFromBbox(bounding_box));
  const auto bounding_box_diagonal_length =
    math::geometry::getDistance(bounding_box_map_points[0], bounding_box_map_points[2]);

  /// @note it may be a good idea to develop spline.getSquaredDistanceIn2D(point, s_start, s_end);
  std::vector<double> distances;
  for (const auto & point : bounding_box_map_points) {
    auto s_start = s_reference - bounding_box_diagonal_length / 2;
    auto s_end = s_reference + bounding_box_diagonal_length / 2;
    auto s_start_distance = spline.getSquaredDistanceIn2D(point, s_start);
    auto s_end_distance = spline.getSquaredDistanceIn2D(point, s_end);

    while (std::abs(s_start - s_end) > distance_accuracy) {
      double s_mid = s_start + (s_end - s_start) / 2;
      double s_mid_distance = spline.getSquaredDistanceIn2D(point, s_mid);
      if (s_start_distance > s_end_distance) {
        s_start = s_mid;
        s_start_distance = s_mid_distance;
      } else {
        s_end = s_mid;
        s_end_distance = s_mid_distance;
      }
    }
    distances.push_back(std::min(s_start_distance, s_end_distance));
  }
  return std::sqrt(*std::min_element(distances.begin(), distances.end()));
}
}  // namespace distance
}  // namespace traffic_simulator<|MERGE_RESOLUTION|>--- conflicted
+++ resolved
@@ -221,7 +221,29 @@
   return std::nullopt;
 }
 
-<<<<<<< HEAD
+auto boundingBoxLaneLongitudinalDistance(
+  const std::optional<double> & longitudinal_distance,
+  const traffic_simulator_msgs::msg::BoundingBox & from_bounding_box,
+  const traffic_simulator_msgs::msg::BoundingBox & to_bounding_box) -> std::optional<double>
+{
+  if (longitudinal_distance) {
+    const auto from_bounding_box_distances =
+      math::geometry::getDistancesFromCenterToEdge(from_bounding_box);
+    const auto to_bounding_box_distances =
+      math::geometry::getDistancesFromCenterToEdge(to_bounding_box);
+    auto bounding_box_distance = 0.0;
+    if (longitudinal_distance.value() > 0.0) {
+      bounding_box_distance =
+        -std::abs(from_bounding_box_distances.front) - std::abs(to_bounding_box_distances.rear);
+    } else if (longitudinal_distance.value() < 0.0) {
+      bounding_box_distance =
+        +std::abs(from_bounding_box_distances.rear) + std::abs(to_bounding_box_distances.front);
+    }
+    return longitudinal_distance.value() + bounding_box_distance;
+  }
+  return std::nullopt;
+}
+
 auto boundingBoxLaneletDistance(
   const CanonicalizedLaneletPose & from,
   const traffic_simulator_msgs::msg::BoundingBox & from_bounding_box,
@@ -248,29 +270,6 @@
     lanelet_distance.lateral = lateral_bounding_box_distance.value();
   }
   return lanelet_distance;
-=======
-auto boundingBoxLaneLongitudinalDistance(
-  const std::optional<double> & longitudinal_distance,
-  const traffic_simulator_msgs::msg::BoundingBox & from_bounding_box,
-  const traffic_simulator_msgs::msg::BoundingBox & to_bounding_box) -> std::optional<double>
-{
-  if (longitudinal_distance) {
-    const auto from_bounding_box_distances =
-      math::geometry::getDistancesFromCenterToEdge(from_bounding_box);
-    const auto to_bounding_box_distances =
-      math::geometry::getDistancesFromCenterToEdge(to_bounding_box);
-    auto bounding_box_distance = 0.0;
-    if (longitudinal_distance.value() > 0.0) {
-      bounding_box_distance =
-        -std::abs(from_bounding_box_distances.front) - std::abs(to_bounding_box_distances.rear);
-    } else if (longitudinal_distance.value() < 0.0) {
-      bounding_box_distance =
-        +std::abs(from_bounding_box_distances.rear) + std::abs(to_bounding_box_distances.front);
-    }
-    return longitudinal_distance.value() + bounding_box_distance;
-  }
-  return std::nullopt;
->>>>>>> 8f2c212e
 }
 
 // Bounds
