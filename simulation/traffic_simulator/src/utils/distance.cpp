--- conflicted
+++ resolved
@@ -193,65 +193,6 @@
   return std::nullopt;
 }
 
-<<<<<<< HEAD
-auto splineDistanceToBoundingBox(
-  const math::geometry::CatmullRomSplineInterface & spline,
-  const CanonicalizedLaneletPose & from_lanelet_pose,
-  const traffic_simulator_msgs::msg::BoundingBox & from_bounding_box,
-  const CanonicalizedLaneletPose & target_lanelet_pose,
-  const traffic_simulator_msgs::msg::BoundingBox & target_bounding_box) -> std::optional<double>
-{
-  const auto [min_range, max_range] = spline.getAltitudeRange();
-  if (not lanelet_wrapper::pose::isAltitudeWithinRange(
-        target_lanelet_pose.getAltitude(), min_range, max_range)) {
-    return std::nullopt;
-  }
-  /**
-   * boundingBoxLaneLongitudinalDistance requires routing_configuration,
-   * allow_lane_change = true is needed to check distances to entities on neighbour lanelets
-   */
-  traffic_simulator::RoutingConfiguration routing_configuration;
-  routing_configuration.allow_lane_change = true;
-  constexpr bool include_adjacent_lanelet{false};
-  constexpr bool include_opposite_direction{true};
-  constexpr bool search_backward{false};
-
-  if (const auto & target_lanelet_pose_alternative =
-        traffic_simulator::pose::findRoutableAlternativeLaneletPoseFrom(
-          from_lanelet_pose.getLaneletId(), target_lanelet_pose, target_bounding_box);
-      target_lanelet_pose_alternative) {
-    if (const auto bounding_box_distance =
-          traffic_simulator::distance::boundingBoxLaneLongitudinalDistance(
-            from_lanelet_pose, from_bounding_box, target_lanelet_pose_alternative.value(),
-            target_bounding_box, include_adjacent_lanelet, include_opposite_direction,
-            routing_configuration);
-        !bounding_box_distance || bounding_box_distance.value() < 0.0) {
-      return std::nullopt;
-    } else if (const auto position_distance = traffic_simulator::distance::longitudinalDistance(
-                 from_lanelet_pose, target_lanelet_pose_alternative.value(),
-                 include_adjacent_lanelet, include_opposite_direction, routing_configuration);
-               !position_distance) {
-      return std::nullopt;
-    } else {
-      const auto target_bounding_box_distance =
-        bounding_box_distance.value() + from_bounding_box.dimensions.x / 2.0;
-
-      /// @note if the distance of the target entity to the spline is smaller than the width of the reference entity
-      if (const auto target_to_spline_distance = traffic_simulator::distance::distanceToSpline(
-            static_cast<geometry_msgs::msg::Pose>(target_lanelet_pose_alternative.value()),
-            target_bounding_box, spline, position_distance.value());
-          target_to_spline_distance <= from_bounding_box.dimensions.y / 2.0) {
-        return target_bounding_box_distance;
-      }
-      /// @note if the distance of the target entity to the spline cannot be calculated because a collision occurs
-      else if (const auto target_polygon = math::geometry::transformPoints(
-                 static_cast<geometry_msgs::msg::Pose>(target_lanelet_pose_alternative.value()),
-                 math::geometry::getPointsFromBbox(target_bounding_box));
-               spline.getCollisionPointIn2D(target_polygon, search_backward)) {
-        return target_bounding_box_distance;
-      }
-    }
-=======
 auto boundingBoxLaneLongitudinalDistance(
   const std::optional<double> & longitudinal_distance,
   const traffic_simulator_msgs::msg::BoundingBox & from_bounding_box,
@@ -271,7 +212,76 @@
         +std::abs(from_bounding_box_distances.rear) + std::abs(to_bounding_box_distances.front);
     }
     return longitudinal_distance.value() + bounding_box_distance;
->>>>>>> cb63448f
+  }
+  return std::nullopt;
+}
+
+auto splineDistanceToBoundingBox(
+  const math::geometry::CatmullRomSplineInterface & spline,
+  const CanonicalizedLaneletPose & from_lanelet_pose,
+  const traffic_simulator_msgs::msg::BoundingBox & from_bounding_box,
+  const CanonicalizedLaneletPose & target_lanelet_pose,
+  const traffic_simulator_msgs::msg::BoundingBox & target_bounding_box) -> std::optional<double>
+{
+  const auto [min_range, max_range] = spline.getAltitudeRange();
+  if (not lanelet_wrapper::pose::isAltitudeWithinRange(
+        target_lanelet_pose.getAltitude(), min_range, max_range)) {
+    return std::nullopt;
+  }
+  /**
+   * boundingBoxLaneLongitudinalDistance requires routing_configuration,
+   * allow_lane_change = true is needed to check distances to entities on neighbour lanelets
+   */
+  traffic_simulator::RoutingConfiguration routing_configuration;
+  routing_configuration.allow_lane_change = true;
+  constexpr bool include_adjacent_lanelet{false};
+  constexpr bool include_opposite_direction{true};
+  constexpr bool search_backward{false};
+
+  if (const auto & target_lanelet_pose_alternative =
+        traffic_simulator::pose::findRoutableAlternativeLaneletPoseFrom(
+          from_lanelet_pose.getLaneletId(), target_lanelet_pose, target_bounding_box);
+      target_lanelet_pose_alternative) {
+    const auto bounding_box_map_points = math::geometry::transformPoints(
+      static_cast<geometry_msgs::msg::Pose>(target_lanelet_pose_alternative.value()),
+      math::geometry::getPointsFromBbox(target_bounding_box));
+    const auto bounding_box_diagonal_length =
+      math::geometry::getDistance(bounding_box_map_points[0], bounding_box_map_points[2]);
+    if (const auto longitudinal_distance = distance::longitudinalDistance(
+          from_lanelet_pose, target_lanelet_pose_alternative.value(), include_adjacent_lanelet,
+          include_opposite_direction, routing_configuration);
+        not longitudinal_distance) {
+      return std::nullopt;
+    } else if (const auto bounding_box_distance =
+                 traffic_simulator::distance::boundingBoxLaneLongitudinalDistance(
+                   longitudinal_distance, from_bounding_box, target_bounding_box);
+               !bounding_box_distance || bounding_box_distance.value() < 0.0) {
+      return std::nullopt;
+    } else {
+      /// @todo rotation of NPC is not taken into account, same as in boundingBoxLaneLongitudinalDistance
+      /// this should be considered to be changed in separate task in the future
+      const auto target_bounding_box_distance =
+        bounding_box_distance.value() + from_bounding_box.dimensions.x / 2.0;
+
+      /// @note if the distance of the target entity to the spline is smaller than the width of the reference entity
+      if (const auto target_to_spline_distance = traffic_simulator::distance::distanceToSpline(
+            static_cast<geometry_msgs::msg::Pose>(target_lanelet_pose_alternative.value()),
+            target_bounding_box, spline, longitudinal_distance.value());
+          target_to_spline_distance <= from_bounding_box.dimensions.y / 2.0) {
+        return target_bounding_box_distance;
+      }
+      /// @note if the distance of the target entity to the spline cannot be calculated because a collision occurs
+      else if (const auto target_polygon = math::geometry::transformPoints(
+                 static_cast<geometry_msgs::msg::Pose>(target_lanelet_pose_alternative.value()),
+                 math::geometry::getPointsFromBbox(target_bounding_box));
+               spline.getCollisionPointIn2D(
+                 target_polygon, search_backward,
+                 std::make_pair(
+                   bounding_box_distance.value(),
+                   target_bounding_box_distance + bounding_box_diagonal_length))) {
+        return target_bounding_box_distance;
+      }
+    }
   }
   return std::nullopt;
 }
