// Copyright 2015 TIER IV, Inc. All rights reserved.
//
// Licensed under the Apache License, Version 2.0 (the "License");
// you may not use this file except in compliance with the License.
// You may obtain a copy of the License at
//
//     http://www.apache.org/licenses/LICENSE-2.0
//
// Unless required by applicable law or agreed to in writing, software
// distributed under the License is distributed on an "AS IS" BASIS,
// WITHOUT WARRANTIES OR CONDITIONS OF ANY KIND, either express or implied.
// See the License for the specific language governing permissions and
// limitations under the License.

#include <geometry/bounding_box.hpp>
#include <geometry/distance.hpp>
#include <geometry/transform.hpp>
#include <traffic_simulator/helper/helper.hpp>
#include <traffic_simulator/lanelet_wrapper/distance.hpp>
#include <traffic_simulator/lanelet_wrapper/lanelet_map.hpp>
#include <traffic_simulator/lanelet_wrapper/lanelet_wrapper.hpp>
#include <traffic_simulator/lanelet_wrapper/pose.hpp>
#include <traffic_simulator/lanelet_wrapper/route.hpp>
#include <traffic_simulator/utils/distance.hpp>
#include <traffic_simulator_msgs/msg/waypoints_array.hpp>

namespace traffic_simulator
{
inline namespace distance
{
auto lateralDistance(
  const CanonicalizedLaneletPose & from, const CanonicalizedLaneletPose & to,
  const RoutingConfiguration & routing_configuration) -> std::optional<double>
{
  return lanelet_wrapper::distance::lateralDistance(
    static_cast<LaneletPose>(from), static_cast<LaneletPose>(to), routing_configuration);
}

auto lateralDistance(
  const CanonicalizedLaneletPose & from, const CanonicalizedLaneletPose & to,
  double matching_distance, const RoutingConfiguration & routing_configuration)
  -> std::optional<double>
{
  if (
    std::abs(static_cast<LaneletPose>(from).offset) <= matching_distance &&
    std::abs(static_cast<LaneletPose>(to).offset) <= matching_distance) {
    return lateralDistance(from, to, routing_configuration);
  } else {
    return std::nullopt;
  }
}

/// @todo HdMapUtils will be removed when lanelet_wrapper:lane_change is added
auto countLaneChanges(
  const CanonicalizedLaneletPose & from, const CanonicalizedLaneletPose & to,
  const traffic_simulator::RoutingConfiguration & routing_configuration,
  const std::shared_ptr<hdmap_utils::HdMapUtils> & hdmap_utils_ptr)
  -> std::optional<std::pair<int, int>>
{
  return hdmap_utils_ptr->countLaneChanges(
    static_cast<LaneletPose>(from), static_cast<LaneletPose>(to), routing_configuration);
}

/// @sa https://github.com/tier4/scenario_simulator_v2/blob/729e4e6372cdba60e377ae097d032905b80763a9/docs/developer_guide/lane_pose_calculation/GetLongitudinalDistance.md
auto longitudinalDistance(
  const CanonicalizedLaneletPose & from, const CanonicalizedLaneletPose & to,
  bool const include_adjacent_lanelet, bool const include_opposite_direction,
  const RoutingConfiguration & routing_configuration) -> std::optional<double>
{
  if (!include_adjacent_lanelet) {
    auto to_canonicalized = static_cast<LaneletPose>(to);
    if (to.hasAlternativeLaneletPose()) {
      if (
        const auto to_canonicalized_opt = to.getAlternativeLaneletPoseBaseOnShortestRouteFrom(
          static_cast<LaneletPose>(from), routing_configuration)) {
        to_canonicalized = to_canonicalized_opt.value();
      }
    }

    const auto forward_distance = lanelet_wrapper::distance::longitudinalDistance(
      static_cast<LaneletPose>(from), to_canonicalized, routing_configuration);

    const auto backward_distance = lanelet_wrapper::distance::longitudinalDistance(
      to_canonicalized, static_cast<LaneletPose>(from), routing_configuration);

    if (forward_distance && backward_distance) {
      return forward_distance.value() > backward_distance.value() ? -backward_distance.value()
                                                                  : forward_distance.value();
    } else if (forward_distance) {
      return forward_distance.value();
    } else if (backward_distance) {
      return -backward_distance.value();
    } else {
      return std::nullopt;
    }
  } else {
    /**
     * @brief A matching distance of about 1.5*lane widths is given as the matching distance to match the
     * Entity present on the adjacent Lanelet.
     * The length of the horizontal bar must intersect with the adjacent lanelet,
     * so it is always 10m regardless of the entity type.
     */
    constexpr double matching_distance = 5.0;

    auto from_poses = lanelet_wrapper::pose::toLaneletPoses(
      static_cast<geometry_msgs::msg::Pose>(from), static_cast<LaneletPose>(from).lanelet_id,
      matching_distance, include_opposite_direction, routing_configuration.routing_graph_type);
    from_poses.emplace_back(from);

    auto to_poses = lanelet_wrapper::pose::toLaneletPoses(
      static_cast<geometry_msgs::msg::Pose>(to), static_cast<LaneletPose>(to).lanelet_id,
      matching_distance, include_opposite_direction, routing_configuration.routing_graph_type);
    to_poses.emplace_back(to);

    std::optional<double> min_distance = std::nullopt;
    for (const auto & from_pose : from_poses) {
      for (const auto & to_pose : to_poses) {
        if (const auto distance = distance::longitudinalDistance(
              CanonicalizedLaneletPose(from_pose), CanonicalizedLaneletPose(to_pose), false,
              include_opposite_direction, routing_configuration);
            distance.has_value() and
            (not min_distance.has_value() or
             (std::abs(distance.value()) < std::abs(min_distance.value())))) {
          min_distance = distance;
        }
      }
    }
    return min_distance;
  }
}

// BoundingBox
auto boundingBoxDistance(
  const geometry_msgs::msg::Pose & from,
  const traffic_simulator_msgs::msg::BoundingBox & from_bounding_box,
  const geometry_msgs::msg::Pose & to,
  const traffic_simulator_msgs::msg::BoundingBox & to_bounding_box) -> std::optional<double>
{
  return math::geometry::getPolygonDistance(from, from_bounding_box, to, to_bounding_box);
}

auto boundingBoxLaneLateralDistance(
  const CanonicalizedLaneletPose & from,
  const traffic_simulator_msgs::msg::BoundingBox & from_bounding_box,
  const CanonicalizedLaneletPose & to,
  const traffic_simulator_msgs::msg::BoundingBox & to_bounding_box,
  const RoutingConfiguration & routing_configuration) -> std::optional<double>
{
  if (const auto lateral_distance = lateralDistance(from, to, routing_configuration);
      lateral_distance) {
    const auto from_bounding_box_distances =
      math::geometry::getDistancesFromCenterToEdge(from_bounding_box);
    const auto to_bounding_box_distances =
      math::geometry::getDistancesFromCenterToEdge(to_bounding_box);
    auto bounding_box_distance = 0.0;
    if (lateral_distance.value() > 0.0) {
      bounding_box_distance =
        -std::abs(from_bounding_box_distances.right) - std::abs(to_bounding_box_distances.left);
    } else if (lateral_distance.value() < 0.0) {
      bounding_box_distance =
        std::abs(from_bounding_box_distances.left) + std::abs(to_bounding_box_distances.right);
    }
    return lateral_distance.value() + bounding_box_distance;
  }
  return std::nullopt;
}

auto boundingBoxLaneLongitudinalDistance(
  const CanonicalizedLaneletPose & from,
  const traffic_simulator_msgs::msg::BoundingBox & from_bounding_box,
  const CanonicalizedLaneletPose & to,
  const traffic_simulator_msgs::msg::BoundingBox & to_bounding_box,
  const bool include_adjacent_lanelet, const bool include_opposite_direction,
  const RoutingConfiguration & routing_configuration) -> std::optional<double>
{
  if (const auto longitudinal_distance = distance::longitudinalDistance(
        from, to, include_adjacent_lanelet, include_opposite_direction, routing_configuration);
      longitudinal_distance) {
    const auto from_bounding_box_distances =
      math::geometry::getDistancesFromCenterToEdge(from_bounding_box);
    const auto to_bounding_box_distances =
      math::geometry::getDistancesFromCenterToEdge(to_bounding_box);
    auto bounding_box_distance = 0.0;
    if (longitudinal_distance.value() > 0.0) {
      bounding_box_distance =
        -std::abs(from_bounding_box_distances.front) - std::abs(to_bounding_box_distances.rear);
    } else if (longitudinal_distance.value() < 0.0) {
      bounding_box_distance =
        +std::abs(from_bounding_box_distances.rear) + std::abs(to_bounding_box_distances.front);
    }
    return longitudinal_distance.value() + bounding_box_distance;
  }
  return std::nullopt;
}

auto splineDistanceToBoundingBox(
  const math::geometry::CatmullRomSplineInterface & spline, const CanonicalizedLaneletPose & pose,
  const traffic_simulator_msgs::msg::BoundingBox & bounding_box, const double width_extension_right,
  const double width_extension_left, const double length_extension_front,
  const double length_extension_rear) -> std::optional<double>
{
  constexpr bool search_backward{false};
  const auto [min_range, max_range] = spline.getAltitudeRange();
  if (lanelet_wrapper::pose::isAltitudeWithinRange(pose.getAltitude(), min_range, max_range)) {
    const auto polygon = math::geometry::transformPoints(
      static_cast<geometry_msgs::msg::Pose>(pose),
      math::geometry::getPointsFromBbox(
        bounding_box, width_extension_right, width_extension_left, length_extension_front,
        length_extension_rear));
    return spline.getCollisionPointIn2D(polygon, search_backward);
  } else {
    return std::nullopt;
  }
}

// Bounds
auto distanceToLeftLaneBound(
  const geometry_msgs::msg::Pose & map_pose,
  const traffic_simulator_msgs::msg::BoundingBox & bounding_box, const lanelet::Id lanelet_id)
  -> double
{
  if (const auto bound = lanelet_wrapper::lanelet_map::leftBound(lanelet_id); bound.empty()) {
    THROW_SEMANTIC_ERROR(
      "Failed to calculate left bounds of lanelet_id : ", lanelet_id, " please check lanelet map.");
  } else if (const auto polygon =
               math::geometry::transformPoints(map_pose, math::geometry::toPolygon2D(bounding_box));
             polygon.empty()) {
    THROW_SEMANTIC_ERROR("Failed to calculate 2d polygon.");
  } else {
    return math::geometry::getDistance2D(bound, polygon);
  }
}

auto distanceToLeftLaneBound(
  const geometry_msgs::msg::Pose & map_pose,
  const traffic_simulator_msgs::msg::BoundingBox & bounding_box, const lanelet::Ids & lanelet_ids)
  -> double
{
  if (lanelet_ids.empty()) {
    THROW_SEMANTIC_ERROR("Failing to calculate distanceToLeftLaneBound given an empty vector.");
  }
  double min_distance = std::numeric_limits<double>::max();
  for (const auto & lanelet_id : lanelet_ids) {
    const auto distance = distanceToLeftLaneBound(map_pose, bounding_box, lanelet_id);
    if (distance < min_distance) {
      min_distance = distance;
    }
  }
  return min_distance;
}

auto distanceToRightLaneBound(
  const geometry_msgs::msg::Pose & map_pose,
  const traffic_simulator_msgs::msg::BoundingBox & bounding_box, const lanelet::Id lanelet_id)
  -> double
{
  if (const auto & bound = lanelet_wrapper::lanelet_map::rightBound(lanelet_id); bound.empty()) {
    THROW_SEMANTIC_ERROR(
      "Failed to calculate right bounds of lanelet_id : ", lanelet_id,
      " please check lanelet map.");
  } else if (const auto polygon =
               math::geometry::transformPoints(map_pose, math::geometry::toPolygon2D(bounding_box));
             polygon.empty()) {
    THROW_SEMANTIC_ERROR("Failed to calculate 2d polygon.");
  } else {
    return math::geometry::getDistance2D(bound, polygon);
  }
}

auto distanceToRightLaneBound(
  const geometry_msgs::msg::Pose & map_pose,
  const traffic_simulator_msgs::msg::BoundingBox & bounding_box, const lanelet::Ids & lanelet_ids)
  -> double
{
  if (lanelet_ids.empty()) {
    THROW_SEMANTIC_ERROR("Failing to calculate distanceToRightLaneBound for given empty vector.");
  }
  double min_distance = std::numeric_limits<double>::max();
  for (const auto & lanelet_id : lanelet_ids) {
    const double distance = distanceToRightLaneBound(map_pose, bounding_box, lanelet_id);
    if (distance < min_distance) {
      min_distance = distance;
    }
  }
  return min_distance;
}

auto distanceToLaneBound(
  const geometry_msgs::msg::Pose & map_pose,
  const traffic_simulator_msgs::msg::BoundingBox & bounding_box, const lanelet::Id lanelet_id)
  -> double
{
  return std::min(
    distanceToLeftLaneBound(map_pose, bounding_box, lanelet_id),
    distanceToRightLaneBound(map_pose, bounding_box, lanelet_id));
}

auto distanceToLaneBound(
  const geometry_msgs::msg::Pose & map_pose,
  const traffic_simulator_msgs::msg::BoundingBox & bounding_box, const lanelet::Ids & lanelet_ids)
  -> double
{
  return std::min(
    distanceToLeftLaneBound(map_pose, bounding_box, lanelet_ids),
    distanceToRightLaneBound(map_pose, bounding_box, lanelet_ids));
}

// Other objects
auto distanceToYieldStop(
  const CanonicalizedLaneletPose & reference_pose, const lanelet::Ids & following_lanelets,
  const std::vector<CanonicalizedLaneletPose> & other_poses) -> std::optional<double>
{
  auto getPosesOnLanelet = [&other_poses](const auto & lanelet_id) {
    std::vector<CanonicalizedLaneletPose> ret;
    for (const auto & pose : other_poses) {
      if (isSameLaneletId(pose, lanelet_id)) {
        ret.emplace_back(pose);
      }
    }
    return ret;
  };

  std::optional<double> min_distance = std::nullopt;
  auto try_min_distance = [&min_distance](const double & distance) {
    if (not min_distance.has_value() or distance < min_distance.value()) {
      min_distance = distance;
    }
  };
  for (const auto & lanelet_id : following_lanelets) {
    const auto right_of_way_ids = lanelet_wrapper::lanelet_map::rightOfWayLaneletIds(lanelet_id);
    for (const auto right_of_way_id : right_of_way_ids) {
      const auto other_poses_on_lanelet = getPosesOnLanelet(right_of_way_id);
      if (!other_poses_on_lanelet.empty()) {
        const auto distance_forward = lanelet_wrapper::distance::longitudinalDistance(
          static_cast<LaneletPose>(reference_pose),
          helper::constructLaneletPose(lanelet_id, 0.0, 0.0), RoutingConfiguration());
        const auto distance_backward = lanelet_wrapper::distance::longitudinalDistance(
          helper::constructLaneletPose(lanelet_id, 0.0, 0.0),
          static_cast<LaneletPose>(reference_pose), RoutingConfiguration());

        if (distance_forward) {
          try_min_distance(distance_forward.value());
        } else if (distance_backward) {
          try_min_distance(-distance_backward.value());
        }
      }
    }
    if (min_distance.has_value()) {
      return min_distance.value();
    }
  }
  return std::nullopt;
}

<<<<<<< HEAD
auto distanceToNearestConflictingPose(
  const lanelet::Ids & following_lanelets, const math::geometry::CatmullRomSplineInterface & spline,
  const std::vector<CanonicalizedEntityStatus> & other_statuses) -> std::optional<double>
{
  const auto conflicting_entities_on_crosswalk =
    [&other_statuses](
      const lanelet::Ids & following_lanelets) -> std::vector<CanonicalizedEntityStatus> {
    std::vector<CanonicalizedEntityStatus> conflicting_entity_status;
    const auto conflicting_crosswalks =
      lanelet_wrapper::lanelet_map::conflictingCrosswalkIds(following_lanelets);
    for (const auto & status : other_statuses) {
      if (
        status.isInLanelet() && std::count(
                                  conflicting_crosswalks.begin(), conflicting_crosswalks.end(),
                                  status.getLaneletId()) >= 1) {
        conflicting_entity_status.emplace_back(status);
      }
    }
    return conflicting_entity_status;
  }(following_lanelets);

  const auto conflicting_entities_on_lane =
    [&other_statuses](
      const lanelet::Ids & following_lanelets) -> std::vector<CanonicalizedEntityStatus> {
    std::vector<CanonicalizedEntityStatus> conflicting_entity_status;
    const auto conflicting_lanes =
      lanelet_wrapper::lanelet_map::conflictingLaneIds(following_lanelets);
    for (const auto & status : other_statuses) {
      if (
        status.isInLanelet() &&
        std::count(conflicting_lanes.begin(), conflicting_lanes.end(), status.getLaneletId()) >=
          1) {
        conflicting_entity_status.emplace_back(status);
      }
    }
    return conflicting_entity_status;
  }(following_lanelets);

  std::set<double> distances;
  for (const auto & status : conflicting_entities_on_crosswalk) {
    if (const auto pose = status.getCanonicalizedLaneletPose()) {
      if (const auto s = distanceToCrosswalk(spline, pose->getLaneletId())) {
        distances.insert(s.value());
      }
    }
  }
  for (const auto & status : conflicting_entities_on_lane) {
    if (const auto pose = status.getCanonicalizedLaneletPose()) {
      if (
        const auto s = splineDistanceToBoundingBox(
          spline, pose.value(), status.getBoundingBox(), 0.0, 0.0, 0.0, 1.0)) {
        distances.insert(s.value());
      }
    }
  }

  if (distances.empty()) {
    return std::nullopt;
  } else {
    return *distances.begin();
  }
=======
auto distanceToSpline(
  const geometry_msgs::msg::Pose & map_pose,
  const traffic_simulator_msgs::msg::BoundingBox & bounding_box,
  const math::geometry::CatmullRomSplineInterface & spline, const double s_reference) -> double
{
  /*
  * Convergence threshold for binary search.
  * The search stops when the interval between `s_start` and `s_end` is below this value.
  * The value 0.05 was chosen empirically to balance accuracy and performance.
  * A smaller value improves precision but increases computation time.
  */
  constexpr double distance_accuracy{0.05};

  const auto bounding_box_map_points =
    math::geometry::transformPoints(map_pose, math::geometry::getPointsFromBbox(bounding_box));
  const auto bounding_box_diagonal_length =
    math::geometry::getDistance(bounding_box_map_points[0], bounding_box_map_points[2]);

  /// @note it may be a good idea to develop spline.getSquaredDistanceIn2D(point, s_start, s_end);
  std::vector<double> distances;
  for (const auto & point : bounding_box_map_points) {
    auto s_start = s_reference - bounding_box_diagonal_length / 2;
    auto s_end = s_reference + bounding_box_diagonal_length / 2;
    auto s_start_distance = spline.getSquaredDistanceIn2D(point, s_start);
    auto s_end_distance = spline.getSquaredDistanceIn2D(point, s_end);

    while (std::abs(s_start - s_end) > distance_accuracy) {
      double s_mid = s_start + (s_end - s_start) / 2;
      double s_mid_distance = spline.getSquaredDistanceIn2D(point, s_mid);
      if (s_start_distance > s_end_distance) {
        s_start = s_mid;
        s_start_distance = s_mid_distance;
      } else {
        s_end = s_mid;
        s_end_distance = s_mid_distance;
      }
    }
    distances.push_back(std::min(s_start_distance, s_end_distance));
  }
  return std::sqrt(*std::min_element(distances.begin(), distances.end()));
>>>>>>> 2c3430e8
}
}  // namespace distance
}  // namespace traffic_simulator<|MERGE_RESOLUTION|>--- conflicted
+++ resolved
@@ -194,23 +194,64 @@
 }
 
 auto splineDistanceToBoundingBox(
-  const math::geometry::CatmullRomSplineInterface & spline, const CanonicalizedLaneletPose & pose,
-  const traffic_simulator_msgs::msg::BoundingBox & bounding_box, const double width_extension_right,
-  const double width_extension_left, const double length_extension_front,
-  const double length_extension_rear) -> std::optional<double>
-{
+  const math::geometry::CatmullRomSplineInterface & spline,
+  const CanonicalizedLaneletPose & from_lanelet_pose,
+  const traffic_simulator_msgs::msg::BoundingBox & from_bounding_box,
+  const CanonicalizedLaneletPose & target_lanelet_pose,
+  const traffic_simulator_msgs::msg::BoundingBox & target_bounding_box) -> std::optional<double>
+{
+  const auto [min_range, max_range] = spline.getAltitudeRange();
+  if (not lanelet_wrapper::pose::isAltitudeWithinRange(
+        target_lanelet_pose.getAltitude(), min_range, max_range)) {
+    return std::nullopt;
+  }
+  /**
+   * boundingBoxLaneLongitudinalDistance requires routing_configuration,
+   * allow_lane_change = true is needed to check distances to entities on neighbour lanelets
+   */
+  traffic_simulator::RoutingConfiguration routing_configuration;
+  routing_configuration.allow_lane_change = true;
+  constexpr bool include_adjacent_lanelet{false};
+  constexpr bool include_opposite_direction{true};
   constexpr bool search_backward{false};
-  const auto [min_range, max_range] = spline.getAltitudeRange();
-  if (lanelet_wrapper::pose::isAltitudeWithinRange(pose.getAltitude(), min_range, max_range)) {
-    const auto polygon = math::geometry::transformPoints(
-      static_cast<geometry_msgs::msg::Pose>(pose),
-      math::geometry::getPointsFromBbox(
-        bounding_box, width_extension_right, width_extension_left, length_extension_front,
-        length_extension_rear));
-    return spline.getCollisionPointIn2D(polygon, search_backward);
-  } else {
-    return std::nullopt;
-  }
+
+  if (const auto & target_lanelet_pose_alternative =
+        traffic_simulator::pose::findRoutableAlternativeLaneletPoseFrom(
+          from_lanelet_pose.getLaneletId(), target_lanelet_pose, target_bounding_box);
+      target_lanelet_pose_alternative) {
+    if (const auto bounding_box_distance =
+          traffic_simulator::distance::boundingBoxLaneLongitudinalDistance(
+            from_lanelet_pose, from_bounding_box, target_lanelet_pose_alternative.value(),
+            target_bounding_box, include_adjacent_lanelet, include_opposite_direction,
+            routing_configuration);
+        !bounding_box_distance || bounding_box_distance.value() < 0.0) {
+      return std::nullopt;
+    } else if (const auto position_distance = traffic_simulator::distance::longitudinalDistance(
+                 from_lanelet_pose, target_lanelet_pose_alternative.value(),
+                 include_adjacent_lanelet, include_opposite_direction, routing_configuration);
+               !position_distance) {
+      return std::nullopt;
+    } else {
+      const auto target_bounding_box_distance =
+        bounding_box_distance.value() + from_bounding_box.dimensions.x / 2.0;
+
+      /// @note if the distance of the target entity to the spline is smaller than the width of the reference entity
+      if (const auto target_to_spline_distance = traffic_simulator::distance::distanceToSpline(
+            static_cast<geometry_msgs::msg::Pose>(target_lanelet_pose_alternative.value()),
+            target_bounding_box, spline, position_distance.value());
+          target_to_spline_distance <= from_bounding_box.dimensions.y / 2.0) {
+        return target_bounding_box_distance;
+      }
+      /// @note if the distance of the target entity to the spline cannot be calculated because a collision occurs
+      else if (const auto target_polygon = math::geometry::transformPoints(
+                 static_cast<geometry_msgs::msg::Pose>(target_lanelet_pose_alternative.value()),
+                 math::geometry::getPointsFromBbox(target_bounding_box));
+               spline.getCollisionPointIn2D(target_polygon, search_backward)) {
+        return target_bounding_box_distance;
+      }
+    }
+  }
+  return std::nullopt;
 }
 
 // Bounds
@@ -352,11 +393,15 @@
   return std::nullopt;
 }
 
-<<<<<<< HEAD
 auto distanceToNearestConflictingPose(
   const lanelet::Ids & following_lanelets, const math::geometry::CatmullRomSplineInterface & spline,
+  const CanonicalizedEntityStatus & from_status,
   const std::vector<CanonicalizedEntityStatus> & other_statuses) -> std::optional<double>
 {
+  if (not from_status.isInLanelet()) {
+    return std::nullopt;
+  }
+
   const auto conflicting_entities_on_crosswalk =
     [&other_statuses](
       const lanelet::Ids & following_lanelets) -> std::vector<CanonicalizedEntityStatus> {
@@ -403,7 +448,8 @@
     if (const auto pose = status.getCanonicalizedLaneletPose()) {
       if (
         const auto s = splineDistanceToBoundingBox(
-          spline, pose.value(), status.getBoundingBox(), 0.0, 0.0, 0.0, 1.0)) {
+          spline, from_status.getCanonicalizedLaneletPose().value(), from_status.getBoundingBox(),
+          pose.value(), status.getBoundingBox())) {
         distances.insert(s.value());
       }
     }
@@ -414,7 +460,8 @@
   } else {
     return *distances.begin();
   }
-=======
+}
+
 auto distanceToSpline(
   const geometry_msgs::msg::Pose & map_pose,
   const traffic_simulator_msgs::msg::BoundingBox & bounding_box,
@@ -455,7 +502,6 @@
     distances.push_back(std::min(s_start_distance, s_end_distance));
   }
   return std::sqrt(*std::min_element(distances.begin(), distances.end()));
->>>>>>> 2c3430e8
 }
 }  // namespace distance
 }  // namespace traffic_simulator