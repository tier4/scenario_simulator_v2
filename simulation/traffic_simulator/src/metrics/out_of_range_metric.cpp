--- conflicted
+++ resolved
@@ -50,14 +50,7 @@
   }
 
   if (!jerk_callback_ptr_) {
-<<<<<<< HEAD
-    const auto jerk_opt = entity_manager_ptr_->getLinearJerk(target_entity);
-    if (jerk_opt) {
-      linear_jerk_ = jerk_opt.value();
-    }
-=======
     linear_jerk_ = entity_manager_ptr_->getLinearJerk(target_entity);
->>>>>>> 056a1194
   }
 
   if (!(min_jerk <= linear_jerk_ && linear_jerk_ <= max_jerk)) {
