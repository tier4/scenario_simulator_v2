--- conflicted
+++ resolved
@@ -20,16 +20,7 @@
 {
 void MomentaryStopMetric::update()
 {
-<<<<<<< HEAD
-  auto status = entity_manager_ptr_->getEntityStatus(target_entity);
-  if (!status) {
-    THROW_SIMULATION_ERROR("failed to get target entity status.");
-    return;
-  }
   std::optional<double> distance;
-=======
-  boost::optional<double> distance;
->>>>>>> 5d7c6749
   switch (stop_target_lanelet_type) {
     case StopTargetLaneletType::STOP_LINE:
       distance = entity_manager_ptr_->getDistanceToStopLine(target_entity, stop_target_lanelet_id);
@@ -44,14 +35,9 @@
   if (!distance) {
     THROW_SIMULATION_ERROR("failed to calculate distance to stop line.");
   }
-<<<<<<< HEAD
   distance_to_stopline_ = distance.value();
-  linear_acceleration_ = status->action_status.accel.linear.x;
-=======
-  distance_to_stopline_ = distance.get();
   linear_acceleration_ =
     entity_manager_ptr_->getEntityStatus(target_entity).action_status.accel.linear.x;
->>>>>>> 5d7c6749
   if (min_acceleration <= linear_acceleration_ && linear_acceleration_ <= max_acceleration) {
     if (standstill_duration_ = entity_manager_ptr_->getStandStillDuration(target_entity);
         entity_manager_ptr_->isStopping(target_entity) && standstill_duration_ >= stop_duration) {
@@ -68,15 +54,7 @@
 
 bool MomentaryStopMetric::activateTrigger()
 {
-<<<<<<< HEAD
-  auto status = entity_manager_ptr_->getEntityStatus(target_entity);
-  if (!status) {
-    return false;
-  }
   std::optional<double> distance;
-=======
-  boost::optional<double> distance;
->>>>>>> 5d7c6749
   switch (stop_target_lanelet_type) {
     case StopTargetLaneletType::STOP_LINE:
       distance = entity_manager_ptr_->getDistanceToStopLine(target_entity, stop_target_lanelet_id);
