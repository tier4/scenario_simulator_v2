// Copyright 2015 TIER IV, Inc. All rights reserved.
//
// Licensed under the Apache License, Version 2.0 (the "License");
// you may not use this file except in compliance with the License.
// You may obtain a copy of the License at
//
//     http://www.apache.org/licenses/LICENSE-2.0
//
// Unless required by applicable law or agreed to in writing, software
// distributed under the License is distributed on an "AS IS" BASIS,
// WITHOUT WARRANTIES OR CONDITIONS OF ANY KIND, either express or implied.
// See the License for the specific language governing permissions and
// limitations under the License.

#include <traffic_simulator/data_type/entity_status.hpp>
#include <traffic_simulator/data_type/lanelet_pose.hpp>

namespace traffic_simulator
{
namespace entity_status
{
CanonicalizedEntityStatus::CanonicalizedEntityStatus(
  const EntityStatus & may_non_canonicalized_entity_status,
  const std::optional<CanonicalizedLaneletPose> & canonicalized_lanelet_pose)
: canonicalized_lanelet_pose_{canonicalized_lanelet_pose},
  entity_status_{may_non_canonicalized_entity_status}
{
  assert(entity_status_.lanelet_pose_valid == canonicalized_lanelet_pose_.has_value());
  if (canonicalized_lanelet_pose_) {
    entity_status_.lanelet_pose_valid = true;
    entity_status_.lanelet_pose = static_cast<LaneletPose>(canonicalized_lanelet_pose_.value());
    /*
      The position in Oz axis and orientation based on LaneletPose are rewritten to
      the used msg::Pose (map_pose) since such adjustment relative to the lanelet is necessary,
      The position in Ox and Oy axis is not rewritten because the map_pose retrieved via
      lanelet_pose = pose::toCanonicalizedLaneletPose(map_pose), then map_pose pose::toMapPose(lanelet_pose)
      can be slightly different from the original one (especially if the entity changes lane).
    */
    const auto map_pose_based_on_lanelet_pose =
      static_cast<geometry_msgs::msg::Pose>(canonicalized_lanelet_pose_.value());
    entity_status_.pose.position.z = map_pose_based_on_lanelet_pose.position.z;
    entity_status_.pose.orientation = map_pose_based_on_lanelet_pose.orientation;
  } else {
    entity_status_.lanelet_pose_valid = false;
    entity_status_.lanelet_pose = LaneletPose();
  }
}

CanonicalizedEntityStatus::CanonicalizedEntityStatus(const CanonicalizedEntityStatus & obj)
: canonicalized_lanelet_pose_(obj.canonicalized_lanelet_pose_),
  entity_status_(static_cast<EntityStatus>(obj))
{
}

CanonicalizedEntityStatus::CanonicalizedEntityStatus(CanonicalizedEntityStatus && obj) noexcept
: canonicalized_lanelet_pose_(std::move(obj.canonicalized_lanelet_pose_)),
  entity_status_(std::move(obj.entity_status_))
{
}

auto CanonicalizedEntityStatus::set(const CanonicalizedEntityStatus & status) -> void
{
  assert(getType() == status.getType());
  assert(getSubtype() == status.getSubtype());
  assert(getName() == status.getName());
  assert(getBoundingBox() == status.getBoundingBox());
  entity_status_ = status.entity_status_;
  canonicalized_lanelet_pose_ = status.canonicalized_lanelet_pose_;
}

auto CanonicalizedEntityStatus::set(
  const EntityStatus & status, const lanelet::Ids & lanelet_ids, const double matching_distance,
  const std::shared_ptr<hdmap_utils::HdMapUtils> & hdmap_utils_ptr) -> void
{
  const auto include_crosswalk =
    getType().type == traffic_simulator_msgs::msg::EntityType::PEDESTRIAN ||
    getType().type == traffic_simulator_msgs::msg::EntityType::MISC_OBJECT;

  std::optional<CanonicalizedLaneletPose> canonicalized_lanelet_pose;
  if (status.lanelet_pose_valid) {
    canonicalized_lanelet_pose = pose::canonicalize(status.lanelet_pose, hdmap_utils_ptr);
  } else {
    // prefer the current lanelet
<<<<<<< HEAD
    canonicalized_lanelet_pose = toCanonicalizedLaneletPose(
=======
    canonicalized_lanelet_pose = pose::toCanonicalizedLaneletPose(
>>>>>>> a06f4b4c
      status.pose, getBoundingBox(), lanelet_ids, include_crosswalk, matching_distance,
      hdmap_utils_ptr);
  }
  set(CanonicalizedEntityStatus(status, canonicalized_lanelet_pose));
}

auto CanonicalizedEntityStatus::set(
  const EntityStatus & status, const double matching_distance,
  const std::shared_ptr<hdmap_utils::HdMapUtils> & hdmap_utils_ptr) -> void
{
  set(status, getLaneletIds(), matching_distance, hdmap_utils_ptr);
}

<<<<<<< HEAD
auto CanonicalizedEntityStatus::isInLanelet() const noexcept -> bool
=======
auto CanonicalizedEntityStatus::laneMatchingSucceed() const noexcept -> bool
>>>>>>> a06f4b4c
{
  return canonicalized_lanelet_pose_.has_value();
}

auto CanonicalizedEntityStatus::getBoundingBox() const noexcept
  -> const traffic_simulator_msgs::msg::BoundingBox &
{
  return entity_status_.bounding_box;
}

auto CanonicalizedEntityStatus::setMapPose(const geometry_msgs::msg::Pose & pose) -> void
{
  entity_status_.pose = pose;
}

auto CanonicalizedEntityStatus::getMapPose() const noexcept -> const geometry_msgs::msg::Pose &
{
  return entity_status_.pose;
}

auto CanonicalizedEntityStatus::getLaneletPose() const noexcept -> const LaneletPose &
{
  if (canonicalized_lanelet_pose_) {
    return canonicalized_lanelet_pose_->getLaneletPose();
  } else {
    THROW_SEMANTIC_ERROR("Target entity status did not matched to lanelet pose.");
  }
}

auto CanonicalizedEntityStatus::getLaneletId() const noexcept -> lanelet::Id
{
  return getLaneletPose().lanelet_id;
}

auto CanonicalizedEntityStatus::getLaneletIds() const noexcept -> lanelet::Ids
{
  return isInLanelet() ? lanelet::Ids{getLaneletId()} : lanelet::Ids{};
}

auto CanonicalizedEntityStatus::getCanonicalizedLaneletPose() const noexcept
  -> const std::optional<CanonicalizedLaneletPose> &
{
  return canonicalized_lanelet_pose_;
}

auto CanonicalizedEntityStatus::setTwist(const geometry_msgs::msg::Twist & twist) -> void
{
  entity_status_.action_status.twist = twist;
}

auto CanonicalizedEntityStatus::getTwist() const noexcept -> const geometry_msgs::msg::Twist &
{
  return entity_status_.action_status.twist;
}

auto CanonicalizedEntityStatus::setLinearVelocity(double linear_velocity) -> void
{
  entity_status_.action_status.twist.linear.x = linear_velocity;
}

auto CanonicalizedEntityStatus::setAccel(const geometry_msgs::msg::Accel & accel) -> void
{
  entity_status_.action_status.accel = accel;
}

auto CanonicalizedEntityStatus::setLinearAcceleration(double linear_acceleration) -> void
{
  entity_status_.action_status.accel.linear.x = linear_acceleration;
}

auto CanonicalizedEntityStatus::getAccel() const noexcept -> const geometry_msgs::msg::Accel &
{
  return entity_status_.action_status.accel;
}

auto CanonicalizedEntityStatus::setLinearJerk(double linear_jerk) -> void
{
  entity_status_.action_status.linear_jerk = linear_jerk;
}

auto CanonicalizedEntityStatus::setAction(const std::string & action) -> void
{
  entity_status_.action_status.current_action = action;
}

auto CanonicalizedEntityStatus::getLinearJerk() const noexcept -> double
{
  return entity_status_.action_status.linear_jerk;
}

auto CanonicalizedEntityStatus::setTime(double time) -> void { entity_status_.time = time; }

auto CanonicalizedEntityStatus::getTime() const noexcept -> double { return entity_status_.time; }
}  // namespace entity_status

auto isSameLaneletId(
  const CanonicalizedEntityStatus & first_status, const CanonicalizedEntityStatus & second_status)
  -> bool
{
  return first_status.getLaneletId() == second_status.getLaneletId();
}

auto isSameLaneletId(const CanonicalizedEntityStatus & status, const lanelet::Id lanelet_id) -> bool
{
  return status.getLaneletId() == lanelet_id;
}
}  // namespace traffic_simulator<|MERGE_RESOLUTION|>--- conflicted
+++ resolved
@@ -81,11 +81,7 @@
     canonicalized_lanelet_pose = pose::canonicalize(status.lanelet_pose, hdmap_utils_ptr);
   } else {
     // prefer the current lanelet
-<<<<<<< HEAD
-    canonicalized_lanelet_pose = toCanonicalizedLaneletPose(
-=======
     canonicalized_lanelet_pose = pose::toCanonicalizedLaneletPose(
->>>>>>> a06f4b4c
       status.pose, getBoundingBox(), lanelet_ids, include_crosswalk, matching_distance,
       hdmap_utils_ptr);
   }
@@ -99,11 +95,7 @@
   set(status, getLaneletIds(), matching_distance, hdmap_utils_ptr);
 }
 
-<<<<<<< HEAD
 auto CanonicalizedEntityStatus::isInLanelet() const noexcept -> bool
-=======
-auto CanonicalizedEntityStatus::laneMatchingSucceed() const noexcept -> bool
->>>>>>> a06f4b4c
 {
   return canonicalized_lanelet_pose_.has_value();
 }
