--- conflicted
+++ resolved
@@ -121,15 +121,14 @@
   return entity_status_.pose;
 }
 
-<<<<<<< HEAD
 auto CanonicalizedEntityStatus::getLaneletRelativeYaw() const -> std::optional<double>
 {
   return isInLanelet() ? std::make_optional<double>(getLaneletPose().rpy.z) : (std::nullopt);
-=======
+}
+
 auto CanonicalizedEntityStatus::getAltitude() const -> double
 {
   return entity_status_.pose.position.z;
->>>>>>> fa3e08ef
 }
 
 auto CanonicalizedEntityStatus::getLaneletPose() const noexcept -> const LaneletPose &
