--- conflicted
+++ resolved
@@ -91,18 +91,8 @@
 {
   using math::geometry::convertEulerAngleToQuaternion;
   using math::geometry::convertQuaternionToEulerAngle;
-<<<<<<< HEAD
-  const auto spline = route::toSpline({lanelet_pose_.lanelet_id});
-  const auto lanelet_quaternion = spline.getPose(lanelet_pose_.s, true).orientation;
-  const auto lanelet_rpy = convertQuaternionToEulerAngle(lanelet_quaternion);
-=======
-  /// @todo it will be changed to route::toSpline(...)
   const auto lanelet_rpy = convertQuaternionToEulerAngle(
-    math::geometry::CatmullRomSpline(
-      lanelet_wrapper::lanelet_map::centerPoints({lanelet_pose_.lanelet_id}))
-      .getPose(lanelet_pose_.s, true)
-      .orientation);
->>>>>>> ee337dc2
+    route::toSpline({lanelet_pose_.lanelet_id}).getPose(lanelet_pose_.s, true).orientation);
   map_pose_.orientation =
     convertEulerAngleToQuaternion(geometry_msgs::build<geometry_msgs::msg::Vector3>()
                                     .x(lanelet_rpy.x)
