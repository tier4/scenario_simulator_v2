// Copyright 2015 TIER IV, Inc. All rights reserved.
//
// Licensed under the Apache License, Version 2.0 (the "License");
// you may not use this file except in compliance with the License.
// You may obtain a copy of the License at
//
//     http://www.apache.org/licenses/LICENSE-2.0
//
// Unless required by applicable law or agreed to in writing, software
// distributed under the License is distributed on an "AS IS" BASIS,
// WITHOUT WARRANTIES OR CONDITIONS OF ANY KIND, either express or implied.
// See the License for the specific language governing permissions and
// limitations under the License.

#include <geometry/quaternion/euler_to_quaternion.hpp>
#include <geometry/quaternion/get_rotation.hpp>
#include <geometry/quaternion/quaternion_to_euler.hpp>
#include <geometry/spline/catmull_rom_spline.hpp>
#include <scenario_simulator_exception/exception.hpp>
#include <traffic_simulator/data_type/lanelet_pose.hpp>
#include <traffic_simulator/lanelet_wrapper/lanelet_map.hpp>
#include <traffic_simulator/utils/pose.hpp>

namespace traffic_simulator
{
inline namespace lanelet_pose
{
CanonicalizedLaneletPose::CanonicalizedLaneletPose(
  const LaneletPose & non_canonicalized_lanelet_pose)
: lanelet_pose_(pose::canonicalize(non_canonicalized_lanelet_pose)),
  lanelet_poses_(pose::alternativeLaneletPoses(non_canonicalized_lanelet_pose)),
  map_pose_(pose::toMapPose(lanelet_pose_))
{
  adjustOrientationAndOzPosition();
}

CanonicalizedLaneletPose::CanonicalizedLaneletPose(
  const LaneletPose & non_canonicalized_lanelet_pose, const lanelet::Ids & route_lanelets)
: lanelet_pose_(pose::canonicalize(non_canonicalized_lanelet_pose, route_lanelets)),
  lanelet_poses_(pose::alternativeLaneletPoses(non_canonicalized_lanelet_pose)),
  map_pose_(pose::toMapPose(lanelet_pose_))
{
  adjustOrientationAndOzPosition();
}

CanonicalizedLaneletPose::CanonicalizedLaneletPose(const CanonicalizedLaneletPose & other)
: lanelet_pose_(other.lanelet_pose_),
  lanelet_poses_(other.lanelet_poses_),
  map_pose_(other.map_pose_)
{
}

CanonicalizedLaneletPose::CanonicalizedLaneletPose(CanonicalizedLaneletPose && other) noexcept
: lanelet_pose_(std::move(other.lanelet_pose_)),
  lanelet_poses_(std::move(other.lanelet_poses_)),
  map_pose_(std::move(other.map_pose_))
{
}

auto CanonicalizedLaneletPose::operator=(const CanonicalizedLaneletPose & other)
  -> CanonicalizedLaneletPose &
{
  this->lanelet_pose_ = other.lanelet_pose_;
  this->lanelet_poses_ = other.lanelet_poses_;
  this->map_pose_ = other.map_pose_;
  return *this;
}

<<<<<<< HEAD
auto CanonicalizedLaneletPose::canonicalize(
  const LaneletPose & may_non_canonicalized_lanelet_pose,
  const std::shared_ptr<hdmap_utils::HdMapUtils> & hdmap_utils) -> LaneletPose
{
  if (
    const auto canonicalized = std::get<std::optional<traffic_simulator::LaneletPose>>(
      hdmap_utils->canonicalizeLaneletPose(may_non_canonicalized_lanelet_pose))) {
    return canonicalized.value();
  } else {
    std::stringstream ss;
    ss << may_non_canonicalized_lanelet_pose;
    THROW_SEMANTIC_ERROR(
      ss.str(), " is invalid, please check lanelet length, connection and entity route.");
  }
}

auto CanonicalizedLaneletPose::canonicalize(
  const LaneletPose & may_non_canonicalized_lanelet_pose, const lanelet::Ids & route_lanelets,
  const std::shared_ptr<hdmap_utils::HdMapUtils> & hdmap_utils) -> LaneletPose
{
  if (
    const auto canonicalized = std::get<std::optional<traffic_simulator::LaneletPose>>(
      hdmap_utils->canonicalizeLaneletPose(may_non_canonicalized_lanelet_pose, route_lanelets))) {
    return canonicalized.value();
  } else {
    std::stringstream ss;
    ss << may_non_canonicalized_lanelet_pose;
    THROW_SEMANTIC_ERROR(
      ss.str(), " is invalid, please check lanelet length, connection and entity route.");
  }
}

=======
>>>>>>> dfefd36b
auto CanonicalizedLaneletPose::getAlternativeLaneletPoseBaseOnShortestRouteFrom(
  LaneletPose from, const std::shared_ptr<hdmap_utils::HdMapUtils> & hdmap_utils,
  const RoutingConfiguration & routing_configuration) const -> std::optional<LaneletPose>
{
  if (lanelet_poses_.empty()) {
    return std::nullopt;
  }
  lanelet::Ids shortest_route =
    hdmap_utils->getRoute(from.lanelet_id, lanelet_poses_[0].lanelet_id, routing_configuration);
  LaneletPose alternative_lanelet_pose = lanelet_poses_[0];
  for (const auto & laneletPose : lanelet_poses_) {
    const auto route =
      hdmap_utils->getRoute(from.lanelet_id, laneletPose.lanelet_id, routing_configuration);
    if (shortest_route.size() > route.size()) {
      shortest_route = route;
      alternative_lanelet_pose = laneletPose;
    }
  }
  return alternative_lanelet_pose;
}

auto CanonicalizedLaneletPose::alignOrientationToLanelet() -> void
{
  using math::geometry::convertEulerAngleToQuaternion;
  using math::geometry::convertQuaternionToEulerAngle;
  /// @todo it will be changed to route::toSpline(...)
  const auto lanelet_rpy = convertQuaternionToEulerAngle(
    math::geometry::CatmullRomSpline(
      lanelet_wrapper::lanelet_map::centerPoints({lanelet_pose_.lanelet_id}))
      .getPose(lanelet_pose_.s, true)
      .orientation);
  map_pose_.orientation =
    convertEulerAngleToQuaternion(geometry_msgs::build<geometry_msgs::msg::Vector3>()
                                    .x(lanelet_rpy.x)
                                    .y(lanelet_rpy.y)
                                    .z(lanelet_rpy.z));
  lanelet_pose_.rpy = geometry_msgs::build<geometry_msgs::msg::Vector3>().x(0.0).y(0.0).z(0.0);
}

auto CanonicalizedLaneletPose::adjustOrientationAndOzPosition() -> void
{
  using math::geometry::convertEulerAngleToQuaternion;
  using math::geometry::convertQuaternionToEulerAngle;
  using math::geometry::getRotation;
  /// @todo it will be changed to route::toSpline(...)
  const auto spline = math::geometry::CatmullRomSpline(
    lanelet_wrapper::lanelet_map::centerPoints({lanelet_pose_.lanelet_id}));
  // adjust Oz position
  if (const auto s_value = spline.getSValue(map_pose_)) {
    map_pose_.position.z = spline.getPoint(s_value.value()).z;
  }
  // adjust pitch
  if (consider_pose_by_road_slope_) {
    const auto lanelet_quaternion = spline.getPose(lanelet_pose_.s, true).orientation;
    const auto lanelet_rpy = convertQuaternionToEulerAngle(lanelet_quaternion);
    const auto entity_rpy = convertQuaternionToEulerAngle(map_pose_.orientation);
    map_pose_.orientation =
      convertEulerAngleToQuaternion(geometry_msgs::build<geometry_msgs::msg::Vector3>()
                                      .x(entity_rpy.x)
                                      .y(lanelet_rpy.y)
                                      .z(entity_rpy.z));
    lanelet_pose_.rpy =
      convertQuaternionToEulerAngle(getRotation(lanelet_quaternion, map_pose_.orientation));
  }
}

}  // namespace lanelet_pose

auto isSameLaneletId(const CanonicalizedLaneletPose & p0, const CanonicalizedLaneletPose & p1)
  -> bool
{
  return static_cast<LaneletPose>(p0).lanelet_id == static_cast<LaneletPose>(p1).lanelet_id;
}

auto isSameLaneletId(const CanonicalizedLaneletPose & p, const lanelet::Id lanelet_id) -> bool
{
  return static_cast<LaneletPose>(p).lanelet_id == lanelet_id;
}
}  // namespace traffic_simulator<|MERGE_RESOLUTION|>--- conflicted
+++ resolved
@@ -66,41 +66,6 @@
   return *this;
 }
 
-<<<<<<< HEAD
-auto CanonicalizedLaneletPose::canonicalize(
-  const LaneletPose & may_non_canonicalized_lanelet_pose,
-  const std::shared_ptr<hdmap_utils::HdMapUtils> & hdmap_utils) -> LaneletPose
-{
-  if (
-    const auto canonicalized = std::get<std::optional<traffic_simulator::LaneletPose>>(
-      hdmap_utils->canonicalizeLaneletPose(may_non_canonicalized_lanelet_pose))) {
-    return canonicalized.value();
-  } else {
-    std::stringstream ss;
-    ss << may_non_canonicalized_lanelet_pose;
-    THROW_SEMANTIC_ERROR(
-      ss.str(), " is invalid, please check lanelet length, connection and entity route.");
-  }
-}
-
-auto CanonicalizedLaneletPose::canonicalize(
-  const LaneletPose & may_non_canonicalized_lanelet_pose, const lanelet::Ids & route_lanelets,
-  const std::shared_ptr<hdmap_utils::HdMapUtils> & hdmap_utils) -> LaneletPose
-{
-  if (
-    const auto canonicalized = std::get<std::optional<traffic_simulator::LaneletPose>>(
-      hdmap_utils->canonicalizeLaneletPose(may_non_canonicalized_lanelet_pose, route_lanelets))) {
-    return canonicalized.value();
-  } else {
-    std::stringstream ss;
-    ss << may_non_canonicalized_lanelet_pose;
-    THROW_SEMANTIC_ERROR(
-      ss.str(), " is invalid, please check lanelet length, connection and entity route.");
-  }
-}
-
-=======
->>>>>>> dfefd36b
 auto CanonicalizedLaneletPose::getAlternativeLaneletPoseBaseOnShortestRouteFrom(
   LaneletPose from, const std::shared_ptr<hdmap_utils::HdMapUtils> & hdmap_utils,
   const RoutingConfiguration & routing_configuration) const -> std::optional<LaneletPose>
