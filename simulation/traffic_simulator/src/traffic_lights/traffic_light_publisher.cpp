--- conflicted
+++ resolved
@@ -12,21 +12,13 @@
 // See the License for the specific language governing permissions and
 // limitations under the License.
 
+#include <simulation_interface/conversions.hpp>
+#include <traffic_simulator_msgs/msg/traffic_light_array_v1.hpp>
+
 // This message will be deleted in the future
 #if __has_include(<autoware_perception_msgs/msg/traffic_signal_array.hpp>)
 #include <autoware_perception_msgs/msg/traffic_signal_array.hpp>
-<<<<<<< HEAD
 #endif
-
-#if __has_include(<autoware_perception_msgs/msg/traffic_light_group_array.hpp>)
-#include <autoware_perception_msgs/msg/traffic_light_group_array.hpp>
-#endif
-
-#include <traffic_simulator/traffic_lights/traffic_light_publisher.hpp>
-=======
-#include <simulation_interface/conversions.hpp>
->>>>>>> 85fec177
-#include <traffic_simulator_msgs/msg/traffic_light_array_v1.hpp>
 
 #if __has_include(<autoware_perception_msgs/msg/traffic_light_group_array.hpp>)
 #include <autoware_perception_msgs/msg/traffic_light_group_array.hpp>
@@ -36,35 +28,7 @@
 
 namespace traffic_simulator
 {
-<<<<<<< HEAD
 #if __has_include(<autoware_perception_msgs/msg/traffic_signal_array.hpp>)
-=======
-template <>
-auto TrafficLightPublisher<autoware_auto_perception_msgs::msg::TrafficSignalArray>::publish(
-  const rclcpp::Time & current_ros_time,
-  const simulation_api_schema::UpdateTrafficLightsRequest & request) const -> void
-{
-  autoware_auto_perception_msgs::msg::TrafficSignalArray message;
-
-  message.header.frame_id = frame_;
-  message.header.stamp = current_ros_time;
-
-  using TrafficLightType = autoware_auto_perception_msgs::msg::TrafficSignal;
-  using TrafficLightBulbType = TrafficLightType::_lights_type::value_type;
-  for (const auto & traffic_light : request.states()) {
-    TrafficLightType traffic_light_message;
-    traffic_light_message.map_primitive_id = traffic_light.id();
-    for (const auto & bulb_status : traffic_light.traffic_light_status()) {
-      TrafficLightBulbType light_bulb_message;
-      simulation_interface::toMsg<TrafficLightBulbType>(bulb_status, light_bulb_message);
-      traffic_light_message.lights.push_back(light_bulb_message);
-    }
-    message.signals.push_back(traffic_light_message);
-  }
-  traffic_light_state_array_publisher_->publish(message);
-}
-
->>>>>>> 85fec177
 template <>
 auto TrafficLightPublisher<autoware_perception_msgs::msg::TrafficSignalArray>::publish(
   const rclcpp::Time & current_ros_time,
@@ -89,41 +53,6 @@
           traffic_light_message.elements.push_back(light_bulb_message);
         }
         message.signals.push_back(traffic_light_message);
-      }
-    }
-  }
-  traffic_light_state_array_publisher_->publish(message);
-}
-#endif
-
-#if __has_include(<autoware_perception_msgs/msg/traffic_light_group_array.hpp>)
-template <>
-auto TrafficLightPublisher<autoware_perception_msgs::msg::TrafficLightGroupArray>::publish(
-  const rclcpp::Time & current_ros_time,
-  const simulation_api_schema::UpdateTrafficLightsRequest & request) -> void
-{
-  assert(hdmap_utils_ != nullptr);
-
-  autoware_perception_msgs::msg::TrafficLightGroupArray message;
-  message.stamp = current_ros_time;
-  for (const auto & traffic_light : request.states()) {
-    auto relation_ids =
-      hdmap_utils_->getTrafficLightRegulatoryElementIDsFromTrafficLight(traffic_light.id());
-
-    for (auto relation_id : relation_ids) {
-      // skip if the traffic light has no bulbs
-      if (not traffic_light.traffic_light_status().empty()) {
-        using TrafficLightGroupType = autoware_perception_msgs::msg::TrafficLightGroup;
-        TrafficLightGroupType traffic_light_group_message;
-        traffic_light_group_message.traffic_light_group_id = relation_id;
-
-        for (auto bulb_status : traffic_light.traffic_light_status()) {
-          using TrafficLightBulbType = autoware_perception_msgs::msg::TrafficLightElement;
-          TrafficLightBulbType light_bulb_message;
-          simulation_interface::toMsg<TrafficLightBulbType>(bulb_status, light_bulb_message);
-          traffic_light_group_message.elements.push_back(light_bulb_message);
-        }
-        message.traffic_light_groups.push_back(traffic_light_group_message);
       }
     }
   }
