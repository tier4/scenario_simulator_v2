// Copyright 2015 TIER IV, Inc. All rights reserved.
//
// Licensed under the Apache License, Version 2.0 (the "License");
// you may not use this file except in compliance with the License.
// You may obtain a copy of the License at
//
//     http://www.apache.org/licenses/LICENSE-2.0
//
// Unless required by applicable law or agreed to in writing, software
// distributed under the License is distributed on an "AS IS" BASIS,
// WITHOUT WARRANTIES OR CONDITIONS OF ANY KIND, either express or implied.
// See the License for the specific language governing permissions and
// limitations under the License.

#include <autoware_auto_perception_msgs/msg/traffic_signal_array.hpp>
#include <autoware_perception_msgs/msg/traffic_signal_array.hpp>
#include <simulation_interface/conversions.hpp>
#include <traffic_simulator/traffic_lights/traffic_light_publisher.hpp>
#include <traffic_simulator/utils/traffic_lights.hpp>

namespace traffic_simulator
{
template <>
auto TrafficLightPublisher<autoware_auto_perception_msgs::msg::TrafficSignalArray>::publish(
  const TrafficLightsBase & traffic_lights) const -> void
{
  const auto states_as_proto_request = traffic_lights.generateUpdateTrafficLightsRequest();
  autoware_auto_perception_msgs::msg::TrafficSignalArray message;

  message.header.frame_id = "camera_link";  // DIRTY HACK!!!
  message.header.stamp = clock_ptr_->now();

  using TrafficLightType = autoware_auto_perception_msgs::msg::TrafficSignal;
  using TrafficLightBulbType = TrafficLightType::_lights_type::value_type;
  for (const auto & traffic_light : states_as_proto_request.states()) {
    TrafficLightType traffic_light_message;
    traffic_light_message.map_primitive_id = traffic_light.id();
    for (const auto & bulb_status : traffic_light.traffic_light_status()) {
      TrafficLightBulbType light_bulb_message;
      simulation_interface::toMsg<TrafficLightBulbType>(bulb_status, light_bulb_message);
      traffic_light_message.lights.push_back(light_bulb_message);
    }
    message.signals.push_back(traffic_light_message);
  }
  traffic_light_state_array_publisher_->publish(message);
}

template <>
auto TrafficLightPublisher<autoware_perception_msgs::msg::TrafficSignalArray>::publish(
  const TrafficLightsBase & traffic_lights) const -> void
{
<<<<<<< HEAD
  autoware_perception_msgs::msg::TrafficSignalArray message;
  message.stamp = current_ros_time;
  for (const auto & traffic_light : request.states()) {
    auto relation_ids =
      traffic_lights::trafficLightRegulatoryElementIdsFromTrafficLightId(traffic_light.id());
=======
  const auto states_as_proto_request = traffic_lights.generateUpdateTrafficLightsRequest();
  autoware_perception_msgs::msg::TrafficSignalArray message;
>>>>>>> 1e75dfc1

  message.stamp = clock_ptr_->now();

  using TrafficLightType = autoware_perception_msgs::msg::TrafficSignal;
  using TrafficLightBulbType =
    autoware_perception_msgs::msg::TrafficSignal::_elements_type::value_type;
  for (const auto & traffic_light : states_as_proto_request.states()) {
    for (const auto & relation_id : traffic_light.relation_ids()) {
      // skip if the traffic light has no bulbs
      if (not traffic_light.traffic_light_status().empty()) {
        TrafficLightType traffic_light_message;
        traffic_light_message.traffic_signal_id = relation_id;
        for (const auto & bulb_status : traffic_light.traffic_light_status()) {
          TrafficLightBulbType light_bulb_message;
          simulation_interface::toMsg<TrafficLightBulbType>(bulb_status, light_bulb_message);
          traffic_light_message.elements.push_back(light_bulb_message);
        }
        message.signals.push_back(traffic_light_message);
      }
    }
  }
  traffic_light_state_array_publisher_->publish(message);
}

template <>
auto TrafficLightPublisher<traffic_simulator_msgs::msg::TrafficLightArrayV1>::publish(
  const TrafficLightsBase & traffic_lights) const -> void
{
  traffic_light_state_array_publisher_->publish(traffic_lights.generateTrafficSimulatorV1Msg());
}
}  // namespace traffic_simulator<|MERGE_RESOLUTION|>--- conflicted
+++ resolved
@@ -49,16 +49,8 @@
 auto TrafficLightPublisher<autoware_perception_msgs::msg::TrafficSignalArray>::publish(
   const TrafficLightsBase & traffic_lights) const -> void
 {
-<<<<<<< HEAD
-  autoware_perception_msgs::msg::TrafficSignalArray message;
-  message.stamp = current_ros_time;
-  for (const auto & traffic_light : request.states()) {
-    auto relation_ids =
-      traffic_lights::trafficLightRegulatoryElementIdsFromTrafficLightId(traffic_light.id());
-=======
   const auto states_as_proto_request = traffic_lights.generateUpdateTrafficLightsRequest();
   autoware_perception_msgs::msg::TrafficSignalArray message;
->>>>>>> 1e75dfc1
 
   message.stamp = clock_ptr_->now();
 
