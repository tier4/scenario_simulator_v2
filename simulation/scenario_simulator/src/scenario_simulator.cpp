--- conflicted
+++ resolved
@@ -96,19 +96,15 @@
       std::placeholders::_2));
 
   addMethod(
-<<<<<<< HEAD
+    simulation_interface::method::attach_detection_sensor,
+    std::bind(
+      &ScenarioSimulator::attachDetectionSensor,
+      this,
+      std::placeholders::_1,
+      std::placeholders::_2));
+
+  addMethod(
     simulation_interface::method::update_sensor_frame,
-=======
-    xmlrpc_interface::method::attach_detection_sensor,
-    std::bind(
-      &ScenarioSimulator::attachDetectionSensor,
-      this,
-      std::placeholders::_1,
-      std::placeholders::_2));
-
-  addMethod(
-    xmlrpc_interface::method::update_sensor_frame,
->>>>>>> 431f5e8e
     std::bind(
       &ScenarioSimulator::updateSensorFrame,
       this,
@@ -273,7 +269,7 @@
   XmlRpc::XmlRpcValue & result)
 {
   const auto req =
-    xmlrpc_interface::deserializeFromBinValue<
+    simulation_interface::deserializeFromBinValue<
     simulation_api_schema::AttachDetectionSensorRequest>(param);
   const auto pub = this->create_publisher<
     autoware_perception_msgs::msg::DynamicObjectArray>(
@@ -282,7 +278,7 @@
   simulation_api_schema::AttachDetectionSensorResponse res;
   res.mutable_result()->set_success(true);
   result = XmlRpc::XmlRpcValue();
-  result[xmlrpc_interface::key::response] = xmlrpc_interface::serializeToBinValue(res);
+  result[simulation_interface::key::response] = simulation_interface::serializeToBinValue(res);
 }
 
 void ScenarioSimulator::attachLidarSensor(
