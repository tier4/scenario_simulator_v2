// Copyright 2015 TIER IV, Inc. All rights reserved.
//
// Licensed under the Apache License, Version 2.0 (the "License");
// you may not use this file except in compliance with the License.
// You may obtain a copy of the License at
//
//     http://www.apache.org/licenses/LICENSE-2.0
//
// Unless required by applicable law or agreed to in writing, software
// distributed under the License is distributed on an "AS IS" BASIS,
// WITHOUT WARRANTIES OR CONDITIONS OF ANY KIND, either express or implied.
// See the License for the specific language governing permissions and
// limitations under the License.

#ifndef DO_NOTHING_PLUGIN__PEDESTRIAN__PLUGIN_HPP_
#define DO_NOTHING_PLUGIN__PEDESTRIAN__PLUGIN_HPP_

#include <traffic_simulator/behavior/behavior_plugin_base.hpp>

namespace entity_behavior
{
class DoNothingBehavior : public BehaviorPluginBase
{
public:
  /**
   * @brief just update timestamp of entity_status_ member variable.
   * @param current_time current time in scenario time
   * @param step_time step time of the simulation, this argument exists for other BehaviorPlugin classes but are not used by this plugin.
   */
  void update(double current_time, double step_time) override;
  /**
   * @brief setup rclcpp::logger for debug output, but there is no debug output in this plugin.
   * @param logger logger for debug output, this argument exists for other BehaviorPlugin classes but are not used by this plugin.
   */
  void configure(const rclcpp::Logger & logger) override;
  /**
   * @brief Get the Current Action object
   * @return const std::string& always return "do_nothing"
   */
  const std::string & getCurrentAction() const override;

/// @note Getters defined by this macro return default values and setters are behaved as no-operation functions.
#define DEFINE_GETTER_SETTER(NAME, TYPE)        \
public:                                         \
  TYPE get##NAME() override { return TYPE(); }; \
  void set##NAME(const TYPE &) override{};
  // clang-format off
  DEFINE_GETTER_SETTER(DebugMarker,                                      std::vector<visualization_msgs::msg::Marker>)
  DEFINE_GETTER_SETTER(DefaultMatchingDistanceForLaneletPoseCalculation, double)
  DEFINE_GETTER_SETTER(GoalPoses,                                        std::vector<geometry_msgs::msg::Pose>)
  DEFINE_GETTER_SETTER(LaneChangeParameters,                             traffic_simulator::lane_change::Parameter)
  DEFINE_GETTER_SETTER(Obstacle,                                         std::optional<traffic_simulator_msgs::msg::Obstacle>)
  DEFINE_GETTER_SETTER(OtherEntityStatus,                                EntityStatusDict)
  DEFINE_GETTER_SETTER(PedestrianParameters,                             traffic_simulator_msgs::msg::PedestrianParameters)
  DEFINE_GETTER_SETTER(ReferenceTrajectory,                              std::shared_ptr<math::geometry::CatmullRomSpline>)
  DEFINE_GETTER_SETTER(RouteLanelets,                                    lanelet::Ids)
  DEFINE_GETTER_SETTER(TargetSpeed,                                      std::optional<double>)
  DEFINE_GETTER_SETTER(TrafficLights,                                    std::shared_ptr<traffic_simulator::TrafficLightsBase>)
  DEFINE_GETTER_SETTER(VehicleParameters,                                traffic_simulator_msgs::msg::VehicleParameters)
  DEFINE_GETTER_SETTER(Waypoints,                                        traffic_simulator_msgs::msg::WaypointsArray)
  // clang-format on
#undef DEFINE_GETTER_SETTER

/// @note Getters defined by this macro return stored values and setters store values.
#define DEFINE_GETTER_SETTER(NAME, TYPE, FIELD_NAME)                   \
public:                                                                \
  TYPE get##NAME() override { return FIELD_NAME; };                    \
  void set##NAME(const TYPE & value) override { FIELD_NAME = value; }; \
                                                                       \
private:                                                               \
  TYPE FIELD_NAME;
  // clang-format off
<<<<<<< HEAD
  DEFINE_GETTER_SETTER(BehaviorParameter,  traffic_simulator_msgs::msg::BehaviorParameter,                   behavior_parameter_)
  DEFINE_GETTER_SETTER(CurrentTime,        double,                                                           current_time_)
  DEFINE_GETTER_SETTER(EntityStatus,       std::shared_ptr<traffic_simulator::CanonicalizedEntityStatus>,    entity_status_)
  DEFINE_GETTER_SETTER(PolylineTrajectory, std::shared_ptr<traffic_simulator_msgs::msg::PolylineTrajectory>, polyline_trajectory)
  DEFINE_GETTER_SETTER(Request,            traffic_simulator::behavior::Request,                             request)
  DEFINE_GETTER_SETTER(StepTime,           double,                                                           step_time_)
  DEFINE_GETTER_SETTER(UpdatedStatus,      std::shared_ptr<traffic_simulator::EntityStatus>,    updated_status_)
=======
  DEFINE_GETTER_SETTER(BehaviorParameter,         traffic_simulator_msgs::msg::BehaviorParameter,                   behavior_parameter_)
  DEFINE_GETTER_SETTER(CanonicalizedEntityStatus, std::shared_ptr<traffic_simulator::CanonicalizedEntityStatus>,    canonicalized_entity_status_)
  DEFINE_GETTER_SETTER(CurrentTime,               double,                                                           current_time_)
  DEFINE_GETTER_SETTER(HdMapUtils,                std::shared_ptr<hdmap_utils::HdMapUtils>,                         hdmap_utils_)
  DEFINE_GETTER_SETTER(PolylineTrajectory,        std::shared_ptr<traffic_simulator_msgs::msg::PolylineTrajectory>, polyline_trajectory)
  DEFINE_GETTER_SETTER(Request,                   traffic_simulator::behavior::Request,                             request)
  DEFINE_GETTER_SETTER(StepTime,                  double,                                                           step_time_)
>>>>>>> 1e75dfc1
  // clang-format on
#undef DEFINE_GETTER_SETTER
};
}  // namespace entity_behavior

#endif  // DO_NOTHING_PLUGIN__PEDESTRIAN__PLUGIN_HPP_<|MERGE_RESOLUTION|>--- conflicted
+++ resolved
@@ -70,23 +70,12 @@
 private:                                                               \
   TYPE FIELD_NAME;
   // clang-format off
-<<<<<<< HEAD
-  DEFINE_GETTER_SETTER(BehaviorParameter,  traffic_simulator_msgs::msg::BehaviorParameter,                   behavior_parameter_)
-  DEFINE_GETTER_SETTER(CurrentTime,        double,                                                           current_time_)
-  DEFINE_GETTER_SETTER(EntityStatus,       std::shared_ptr<traffic_simulator::CanonicalizedEntityStatus>,    entity_status_)
-  DEFINE_GETTER_SETTER(PolylineTrajectory, std::shared_ptr<traffic_simulator_msgs::msg::PolylineTrajectory>, polyline_trajectory)
-  DEFINE_GETTER_SETTER(Request,            traffic_simulator::behavior::Request,                             request)
-  DEFINE_GETTER_SETTER(StepTime,           double,                                                           step_time_)
-  DEFINE_GETTER_SETTER(UpdatedStatus,      std::shared_ptr<traffic_simulator::EntityStatus>,    updated_status_)
-=======
   DEFINE_GETTER_SETTER(BehaviorParameter,         traffic_simulator_msgs::msg::BehaviorParameter,                   behavior_parameter_)
   DEFINE_GETTER_SETTER(CanonicalizedEntityStatus, std::shared_ptr<traffic_simulator::CanonicalizedEntityStatus>,    canonicalized_entity_status_)
   DEFINE_GETTER_SETTER(CurrentTime,               double,                                                           current_time_)
-  DEFINE_GETTER_SETTER(HdMapUtils,                std::shared_ptr<hdmap_utils::HdMapUtils>,                         hdmap_utils_)
   DEFINE_GETTER_SETTER(PolylineTrajectory,        std::shared_ptr<traffic_simulator_msgs::msg::PolylineTrajectory>, polyline_trajectory)
   DEFINE_GETTER_SETTER(Request,                   traffic_simulator::behavior::Request,                             request)
   DEFINE_GETTER_SETTER(StepTime,                  double,                                                           step_time_)
->>>>>>> 1e75dfc1
   // clang-format on
 #undef DEFINE_GETTER_SETTER
 };
