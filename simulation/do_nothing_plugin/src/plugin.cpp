// Copyright 2015 TIER IV, Inc. All rights reserved.
//
// Licensed under the Apache License, Version 2.0 (the "License");
// you may not use this file except in compliance with the License.
// You may obtain a copy of the License at
//
//     http://www.apache.org/licenses/LICENSE-2.0
//
// Unless required by applicable law or agreed to in writing, software
// distributed under the License is distributed on an "AS IS" BASIS,
// WITHOUT WARRANTIES OR CONDITIONS OF ANY KIND, either express or implied.
// See the License for the specific language governing permissions and
// limitations under the License.

#include <do_nothing_plugin/plugin.hpp>
#include <geometry/quaternion/get_rotation.hpp>
#include <geometry/quaternion/quaternion_to_euler.hpp>
#include <geometry/quaternion/slerp.hpp>
#include <geometry/vector3/hypot.hpp>
#include <geometry/vector3/operator.hpp>
#include <geometry_msgs/msg/accel.hpp>
#include <geometry_msgs/msg/twist.hpp>
#include <traffic_simulator/lanelet_wrapper/lanelet_map.hpp>

namespace entity_behavior
{
namespace do_nothing_behavior
{
namespace follow_trajectory
{
bool checkPolylineTrajectory(
  const std::shared_ptr<traffic_simulator_msgs::msg::PolylineTrajectory> & trajectory)
{
  if (trajectory) {
    if (trajectory->closed) {
      THROW_SIMULATION_ERROR("Currently, closed trajectory does not supported.");
    }
    if (!trajectory->dynamic_constraints_ignorable) {
      THROW_SIMULATION_ERROR(
        "Currently, dynamic_constraints_ignorable = true (in OpenSCENARIO, followingMode = "
        "follow) does not support in DoNothingBehavior.");
    }
    if (std::abs(trajectory->initial_distance_offset) > std::numeric_limits<double>::epsilon()) {
      THROW_SIMULATION_ERROR(
        "Currently, initial_distance_offset should be 0 when following trajectory in "
        "DoNothingBehavior.",
        "You specified : ", trajectory->initial_distance_offset);
    }
    if (trajectory->shape.vertices.size() <= 1) {
      THROW_SIMULATION_ERROR(
        "FollowPolylineTrajectory is requested, but vertex points are less than 1 point.",
        "At least 2 vertex points are required.", "Please check description of the scenario.");
    }
  } else {
    THROW_SIMULATION_ERROR(
      "Traffic simulator send requests of FollowTrajectory, but the trajectory is empty.",
      "This message is not originally intended to be displayed, if you see it, please "
      "contact the developer of traffic_simulator.");
  }
  return true;
}

auto getLastVertexTimestamp(
  const std::shared_ptr<traffic_simulator_msgs::msg::PolylineTrajectory> & trajectory)
  -> std::optional<double>
{
  checkPolylineTrajectory(trajectory);
  return trajectory->base_time + trajectory->shape.vertices.back().time;
}

auto interpolateEntityStatusFromPolylineTrajectory(
  const std::shared_ptr<traffic_simulator_msgs::msg::PolylineTrajectory> & trajectory,
  const std::shared_ptr<traffic_simulator::CanonicalizedEntityStatus> & entity_status,
  double current_time, double step_time) -> std::optional<traffic_simulator::EntityStatus>
{
  using math::geometry::operator*;
  using math::geometry::operator-;
  using math::geometry::operator+;

  if (!trajectory) {
    return std::nullopt;
  }

  const auto interpolate_entity_status =
    [&](
      const double interpolation_ratio, const traffic_simulator_msgs::msg::Vertex & v0,
      const traffic_simulator_msgs::msg::Vertex & v1) -> traffic_simulator_msgs::msg::EntityStatus {
    auto interpolated_entity_status =
      static_cast<traffic_simulator_msgs::msg::EntityStatus>(*entity_status);
    interpolated_entity_status.lanelet_pose_valid = false;
    interpolated_entity_status.lanelet_pose = traffic_simulator_msgs::msg::LaneletPose();
    interpolated_entity_status.pose =
      geometry_msgs::build<geometry_msgs::msg::Pose>()
        .position(
          v0.position.position * (1 - interpolation_ratio) +
          v1.position.position * interpolation_ratio)
        .orientation(math::geometry::slerp(
          v0.position.orientation, v1.position.orientation, interpolation_ratio));
    const double linear_velocity =
      math::geometry::hypot(v1.position.position, v0.position.position) / (v1.time - v0.time);
    const auto linear_acceleration =
      (entity_status->getTwist().linear.x - linear_velocity) / (v1.time - v0.time);
    const auto linear_jerk =
      (entity_status->getAccel().linear.x - linear_acceleration) / (v1.time - v0.time);

    const double angular_velocity =
      math::geometry::convertQuaternionToEulerAngle(
        math::geometry::getRotation(v0.position.orientation, v1.position.orientation))
        .z /
      (v1.time - v0.time);
    const auto angular_acceleration =
      (entity_status->getTwist().angular.x - angular_velocity) / (v1.time - v0.time);

    interpolated_entity_status.action_status.twist =
      geometry_msgs::build<geometry_msgs::msg::Twist>()
        .linear(geometry_msgs::build<geometry_msgs::msg::Vector3>().x(linear_velocity).y(0).z(0))
        .angular(geometry_msgs::build<geometry_msgs::msg::Vector3>().x(0).y(0).z(angular_velocity));
    interpolated_entity_status.action_status.accel =
      geometry_msgs::build<geometry_msgs::msg::Accel>()
        .linear(
          geometry_msgs::build<geometry_msgs::msg::Vector3>().x(linear_acceleration).y(0).z(0))
        .angular(
          geometry_msgs::build<geometry_msgs::msg::Vector3>().x(0).y(0).z(angular_acceleration));
    interpolated_entity_status.action_status.linear_jerk = linear_jerk;
    return interpolated_entity_status;
  };

  if (
    (current_time + step_time) <=
    (trajectory->base_time + trajectory->shape.vertices.begin()->time)) {
    return std::nullopt;
  }
  if (
    (trajectory->base_time + trajectory->shape.vertices.back().time) <=
    (current_time + step_time)) {
    return interpolate_entity_status(
      1, *std::prev(trajectory->shape.vertices.end(), 2),
      *std::prev(trajectory->shape.vertices.end(), 1));
  }
  if (const auto vertex_iter = std::adjacent_find(
        trajectory->shape.vertices.begin(), trajectory->shape.vertices.end(),
        [&](const auto & vertex_a, const auto & vertex_b) {
          return (trajectory->base_time + vertex_a.time) <= (current_time + step_time) and
                 (current_time + step_time) <= (trajectory->base_time + vertex_b.time);
        });
      vertex_iter != trajectory->shape.vertices.end()) {
    return interpolate_entity_status(
      (current_time + step_time - trajectory->base_time - vertex_iter->time) /
        (std::next(vertex_iter)->time - vertex_iter->time),
      *vertex_iter, *std::next(vertex_iter));
  } else {
    return std::nullopt;
  }
}
}  // namespace follow_trajectory
}  // namespace do_nothing_behavior

void DoNothingBehavior::configure(const rclcpp::Logger &)
{
  /// @note The do nothing plugin currently does not use rclcpp::Logger and the configure function is no operation.
}

void DoNothingBehavior::update(double current_time, double step_time)
{
  setCurrentTime(current_time);
  setStepTime(step_time);

  const auto interpolate_entity_status_on_polyline_trajectory = [&]() {
    do_nothing_behavior::follow_trajectory::checkPolylineTrajectory(getPolylineTrajectory());
    if (
      const auto interpolated_status =
        do_nothing_behavior::follow_trajectory::interpolateEntityStatusFromPolylineTrajectory(
          getPolylineTrajectory(), getCanonicalizedEntityStatus(), getCurrentTime(),
          getStepTime())) {
      return interpolated_status.value();
    } else {
      return static_cast<traffic_simulator::EntityStatus>(*canonicalized_entity_status_);
    }
  };

  canonicalized_entity_status_->setTime(current_time);
  if (getRequest() == traffic_simulator::behavior::Request::FOLLOW_POLYLINE_TRAJECTORY) {
    behavior = "follow_polyline_trajectory";
    canonicalized_entity_status_->set(
      interpolate_entity_status_on_polyline_trajectory(), getRouteLanelets(),
      getDefaultMatchingDistanceForLaneletPoseCalculation());
    if (
      getCurrentTime() + getStepTime() >=
      do_nothing_behavior::follow_trajectory::getLastVertexTimestamp(getPolylineTrajectory())) {
      setRequest(traffic_simulator::behavior::Request::NONE);
      behavior = "do_nothing";
    }
  } else {
    behavior = "do_nothing";
    canonicalized_entity_status_->set(
      static_cast<traffic_simulator::EntityStatus>(*canonicalized_entity_status_),
      getRouteLanelets(), getDefaultMatchingDistanceForLaneletPoseCalculation());
  }
}
<<<<<<< HEAD

auto DoNothingBehavior::getCurrentAction() const -> const std::string &
{
  static const std::string behavior = "do_nothing";
  return behavior;
}
=======
auto DoNothingBehavior::getCurrentAction() -> const std::string & { return behavior; }
>>>>>>> 51ee186b
}  // namespace entity_behavior

#include "pluginlib/class_list_macros.hpp"

PLUGINLIB_EXPORT_CLASS(entity_behavior::DoNothingBehavior, entity_behavior::BehaviorPluginBase)<|MERGE_RESOLUTION|>--- conflicted
+++ resolved
@@ -197,16 +197,8 @@
       getRouteLanelets(), getDefaultMatchingDistanceForLaneletPoseCalculation());
   }
 }
-<<<<<<< HEAD
-
-auto DoNothingBehavior::getCurrentAction() const -> const std::string &
-{
-  static const std::string behavior = "do_nothing";
-  return behavior;
-}
-=======
-auto DoNothingBehavior::getCurrentAction() -> const std::string & { return behavior; }
->>>>>>> 51ee186b
+
+auto DoNothingBehavior::getCurrentAction() const -> const std::string & { return behavior; }
 }  // namespace entity_behavior
 
 #include "pluginlib/class_list_macros.hpp"
