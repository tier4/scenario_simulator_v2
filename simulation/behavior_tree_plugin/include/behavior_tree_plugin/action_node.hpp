--- conflicted
+++ resolved
@@ -55,13 +55,8 @@
     -> std::vector<traffic_simulator::CanonicalizedEntityStatus>;
   auto stopEntity() const -> void;
   auto getHorizon() const -> double;
-<<<<<<< HEAD
-  auto getActionStatus() const noexcept -> traffic_simulator_msgs::msg::ActionStatus;
-  auto getEntityName() const noexcept -> std::string;
   auto getOtherEntitiesPoses() const -> std::vector<traffic_simulator::CanonicalizedLaneletPose>;
   auto getOtherEntities() const -> std::vector<traffic_simulator::CanonicalizedEntityStatus>;
-=======
->>>>>>> 1e75dfc1
 
   /// throws if the derived class return RUNNING.
   auto executeTick() -> BT::NodeStatus override;
@@ -78,14 +73,8 @@
       BT::InputPort<EntityStatusDict>("other_entity_status"),
       BT::InputPort<lanelet::Ids>("route_lanelets"),
       BT::InputPort<std::optional<double>>("target_speed"),
-<<<<<<< HEAD
-      BT::InputPort<std::shared_ptr<traffic_simulator::CanonicalizedEntityStatus>>("entity_status"),
-      BT::InputPort<std::shared_ptr<traffic_simulator::TrafficLightManager>>("traffic_light_manager"),
-=======
-      BT::InputPort<std::shared_ptr<hdmap_utils::HdMapUtils>>("hdmap_utils"),
       BT::InputPort<std::shared_ptr<traffic_simulator::CanonicalizedEntityStatus>>("canonicalized_entity_status"),
       BT::InputPort<std::shared_ptr<traffic_simulator::TrafficLightsBase>>("traffic_lights"),
->>>>>>> 1e75dfc1
       BT::InputPort<traffic_simulator::behavior::Request>("request"),
       BT::OutputPort<std::optional<traffic_simulator_msgs::msg::Obstacle>>("obstacle"),
       BT::OutputPort<traffic_simulator_msgs::msg::WaypointsArray>("waypoints"),
@@ -96,16 +85,7 @@
   auto getBlackBoardValues() -> void;
   auto getEntityStatus(const std::string & target_name) const
     -> const traffic_simulator::CanonicalizedEntityStatus &;
-<<<<<<< HEAD
-=======
-  auto getDistanceToTargetEntityPolygon(
-    const math::geometry::CatmullRomSplineInterface & spline, const std::string target_name,
-    double width_extension_right = 0.0, double width_extension_left = 0.0,
-    double length_extension_front = 0.0, double length_extension_rear = 0.0) const
-    -> std::optional<double>;
-
   auto setCanonicalizedEntityStatus(const traffic_simulator::EntityStatus & entity_status) -> void;
->>>>>>> 1e75dfc1
   auto calculateUpdatedEntityStatus(
     double target_speed, const traffic_simulator_msgs::msg::DynamicConstraints &) const
     -> traffic_simulator::EntityStatus;
@@ -115,14 +95,8 @@
 
 protected:
   traffic_simulator::behavior::Request request;
-<<<<<<< HEAD
-  std::shared_ptr<traffic_simulator::TrafficLightManager> traffic_light_manager;
-  std::shared_ptr<traffic_simulator::CanonicalizedEntityStatus> entity_status;
-=======
-  std::shared_ptr<hdmap_utils::HdMapUtils> hdmap_utils;
   std::shared_ptr<traffic_simulator::TrafficLightsBase> traffic_lights;
   std::shared_ptr<traffic_simulator::CanonicalizedEntityStatus> canonicalized_entity_status;
->>>>>>> 1e75dfc1
   double current_time;
   double step_time;
   double default_matching_distance_for_lanelet_pose_calculation;
