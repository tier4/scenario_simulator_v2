// Copyright 2015 TIER IV, Inc. All rights reserved.
//
// Licensed under the Apache License, Version 2.0 (the "License");
// you may not use this file except in compliance with the License.
// You may obtain a copy of the License at
//
//     http://www.apache.org/licenses/LICENSE-2.0
//
// Unless required by applicable law or agreed to in writing, software
// distributed under the License is distributed on an "AS IS" BASIS,
// WITHOUT WARRANTIES OR CONDITIONS OF ANY KIND, either express or implied.
// See the License for the specific language governing permissions and
// limitations under the License.

#ifndef BEHAVIOR_TREE_PLUGIN__ACTION_NODE_HPP_
#define BEHAVIOR_TREE_PLUGIN__ACTION_NODE_HPP_

#include <behaviortree_cpp_v3/action_node.h>

#include <algorithm>
#include <geometry/spline/catmull_rom_spline.hpp>
#include <geometry_msgs/msg/point.hpp>
#include <memory>
#include <optional>
#include <string>
#include <traffic_simulator/behavior/behavior_plugin_base.hpp>
#include <traffic_simulator/data_type/behavior.hpp>
#include <traffic_simulator/data_type/entity_status.hpp>
#include <traffic_simulator/entity/entity_base.hpp>
#include <traffic_simulator/hdmap_utils/hdmap_utils.hpp>
#include <traffic_simulator/helper/stop_watch.hpp>
#include <traffic_simulator/traffic_lights/traffic_lights.hpp>
#include <traffic_simulator/utils/pose.hpp>
#include <traffic_simulator_msgs/msg/behavior_parameter.hpp>
#include <traffic_simulator_msgs/msg/obstacle.hpp>
#include <traffic_simulator_msgs/msg/waypoints_array.hpp>
#include <unordered_map>
#include <utility>
#include <vector>

namespace entity_behavior
{
BT::PortsList operator+(const BT::PortsList & ports_0, const BT::PortsList & ports_1);

class ActionNode : public BT::ActionNodeBase
{
public:
  ActionNode(const std::string & name, const BT::NodeConfiguration & config);
  ~ActionNode() override = default;
  auto getFrontEntityName(const math::geometry::CatmullRomSplineInterface & spline) const
    -> std::optional<std::string>;
  auto calculateStopDistance(const traffic_simulator_msgs::msg::DynamicConstraints &) const
    -> double;
  auto getDistanceToFrontEntity(const math::geometry::CatmullRomSplineInterface & spline) const
    -> std::optional<double>;
<<<<<<< HEAD
=======
  auto isNeedToRightOfWay(const lanelet::Ids & following_lanelets) const -> bool;
  auto getFrontEntityNameAndDistanceByTrajectory(
    const std::vector<geometry_msgs::msg::Point> & waypoints, const double width,
    const std::size_t num_segments) const -> std::optional<std::pair<std::string, double>>;
>>>>>>> d0a4f662
  auto getYieldStopDistance(const lanelet::Ids & following_lanelets) const -> std::optional<double>;
  auto stopEntity() const -> void;
  auto getHorizon() const -> double;
  auto getOtherEntitiesCanonicalizedLaneletPoses() const
    -> std::vector<traffic_simulator::CanonicalizedLaneletPose>;
  auto getOtherEntitiesCanonicalizedEntityStatuses() const
    -> std::vector<traffic_simulator::CanonicalizedEntityStatus>;

  /// throws if the derived class return RUNNING.
  auto executeTick() -> BT::NodeStatus override;

  void halt() override final { setStatus(BT::NodeStatus::IDLE); }

  static BT::PortsList providedPorts()
  {
    return {
      // clang-format off
      BT::InputPort<double>("current_time"),
      BT::InputPort<double>("matching_distance_for_lanelet_pose_calculation"),
      BT::InputPort<double>("step_time"),
      BT::InputPort<EntityStatusDict>("other_entity_status"),
      BT::InputPort<lanelet::Ids>("route_lanelets"),
      BT::InputPort<std::optional<double>>("target_speed"),
      BT::InputPort<std::shared_ptr<hdmap_utils::HdMapUtils>>("hdmap_utils"),
      BT::InputPort<std::shared_ptr<traffic_simulator::CanonicalizedEntityStatus>>("canonicalized_entity_status"),
      BT::InputPort<std::shared_ptr<traffic_simulator::TrafficLightsBase>>("traffic_lights"),
      BT::InputPort<traffic_simulator::behavior::Request>("request"),
      BT::InputPort<std::shared_ptr<EuclideanDistancesMap>>("euclidean_distances_map"),
      BT::InputPort<traffic_simulator_msgs::msg::BehaviorParameter>("behavior_parameter"),
      BT::InputPort<std::optional<double>>("lateral_collision_threshold"),
      BT::OutputPort<std::optional<traffic_simulator_msgs::msg::Obstacle>>("obstacle"),
      BT::OutputPort<traffic_simulator_msgs::msg::WaypointsArray>("waypoints"),
      BT::OutputPort<traffic_simulator::behavior::Request>("request"),
      // clang-format on
    };
  }

  virtual auto getBlackBoardValues() -> void;
  auto getEntityStatus(const std::string & target_name) const
    -> const traffic_simulator::CanonicalizedEntityStatus &;

  auto setCanonicalizedEntityStatus(const traffic_simulator::EntityStatus & entity_status) -> void;
  auto calculateUpdatedEntityStatus(
    const double local_target_speed, const traffic_simulator_msgs::msg::DynamicConstraints &) const
    -> traffic_simulator::EntityStatus;
  auto calculateUpdatedEntityStatusInWorldFrame(
    const double local_target_speed, const traffic_simulator_msgs::msg::DynamicConstraints &) const
    -> traffic_simulator::EntityStatus;

protected:
  virtual bool checkPreconditions() { return true; }
  virtual BT::NodeStatus doAction() = 0;
  auto tick() -> BT::NodeStatus override;

  traffic_simulator::behavior::Request request_;
  std::shared_ptr<hdmap_utils::HdMapUtils> hdmap_utils_;
  std::shared_ptr<traffic_simulator::TrafficLightsBase> traffic_lights_;
  std::shared_ptr<traffic_simulator::CanonicalizedEntityStatus> canonicalized_entity_status_;
  double current_time_;
  double step_time_;
  double default_matching_distance_for_lanelet_pose_calculation_;
  std::optional<double> target_speed_;
  EntityStatusDict other_entity_status_;
  lanelet::Ids route_lanelets_;
  traffic_simulator_msgs::msg::BehaviorParameter behavior_parameter_;
  std::optional<double> lateral_collision_threshold_;
  std::shared_ptr<EuclideanDistancesMap> euclidean_distances_map_;
};
}  // namespace entity_behavior

#endif  // BEHAVIOR_TREE_PLUGIN__ACTION_NODE_HPP_<|MERGE_RESOLUTION|>--- conflicted
+++ resolved
@@ -53,13 +53,9 @@
     -> double;
   auto getDistanceToFrontEntity(const math::geometry::CatmullRomSplineInterface & spline) const
     -> std::optional<double>;
-<<<<<<< HEAD
-=======
-  auto isNeedToRightOfWay(const lanelet::Ids & following_lanelets) const -> bool;
   auto getFrontEntityNameAndDistanceByTrajectory(
     const std::vector<geometry_msgs::msg::Point> & waypoints, const double width,
     const std::size_t num_segments) const -> std::optional<std::pair<std::string, double>>;
->>>>>>> d0a4f662
   auto getYieldStopDistance(const lanelet::Ids & following_lanelets) const -> std::optional<double>;
   auto stopEntity() const -> void;
   auto getHorizon() const -> double;
