--- conflicted
+++ resolved
@@ -53,19 +53,10 @@
     -> double;
   auto getDistanceToFrontEntity(const math::geometry::CatmullRomSplineInterface & spline) const
     -> std::optional<double>;
-<<<<<<< HEAD
   auto isNeedToRightOfWay(const lanelet::Ids & following_lanelets) const -> bool;
-=======
   auto getFrontEntityNameAndDistanceByTrajectory(
     const std::vector<geometry_msgs::msg::Point> & waypoints, const double width,
     const std::size_t num_segments) const -> std::optional<std::pair<std::string, double>>;
-  auto getDistanceToTrafficLightStopLine(
-    const lanelet::Ids & route_lanelets,
-    const math::geometry::CatmullRomSplineInterface & spline) const -> std::optional<double>;
-  auto getRightOfWayEntities() const -> std::vector<traffic_simulator::CanonicalizedEntityStatus>;
-  auto getRightOfWayEntities(const lanelet::Ids & following_lanelets) const
-    -> std::vector<traffic_simulator::CanonicalizedEntityStatus>;
->>>>>>> d4c05c96
   auto getYieldStopDistance(const lanelet::Ids & following_lanelets) const -> std::optional<double>;
   auto stopEntity() const -> void;
   auto getHorizon() const -> double;
@@ -130,35 +121,9 @@
   std::optional<double> target_speed_;
   EntityStatusDict other_entity_status_;
   lanelet::Ids route_lanelets_;
-<<<<<<< HEAD
-=======
   traffic_simulator_msgs::msg::BehaviorParameter behavior_parameter_;
   std::optional<double> lateral_collision_threshold_;
-
-  virtual bool checkPreconditions() { return true; }
-  virtual BT::NodeStatus doAction() = 0;
-  auto getDistanceToTargetEntity(
-    const math::geometry::CatmullRomSplineInterface & spline,
-    const traffic_simulator::CanonicalizedEntityStatus & status) const -> std::optional<double>;
-
-private:
-  auto foundConflictingEntity(const lanelet::Ids & following_lanelets) const -> bool;
-  auto getDistanceToTargetEntityOnCrosswalk(
-    const math::geometry::CatmullRomSplineInterface & spline,
-    const traffic_simulator::CanonicalizedEntityStatus & status) const -> std::optional<double>;
-  auto getConflictingEntityStatusOnCrossWalk(const lanelet::Ids & route_lanelets) const
-    -> std::vector<traffic_simulator::CanonicalizedEntityStatus>;
-  auto getConflictingEntityStatusOnLane(const lanelet::Ids & route_lanelets) const
-    -> std::vector<traffic_simulator::CanonicalizedEntityStatus>;
-  auto getOtherEntityStatus(lanelet::Id lanelet_id) const
-    -> std::vector<traffic_simulator::CanonicalizedEntityStatus>;
-  auto isOtherEntityAtConsideredAltitude(
-    const traffic_simulator::CanonicalizedEntityStatus & entity_status) const -> bool;
-  auto tick() -> BT::NodeStatus override;
-
->>>>>>> d4c05c96
   std::shared_ptr<EuclideanDistancesMap> euclidean_distances_map_;
-  traffic_simulator_msgs::msg::BehaviorParameter behavior_parameter_;
 };
 }  // namespace entity_behavior
 
