--- conflicted
+++ resolved
@@ -97,13 +97,8 @@
   if (!behavior_parameter_.see_around) {
     return BT::NodeStatus::FAILURE;
   }
-<<<<<<< HEAD
   if (traffic_simulator::route::isNeedToRightOfWay(
-        route_lanelets, getOtherEntitiesCanonicalizedLaneletPoses())) {
-    in_stop_sequence_ = false;
-=======
-  if (isNeedToRightOfWay(route_lanelets_)) {
->>>>>>> 9f528a7d
+        route_lanelets_, getOtherEntitiesCanonicalizedLaneletPoses())) {
     return BT::NodeStatus::FAILURE;
   }
   const auto waypoints = calculateWaypoints();
