--- conflicted
+++ resolved
@@ -77,11 +77,7 @@
     return std::nullopt;
   }
   double rest_distance =
-<<<<<<< HEAD
-    distance_to_stop_target_.value() - (vehicle_parameters.bounding_box.dimensions.x + 3);
-=======
-    distance_to_stop_target_.get() - (vehicle_parameters.bounding_box.dimensions.x * 0.5 + 1);
->>>>>>> 0bb74612
+    distance_to_stop_target_.value() - (vehicle_parameters.bounding_box.dimensions.x * 0.5 + 1);
   if (rest_distance < calculateStopDistance(behavior_parameter.dynamic_constraints)) {
     return 0;
   }
