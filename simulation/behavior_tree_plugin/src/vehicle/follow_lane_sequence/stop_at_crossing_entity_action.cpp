// Copyright 2015 TIER IV, Inc. All rights reserved.
//
// Licensed under the Apache License, Version 2.0 (the "License");
// you may not use this file except in compliance with the License.
// You may obtain a copy of the License at
//
//     http://www.apache.org/licenses/LICENSE-2.0
//
// Unless required by applicable law or agreed to in writing, software
// distributed under the License is distributed on an "AS IS" BASIS,
// WITHOUT WARRANTIES OR CONDITIONS OF ANY KIND, either express or implied.
// See the License for the specific language governing permissions and
// limitations under the License.

#include <behavior_tree_plugin/vehicle/behavior_tree.hpp>
#include <behavior_tree_plugin/vehicle/follow_lane_sequence/stop_at_crossing_entity_action.hpp>
#include <optional>
#include <rclcpp/rclcpp.hpp>
#include <scenario_simulator_exception/exception.hpp>
#include <string>
#include <utility>
#include <vector>

namespace entity_behavior
{
namespace vehicle
{
namespace follow_lane_sequence
{
StopAtCrossingEntityAction::StopAtCrossingEntityAction(
  const std::string & name, const BT::NodeConfiguration & config)
: entity_behavior::VehicleActionNode(name, config)
{
}

const std::optional<traffic_simulator_msgs::msg::Obstacle>
StopAtCrossingEntityAction::calculateObstacle(const traffic_simulator_msgs::msg::WaypointsArray &)
{
  if (!distance_to_stop_target_) {
    return std::nullopt;
  }
  if (distance_to_stop_target_.value() < 0) {
    return std::nullopt;
  }
  if (distance_to_stop_target_.value() > trajectory->getLength()) {
    return std::nullopt;
  }
  traffic_simulator_msgs::msg::Obstacle obstacle;
  obstacle.type = obstacle.ENTITY;
  obstacle.s = distance_to_stop_target_.value();
  return obstacle;
}

const traffic_simulator_msgs::msg::WaypointsArray StopAtCrossingEntityAction::calculateWaypoints()
{
  if (!canonicalized_entity_status_->isInLanelet()) {
    THROW_SIMULATION_ERROR("failed to assign lane");
  }
  if (canonicalized_entity_status_->getTwist().linear.x >= 0) {
    traffic_simulator_msgs::msg::WaypointsArray waypoints;
    const auto lanelet_pose = canonicalized_entity_status_->getLaneletPose();
    waypoints.waypoints = reference_trajectory->getTrajectory(
      lanelet_pose.s, lanelet_pose.s + getHorizon(), 1.0, lanelet_pose.offset);
    trajectory = std::make_unique<math::geometry::CatmullRomSubspline>(
      reference_trajectory, lanelet_pose.s, lanelet_pose.s + getHorizon());
    return waypoints;
  } else {
    return traffic_simulator_msgs::msg::WaypointsArray();
  }
}

std::optional<double> StopAtCrossingEntityAction::calculateTargetSpeed(double current_velocity)
{
  if (!distance_to_stop_target_) {
    return std::nullopt;
  }
  double rest_distance =
    distance_to_stop_target_.value() - (vehicle_parameters.bounding_box.dimensions.x * 0.5 + 1);
  if (rest_distance < calculateStopDistance(behavior_parameter_.dynamic_constraints)) {
    return 0;
  }
  return current_velocity;
}

BT::NodeStatus StopAtCrossingEntityAction::tick()
{
  getBlackBoardValues();
  if (
    request_ != traffic_simulator::behavior::Request::NONE &&
    request_ != traffic_simulator::behavior::Request::FOLLOW_LANE) {
    return BT::NodeStatus::FAILURE;
  }
  if (!canonicalized_entity_status_->isInLanelet()) {
    return BT::NodeStatus::FAILURE;
  }
  if (!behavior_parameter_.see_around) {
    return BT::NodeStatus::FAILURE;
  }
<<<<<<< HEAD
  if (isNeedToRightOfWay(route_lanelets)) {
    in_stop_sequence_ = false;
=======
  if (getRightOfWayEntities(route_lanelets_).size() != 0) {
>>>>>>> 6c867227
    return BT::NodeStatus::FAILURE;
  }
  const auto waypoints = calculateWaypoints();
  if (waypoints.waypoints.empty()) {
    return BT::NodeStatus::FAILURE;
  }
  if (trajectory == nullptr) {
    return BT::NodeStatus::FAILURE;
  }
<<<<<<< HEAD
  distance_to_stop_target_ = traffic_simulator::distance::distanceToNearestConflictingPose(
    route_lanelets, *trajectory, *canonicalized_entity_status,
    getOtherEntitiesCanonicalizedEntityStatuses());
=======
  std::optional<double> target_linear_speed;
  auto distance_to_stopline =
    traffic_simulator::distance::distanceToStopLine(route_lanelets_, *trajectory);
>>>>>>> 6c867227
  const auto distance_to_front_entity = getDistanceToFrontEntity(*trajectory);
  distance_to_stop_target_ = getDistanceToConflictingEntity(route_lanelets_, *trajectory);
  if (distance_to_stop_target_) {
    target_linear_speed = calculateTargetSpeed(canonicalized_entity_status_->getTwist().linear.x);
  } else {
    return BT::NodeStatus::FAILURE;
  }
  if (distance_to_front_entity) {
    if (distance_to_front_entity.value() <= distance_to_stop_target_.value()) {
      return BT::NodeStatus::FAILURE;
    }
  }
  if (
    const auto distance_to_stopline =
      traffic_simulator::distance::distanceToStopLine(route_lanelets, *trajectory)) {
    if (distance_to_stopline.value() <= distance_to_stop_target_.value()) {
      return BT::NodeStatus::FAILURE;
    }
  }
  if (target_speed_) {
    if (target_speed_.value() > target_linear_speed.value()) {
      target_speed_ = target_linear_speed.value();
    }
  } else {
    target_speed_ = target_linear_speed.value();
  }
  setCanonicalizedEntityStatus(calculateUpdatedEntityStatus(target_speed_.value()));
  setOutput("waypoints", waypoints);
  setOutput("obstacle", calculateObstacle(waypoints));
  return BT::NodeStatus::RUNNING;
}
}  // namespace follow_lane_sequence
}  // namespace vehicle
}  // namespace entity_behavior<|MERGE_RESOLUTION|>--- conflicted
+++ resolved
@@ -96,12 +96,7 @@
   if (!behavior_parameter_.see_around) {
     return BT::NodeStatus::FAILURE;
   }
-<<<<<<< HEAD
-  if (isNeedToRightOfWay(route_lanelets)) {
-    in_stop_sequence_ = false;
-=======
-  if (getRightOfWayEntities(route_lanelets_).size() != 0) {
->>>>>>> 6c867227
+  if (isNeedToRightOfWay(route_lanelets_)) {
     return BT::NodeStatus::FAILURE;
   }
   const auto waypoints = calculateWaypoints();
@@ -111,17 +106,12 @@
   if (trajectory == nullptr) {
     return BT::NodeStatus::FAILURE;
   }
-<<<<<<< HEAD
+  std::optional<double> target_linear_speed;
+
+  const auto distance_to_front_entity = getDistanceToFrontEntity(*trajectory);
   distance_to_stop_target_ = traffic_simulator::distance::distanceToNearestConflictingPose(
-    route_lanelets, *trajectory, *canonicalized_entity_status,
+    route_lanelets_, *trajectory, *canonicalized_entity_status_,
     getOtherEntitiesCanonicalizedEntityStatuses());
-=======
-  std::optional<double> target_linear_speed;
-  auto distance_to_stopline =
-    traffic_simulator::distance::distanceToStopLine(route_lanelets_, *trajectory);
->>>>>>> 6c867227
-  const auto distance_to_front_entity = getDistanceToFrontEntity(*trajectory);
-  distance_to_stop_target_ = getDistanceToConflictingEntity(route_lanelets_, *trajectory);
   if (distance_to_stop_target_) {
     target_linear_speed = calculateTargetSpeed(canonicalized_entity_status_->getTwist().linear.x);
   } else {
@@ -134,7 +124,7 @@
   }
   if (
     const auto distance_to_stopline =
-      traffic_simulator::distance::distanceToStopLine(route_lanelets, *trajectory)) {
+      traffic_simulator::distance::distanceToStopLine(route_lanelets_, *trajectory)) {
     if (distance_to_stopline.value() <= distance_to_stop_target_.value()) {
       return BT::NodeStatus::FAILURE;
     }
