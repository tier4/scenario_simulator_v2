--- conflicted
+++ resolved
@@ -36,12 +36,6 @@
 
 const traffic_simulator_msgs::msg::WaypointsArray MoveBackwardAction::calculateWaypoints()
 {
-<<<<<<< HEAD
-=======
-  if (!canonicalized_entity_status->isInLanelet()) {
-    THROW_SIMULATION_ERROR("failed to assign lane");
-  }
->>>>>>> 707422a3
   if (canonicalized_entity_status->getTwist().linear.x >= 0) {
     return traffic_simulator_msgs::msg::WaypointsArray();
   } else if (
