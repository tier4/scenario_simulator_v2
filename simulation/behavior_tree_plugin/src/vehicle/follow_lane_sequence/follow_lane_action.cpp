--- conflicted
+++ resolved
@@ -39,11 +39,7 @@
 
 const traffic_simulator_msgs::msg::WaypointsArray FollowLaneAction::calculateWaypoints()
 {
-<<<<<<< HEAD
-  if (!entity_status->isInLanelet()) {
-=======
-  if (!canonicalized_entity_status->laneMatchingSucceed()) {
->>>>>>> dd47e533
+  if (!canonicalized_entity_status->isInLanelet()) {
     THROW_SIMULATION_ERROR("failed to assign lane");
   }
   if (canonicalized_entity_status->getTwist().linear.x >= 0) {
@@ -78,11 +74,7 @@
     request != traffic_simulator::behavior::Request::FOLLOW_LANE) {
     return BT::NodeStatus::FAILURE;
   }
-<<<<<<< HEAD
-  if (!entity_status->isInLanelet()) {
-=======
-  if (!canonicalized_entity_status->laneMatchingSucceed()) {
->>>>>>> dd47e533
+  if (!canonicalized_entity_status->isInLanelet()) {
     stopEntity();
     return BT::NodeStatus::RUNNING;
   }
