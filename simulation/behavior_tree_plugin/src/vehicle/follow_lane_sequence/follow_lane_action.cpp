--- conflicted
+++ resolved
@@ -86,14 +86,9 @@
   if (waypoints.waypoints.empty()) {
     return BT::NodeStatus::FAILURE;
   }
-<<<<<<< HEAD
-  if (behavior_parameter.see_around) {
+  if (behavior_parameter_.see_around) {
     if (traffic_simulator::route::isNeedToRightOfWay(
-          route_lanelets, getOtherEntitiesCanonicalizedLaneletPoses())) {
-=======
-  if (behavior_parameter_.see_around) {
-    if (isNeedToRightOfWay(route_lanelets_)) {
->>>>>>> 9f528a7d
+          route_lanelets_, getOtherEntitiesCanonicalizedLaneletPoses())) {
       return BT::NodeStatus::FAILURE;
     }
     if (trajectory == nullptr) {
@@ -140,13 +135,8 @@
       }
     }
   }
-<<<<<<< HEAD
-  if (!target_speed) {
-    target_speed = traffic_simulator::route::speedLimit(route_lanelets);
-=======
   if (!target_speed_) {
-    target_speed_ = hdmap_utils_->getSpeedLimit(route_lanelets_);
->>>>>>> 9f528a7d
+    target_speed_ = traffic_simulator::route::speedLimit(route_lanelets_);
   }
   setCanonicalizedEntityStatus(calculateUpdatedEntityStatus(target_speed_.value()));
   setOutput("waypoints", waypoints);
