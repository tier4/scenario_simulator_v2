// Copyright 2015 TIER IV, Inc. All rights reserved.
//
// Licensed under the Apache License, Version 2.0 (the "License");
// you may not use this file except in compliance with the License.
// You may obtain a copy of the License at
//
//     http://www.apache.org/licenses/LICENSE-2.0
//
// Unless required by applicable law or agreed to in writing, software
// distributed under the License is distributed on an "AS IS" BASIS,
// WITHOUT WARRANTIES OR CONDITIONS OF ANY KIND, either express or implied.
// See the License for the specific language governing permissions and
// limitations under the License.

#include <behavior_tree_plugin/vehicle/behavior_tree.hpp>
#include <behavior_tree_plugin/vehicle/follow_lane_sequence/follow_lane_action.hpp>
#include <optional>
#include <scenario_simulator_exception/exception.hpp>
#include <string>
#include <traffic_simulator/helper/stop_watch.hpp>
#include <vector>

namespace entity_behavior
{
namespace vehicle
{
namespace follow_lane_sequence
{
FollowLaneAction::FollowLaneAction(const std::string & name, const BT::NodeConfiguration & config)
: entity_behavior::VehicleActionNode(name, config)
{
}

const std::optional<traffic_simulator_msgs::msg::Obstacle> FollowLaneAction::calculateObstacle(
  const traffic_simulator_msgs::msg::WaypointsArray &)
{
  return std::nullopt;
}

const traffic_simulator_msgs::msg::WaypointsArray FollowLaneAction::calculateWaypoints()
{
  if (!canonicalized_entity_status_->isInLanelet()) {
    THROW_SIMULATION_ERROR("failed to assign lane");
  }
  if (canonicalized_entity_status_->getTwist().linear.x >= 0) {
    traffic_simulator_msgs::msg::WaypointsArray waypoints;
    const auto lanelet_pose = canonicalized_entity_status_->getLaneletPose();
    waypoints.waypoints = reference_trajectory->getTrajectory(
      lanelet_pose.s, lanelet_pose.s + getHorizon(), waypoint_interval, lanelet_pose.offset);
    trajectory = std::make_unique<math::geometry::CatmullRomSubspline>(
      reference_trajectory, lanelet_pose.s, lanelet_pose.s + getHorizon());
    return waypoints;
  } else {
    return traffic_simulator_msgs::msg::WaypointsArray();
  }
}

void FollowLaneAction::getBlackBoardValues()
{
  traffic_simulator::LaneletPose target_lanelet_pose;
  VehicleActionNode::getBlackBoardValues();
  if (!getInput<traffic_simulator::LaneletPose>("target_lanelet_pose", target_lanelet_pose)) {
    target_lanelet_pose_ = std::nullopt;
  } else {
    target_lanelet_pose_ = target_lanelet_pose;
  }
}

BT::NodeStatus FollowLaneAction::tick()
{
  getBlackBoardValues();
  if (
    request_ != traffic_simulator::behavior::Request::NONE &&
    request_ != traffic_simulator::behavior::Request::FOLLOW_LANE) {
    return BT::NodeStatus::FAILURE;
  }
  if (!canonicalized_entity_status_->isInLanelet()) {
    stopEntity();
    const auto waypoints = traffic_simulator_msgs::msg::WaypointsArray{};
    setOutput("waypoints", waypoints);
    setOutput("obstacle", calculateObstacle(waypoints));
    return BT::NodeStatus::RUNNING;
  }
  const auto waypoints = calculateWaypoints();
  if (waypoints.waypoints.empty()) {
    return BT::NodeStatus::FAILURE;
  }
<<<<<<< HEAD
  if (behavior_parameter.see_around) {
    if (isNeedToRightOfWay(route_lanelets)) {
=======
  if (behavior_parameter_.see_around) {
    if (getRightOfWayEntities(route_lanelets_).size() != 0) {
>>>>>>> 6c867227
      return BT::NodeStatus::FAILURE;
    }
    if (trajectory == nullptr) {
      return BT::NodeStatus::FAILURE;
    }
    const auto distance_to_front_entity = getDistanceToFrontEntity(*trajectory);
    if (distance_to_front_entity) {
      if (
        distance_to_front_entity.value() <=
        calculateStopDistance(behavior_parameter_.dynamic_constraints) +
          vehicle_parameters.bounding_box.dimensions.x + front_entity_stop_margin) {
        return BT::NodeStatus::FAILURE;
      }
    }
    const auto distance_to_traffic_stop_line =
<<<<<<< HEAD
      traffic_lights->getDistanceToActiveTrafficLightStopLine(route_lanelets, *trajectory);
=======
      getDistanceToTrafficLightStopLine(route_lanelets_, *trajectory);
>>>>>>> 6c867227
    if (distance_to_traffic_stop_line) {
      if (distance_to_traffic_stop_line.value() <= getHorizon()) {
        return BT::NodeStatus::FAILURE;
      }
    }
<<<<<<< HEAD

    if (
      const auto distance_to_stopline =
        traffic_simulator::distance::distanceToStopLine(route_lanelets, *trajectory)) {
=======
    auto distance_to_stopline =
      traffic_simulator::distance::distanceToStopLine(route_lanelets_, *trajectory);
    auto distance_to_conflicting_entity =
      getDistanceToConflictingEntity(route_lanelets_, *trajectory);
    if (distance_to_stopline) {
>>>>>>> 6c867227
      if (
        distance_to_stopline.value() <=
        calculateStopDistance(behavior_parameter_.dynamic_constraints) +
          vehicle_parameters.bounding_box.dimensions.x * bounding_box_half_factor +
          stop_line_margin) {
        return BT::NodeStatus::FAILURE;
      }
    }
    if (
      const auto distance_to_conflicting_entity =
        traffic_simulator::distance::distanceToNearestConflictingPose(
          route_lanelets, *trajectory, *canonicalized_entity_status,
          getOtherEntitiesCanonicalizedEntityStatuses())) {
      if (
        distance_to_conflicting_entity.value() <
        (vehicle_parameters.bounding_box.dimensions.x + conflicting_entity_margin +
         calculateStopDistance(behavior_parameter_.dynamic_constraints))) {
        return BT::NodeStatus::FAILURE;
      }
    }
  }
  if (!target_speed_) {
    target_speed_ = hdmap_utils_->getSpeedLimit(route_lanelets_);
  }
  setCanonicalizedEntityStatus(calculateUpdatedEntityStatus(target_speed_.value()));
  setOutput("waypoints", waypoints);
  setOutput("obstacle", calculateObstacle(waypoints));
  return BT::NodeStatus::RUNNING;
}
}  // namespace follow_lane_sequence
}  // namespace vehicle
}  // namespace entity_behavior<|MERGE_RESOLUTION|>--- conflicted
+++ resolved
@@ -85,13 +85,8 @@
   if (waypoints.waypoints.empty()) {
     return BT::NodeStatus::FAILURE;
   }
-<<<<<<< HEAD
-  if (behavior_parameter.see_around) {
-    if (isNeedToRightOfWay(route_lanelets)) {
-=======
   if (behavior_parameter_.see_around) {
-    if (getRightOfWayEntities(route_lanelets_).size() != 0) {
->>>>>>> 6c867227
+    if (isNeedToRightOfWay(route_lanelets_)) {
       return BT::NodeStatus::FAILURE;
     }
     if (trajectory == nullptr) {
@@ -107,28 +102,16 @@
       }
     }
     const auto distance_to_traffic_stop_line =
-<<<<<<< HEAD
-      traffic_lights->getDistanceToActiveTrafficLightStopLine(route_lanelets, *trajectory);
-=======
-      getDistanceToTrafficLightStopLine(route_lanelets_, *trajectory);
->>>>>>> 6c867227
+      traffic_lights_->getDistanceToActiveTrafficLightStopLine(route_lanelets_, *trajectory);
     if (distance_to_traffic_stop_line) {
       if (distance_to_traffic_stop_line.value() <= getHorizon()) {
         return BT::NodeStatus::FAILURE;
       }
     }
-<<<<<<< HEAD
 
     if (
       const auto distance_to_stopline =
-        traffic_simulator::distance::distanceToStopLine(route_lanelets, *trajectory)) {
-=======
-    auto distance_to_stopline =
-      traffic_simulator::distance::distanceToStopLine(route_lanelets_, *trajectory);
-    auto distance_to_conflicting_entity =
-      getDistanceToConflictingEntity(route_lanelets_, *trajectory);
-    if (distance_to_stopline) {
->>>>>>> 6c867227
+        traffic_simulator::distance::distanceToStopLine(route_lanelets_, *trajectory)) {
       if (
         distance_to_stopline.value() <=
         calculateStopDistance(behavior_parameter_.dynamic_constraints) +
@@ -140,7 +123,7 @@
     if (
       const auto distance_to_conflicting_entity =
         traffic_simulator::distance::distanceToNearestConflictingPose(
-          route_lanelets, *trajectory, *canonicalized_entity_status,
+          route_lanelets_, *trajectory, *canonicalized_entity_status_,
           getOtherEntitiesCanonicalizedEntityStatuses())) {
       if (
         distance_to_conflicting_entity.value() <
