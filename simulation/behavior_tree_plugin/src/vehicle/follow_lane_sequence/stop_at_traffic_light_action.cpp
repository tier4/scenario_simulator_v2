--- conflicted
+++ resolved
@@ -90,29 +90,16 @@
   if (
     request_ != traffic_simulator::behavior::Request::NONE &&
     request_ != traffic_simulator::behavior::Request::FOLLOW_LANE) {
-<<<<<<< HEAD
-    return BT::NodeStatus::FAILURE;
-  }
-  if (!canonicalized_entity_status_->isInLanelet()) {
-    return BT::NodeStatus::FAILURE;
-  }
-  if (!behavior_parameter_.see_around) {
-    return BT::NodeStatus::FAILURE;
-  }
-  if (traffic_simulator::route::isNeedToRightOfWay(
-        route_lanelets_, getOtherEntitiesCanonicalizedLaneletPoses())) {
-    return BT::NodeStatus::FAILURE;
-=======
     return false;
   } else if (!canonicalized_entity_status_->isInLanelet()) {
     return false;
   } else if (!behavior_parameter_.see_around) {
     return false;
-  } else if (isNeedToRightOfWay(route_lanelets_)) {
+  } else if (traffic_simulator::route::isNeedToRightOfWay(
+               route_lanelets_, getOtherEntitiesCanonicalizedLaneletPoses())) {
     return false;
   } else {
     return true;
->>>>>>> e7a9db14
   }
 }
 
