--- conflicted
+++ resolved
@@ -89,28 +89,15 @@
   if (
     request_ != traffic_simulator::behavior::Request::NONE &&
     request_ != traffic_simulator::behavior::Request::FOLLOW_LANE) {
-<<<<<<< HEAD
-    return BT::NodeStatus::FAILURE;
-  }
-  if (!canonicalized_entity_status_->isInLanelet()) {
-    return BT::NodeStatus::FAILURE;
-  }
-  if (!behavior_parameter_.see_around) {
-    return BT::NodeStatus::FAILURE;
-  }
-  if (isNeedToRightOfWay(route_lanelets_)) {
-    return BT::NodeStatus::FAILURE;
-=======
     return false;
   } else if (!canonicalized_entity_status_->isInLanelet()) {
     return false;
   } else if (!behavior_parameter_.see_around) {
     return false;
-  } else if (!getRightOfWayEntities(route_lanelets_).empty()) {
+  } else if (isNeedToRightOfWay(route_lanelets_)) {
     return false;
   } else {
     return true;
->>>>>>> 6019f801
   }
 }
 
