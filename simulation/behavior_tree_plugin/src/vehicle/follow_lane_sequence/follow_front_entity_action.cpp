// Copyright 2015 TIER IV, Inc. All rights reserved.
//
// Licensed under the Apache License, Version 2.0 (the "License");
// you may not use this file except in compliance with the License.
// You may obtain a copy of the License at
//
//     http://www.apache.org/licenses/LICENSE-2.0
//
// Unless required by applicable law or agreed to in writing, software
// distributed under the License is distributed on an "AS IS" BASIS,
// WITHOUT WARRANTIES OR CONDITIONS OF ANY KIND, either express or implied.
// See the License for the specific language governing permissions and
// limitations under the License.

#include <algorithm>
#include <behavior_tree_plugin/vehicle/behavior_tree.hpp>
#include <behavior_tree_plugin/vehicle/follow_lane_sequence/follow_front_entity_action.hpp>
#include <cmath>
#include <get_parameter/get_parameter.hpp>
#include <optional>
#include <scenario_simulator_exception/exception.hpp>
#include <string>
#include <vector>

namespace entity_behavior
{
namespace vehicle
{
namespace follow_lane_sequence
{
FollowFrontEntityAction::FollowFrontEntityAction(
  const std::string & name, const BT::NodeConfiguration & config)
: entity_behavior::VehicleActionNode(name, config)
{
  use_trajectory_based_front_entity_detection_ =
    common::getParameter<bool>("use_trajectory_based_front_entity_detection", false);
  trajectory_based_detection_offset_ =
    common::getParameter<double>("trajectory_based_detection_offset", 0.0);
}

const std::optional<traffic_simulator_msgs::msg::Obstacle>
FollowFrontEntityAction::calculateObstacle(const traffic_simulator_msgs::msg::WaypointsArray &)
{
  if (!distance_to_front_entity_) {
    return std::nullopt;
  }
  if (distance_to_front_entity_.value() < 0) {
    return std::nullopt;
  }
  if (distance_to_front_entity_.value() > trajectory->getLength()) {
    return std::nullopt;
  }
  traffic_simulator_msgs::msg::Obstacle obstacle;
  obstacle.type = obstacle.ENTITY;
  obstacle.s = distance_to_front_entity_.value();
  return obstacle;
}

const traffic_simulator_msgs::msg::WaypointsArray FollowFrontEntityAction::calculateWaypoints()
{
  if (!canonicalized_entity_status_->isInLanelet()) {
    THROW_SIMULATION_ERROR("failed to assign lane");
  }
  if (canonicalized_entity_status_->getTwist().linear.x >= 0) {
    traffic_simulator_msgs::msg::WaypointsArray waypoints;
    double horizon = getHorizon();
    const auto lanelet_pose = canonicalized_entity_status_->getLaneletPose();
    waypoints.waypoints = reference_trajectory->getTrajectory(
      lanelet_pose.s, lanelet_pose.s + horizon, waypoint_interval, lanelet_pose.offset);
    trajectory = std::make_unique<math::geometry::CatmullRomSubspline>(
      reference_trajectory, lanelet_pose.s, lanelet_pose.s + horizon);
    return waypoints;
  } else {
    return traffic_simulator_msgs::msg::WaypointsArray();
  }
}

bool FollowFrontEntityAction::checkPreconditions()
{
  if (
    request_ != traffic_simulator::behavior::Request::NONE &&
    request_ != traffic_simulator::behavior::Request::FOLLOW_LANE) {
    return false;
  } else if (isNeedToRightOfWay(route_lanelets_)) {
    return false;
  } else if (!behavior_parameter_.see_around) {
    return false;
  } else {
    return true;
  }
}

BT::NodeStatus FollowFrontEntityAction::doAction()
{
  const auto waypoints = calculateWaypoints();
  if (waypoints.waypoints.empty()) {
    return BT::NodeStatus::FAILURE;
  }
  if (trajectory == nullptr) {
    return BT::NodeStatus::FAILURE;
  }
  const auto distance_to_stopline =
    traffic_simulator::distance::distanceToStopLine(route_lanelets_, *trajectory);
<<<<<<< HEAD
  const auto distance_to_conflicting_entity =
    traffic_simulator::distance::distanceToNearestConflictingPose(
      route_lanelets_, *trajectory, *canonicalized_entity_status_,
      getOtherEntitiesCanonicalizedEntityStatuses());
  const auto front_entity_name = getFrontEntityName(*trajectory);
  if (!front_entity_name) {
    return BT::NodeStatus::FAILURE;
  }
  const auto & front_entity_status = getEntityStatus(front_entity_name.value());
  distance_to_front_entity_ = traffic_simulator::distance::splineDistanceToBoundingBox(
    *trajectory, canonicalized_entity_status_->getCanonicalizedLaneletPose().value(),
    canonicalized_entity_status_->getBoundingBox(),
    front_entity_status.getCanonicalizedLaneletPose().value(),
    front_entity_status.getBoundingBox());
=======
  auto distance_to_conflicting_entity =
    getDistanceToConflictingEntity(route_lanelets_, *trajectory);
  std::optional<std::string> front_entity_name;
  distance_to_front_entity_ = std::nullopt;
  if (use_trajectory_based_front_entity_detection_) {
    constexpr std::size_t trajectory_segments = 50;
    if (
      const auto front_entity_info = getFrontEntityNameAndDistanceByTrajectory(
        waypoints.waypoints,
        vehicle_parameters.bounding_box.dimensions.y + trajectory_based_detection_offset_,
        trajectory_segments)) {
      front_entity_name = front_entity_info->first;
      distance_to_front_entity_ = front_entity_info->second;
    }
  } else {
    front_entity_name = getFrontEntityName(*trajectory);
    if (front_entity_name) {
      const auto & front_entity_status = getEntityStatus(front_entity_name.value());
      distance_to_front_entity_ = getDistanceToTargetEntity(*trajectory, front_entity_status);
    }
  }
  if (!front_entity_name) {
    return BT::NodeStatus::FAILURE;
  }
>>>>>>> d4c05c96
  if (!distance_to_front_entity_) {
    return BT::NodeStatus::FAILURE;
  }
  const auto & front_entity_status = getEntityStatus(front_entity_name.value());
  if (distance_to_conflicting_entity) {
    if (distance_to_front_entity_.value() > distance_to_conflicting_entity.value()) {
      return BT::NodeStatus::FAILURE;
    }
  }
  if (distance_to_stopline) {
    if (distance_to_front_entity_.value() > distance_to_stopline.value()) {
      return BT::NodeStatus::FAILURE;
    }
  }
  if (!target_speed_) {
    target_speed_ = hdmap_utils_->getSpeedLimit(route_lanelets_);
  }
  const double front_entity_linear_velocity = front_entity_status.getTwist().linear.x;
  if (target_speed_.value() <= front_entity_linear_velocity) {
    setCanonicalizedEntityStatus(calculateUpdatedEntityStatus(target_speed_.value()));
    const auto obstacle = calculateObstacle(waypoints);
    setOutput("waypoints", waypoints);
    setOutput("obstacle", obstacle);
    return BT::NodeStatus::RUNNING;
  }

  const double min_stop = calculateStopDistance(behavior_parameter_.dynamic_constraints);
  const double stable_distance =
    min_stop + vehicle_parameters.bounding_box.dimensions.x + front_entity_margin;

  const double requested = [&]() -> double {
    const double adjusted = distance_to_front_entity_.value();
    if (adjusted <= min_stop) {
      // Dangerous approach
      return 0.0;
    }
    if (adjusted >= stable_distance) {
      return front_entity_linear_velocity + speed_step;
    } else {
      return front_entity_linear_velocity;
    }
  }();

  const double clamped = std::clamp(requested, 0.0, target_speed_.value());
  setCanonicalizedEntityStatus(calculateUpdatedEntityStatus(clamped));
  const auto obstacle = calculateObstacle(waypoints);
  setOutput("waypoints", waypoints);
  setOutput("obstacle", obstacle);
  return BT::NodeStatus::RUNNING;
}
}  // namespace follow_lane_sequence
}  // namespace vehicle
}  // namespace entity_behavior<|MERGE_RESOLUTION|>--- conflicted
+++ resolved
@@ -101,24 +101,10 @@
   }
   const auto distance_to_stopline =
     traffic_simulator::distance::distanceToStopLine(route_lanelets_, *trajectory);
-<<<<<<< HEAD
   const auto distance_to_conflicting_entity =
     traffic_simulator::distance::distanceToNearestConflictingPose(
       route_lanelets_, *trajectory, *canonicalized_entity_status_,
       getOtherEntitiesCanonicalizedEntityStatuses());
-  const auto front_entity_name = getFrontEntityName(*trajectory);
-  if (!front_entity_name) {
-    return BT::NodeStatus::FAILURE;
-  }
-  const auto & front_entity_status = getEntityStatus(front_entity_name.value());
-  distance_to_front_entity_ = traffic_simulator::distance::splineDistanceToBoundingBox(
-    *trajectory, canonicalized_entity_status_->getCanonicalizedLaneletPose().value(),
-    canonicalized_entity_status_->getBoundingBox(),
-    front_entity_status.getCanonicalizedLaneletPose().value(),
-    front_entity_status.getBoundingBox());
-=======
-  auto distance_to_conflicting_entity =
-    getDistanceToConflictingEntity(route_lanelets_, *trajectory);
   std::optional<std::string> front_entity_name;
   distance_to_front_entity_ = std::nullopt;
   if (use_trajectory_based_front_entity_detection_) {
@@ -135,13 +121,16 @@
     front_entity_name = getFrontEntityName(*trajectory);
     if (front_entity_name) {
       const auto & front_entity_status = getEntityStatus(front_entity_name.value());
-      distance_to_front_entity_ = getDistanceToTargetEntity(*trajectory, front_entity_status);
+      distance_to_front_entity_ = traffic_simulator::distance::splineDistanceToBoundingBox(
+        *trajectory, canonicalized_entity_status_->getCanonicalizedLaneletPose().value(),
+        canonicalized_entity_status_->getBoundingBox(),
+        front_entity_status.getCanonicalizedLaneletPose().value(),
+        front_entity_status.getBoundingBox());
     }
   }
   if (!front_entity_name) {
     return BT::NodeStatus::FAILURE;
   }
->>>>>>> d4c05c96
   if (!distance_to_front_entity_) {
     return BT::NodeStatus::FAILURE;
   }
