// Copyright 2015 TIER IV, Inc. All rights reserved.
//
// Licensed under the Apache License, Version 2.0 (the "License");
// you may not use this file except in compliance with the License.
// You may obtain a copy of the License at
//
//     http://www.apache.org/licenses/LICENSE-2.0
//
// Unless required by applicable law or agreed to in writing, software
// distributed under the License is distributed on an "AS IS" BASIS,
// WITHOUT WARRANTIES OR CONDITIONS OF ANY KIND, either express or implied.
// See the License for the specific language governing permissions and
// limitations under the License.

#include <algorithm>
#include <behavior_tree_plugin/vehicle/behavior_tree.hpp>
#include <behavior_tree_plugin/vehicle/follow_lane_sequence/follow_front_entity_action.hpp>
<<<<<<< HEAD
#include <boost/algorithm/clamp.hpp>
#include <optional>
=======
>>>>>>> 056a1194
#include <scenario_simulator_exception/exception.hpp>
#include <string>
#include <vector>

namespace entity_behavior
{
namespace vehicle
{
namespace follow_lane_sequence
{
FollowFrontEntityAction::FollowFrontEntityAction(
  const std::string & name, const BT::NodeConfiguration & config)
: entity_behavior::VehicleActionNode(name, config)
{
}

const std::optional<traffic_simulator_msgs::msg::Obstacle>
FollowFrontEntityAction::calculateObstacle(const traffic_simulator_msgs::msg::WaypointsArray &)
{
  if (!distance_to_front_entity_) {
    return std::nullopt;
  }
  if (distance_to_front_entity_.value() < 0) {
    return std::nullopt;
  }
  if (distance_to_front_entity_.value() > trajectory->getLength()) {
    return std::nullopt;
  }
  traffic_simulator_msgs::msg::Obstacle obstacle;
  obstacle.type = obstacle.ENTITY;
  obstacle.s = distance_to_front_entity_.value();
  return obstacle;
}

const traffic_simulator_msgs::msg::WaypointsArray FollowFrontEntityAction::calculateWaypoints()
{
  if (!entity_status.lanelet_pose_valid) {
    THROW_SIMULATION_ERROR("failed to assign lane");
  }
  if (entity_status.action_status.twist.linear.x >= 0) {
    traffic_simulator_msgs::msg::WaypointsArray waypoints;
    double horizon = getHorizon();
    waypoints.waypoints = reference_trajectory->getTrajectory(
      entity_status.lanelet_pose.s, entity_status.lanelet_pose.s + horizon, 1.0,
      entity_status.lanelet_pose.offset);
    trajectory = std::make_unique<math::geometry::CatmullRomSubspline>(
      reference_trajectory, entity_status.lanelet_pose.s, entity_status.lanelet_pose.s + horizon);
    return waypoints;
  } else {
    return traffic_simulator_msgs::msg::WaypointsArray();
  }
}

BT::NodeStatus FollowFrontEntityAction::tick()
{
  getBlackBoardValues();
  if (
    request != traffic_simulator::behavior::Request::NONE &&
    request != traffic_simulator::behavior::Request::FOLLOW_LANE) {
    return BT::NodeStatus::FAILURE;
  }
  if (getRightOfWayEntities(route_lanelets).size() != 0) {
    return BT::NodeStatus::FAILURE;
  }
  if (!behavior_parameter.see_around) {
    return BT::NodeStatus::FAILURE;
  }
  const auto waypoints = calculateWaypoints();
  if (waypoints.waypoints.empty()) {
    return BT::NodeStatus::FAILURE;
  }
  if (trajectory == nullptr) {
    return BT::NodeStatus::FAILURE;
  }
  auto distance_to_stopline = hdmap_utils->getDistanceToStopLine(route_lanelets, *trajectory);
  auto distance_to_conflicting_entity = getDistanceToConflictingEntity(route_lanelets, *trajectory);
  const auto front_entity_name = getFrontEntityName(*trajectory);
  if (!front_entity_name) {
    return BT::NodeStatus::FAILURE;
  }
  distance_to_front_entity_ =
    getDistanceToTargetEntityPolygon(*trajectory, front_entity_name.value());
  if (!distance_to_front_entity_) {
    return BT::NodeStatus::FAILURE;
  }
  if (distance_to_conflicting_entity) {
    if (distance_to_front_entity_.value() > distance_to_conflicting_entity.value()) {
      return BT::NodeStatus::FAILURE;
    }
  }
  if (distance_to_stopline) {
    if (distance_to_front_entity_.value() > distance_to_stopline.value()) {
      return BT::NodeStatus::FAILURE;
    }
  }
  auto front_entity_status = getEntityStatus(front_entity_name.value());
  if (!target_speed) {
    target_speed = hdmap_utils->getSpeedLimit(route_lanelets);
  }
<<<<<<< HEAD
  if (target_speed.value() <= front_entity_status.action_status.twist.linear.x) {
    auto entity_status_updated = calculateEntityStatusUpdated(target_speed.value());
=======
  if (target_speed.get() <= front_entity_status.action_status.twist.linear.x) {
    auto entity_status_updated = calculateUpdatedEntityStatus(target_speed.get());
>>>>>>> 056a1194
    setOutput("updated_status", entity_status_updated);
    const auto obstacle = calculateObstacle(waypoints);
    setOutput("waypoints", waypoints);
    setOutput("obstacle", obstacle);
    return BT::NodeStatus::RUNNING;
  }
  if (
<<<<<<< HEAD
    distance_to_front_entity_.value() >= (calculateStopDistance(behavior_parameter.deceleration) +
                                          vehicle_parameters.bounding_box.dimensions.x + 5)) {
=======
    distance_to_front_entity_.get() >=
    (calculateStopDistance(behavior_parameter.dynamic_constraints) +
     vehicle_parameters.bounding_box.dimensions.x + 5)) {
>>>>>>> 056a1194
    auto entity_status_updated =
      calculateUpdatedEntityStatus(front_entity_status.action_status.twist.linear.x + 2);
    setOutput("updated_status", entity_status_updated);
    const auto obstacle = calculateObstacle(waypoints);
    setOutput("waypoints", waypoints);
    setOutput("obstacle", obstacle);
    return BT::NodeStatus::RUNNING;
  } else if (
<<<<<<< HEAD
    distance_to_front_entity_.value() <= calculateStopDistance(behavior_parameter.deceleration)) {
=======
    distance_to_front_entity_.get() <=
    calculateStopDistance(behavior_parameter.dynamic_constraints)) {
>>>>>>> 056a1194
    auto entity_status_updated =
      calculateUpdatedEntityStatus(front_entity_status.action_status.twist.linear.x - 2);
    setOutput("updated_status", entity_status_updated);
    const auto obstacle = calculateObstacle(waypoints);
    setOutput("waypoints", waypoints);
    setOutput("obstacle", obstacle);
    return BT::NodeStatus::RUNNING;
  } else {
    auto entity_status_updated =
      calculateUpdatedEntityStatus(front_entity_status.action_status.twist.linear.x);
    setOutput("updated_status", entity_status_updated);
    const auto obstacle = calculateObstacle(waypoints);
    setOutput("waypoints", waypoints);
    setOutput("obstacle", obstacle);
    return BT::NodeStatus::RUNNING;
  }
}
}  // namespace follow_lane_sequence
}  // namespace vehicle
}  // namespace entity_behavior<|MERGE_RESOLUTION|>--- conflicted
+++ resolved
@@ -15,14 +15,10 @@
 #include <algorithm>
 #include <behavior_tree_plugin/vehicle/behavior_tree.hpp>
 #include <behavior_tree_plugin/vehicle/follow_lane_sequence/follow_front_entity_action.hpp>
-<<<<<<< HEAD
-#include <boost/algorithm/clamp.hpp>
-#include <optional>
-=======
->>>>>>> 056a1194
 #include <scenario_simulator_exception/exception.hpp>
 #include <string>
 #include <vector>
+#include <optional>
 
 namespace entity_behavior
 {
@@ -119,13 +115,8 @@
   if (!target_speed) {
     target_speed = hdmap_utils->getSpeedLimit(route_lanelets);
   }
-<<<<<<< HEAD
   if (target_speed.value() <= front_entity_status.action_status.twist.linear.x) {
-    auto entity_status_updated = calculateEntityStatusUpdated(target_speed.value());
-=======
-  if (target_speed.get() <= front_entity_status.action_status.twist.linear.x) {
-    auto entity_status_updated = calculateUpdatedEntityStatus(target_speed.get());
->>>>>>> 056a1194
+    auto entity_status_updated = calculateUpdatedEntityStatus(target_speed.value());
     setOutput("updated_status", entity_status_updated);
     const auto obstacle = calculateObstacle(waypoints);
     setOutput("waypoints", waypoints);
@@ -133,14 +124,9 @@
     return BT::NodeStatus::RUNNING;
   }
   if (
-<<<<<<< HEAD
-    distance_to_front_entity_.value() >= (calculateStopDistance(behavior_parameter.deceleration) +
-                                          vehicle_parameters.bounding_box.dimensions.x + 5)) {
-=======
-    distance_to_front_entity_.get() >=
+    distance_to_front_entity_.value() >=
     (calculateStopDistance(behavior_parameter.dynamic_constraints) +
      vehicle_parameters.bounding_box.dimensions.x + 5)) {
->>>>>>> 056a1194
     auto entity_status_updated =
       calculateUpdatedEntityStatus(front_entity_status.action_status.twist.linear.x + 2);
     setOutput("updated_status", entity_status_updated);
@@ -149,12 +135,8 @@
     setOutput("obstacle", obstacle);
     return BT::NodeStatus::RUNNING;
   } else if (
-<<<<<<< HEAD
-    distance_to_front_entity_.value() <= calculateStopDistance(behavior_parameter.deceleration)) {
-=======
-    distance_to_front_entity_.get() <=
+    distance_to_front_entity_.value() <=
     calculateStopDistance(behavior_parameter.dynamic_constraints)) {
->>>>>>> 056a1194
     auto entity_status_updated =
       calculateUpdatedEntityStatus(front_entity_status.action_status.twist.linear.x - 2);
     setOutput("updated_status", entity_status_updated);
