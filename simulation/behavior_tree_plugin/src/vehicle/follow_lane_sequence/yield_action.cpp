// Copyright 2015-2020 Tier IV, Inc. All rights reserved.
//
// Licensed under the Apache License, Version 2.0 (the "License");
// you may not use this file except in compliance with the License.
// You may obtain a copy of the License at
//
//     http://www.apache.org/licenses/LICENSE-2.0
//
// Unless required by applicable law or agreed to in writing, software
// distributed under the License is distributed on an "AS IS" BASIS,
// WITHOUT WARRANTIES OR CONDITIONS OF ANY KIND, either express or implied.
// See the License for the specific language governing permissions and
// limitations under the License.

#include <behavior_tree_plugin/vehicle/behavior_tree.hpp>
#include <behavior_tree_plugin/vehicle/follow_lane_sequence/yield_action.hpp>
#include <boost/algorithm/clamp.hpp>
#include <memory>
#include <scenario_simulator_exception/exception.hpp>
#include <string>
#include <traffic_simulator/math/catmull_rom_spline.hpp>
#include <vector>

namespace entity_behavior
{
namespace vehicle
{
namespace follow_lane_sequence
{
YieldAction::YieldAction(const std::string & name, const BT::NodeConfiguration & config)
: entity_behavior::VehicleActionNode(name, config)
{
}

const boost::optional<traffic_simulator_msgs::msg::Obstacle> YieldAction::calculateObstacle(
  const traffic_simulator_msgs::msg::WaypointsArray &)
{
  if (!distance_to_stop_target_) {
    return boost::none;
  }
  if (distance_to_stop_target_.get() < 0) {
    return boost::none;
  }
  if (distance_to_stop_target_.get() > common_spline->getLength()) {
    return boost::none;
  }
  traffic_simulator_msgs::msg::Obstacle obstacle;
  obstacle.type = obstacle.ENTITY;
  obstacle.s = distance_to_stop_target_.get();
  return obstacle;
}

const traffic_simulator_msgs::msg::WaypointsArray YieldAction::calculateWaypoints()
{
  if (!entity_status.lanelet_pose_valid) {
    THROW_SIMULATION_ERROR("failed to assign lane");
  }
  if (entity_status.action_status.twist.linear.x >= 0) {
    traffic_simulator_msgs::msg::WaypointsArray waypoints;
    double horizon =
      boost::algorithm::clamp(entity_status.action_status.twist.linear.x * 5, 20, 50);
<<<<<<< HEAD
    waypoints.waypoints = common_spline->getTrajectory(
      entity_status.lanelet_pose.s, entity_status.lanelet_pose.s + horizon, 1.0);
=======
    traffic_simulator::math::CatmullRomSpline spline(hdmap_utils->getCenterPoints(route_lanelets));
    waypoints.waypoints = spline.getTrajectory(
      entity_status.lanelet_pose.s, entity_status.lanelet_pose.s + horizon, 1.0,
      entity_status.lanelet_pose.offset);
>>>>>>> e52d75c4
    return waypoints;
  } else {
    return traffic_simulator_msgs::msg::WaypointsArray();
  }
}

boost::optional<double> YieldAction::calculateTargetSpeed()
{
  if (!distance_to_stop_target_) {
    return boost::none;
  }
  double rest_distance =
    distance_to_stop_target_.get() - (vehicle_parameters.bounding_box.dimensions.x) - 10;
  if (rest_distance < calculateStopDistance()) {
    if (rest_distance > 0) {
      return std::sqrt(2 * driver_model.deceleration * rest_distance);
    } else {
      return 0;
    }
  }
  return entity_status.action_status.twist.linear.x;
}

BT::NodeStatus YieldAction::tick()
{
  getBlackBoardValues();
  if (request != "none" && request != "follow_lane") {
    return BT::NodeStatus::FAILURE;
  }
  if (!driver_model.see_around) {
    return BT::NodeStatus::FAILURE;
  }
  if (!entity_status.lanelet_pose_valid) {
    return BT::NodeStatus::FAILURE;
  }
  const auto right_of_way_entities = getRightOfWayEntities(route_lanelets);
  if (right_of_way_entities.empty()) {
    if (!target_speed) {
      target_speed = hdmap_utils->getSpeedLimit(route_lanelets);
    }
    setOutput("updated_status", calculateEntityStatusUpdated(target_speed.get()));
    const auto waypoints = calculateWaypoints();
    if (waypoints.waypoints.empty()) {
      return BT::NodeStatus::FAILURE;
    }
    const auto obstacle = calculateObstacle(waypoints);
    setOutput("waypoints", waypoints);
    setOutput("obstacle", obstacle);
    return BT::NodeStatus::SUCCESS;
  }
  distance_to_stop_target_ = getYieldStopDistance(route_lanelets);
  target_speed = calculateTargetSpeed();
  if (!target_speed) {
    target_speed = hdmap_utils->getSpeedLimit(route_lanelets);
  }
  setOutput("updated_status", calculateEntityStatusUpdated(target_speed.get()));
  const auto waypoints = calculateWaypoints();
  if (waypoints.waypoints.empty()) {
    return BT::NodeStatus::FAILURE;
  }
  const auto obstacle = calculateObstacle(waypoints);
  setOutput("waypoints", waypoints);
  setOutput("obstacle", obstacle);
  return BT::NodeStatus::RUNNING;
}
}  // namespace follow_lane_sequence
}  // namespace vehicle
}  // namespace entity_behavior<|MERGE_RESOLUTION|>--- conflicted
+++ resolved
@@ -59,15 +59,9 @@
     traffic_simulator_msgs::msg::WaypointsArray waypoints;
     double horizon =
       boost::algorithm::clamp(entity_status.action_status.twist.linear.x * 5, 20, 50);
-<<<<<<< HEAD
     waypoints.waypoints = common_spline->getTrajectory(
-      entity_status.lanelet_pose.s, entity_status.lanelet_pose.s + horizon, 1.0);
-=======
-    traffic_simulator::math::CatmullRomSpline spline(hdmap_utils->getCenterPoints(route_lanelets));
-    waypoints.waypoints = spline.getTrajectory(
       entity_status.lanelet_pose.s, entity_status.lanelet_pose.s + horizon, 1.0,
       entity_status.lanelet_pose.offset);
->>>>>>> e52d75c4
     return waypoints;
   } else {
     return traffic_simulator_msgs::msg::WaypointsArray();
