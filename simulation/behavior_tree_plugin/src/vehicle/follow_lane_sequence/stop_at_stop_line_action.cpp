// Copyright 2015 TIER IV, Inc. All rights reserved.
//
// Licensed under the Apache License, Version 2.0 (the "License");
// you may not use this file except in compliance with the License.
// You may obtain a copy of the License at
//
//     http://www.apache.org/licenses/LICENSE-2.0
//
// Unless required by applicable law or agreed to in writing, software
// distributed under the License is distributed on an "AS IS" BASIS,
// WITHOUT WARRANTIES OR CONDITIONS OF ANY KIND, either express or implied.
// See the License for the specific language governing permissions and
// limitations under the License.

#include <behavior_tree_plugin/vehicle/behavior_tree.hpp>
#include <behavior_tree_plugin/vehicle/follow_lane_sequence/stop_at_stop_line_action.hpp>
#include <optional>
#include <scenario_simulator_exception/exception.hpp>
#include <string>
#include <traffic_simulator/utils/route.hpp>
#include <utility>
#include <vector>

namespace entity_behavior
{
namespace vehicle
{
namespace follow_lane_sequence
{
StopAtStopLineAction::StopAtStopLineAction(
  const std::string & name, const BT::NodeConfiguration & config)
: entity_behavior::VehicleActionNode(name, config)
{
}

const std::optional<traffic_simulator_msgs::msg::Obstacle> StopAtStopLineAction::calculateObstacle(
  const traffic_simulator_msgs::msg::WaypointsArray &)
{
  if (!distance_to_stopline_) {
    return std::nullopt;
  }
  if (distance_to_stopline_.value() < 0) {
    return std::nullopt;
  }
  if (distance_to_stopline_.value() > trajectory->getLength()) {
    return std::nullopt;
  }
  traffic_simulator_msgs::msg::Obstacle obstacle;
  obstacle.type = obstacle.ENTITY;
  obstacle.s = distance_to_stopline_.value();
  return obstacle;
}

const traffic_simulator_msgs::msg::WaypointsArray StopAtStopLineAction::calculateWaypoints()
{
  if (canonicalized_entity_status_->getTwist().linear.x >= 0) {
    traffic_simulator_msgs::msg::WaypointsArray waypoints;
    double horizon = getHorizon();
    const auto lanelet_pose = canonicalized_entity_status_->getLaneletPose();
    waypoints.waypoints = reference_trajectory->getTrajectory(
      lanelet_pose.s, lanelet_pose.s + horizon, waypoint_interval, lanelet_pose.offset);
    trajectory = std::make_unique<math::geometry::CatmullRomSubspline>(
      reference_trajectory, lanelet_pose.s, lanelet_pose.s + horizon);
    return waypoints;
  } else {
    return traffic_simulator_msgs::msg::WaypointsArray();
  }
}

std::optional<double> StopAtStopLineAction::calculateTargetSpeed(double current_velocity)
{
  if (!distance_to_stopline_) {
    return std::nullopt;
  }
  /**
   * @brief hard coded parameter!! 1.0 is a stop margin
   */
  double rest_distance =
    distance_to_stopline_.value() -
    (vehicle_parameters.bounding_box.dimensions.x * bounding_box_half_factor + stop_margin);
  if (rest_distance < calculateStopDistance(behavior_parameter_.dynamic_constraints)) {
    return 0;
  }
  return current_velocity;
}

bool StopAtStopLineAction::checkPreconditions()
{
  if (
    request_ != traffic_simulator::behavior::Request::NONE &&
    request_ != traffic_simulator::behavior::Request::FOLLOW_LANE) {
<<<<<<< HEAD
    return BT::NodeStatus::FAILURE;
  }
  if (!behavior_parameter_.see_around) {
    return BT::NodeStatus::FAILURE;
  }
  if (traffic_simulator::route::isNeedToRightOfWay(
        route_lanelets_, getOtherEntitiesCanonicalizedLaneletPoses())) {
    return BT::NodeStatus::FAILURE;
=======
    return false;
  } else if (!behavior_parameter_.see_around) {
    return false;
  } else if (isNeedToRightOfWay(route_lanelets_)) {
    return false;
  } else if (!canonicalized_entity_status_->isInLanelet()) {
    return false;
  } else {
    return true;
>>>>>>> e7a9db14
  }
}

BT::NodeStatus StopAtStopLineAction::doAction()
{
  const auto waypoints = calculateWaypoints();
  if (waypoints.waypoints.empty()) {
    return BT::NodeStatus::FAILURE;
  }
  if (trajectory == nullptr) {
    return BT::NodeStatus::FAILURE;
  }
  distance_to_stopline_ =
    traffic_simulator::distance::distanceToStopLine(route_lanelets_, *trajectory);
  const auto distance_to_front_entity = getDistanceToFrontEntity(*trajectory);
  if (!distance_to_stopline_) {
    return BT::NodeStatus::FAILURE;
  }
  if (distance_to_front_entity) {
    if (distance_to_front_entity.value() <= distance_to_stopline_.value()) {
      return BT::NodeStatus::FAILURE;
    }
  }
  if (
    const auto distance_to_stop_target =
      traffic_simulator::distance::distanceToNearestConflictingPose(
        route_lanelets_, *trajectory, *canonicalized_entity_status_,
        getOtherEntitiesCanonicalizedEntityStatuses())) {
    if (distance_to_stop_target.value() <= distance_to_stopline_.value()) {
      return BT::NodeStatus::FAILURE;
    }
  }

  if (std::fabs(canonicalized_entity_status_->getTwist().linear.x) < velocity_epsilon) {
    if (distance_to_stopline_) {
      if (
        distance_to_stopline_.value() <=
        vehicle_parameters.bounding_box.dimensions.x + front_stopline_margin) {
        if (!target_speed_) {
          target_speed_ = traffic_simulator::route::speedLimit(route_lanelets_);
        }
        setCanonicalizedEntityStatus(calculateUpdatedEntityStatus(target_speed_.value()));
        setOutput("waypoints", waypoints);
        setOutput("obstacle", calculateObstacle(waypoints));
        return BT::NodeStatus::RUNNING;
      }
    }
  }
  auto target_linear_speed =
    calculateTargetSpeed(canonicalized_entity_status_->getTwist().linear.x);
  if (!target_linear_speed) {
    return BT::NodeStatus::FAILURE;
  }
  if (target_speed_) {
    if (target_speed_.value() > target_linear_speed.value()) {
      target_speed_ = target_linear_speed.value();
    }
  } else {
    target_speed_ = target_linear_speed.value();
  }
  setCanonicalizedEntityStatus(calculateUpdatedEntityStatus(target_speed_.value()));
  setOutput("waypoints", waypoints);
  setOutput("obstacle", calculateObstacle(waypoints));
  return BT::NodeStatus::RUNNING;
}
}  // namespace follow_lane_sequence
}  // namespace vehicle
}  // namespace entity_behavior<|MERGE_RESOLUTION|>--- conflicted
+++ resolved
@@ -89,26 +89,14 @@
   if (
     request_ != traffic_simulator::behavior::Request::NONE &&
     request_ != traffic_simulator::behavior::Request::FOLLOW_LANE) {
-<<<<<<< HEAD
-    return BT::NodeStatus::FAILURE;
-  }
-  if (!behavior_parameter_.see_around) {
-    return BT::NodeStatus::FAILURE;
-  }
-  if (traffic_simulator::route::isNeedToRightOfWay(
-        route_lanelets_, getOtherEntitiesCanonicalizedLaneletPoses())) {
-    return BT::NodeStatus::FAILURE;
-=======
     return false;
   } else if (!behavior_parameter_.see_around) {
     return false;
-  } else if (isNeedToRightOfWay(route_lanelets_)) {
-    return false;
-  } else if (!canonicalized_entity_status_->isInLanelet()) {
+  } else if (traffic_simulator::route::isNeedToRightOfWay(
+               route_lanelets_, getOtherEntitiesCanonicalizedLaneletPoses())) {
     return false;
   } else {
     return true;
->>>>>>> e7a9db14
   }
 }
 
