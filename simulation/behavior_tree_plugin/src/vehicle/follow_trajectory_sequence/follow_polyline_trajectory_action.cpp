// Copyright 2015 TIER IV, Inc. All rights reserved.
//
// Licensed under the Apache License, Version 2.0 (the "License");
// you may not use this file except in compliance with the License.
// You may obtain a copy of the License at
//
//     http://www.apache.org/licenses/LICENSE-2.0
//
// Unless required by applicable law or agreed to in writing, software
// distributed under the License is distributed on an "AS IS" BASIS,
// WITHOUT WARRANTIES OR CONDITIONS OF ANY KIND, either express or implied.
// See the License for the specific language governing permissions and
// limitations under the License.

#include <behavior_tree_plugin/vehicle/follow_trajectory_sequence/follow_polyline_trajectory_action.hpp>

namespace entity_behavior
{
namespace vehicle
{
auto FollowPolylineTrajectoryAction::calculateWaypoints()
  -> const traffic_simulator_msgs::msg::WaypointsArray
{
  auto waypoints = traffic_simulator_msgs::msg::WaypointsArray();
  waypoints.waypoints.push_back(canonicalized_entity_status_->getMapPose().position);
  for (const auto & vertex : polyline_trajectory.shape.vertices) {
    waypoints.waypoints.push_back(vertex.position.position);
  }
  return waypoints;
}

auto FollowPolylineTrajectoryAction::calculateObstacle(
  const traffic_simulator_msgs::msg::WaypointsArray &)
  -> const std::optional<traffic_simulator_msgs::msg::Obstacle>
{
  /**
     Obstacle avoidance is not implemented for this action.

     @todo If you implement obstacle avoidance for this action, implement this
     virtual function to return the location of any obstacles blocking the path
     of this action's actor. However, this virtual function is currently used
     only for the visualization of obstacle information, so the obstacle
     avoidance algorithm does not necessarily need to use this virtual
     function.
  */
  return std::nullopt;
}

auto FollowPolylineTrajectoryAction::providedPorts() -> BT::PortsList
{
  auto ports = VehicleActionNode::providedPorts();
  ports.emplace(BT::InputPort<decltype(polyline_trajectory)>("polyline_trajectory"));
  ports.emplace(BT::InputPort<decltype(target_speed_)>("target_speed"));
  return ports;
}

bool FollowPolylineTrajectoryAction::checkPreconditions()
{
  if (
    request_ != traffic_simulator::behavior::Request::FOLLOW_POLYLINE_TRAJECTORY or
    not getInput<decltype(polyline_trajectory)>("polyline_trajectory", polyline_trajectory) or
    not getInput<decltype(target_speed_)>("target_speed", target_speed_) or
    not polyline_trajectory) {
    return false;
  } else if (std::isnan(canonicalized_entity_status_->getTime())) {
    THROW_SIMULATION_ERROR(
      "Time in canonicalized_entity_status is NaN - FollowTrajectoryAction does not support such "
      "case.");
  } else {
    return true;
  }
}

BT::NodeStatus FollowPolylineTrajectoryAction::doAction()
{
  auto getTargetSpeed = [&]() -> double {
    if (target_speed_.has_value()) {
      return target_speed_.value();
    } else {
      return canonicalized_entity_status_->getTwist().linear.x;
    }
  };

<<<<<<< HEAD
  if (getBlackBoardValues();
      request_ != traffic_simulator::behavior::Request::FOLLOW_POLYLINE_TRAJECTORY or
      not getInput<decltype(polyline_trajectory)>("polyline_trajectory", polyline_trajectory) or
      not getInput<decltype(target_speed_)>("target_speed", target_speed_)) {
    return BT::NodeStatus::FAILURE;
  } else if (std::isnan(canonicalized_entity_status_->getTime())) {
    THROW_SIMULATION_ERROR(
      "Time in canonicalized_entity_status is NaN - FollowTrajectoryAction does not support such "
      "case.");
  } else if (
=======
  if (
>>>>>>> 4f521204
    const auto entity_status_updated = traffic_simulator::follow_trajectory::makeUpdatedStatus(
      static_cast<traffic_simulator::EntityStatus>(*canonicalized_entity_status_),
      polyline_trajectory, behavior_parameter_, hdmap_utils_, step_time_,
      default_matching_distance_for_lanelet_pose_calculation_, getTargetSpeed())) {
    setCanonicalizedEntityStatus(entity_status_updated.value());
    setOutput("waypoints", calculateWaypoints());
    setOutput("obstacle", calculateObstacle(calculateWaypoints()));
    return BT::NodeStatus::RUNNING;
  } else {
    return BT::NodeStatus::SUCCESS;
  }
}
}  // namespace vehicle
}  // namespace entity_behavior<|MERGE_RESOLUTION|>--- conflicted
+++ resolved
@@ -59,8 +59,7 @@
   if (
     request_ != traffic_simulator::behavior::Request::FOLLOW_POLYLINE_TRAJECTORY or
     not getInput<decltype(polyline_trajectory)>("polyline_trajectory", polyline_trajectory) or
-    not getInput<decltype(target_speed_)>("target_speed", target_speed_) or
-    not polyline_trajectory) {
+    not getInput<decltype(target_speed_)>("target_speed", target_speed_)) {
     return false;
   } else if (std::isnan(canonicalized_entity_status_->getTime())) {
     THROW_SIMULATION_ERROR(
@@ -81,20 +80,7 @@
     }
   };
 
-<<<<<<< HEAD
-  if (getBlackBoardValues();
-      request_ != traffic_simulator::behavior::Request::FOLLOW_POLYLINE_TRAJECTORY or
-      not getInput<decltype(polyline_trajectory)>("polyline_trajectory", polyline_trajectory) or
-      not getInput<decltype(target_speed_)>("target_speed", target_speed_)) {
-    return BT::NodeStatus::FAILURE;
-  } else if (std::isnan(canonicalized_entity_status_->getTime())) {
-    THROW_SIMULATION_ERROR(
-      "Time in canonicalized_entity_status is NaN - FollowTrajectoryAction does not support such "
-      "case.");
-  } else if (
-=======
   if (
->>>>>>> 4f521204
     const auto entity_status_updated = traffic_simulator::follow_trajectory::makeUpdatedStatus(
       static_cast<traffic_simulator::EntityStatus>(*canonicalized_entity_status_),
       polyline_trajectory, behavior_parameter_, hdmap_utils_, step_time_,
