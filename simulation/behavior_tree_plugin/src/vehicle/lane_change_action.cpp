// Copyright 2015 TIER IV, Inc. All rights reserved.
//
// Licensed under the Apache License, Version 2.0 (the "License");
// you may not use this file except in compliance with the License.
// You may obtain a copy of the License at
//
//     http://www.apache.org/licenses/LICENSE-2.0
//
// Unless required by applicable law or agreed to in writing, software
// distributed under the License is distributed on an "AS IS" BASIS,
// WITHOUT WARRANTIES OR CONDITIONS OF ANY KIND, either express or implied.
// See the License for the specific language governing permissions and
// limitations under the License.

#include <algorithm>
#include <behavior_tree_plugin/vehicle/behavior_tree.hpp>
#include <behavior_tree_plugin/vehicle/lane_change_action.hpp>
#include <geometry/spline/catmull_rom_spline.hpp>
#include <geometry/transform.hpp>
#include <memory>
#include <optional>
#include <scenario_simulator_exception/exception.hpp>
#include <string>
#include <vector>

namespace entity_behavior
{
namespace vehicle
{
LaneChangeAction::LaneChangeAction(const std::string & name, const BT::NodeConfiguration & config)
: entity_behavior::VehicleActionNode(name, config), current_s_(0)
{
}

const std::optional<traffic_simulator_msgs::msg::Obstacle> LaneChangeAction::calculateObstacle(
  const traffic_simulator_msgs::msg::WaypointsArray &)
{
  return std::nullopt;
}

const traffic_simulator_msgs::msg::WaypointsArray LaneChangeAction::calculateWaypoints()
{
  if (!curve_) {
    THROW_SIMULATION_ERROR("curve is null");
  }
  if (!lane_change_parameters_) {
    THROW_SIMULATION_ERROR("lane change parameter is null");
  }
  if (canonicalized_entity_status->getTwist().linear.x >= 0) {
    traffic_simulator_msgs::msg::WaypointsArray waypoints;
    double horizon = getHorizon();
    auto following_lanelets =
      hdmap_utils->getFollowingLanelets(lane_change_parameters_->target.lanelet_id, 0);
    double l = curve_->getLength();
    double rest_s = current_s_ + horizon - l;
    if (rest_s < 0) {
      const auto curve_waypoints =
        curve_->getTrajectory(current_s_, current_s_ + horizon, 1.0, true);
      waypoints.waypoints = curve_waypoints;
    } else {
      std::vector<geometry_msgs::msg::Point> center_points =
        hdmap_utils->getCenterPoints(following_lanelets);
      // DIFFERENT SPLINE - recalculation needed
      math::geometry::CatmullRomSpline spline(center_points);
      const auto straight_waypoints = spline.getTrajectory(target_s_, target_s_ + rest_s, 1.0);
      waypoints.waypoints = straight_waypoints;
      const auto curve_waypoints = curve_->getTrajectory(current_s_, l, 1.0, true);
      std::copy(
        straight_waypoints.begin(), straight_waypoints.end(),
        std::back_inserter(waypoints.waypoints));
    }
    return waypoints;
  } else {
    return traffic_simulator_msgs::msg::WaypointsArray();
  }
}

void LaneChangeAction::getBlackBoardValues()
{
  VehicleActionNode::getBlackBoardValues();
  traffic_simulator::lane_change::Parameter lane_change_parameters;
  if (!getInput<traffic_simulator::lane_change::Parameter>(
        "lane_change_parameters", lane_change_parameters)) {
    lane_change_parameters_ = std::nullopt;
  } else {
    lane_change_parameters_ = lane_change_parameters;
  }
}

BT::NodeStatus LaneChangeAction::tick()
{
  getBlackBoardValues();
  if (request != traffic_simulator::behavior::Request::LANE_CHANGE) {
    curve_ = std::nullopt;
    current_s_ = 0;
    return BT::NodeStatus::FAILURE;
  }
  if (!lane_change_parameters_) {
    curve_ = std::nullopt;
    current_s_ = 0;
    return BT::NodeStatus::FAILURE;
  }
  if (!curve_) {
    if (request == traffic_simulator::behavior::Request::LANE_CHANGE) {
<<<<<<< HEAD
      if (!entity_status->isInLanelet()) {
=======
      if (!canonicalized_entity_status->laneMatchingSucceed()) {
>>>>>>> dd47e533
        return BT::NodeStatus::FAILURE;
      }
      const auto lanelet_pose = canonicalized_entity_status->getLaneletPose();
      if (!hdmap_utils->canChangeLane(
            lanelet_pose.lanelet_id, lane_change_parameters_->target.lanelet_id)) {
        return BT::NodeStatus::FAILURE;
      }
      std::optional<std::pair<math::geometry::HermiteCurve, double>> traj_with_goal;
      traffic_simulator::LaneletPose along_pose, goal_pose;
      switch (lane_change_parameters_->constraint.type) {
        case traffic_simulator::lane_change::Constraint::Type::NONE:
          /**
          @note Hard coded parameter,
          10.0 is a maximum_curvature_threshold (If the curvature of the trajectory is over 10.0, the trajectory was not selected.)
          20.0 is a target_trajectory_length (The one with the closest length to 20 m is selected from the candidate trajectories.)
          1.0 is a forward_distance_threshold (If the goal x position in the cartesian coordinate was under 1.0, the goal was rejected.)
          */
          traj_with_goal = hdmap_utils->getLaneChangeTrajectory(
            hdmap_utils->toMapPose(lanelet_pose).pose, lane_change_parameters_.value(), 10.0, 20.0,
            1.0);
          along_pose = hdmap_utils->getAlongLaneletPose(
            lanelet_pose, traffic_simulator::lane_change::Parameter::default_lanechange_distance);
          break;
        case traffic_simulator::lane_change::Constraint::Type::LATERAL_VELOCITY:
          traj_with_goal =
            hdmap_utils->getLaneChangeTrajectory(lanelet_pose, lane_change_parameters_.value());
          along_pose = hdmap_utils->getAlongLaneletPose(
            lanelet_pose, traffic_simulator::lane_change::Parameter::default_lanechange_distance);
          break;
        case traffic_simulator::lane_change::Constraint::Type::LONGITUDINAL_DISTANCE:
          traj_with_goal =
            hdmap_utils->getLaneChangeTrajectory(lanelet_pose, lane_change_parameters_.value());
          along_pose = hdmap_utils->getAlongLaneletPose(
            lanelet_pose, lane_change_parameters_->constraint.value);
          break;
        case traffic_simulator::lane_change::Constraint::Type::TIME:
          traj_with_goal =
            hdmap_utils->getLaneChangeTrajectory(lanelet_pose, lane_change_parameters_.value());
          along_pose = hdmap_utils->getAlongLaneletPose(
            lanelet_pose, lane_change_parameters_->constraint.value);
          break;
      }
      if (traj_with_goal) {
        curve_ = traj_with_goal->first;
        target_s_ = traj_with_goal->second;
        goal_pose.lanelet_id = lane_change_parameters_->target.lanelet_id;
        goal_pose.s = traj_with_goal->second;
        double offset = std::fabs(
          math::geometry::getRelativePose(
            hdmap_utils->toMapPose(along_pose).pose, hdmap_utils->toMapPose(goal_pose).pose)
            .position.y);
        switch (lane_change_parameters_->constraint.type) {
          case traffic_simulator::lane_change::Constraint::Type::NONE:
            lane_change_velocity_ = canonicalized_entity_status->getTwist().linear.x;
            break;
          case traffic_simulator::lane_change::Constraint::Type::LATERAL_VELOCITY:
            lane_change_velocity_ =
              curve_->getLength() / (offset / lane_change_parameters_->constraint.value);
            break;
          case traffic_simulator::lane_change::Constraint::Type::LONGITUDINAL_DISTANCE:
            lane_change_velocity_ = canonicalized_entity_status->getTwist().linear.x;
            break;
          case traffic_simulator::lane_change::Constraint::Type::TIME:
            lane_change_velocity_ = curve_->getLength() / lane_change_parameters_->constraint.value;
            break;
        }
      } else {
        return BT::NodeStatus::FAILURE;
      }
    }
  }
  if (curve_) {
    double target_accel = 0;
    switch (lane_change_parameters_->constraint.policy) {
      /**
       * @brief Force changing speed in order to fulfill constraint.
       */
      case traffic_simulator::lane_change::Constraint::Policy::FORCE:
        canonicalized_entity_status->setTwist(geometry_msgs::msg::Twist());
        canonicalized_entity_status->setAccel(geometry_msgs::msg::Accel());
        canonicalized_entity_status->setLinearVelocity(lane_change_velocity_);
        current_s_ = current_s_ + canonicalized_entity_status->getTwist().linear.x * step_time;
        break;
      /**
       * @brief Changing linear speed and try to fulfill constraint.
       */
      case traffic_simulator::lane_change::Constraint::Policy::BEST_EFFORT:
        target_accel =
          (lane_change_velocity_ - canonicalized_entity_status->getTwist().linear.x) / step_time;
        if (canonicalized_entity_status->getTwist().linear.x > target_speed) {
          target_accel = std::clamp(
            target_accel, behavior_parameter.dynamic_constraints.max_deceleration * -1.0, 0.0);
        } else {
          target_accel =
            std::clamp(target_accel, 0.0, behavior_parameter.dynamic_constraints.max_acceleration);
        }
        geometry_msgs::msg::Accel accel_new;
        accel_new.linear.x = target_accel;
        geometry_msgs::msg::Twist twist_new;
        /**
         * @note Hard coded parameter, -10.0 is a minimum linear velocity of the entity.
        */
        twist_new.linear.x = std::clamp(
          canonicalized_entity_status->getTwist().linear.x + accel_new.linear.x * step_time, -10.0,
          vehicle_parameters.performance.max_speed);
        twist_new.linear.y = 0.0;
        twist_new.linear.z = 0.0;
        twist_new.angular.x = 0.0;
        twist_new.angular.y = 0.0;
        twist_new.angular.z = 0.0;
        canonicalized_entity_status->setTwist(twist_new);
        canonicalized_entity_status->setAccel(accel_new);
        current_s_ = current_s_ + canonicalized_entity_status->getTwist().linear.x * step_time;
        break;
    }
    if (current_s_ < curve_->getLength()) {
      geometry_msgs::msg::Pose pose = curve_->getPose(current_s_, true);
      auto entity_status_updated =
        static_cast<traffic_simulator::EntityStatus>(*canonicalized_entity_status);
      entity_status_updated.pose = pose;
      entity_status_updated.lanelet_pose_valid = false;
      entity_status_updated.action_status = canonicalized_entity_status->getActionStatus();
      setCanonicalizedEntityStatus(entity_status_updated);
      const auto waypoints = calculateWaypoints();
      if (waypoints.waypoints.empty()) {
        return BT::NodeStatus::FAILURE;
      }
      const auto obstacle = calculateObstacle(waypoints);
      setOutput("waypoints", waypoints);
      setOutput("obstacle", obstacle);
      return BT::NodeStatus::RUNNING;
    } else {
      const auto waypoints = calculateWaypoints();
      if (waypoints.waypoints.empty()) {
        return BT::NodeStatus::FAILURE;
      }
      const auto obstacle = calculateObstacle(waypoints);
      setOutput("waypoints", waypoints);
      setOutput("obstacle", obstacle);
      double s = (current_s_ - curve_->getLength()) + target_s_;
      curve_ = std::nullopt;
      current_s_ = 0;
      lane_change_velocity_ = 0;
      auto entity_status_updated =
        static_cast<traffic_simulator::EntityStatus>(*canonicalized_entity_status);
      traffic_simulator::LaneletPose lanelet_pose;
      lanelet_pose.lanelet_id = lane_change_parameters_->target.lanelet_id;
      lanelet_pose.s = s;
      lanelet_pose.offset = 0;
      entity_status_updated.lanelet_pose = lanelet_pose;
      entity_status_updated.lanelet_pose_valid = true;
      entity_status_updated.pose = hdmap_utils->toMapPose(lanelet_pose).pose;
      entity_status_updated.action_status = canonicalized_entity_status->getActionStatus();
      setCanonicalizedEntityStatus(entity_status_updated);
      return BT::NodeStatus::SUCCESS;
    }
  }
  return BT::NodeStatus::FAILURE;
}
}  // namespace vehicle
}  // namespace entity_behavior<|MERGE_RESOLUTION|>--- conflicted
+++ resolved
@@ -102,11 +102,7 @@
   }
   if (!curve_) {
     if (request == traffic_simulator::behavior::Request::LANE_CHANGE) {
-<<<<<<< HEAD
-      if (!entity_status->isInLanelet()) {
-=======
-      if (!canonicalized_entity_status->laneMatchingSucceed()) {
->>>>>>> dd47e533
+      if (!canonicalized_entity_status->isInLanelet()) {
         return BT::NodeStatus::FAILURE;
       }
       const auto lanelet_pose = canonicalized_entity_status->getLaneletPose();
