// Copyright 2015 TIER IV, Inc. All rights reserved.
//
// Licensed under the Apache License, Version 2.0 (the "License");
// you may not use this file except in compliance with the License.
// You may obtain a copy of the License at
//
//     http://www.apache.org/licenses/LICENSE-2.0
//
// Unless required by applicable law or agreed to in writing, software
// distributed under the License is distributed on an "AS IS" BASIS,
// WITHOUT WARRANTIES OR CONDITIONS OF ANY KIND, either express or implied.
// See the License for the specific language governing permissions and
// limitations under the License.

#include <algorithm>
#include <behavior_tree_plugin/vehicle/behavior_tree.hpp>
#include <behavior_tree_plugin/vehicle/lane_change_action.hpp>
#include <geometry/spline/catmull_rom_spline.hpp>
#include <geometry/transform.hpp>
#include <memory>
#include <optional>
#include <scenario_simulator_exception/exception.hpp>
#include <string>
#include <traffic_simulator/utils/pose.hpp>
#include <traffic_simulator/utils/route.hpp>
#include <vector>

namespace entity_behavior
{
namespace vehicle
{
LaneChangeAction::LaneChangeAction(const std::string & name, const BT::NodeConfiguration & config)
: entity_behavior::VehicleActionNode(name, config), current_s_(0)
{
}

const std::optional<traffic_simulator_msgs::msg::Obstacle> LaneChangeAction::calculateObstacle(
  const traffic_simulator_msgs::msg::WaypointsArray &)
{
  return std::nullopt;
}

const traffic_simulator_msgs::msg::WaypointsArray LaneChangeAction::calculateWaypoints()
{
  if (canonicalized_entity_status->getTwist().linear.x <= 0) {
    return traffic_simulator_msgs::msg::WaypointsArray();
  } else if (!lane_change_parameters_) {
    THROW_SIMULATION_ERROR("lane change parameter is null");
<<<<<<< HEAD
  } else if (!curve_) {
    THROW_SIMULATION_ERROR("curve is null");
  } else {
    traffic_simulator_msgs::msg::WaypointsArray waypoints;
    waypoints.waypoints = traffic_simulator::route::laneChangePoints(
      curve_.value(), current_s_, target_s_, getHorizon(), lane_change_parameters_.value());
=======
  }
  if (canonicalized_entity_status_->getTwist().linear.x >= 0) {
    traffic_simulator_msgs::msg::WaypointsArray waypoints;
    double horizon = getHorizon();
    auto following_lanelets =
      hdmap_utils_->getFollowingLanelets(lane_change_parameters_->target.lanelet_id, 0);
    double l = curve_->getLength();
    double rest_s = current_s_ + horizon - l;
    if (rest_s < 0) {
      const auto curve_waypoints =
        curve_->getTrajectory(current_s_, current_s_ + horizon, 1.0, true);
      waypoints.waypoints = curve_waypoints;
    } else {
      std::vector<geometry_msgs::msg::Point> center_points =
        hdmap_utils_->getCenterPoints(following_lanelets);
      // DIFFERENT SPLINE - recalculation needed
      math::geometry::CatmullRomSpline spline(center_points);
      const auto straight_waypoints = spline.getTrajectory(target_s_, target_s_ + rest_s, 1.0);
      waypoints.waypoints = straight_waypoints;
      const auto curve_waypoints = curve_->getTrajectory(current_s_, l, 1.0, true);
      std::copy(
        straight_waypoints.begin(), straight_waypoints.end(),
        std::back_inserter(waypoints.waypoints));
    }
>>>>>>> 9f528a7d
    return waypoints;
  }
}

void LaneChangeAction::getBlackBoardValues()
{
  VehicleActionNode::getBlackBoardValues();
  traffic_simulator::lane_change::Parameter lane_change_parameters;
  if (!getInput<traffic_simulator::lane_change::Parameter>(
        "lane_change_parameters", lane_change_parameters)) {
    lane_change_parameters_ = std::nullopt;
  } else {
    lane_change_parameters_ = lane_change_parameters;
  }
}

BT::NodeStatus LaneChangeAction::tick()
{
  getBlackBoardValues();
  if (request_ != traffic_simulator::behavior::Request::LANE_CHANGE) {
    curve_ = std::nullopt;
    current_s_ = 0;
    return BT::NodeStatus::FAILURE;
  } else if (!lane_change_parameters_) {
    curve_ = std::nullopt;
    current_s_ = 0;
    return BT::NodeStatus::FAILURE;
  }

  if (!curve_) {
<<<<<<< HEAD
    if (const auto canonicalized_lanelet_pose =
          canonicalized_entity_status->getCanonicalizedLaneletPose();
        !canonicalized_lanelet_pose) {
      return BT::NodeStatus::FAILURE;
    } else if (
      const auto traj_with_goal = traffic_simulator::route::laneChangeTrajectory(
        canonicalized_lanelet_pose.value(), lane_change_parameters_.value())) {
      const auto along_pose = traffic_simulator::route::laneChangeAlongLaneletPose(
        canonicalized_lanelet_pose.value(), lane_change_parameters_.value());
      curve_ = traj_with_goal->first;
      target_s_ = traj_with_goal->second;
      traffic_simulator::LaneletPose goal_pose;
      goal_pose.lanelet_id = lane_change_parameters_->target.lanelet_id;
      goal_pose.s = traj_with_goal->second;
      const double offset = std::fabs(math::geometry::getRelativePose(
                                        traffic_simulator::pose::toMapPose(along_pose),
                                        traffic_simulator::pose::toMapPose(goal_pose))
                                        .position.y);
      switch (lane_change_parameters_->constraint.type) {
        case traffic_simulator::lane_change::Constraint::Type::NONE:
          lane_change_velocity_ = canonicalized_entity_status->getTwist().linear.x;
          break;
        case traffic_simulator::lane_change::Constraint::Type::LATERAL_VELOCITY:
          lane_change_velocity_ =
            curve_->getLength() / (offset / lane_change_parameters_->constraint.value);
          break;
        case traffic_simulator::lane_change::Constraint::Type::LONGITUDINAL_DISTANCE:
          lane_change_velocity_ = canonicalized_entity_status->getTwist().linear.x;
          break;
        case traffic_simulator::lane_change::Constraint::Type::TIME:
          lane_change_velocity_ = curve_->getLength() / lane_change_parameters_->constraint.value;
          break;
      }
    } else {
      return BT::NodeStatus::FAILURE;
=======
    if (request_ == traffic_simulator::behavior::Request::LANE_CHANGE) {
      if (!canonicalized_entity_status_->isInLanelet()) {
        return BT::NodeStatus::FAILURE;
      }
      const auto lanelet_pose = canonicalized_entity_status_->getLaneletPose();
      if (!hdmap_utils_->canChangeLane(
            lanelet_pose.lanelet_id, lane_change_parameters_->target.lanelet_id)) {
        return BT::NodeStatus::FAILURE;
      }
      std::optional<std::pair<math::geometry::HermiteCurve, double>> traj_with_goal;
      traffic_simulator::LaneletPose along_pose, goal_pose;
      /// @todo traffic_simulator::lanelet_wrapper::pose::alongLaneletPose(...) will be moved to traffic_simulator::route::moveAlongLaneletPose(...)
      switch (lane_change_parameters_->constraint.type) {
        case traffic_simulator::lane_change::Constraint::Type::NONE:
          /**
          @note Hard coded parameter,
          10.0 is a maximum_curvature_threshold (If the curvature of the trajectory is over 10.0, the trajectory was not selected.)
          20.0 is a target_trajectory_length (The one with the closest length to 20 m is selected from the candidate trajectories.)
          1.0 is a forward_distance_threshold (If the goal x position in the cartesian coordinate was under 1.0, the goal was rejected.)
          */
          traj_with_goal = hdmap_utils_->getLaneChangeTrajectory(
            traffic_simulator::pose::toMapPose(lanelet_pose), lane_change_parameters_.value(), 10.0,
            20.0, 1.0);
          along_pose = traffic_simulator::lanelet_wrapper::pose::alongLaneletPose(
            lanelet_pose, traffic_simulator::lane_change::Parameter::default_lanechange_distance);
          break;
        case traffic_simulator::lane_change::Constraint::Type::LATERAL_VELOCITY:
          traj_with_goal =
            hdmap_utils_->getLaneChangeTrajectory(lanelet_pose, lane_change_parameters_.value());
          along_pose = traffic_simulator::lanelet_wrapper::pose::alongLaneletPose(
            lanelet_pose, traffic_simulator::lane_change::Parameter::default_lanechange_distance);
          break;
        case traffic_simulator::lane_change::Constraint::Type::LONGITUDINAL_DISTANCE:
          traj_with_goal =
            hdmap_utils_->getLaneChangeTrajectory(lanelet_pose, lane_change_parameters_.value());
          along_pose = traffic_simulator::lanelet_wrapper::pose::alongLaneletPose(
            lanelet_pose, lane_change_parameters_->constraint.value);
          break;
        case traffic_simulator::lane_change::Constraint::Type::TIME:
          traj_with_goal =
            hdmap_utils_->getLaneChangeTrajectory(lanelet_pose, lane_change_parameters_.value());
          along_pose = traffic_simulator::lanelet_wrapper::pose::alongLaneletPose(
            lanelet_pose, lane_change_parameters_->constraint.value);
          break;
      }
      if (traj_with_goal) {
        curve_ = traj_with_goal->first;
        target_s_ = traj_with_goal->second;
        goal_pose.lanelet_id = lane_change_parameters_->target.lanelet_id;
        goal_pose.s = traj_with_goal->second;
        double offset = std::fabs(math::geometry::getRelativePose(
                                    traffic_simulator::pose::toMapPose(along_pose),
                                    traffic_simulator::pose::toMapPose(goal_pose))
                                    .position.y);
        switch (lane_change_parameters_->constraint.type) {
          case traffic_simulator::lane_change::Constraint::Type::NONE:
            lane_change_velocity_ = canonicalized_entity_status_->getTwist().linear.x;
            break;
          case traffic_simulator::lane_change::Constraint::Type::LATERAL_VELOCITY:
            lane_change_velocity_ =
              curve_->getLength() / (offset / lane_change_parameters_->constraint.value);
            break;
          case traffic_simulator::lane_change::Constraint::Type::LONGITUDINAL_DISTANCE:
            lane_change_velocity_ = canonicalized_entity_status_->getTwist().linear.x;
            break;
          case traffic_simulator::lane_change::Constraint::Type::TIME:
            lane_change_velocity_ = curve_->getLength() / lane_change_parameters_->constraint.value;
            break;
        }
        if (target_speed_) {
          lane_change_velocity_ = std::clamp(lane_change_velocity_, 0.0, target_speed_.value());
        }
      } else {
        return BT::NodeStatus::FAILURE;
      }
>>>>>>> 9f528a7d
    }
  }

  if (curve_) {
    double target_accel = 0;
    switch (lane_change_parameters_->constraint.policy) {
      /**
       * @brief Force changing speed in order to fulfill constraint.
       */
      case traffic_simulator::lane_change::Constraint::Policy::FORCE:
        canonicalized_entity_status_->setTwist(geometry_msgs::msg::Twist());
        canonicalized_entity_status_->setAccel(geometry_msgs::msg::Accel());
        canonicalized_entity_status_->setLinearVelocity(lane_change_velocity_);
        current_s_ = current_s_ + canonicalized_entity_status_->getTwist().linear.x * step_time_;
        break;
      /**
       * @brief Changing linear speed and try to fulfill constraint.
       */
      case traffic_simulator::lane_change::Constraint::Policy::BEST_EFFORT:
        target_accel =
          (lane_change_velocity_ - canonicalized_entity_status_->getTwist().linear.x) / step_time_;
        if (canonicalized_entity_status_->getTwist().linear.x > target_speed_) {
          target_accel = std::clamp(
            target_accel, behavior_parameter_.dynamic_constraints.max_deceleration * -1.0, 0.0);
        } else {
          target_accel =
            std::clamp(target_accel, 0.0, behavior_parameter_.dynamic_constraints.max_acceleration);
        }
        geometry_msgs::msg::Accel accel_new;
        accel_new.linear.x = target_accel;
        geometry_msgs::msg::Twist twist_new;
        /**
         * @note Hard coded parameter, -10.0 is a minimum linear velocity of the entity.
        */
        twist_new.linear.x = std::clamp(
          canonicalized_entity_status_->getTwist().linear.x + accel_new.linear.x * step_time_,
          -10.0, vehicle_parameters.performance.max_speed);
        twist_new.linear.y = 0.0;
        twist_new.linear.z = 0.0;
        twist_new.angular.x = 0.0;
        twist_new.angular.y = 0.0;
        twist_new.angular.z = 0.0;
        canonicalized_entity_status_->setTwist(twist_new);
        canonicalized_entity_status_->setAccel(accel_new);
        current_s_ = current_s_ + canonicalized_entity_status_->getTwist().linear.x * step_time_;
        break;
    }
    if (current_s_ < curve_->getLength()) {
      geometry_msgs::msg::Pose pose = curve_->getPose(current_s_, true);
      auto entity_status_updated =
        static_cast<traffic_simulator::EntityStatus>(*canonicalized_entity_status_);
      entity_status_updated.pose = pose;
      entity_status_updated.lanelet_pose_valid = false;
      entity_status_updated.action_status = canonicalized_entity_status_->getActionStatus();
      setCanonicalizedEntityStatus(entity_status_updated);
      const auto waypoints = calculateWaypoints();
      if (waypoints.waypoints.empty()) {
        return BT::NodeStatus::FAILURE;
      }
      const auto obstacle = calculateObstacle(waypoints);
      setOutput("waypoints", waypoints);
      setOutput("obstacle", obstacle);
      return BT::NodeStatus::RUNNING;
    } else {
      const auto waypoints = calculateWaypoints();
      if (waypoints.waypoints.empty()) {
        return BT::NodeStatus::FAILURE;
      }
      const auto obstacle = calculateObstacle(waypoints);
      setOutput("waypoints", waypoints);
      setOutput("obstacle", obstacle);
      double s = (current_s_ - curve_->getLength()) + target_s_;
      curve_ = std::nullopt;
      current_s_ = 0;
      lane_change_velocity_ = 0;
      auto entity_status_updated =
        static_cast<traffic_simulator::EntityStatus>(*canonicalized_entity_status_);
      traffic_simulator::LaneletPose lanelet_pose;
      lanelet_pose.lanelet_id = lane_change_parameters_->target.lanelet_id;
      lanelet_pose.s = s;
      lanelet_pose.offset = 0;
      entity_status_updated.lanelet_pose = lanelet_pose;
      entity_status_updated.lanelet_pose_valid = true;
      entity_status_updated.pose = traffic_simulator::pose::toMapPose(lanelet_pose);
      entity_status_updated.action_status = canonicalized_entity_status_->getActionStatus();
      setCanonicalizedEntityStatus(entity_status_updated);
      return BT::NodeStatus::SUCCESS;
    }
  }
  return BT::NodeStatus::FAILURE;
}
}  // namespace vehicle
}  // namespace entity_behavior<|MERGE_RESOLUTION|>--- conflicted
+++ resolved
@@ -42,43 +42,16 @@
 
 const traffic_simulator_msgs::msg::WaypointsArray LaneChangeAction::calculateWaypoints()
 {
-  if (canonicalized_entity_status->getTwist().linear.x <= 0) {
+  if (canonicalized_entity_status_->getTwist().linear.x <= 0) {
     return traffic_simulator_msgs::msg::WaypointsArray();
   } else if (!lane_change_parameters_) {
     THROW_SIMULATION_ERROR("lane change parameter is null");
-<<<<<<< HEAD
   } else if (!curve_) {
     THROW_SIMULATION_ERROR("curve is null");
   } else {
     traffic_simulator_msgs::msg::WaypointsArray waypoints;
     waypoints.waypoints = traffic_simulator::route::laneChangePoints(
       curve_.value(), current_s_, target_s_, getHorizon(), lane_change_parameters_.value());
-=======
-  }
-  if (canonicalized_entity_status_->getTwist().linear.x >= 0) {
-    traffic_simulator_msgs::msg::WaypointsArray waypoints;
-    double horizon = getHorizon();
-    auto following_lanelets =
-      hdmap_utils_->getFollowingLanelets(lane_change_parameters_->target.lanelet_id, 0);
-    double l = curve_->getLength();
-    double rest_s = current_s_ + horizon - l;
-    if (rest_s < 0) {
-      const auto curve_waypoints =
-        curve_->getTrajectory(current_s_, current_s_ + horizon, 1.0, true);
-      waypoints.waypoints = curve_waypoints;
-    } else {
-      std::vector<geometry_msgs::msg::Point> center_points =
-        hdmap_utils_->getCenterPoints(following_lanelets);
-      // DIFFERENT SPLINE - recalculation needed
-      math::geometry::CatmullRomSpline spline(center_points);
-      const auto straight_waypoints = spline.getTrajectory(target_s_, target_s_ + rest_s, 1.0);
-      waypoints.waypoints = straight_waypoints;
-      const auto curve_waypoints = curve_->getTrajectory(current_s_, l, 1.0, true);
-      std::copy(
-        straight_waypoints.begin(), straight_waypoints.end(),
-        std::back_inserter(waypoints.waypoints));
-    }
->>>>>>> 9f528a7d
     return waypoints;
   }
 }
@@ -109,9 +82,8 @@
   }
 
   if (!curve_) {
-<<<<<<< HEAD
     if (const auto canonicalized_lanelet_pose =
-          canonicalized_entity_status->getCanonicalizedLaneletPose();
+          canonicalized_entity_status_->getCanonicalizedLaneletPose();
         !canonicalized_lanelet_pose) {
       return BT::NodeStatus::FAILURE;
     } else if (
@@ -130,14 +102,14 @@
                                         .position.y);
       switch (lane_change_parameters_->constraint.type) {
         case traffic_simulator::lane_change::Constraint::Type::NONE:
-          lane_change_velocity_ = canonicalized_entity_status->getTwist().linear.x;
+          lane_change_velocity_ = canonicalized_entity_status_->getTwist().linear.x;
           break;
         case traffic_simulator::lane_change::Constraint::Type::LATERAL_VELOCITY:
           lane_change_velocity_ =
             curve_->getLength() / (offset / lane_change_parameters_->constraint.value);
           break;
         case traffic_simulator::lane_change::Constraint::Type::LONGITUDINAL_DISTANCE:
-          lane_change_velocity_ = canonicalized_entity_status->getTwist().linear.x;
+          lane_change_velocity_ = canonicalized_entity_status_->getTwist().linear.x;
           break;
         case traffic_simulator::lane_change::Constraint::Type::TIME:
           lane_change_velocity_ = curve_->getLength() / lane_change_parameters_->constraint.value;
@@ -145,83 +117,6 @@
       }
     } else {
       return BT::NodeStatus::FAILURE;
-=======
-    if (request_ == traffic_simulator::behavior::Request::LANE_CHANGE) {
-      if (!canonicalized_entity_status_->isInLanelet()) {
-        return BT::NodeStatus::FAILURE;
-      }
-      const auto lanelet_pose = canonicalized_entity_status_->getLaneletPose();
-      if (!hdmap_utils_->canChangeLane(
-            lanelet_pose.lanelet_id, lane_change_parameters_->target.lanelet_id)) {
-        return BT::NodeStatus::FAILURE;
-      }
-      std::optional<std::pair<math::geometry::HermiteCurve, double>> traj_with_goal;
-      traffic_simulator::LaneletPose along_pose, goal_pose;
-      /// @todo traffic_simulator::lanelet_wrapper::pose::alongLaneletPose(...) will be moved to traffic_simulator::route::moveAlongLaneletPose(...)
-      switch (lane_change_parameters_->constraint.type) {
-        case traffic_simulator::lane_change::Constraint::Type::NONE:
-          /**
-          @note Hard coded parameter,
-          10.0 is a maximum_curvature_threshold (If the curvature of the trajectory is over 10.0, the trajectory was not selected.)
-          20.0 is a target_trajectory_length (The one with the closest length to 20 m is selected from the candidate trajectories.)
-          1.0 is a forward_distance_threshold (If the goal x position in the cartesian coordinate was under 1.0, the goal was rejected.)
-          */
-          traj_with_goal = hdmap_utils_->getLaneChangeTrajectory(
-            traffic_simulator::pose::toMapPose(lanelet_pose), lane_change_parameters_.value(), 10.0,
-            20.0, 1.0);
-          along_pose = traffic_simulator::lanelet_wrapper::pose::alongLaneletPose(
-            lanelet_pose, traffic_simulator::lane_change::Parameter::default_lanechange_distance);
-          break;
-        case traffic_simulator::lane_change::Constraint::Type::LATERAL_VELOCITY:
-          traj_with_goal =
-            hdmap_utils_->getLaneChangeTrajectory(lanelet_pose, lane_change_parameters_.value());
-          along_pose = traffic_simulator::lanelet_wrapper::pose::alongLaneletPose(
-            lanelet_pose, traffic_simulator::lane_change::Parameter::default_lanechange_distance);
-          break;
-        case traffic_simulator::lane_change::Constraint::Type::LONGITUDINAL_DISTANCE:
-          traj_with_goal =
-            hdmap_utils_->getLaneChangeTrajectory(lanelet_pose, lane_change_parameters_.value());
-          along_pose = traffic_simulator::lanelet_wrapper::pose::alongLaneletPose(
-            lanelet_pose, lane_change_parameters_->constraint.value);
-          break;
-        case traffic_simulator::lane_change::Constraint::Type::TIME:
-          traj_with_goal =
-            hdmap_utils_->getLaneChangeTrajectory(lanelet_pose, lane_change_parameters_.value());
-          along_pose = traffic_simulator::lanelet_wrapper::pose::alongLaneletPose(
-            lanelet_pose, lane_change_parameters_->constraint.value);
-          break;
-      }
-      if (traj_with_goal) {
-        curve_ = traj_with_goal->first;
-        target_s_ = traj_with_goal->second;
-        goal_pose.lanelet_id = lane_change_parameters_->target.lanelet_id;
-        goal_pose.s = traj_with_goal->second;
-        double offset = std::fabs(math::geometry::getRelativePose(
-                                    traffic_simulator::pose::toMapPose(along_pose),
-                                    traffic_simulator::pose::toMapPose(goal_pose))
-                                    .position.y);
-        switch (lane_change_parameters_->constraint.type) {
-          case traffic_simulator::lane_change::Constraint::Type::NONE:
-            lane_change_velocity_ = canonicalized_entity_status_->getTwist().linear.x;
-            break;
-          case traffic_simulator::lane_change::Constraint::Type::LATERAL_VELOCITY:
-            lane_change_velocity_ =
-              curve_->getLength() / (offset / lane_change_parameters_->constraint.value);
-            break;
-          case traffic_simulator::lane_change::Constraint::Type::LONGITUDINAL_DISTANCE:
-            lane_change_velocity_ = canonicalized_entity_status_->getTwist().linear.x;
-            break;
-          case traffic_simulator::lane_change::Constraint::Type::TIME:
-            lane_change_velocity_ = curve_->getLength() / lane_change_parameters_->constraint.value;
-            break;
-        }
-        if (target_speed_) {
-          lane_change_velocity_ = std::clamp(lane_change_velocity_, 0.0, target_speed_.value());
-        }
-      } else {
-        return BT::NodeStatus::FAILURE;
-      }
->>>>>>> 9f528a7d
     }
   }
 
