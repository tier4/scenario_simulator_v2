--- conflicted
+++ resolved
@@ -41,18 +41,13 @@
 
 const traffic_simulator_msgs::msg::WaypointsArray LaneChangeAction::calculateWaypoints()
 {
-  if (entity_status->getTwist().linear.x <= 0) {
+  if (canonicalized_entity_status->getTwist().linear.x <= 0) {
     return traffic_simulator_msgs::msg::WaypointsArray();
   } else if (!lane_change_parameters_) {
     THROW_SIMULATION_ERROR("lane change parameter is null");
-<<<<<<< HEAD
   } else if (!curve_) {
     THROW_SIMULATION_ERROR("curve is null");
   } else {
-=======
-  }
-  if (canonicalized_entity_status->getTwist().linear.x >= 0) {
->>>>>>> 1e75dfc1
     traffic_simulator_msgs::msg::WaypointsArray waypoints;
     waypoints.waypoints = traffic_simulator::route::laneChangePoints(
       curve_.value(), current_s_, target_s_, getHorizon(), lane_change_parameters_.value());
@@ -86,8 +81,8 @@
   }
 
   if (!curve_) {
-<<<<<<< HEAD
-    if (const auto canonicalized_lanelet_pose = entity_status->getCanonicalizedLaneletPose();
+    if (const auto canonicalized_lanelet_pose =
+          canonicalized_entity_status->getCanonicalizedLaneletPose();
         !canonicalized_lanelet_pose) {
       return BT::NodeStatus::FAILURE;
     } else if (
@@ -104,66 +99,23 @@
                                         traffic_simulator::pose::toMapPose(along_pose),
                                         traffic_simulator::pose::toMapPose(goal_pose))
                                         .position.y);
-=======
-    if (request == traffic_simulator::behavior::Request::LANE_CHANGE) {
-      if (!canonicalized_entity_status->laneMatchingSucceed()) {
-        return BT::NodeStatus::FAILURE;
-      }
-      const auto lanelet_pose = canonicalized_entity_status->getLaneletPose();
-      if (!hdmap_utils->canChangeLane(
-            lanelet_pose.lanelet_id, lane_change_parameters_->target.lanelet_id)) {
-        return BT::NodeStatus::FAILURE;
-      }
-      std::optional<std::pair<math::geometry::HermiteCurve, double>> traj_with_goal;
-      traffic_simulator::LaneletPose along_pose, goal_pose;
->>>>>>> 1e75dfc1
       switch (lane_change_parameters_->constraint.type) {
         case traffic_simulator::lane_change::Constraint::Type::NONE:
-          lane_change_velocity_ = entity_status->getTwist().linear.x;
+          lane_change_velocity_ = canonicalized_entity_status->getTwist().linear.x;
           break;
         case traffic_simulator::lane_change::Constraint::Type::LATERAL_VELOCITY:
           lane_change_velocity_ =
             curve_->getLength() / (offset / lane_change_parameters_->constraint.value);
           break;
         case traffic_simulator::lane_change::Constraint::Type::LONGITUDINAL_DISTANCE:
-          lane_change_velocity_ = entity_status->getTwist().linear.x;
+          lane_change_velocity_ = canonicalized_entity_status->getTwist().linear.x;
           break;
         case traffic_simulator::lane_change::Constraint::Type::TIME:
           lane_change_velocity_ = curve_->getLength() / lane_change_parameters_->constraint.value;
           break;
       }
-<<<<<<< HEAD
     } else {
       return BT::NodeStatus::FAILURE;
-=======
-      if (traj_with_goal) {
-        curve_ = traj_with_goal->first;
-        target_s_ = traj_with_goal->second;
-        goal_pose.lanelet_id = lane_change_parameters_->target.lanelet_id;
-        goal_pose.s = traj_with_goal->second;
-        double offset = std::fabs(
-          math::geometry::getRelativePose(
-            hdmap_utils->toMapPose(along_pose).pose, hdmap_utils->toMapPose(goal_pose).pose)
-            .position.y);
-        switch (lane_change_parameters_->constraint.type) {
-          case traffic_simulator::lane_change::Constraint::Type::NONE:
-            lane_change_velocity_ = canonicalized_entity_status->getTwist().linear.x;
-            break;
-          case traffic_simulator::lane_change::Constraint::Type::LATERAL_VELOCITY:
-            lane_change_velocity_ =
-              curve_->getLength() / (offset / lane_change_parameters_->constraint.value);
-            break;
-          case traffic_simulator::lane_change::Constraint::Type::LONGITUDINAL_DISTANCE:
-            lane_change_velocity_ = canonicalized_entity_status->getTwist().linear.x;
-            break;
-          case traffic_simulator::lane_change::Constraint::Type::TIME:
-            lane_change_velocity_ = curve_->getLength() / lane_change_parameters_->constraint.value;
-            break;
-        }
-      } else {
-        return BT::NodeStatus::FAILURE;
-      }
->>>>>>> 1e75dfc1
     }
   }
 
@@ -247,17 +199,9 @@
       lanelet_pose.offset = 0;
       entity_status_updated.lanelet_pose = lanelet_pose;
       entity_status_updated.lanelet_pose_valid = true;
-<<<<<<< HEAD
       entity_status_updated.pose = traffic_simulator::pose::toMapPose(lanelet_pose);
-      entity_status_updated.action_status = getActionStatus();
-      setOutput(
-        "non_canonicalized_updated_status",
-        std::make_shared<traffic_simulator::EntityStatus>(entity_status_updated));
-=======
-      entity_status_updated.pose = hdmap_utils->toMapPose(lanelet_pose).pose;
       entity_status_updated.action_status = canonicalized_entity_status->getActionStatus();
       setCanonicalizedEntityStatus(entity_status_updated);
->>>>>>> 1e75dfc1
       return BT::NodeStatus::SUCCESS;
     }
   }
