// Copyright 2015 TIER IV, Inc. All rights reserved.
//
// Licensed under the Apache License, Version 2.0 (the "License");
// you may not use this file except in compliance with the License.
// You may obtain a copy of the License at
//
//     http://www.apache.org/licenses/LICENSE-2.0
//
// Unless required by applicable law or agreed to in writing, software
// distributed under the License is distributed on an "AS IS" BASIS,
// WITHOUT WARRANTIES OR CONDITIONS OF ANY KIND, either express or implied.
// See the License for the specific language governing permissions and
// limitations under the License.

#include <algorithm>
#include <behavior_tree_plugin/action_node.hpp>
#include <geometry/bounding_box.hpp>
#include <geometry/distance.hpp>
#include <geometry/quaternion/euler_to_quaternion.hpp>
#include <geometry/quaternion/get_rotation.hpp>
#include <geometry/quaternion/get_rotation_matrix.hpp>
#include <geometry/quaternion/quaternion_to_euler.hpp>
#include <geometry/vector3/operator.hpp>
#include <memory>
#include <optional>
#include <rclcpp/rclcpp.hpp>
#include <scenario_simulator_exception/exception.hpp>
#include <set>
#include <string>
#include <traffic_simulator/behavior/longitudinal_speed_planning.hpp>
#include <traffic_simulator/helper/helper.hpp>
#include <traffic_simulator/lanelet_wrapper/lanelet_map.hpp>
#include <traffic_simulator/lanelet_wrapper/pose.hpp>
#include <traffic_simulator/utils/pose.hpp>
#include <unordered_map>
#include <utility>
#include <vector>

namespace entity_behavior
{
BT::PortsList operator+(const BT::PortsList & ports_1, const BT::PortsList & ports_2)
{
  BT::PortsList ports = ports_1;
  ports.insert(ports_2.begin(), ports_2.end());
  return ports;
}

ActionNode::ActionNode(const std::string & name, const BT::NodeConfiguration & config)
: BT::ActionNodeBase(name, config)
{
}

auto ActionNode::executeTick() -> BT::NodeStatus { return BT::ActionNodeBase::executeTick(); }

auto ActionNode::getBlackBoardValues() -> void
{
  if (!getInput<traffic_simulator::behavior::Request>("request", request_)) {
    THROW_SIMULATION_ERROR("failed to get input request in ActionNode");
  }
  if (!getInput<double>("step_time", step_time_)) {
    THROW_SIMULATION_ERROR("failed to get input step_time in ActionNode");
  }
  if (!getInput<double>("current_time", current_time_)) {
    THROW_SIMULATION_ERROR("failed to get input current_time in ActionNode");
  }
  if (!getInput<std::shared_ptr<hdmap_utils::HdMapUtils>>("hdmap_utils", hdmap_utils_)) {
    THROW_SIMULATION_ERROR("failed to get input hdmap_utils in ActionNode");
  }
  if (!getInput<std::shared_ptr<traffic_simulator::TrafficLightsBase>>(
        "traffic_lights", traffic_lights_)) {
    THROW_SIMULATION_ERROR("failed to get input traffic_lights in ActionNode");
  }
  if (!getInput<std::shared_ptr<traffic_simulator::CanonicalizedEntityStatus>>(
        "canonicalized_entity_status", canonicalized_entity_status_)) {
    THROW_SIMULATION_ERROR("failed to get input canonicalized_entity_status in ActionNode");
  }

  if (!getInput<std::optional<double>>("target_speed", target_speed_)) {
    target_speed_ = std::nullopt;
  }

  if (!getInput<double>(
        "matching_distance_for_lanelet_pose_calculation",
        default_matching_distance_for_lanelet_pose_calculation_)) {
    THROW_SIMULATION_ERROR(
      "failed to get input matching_distance_for_lanelet_pose_calculation in ActionNode");
  }

  if (!getInput<EntityStatusDict>("other_entity_status", other_entity_status_)) {
    THROW_SIMULATION_ERROR("failed to get input other_entity_status_ in ActionNode");
  }
  if (!getInput<lanelet::Ids>("route_lanelets", route_lanelets_)) {
    THROW_SIMULATION_ERROR("failed to get input route_lanelets_ in ActionNode");
  }
  if (!getInput<std::shared_ptr<EuclideanDistancesMap>>(
        "euclidean_distances_map", euclidean_distances_map_)) {
    euclidean_distances_map_ = std::make_shared<EuclideanDistancesMap>();
  }
  if (!getInput<traffic_simulator_msgs::msg::BehaviorParameter>(
        "behavior_parameter", behavior_parameter_)) {
    behavior_parameter_ = traffic_simulator_msgs::msg::BehaviorParameter();
  }
}

auto ActionNode::getOtherEntitiesCanonicalizedLaneletPoses() const
  -> std::vector<traffic_simulator::CanonicalizedLaneletPose>
{
  std::vector<traffic_simulator::CanonicalizedLaneletPose> other_canonicalized_lanelet_poses;
  for (const auto & [name, status] : other_entity_status_) {
    if (auto const & canonicalized_lanelet_pose = status.getCanonicalizedLaneletPose()) {
      other_canonicalized_lanelet_poses.push_back(canonicalized_lanelet_pose.value());
    }
  }
  return other_canonicalized_lanelet_poses;
}

auto ActionNode::getOtherEntitiesCanonicalizedEntityStatuses() const
  -> std::vector<traffic_simulator::CanonicalizedEntityStatus>
{
  std::vector<traffic_simulator::CanonicalizedEntityStatus> other_status;
  other_status.reserve(other_entity_status.size());
  for (const auto & [entity_name, entity_status] : other_entity_status) {
    other_status.push_back(entity_status);
  }
  return other_status;
}

auto ActionNode::getHorizon() const -> double
{
  return std::clamp(canonicalized_entity_status_->getTwist().linear.x * 5.0, 20.0, 50.0);
}

auto ActionNode::stopEntity() const -> void
{
  canonicalized_entity_status_->setTwist(geometry_msgs::msg::Twist());
  canonicalized_entity_status_->setAccel(geometry_msgs::msg::Accel());
  canonicalized_entity_status_->setLinearJerk(0);
}

auto ActionNode::setCanonicalizedEntityStatus(const traffic_simulator::EntityStatus & entity_status)
  -> void
{
  canonicalized_entity_status_->set(
    entity_status, default_matching_distance_for_lanelet_pose_calculation_);
}

auto ActionNode::getYieldStopDistance(const lanelet::Ids & following_lanelets) const
  -> std::optional<double>
{
  if (
    const auto canonicalized_lanelet_pose =
      canonicalized_entity_status_->getCanonicalizedLaneletPose()) {
    if (const auto other_canonicalized_lanelet_poses = getOtherEntitiesCanonicalizedLaneletPoses();
        !other_canonicalized_lanelet_poses.empty()) {
      traffic_simulator::distance::distanceToYieldStop(
        canonicalized_lanelet_pose.value(), following_lanelets, other_canonicalized_lanelet_poses);
    }
  }
  return std::nullopt;
}

/// @todo it will be moved to traffic_simulator::route::isNeedToRightOfWay(...)
auto ActionNode::isNeedToRightOfWay(const lanelet::Ids & following_lanelets) const -> bool
{
  auto isTheSameRightOfWay =
    [&](const std::int64_t & lanelet_id, const std::int64_t & following_lanelet) {
<<<<<<< HEAD
      const auto right_of_way_lanelet_ids =
        traffic_simulator::lanelet_wrapper::lanelet_map::rightOfWayLaneletIds(lanelet_id);
=======
      const auto right_of_way_lanelet_ids = hdmap_utils_->getRightOfWayLaneletIds(lanelet_id);
>>>>>>> 6c867227
      const auto the_same_right_of_way_it = std::find(
        right_of_way_lanelet_ids.begin(), right_of_way_lanelet_ids.end(), following_lanelet);
      return the_same_right_of_way_it != std::end(right_of_way_lanelet_ids);
    };

<<<<<<< HEAD
  const auto lanelet_ids_list =
    traffic_simulator::lanelet_wrapper::lanelet_map::rightOfWayLaneletIds(following_lanelets);
  for (const auto & pose : getOtherEntitiesCanonicalizedLaneletPoses()) {
=======
  std::vector<traffic_simulator::CanonicalizedEntityStatus> ret;
  const auto lanelet_ids_list = hdmap_utils_->getRightOfWayLaneletIds(following_lanelets);
  for (const auto & [name, status] : other_entity_status_) {
>>>>>>> 6c867227
    for (const auto & following_lanelet : following_lanelets) {
      for (const lanelet::Id lanelet_id : lanelet_ids_list.at(following_lanelet)) {
        if (
          isSameLaneletId(pose, lanelet_id) &&
          not isTheSameRightOfWay(lanelet_id, following_lanelet)) {
          return true;
        }
      }
    }
  }
<<<<<<< HEAD
  return false;
}

auto ActionNode::getDistanceToFrontEntity(
  const math::geometry::CatmullRomSplineInterface & spline) const -> std::optional<double>
{
  if (not canonicalized_entity_status->isInLanelet()) {
    return std::nullopt;
  }
  if (const auto front_entity_name = getFrontEntityName(spline)) {
    const auto & front_entity_status = getEntityStatus(front_entity_name.value());
    if (
      const auto & front_entity_canonicalized_lanelet_pose =
        front_entity_status.getCanonicalizedLaneletPose()) {
      return traffic_simulator::distance::splineDistanceToBoundingBox(
        spline, canonicalized_entity_status->getCanonicalizedLaneletPose().value(),
        canonicalized_entity_status->getBoundingBox(),
        front_entity_canonicalized_lanelet_pose.value(), front_entity_status.getBoundingBox());
=======
  return ret;
}

auto ActionNode::getRightOfWayEntities() const
  -> std::vector<traffic_simulator::CanonicalizedEntityStatus>
{
  if (!canonicalized_entity_status_->isInLanelet()) {
    return {};
  }
  std::vector<traffic_simulator::CanonicalizedEntityStatus> ret;
  const auto lanelet_ids =
    hdmap_utils_->getRightOfWayLaneletIds(canonicalized_entity_status_->getLaneletId());
  if (lanelet_ids.empty()) {
    return ret;
  }
  for (const auto & [name, status] : other_entity_status_) {
    for (const lanelet::Id & lanelet_id : lanelet_ids) {
      if (status.isInLanelet() && traffic_simulator::isSameLaneletId(status, lanelet_id)) {
        ret.emplace_back(status);
      }
    }
  }
  return ret;
}

auto ActionNode::getDistanceToTrafficLightStopLine(
  const lanelet::Ids & route_lanelets_,
  const math::geometry::CatmullRomSplineInterface & spline) const -> std::optional<double>
{
  if (const auto traffic_light_ids = hdmap_utils_->getTrafficLightIdsOnPath(route_lanelets_);
      !traffic_light_ids.empty()) {
    std::set<double> collision_points = {};
    for (const auto traffic_light_id : traffic_light_ids) {
      if (traffic_lights_->isRequiredStopTrafficLightState(traffic_light_id)) {
        if (
          const auto collision_point =
            traffic_simulator::distance::distanceToTrafficLightStopLine(spline, traffic_light_id)) {
          collision_points.insert(collision_point.value());
        }
      }
    }
    if (!collision_points.empty()) {
      return *collision_points.begin();
>>>>>>> 6c867227
    }
  }
  return std::nullopt;
}

auto ActionNode::getFrontEntityName(const math::geometry::CatmullRomSplineInterface & spline) const
  -> std::optional<std::string>
{
  if (not canonicalized_entity_status->isInLanelet()) {
    return std::nullopt;
  }
  /**
   * @note hard-coded parameter, if the Yaw value of RPY is in ~1.5708 -> 1.5708, entity is a
   * candidate of front entity.
   */
  constexpr double front_entity_angle_threshold{boost::math::constants::half_pi<double>()};

<<<<<<< HEAD
  if (euclidean_distances_map != nullptr) {
    std::map<double, std::string> local_euclidean_distances_map;
    const double stop_distance = calculateStopDistance(behavior_parameter.dynamic_constraints);
=======
auto ActionNode::getFrontEntityName(const math::geometry::CatmullRomSplineInterface & spline) const
  -> std::optional<std::string>
{
  if (euclidean_distances_map_ != nullptr) {
    std::map<double, std::string> local_euclidean_distances_map_;
    const double stop_distance = calculateStopDistance(behavior_parameter_.dynamic_constraints);
>>>>>>> 6c867227
    const double horizon = spline.getLength() > stop_distance ? spline.getLength() : stop_distance;
    for (const auto & [name_pair, euclidean_distance] : *euclidean_distances_map_) {
      /**
       * @note Euclidean distance is here used as a "rough" distance to filter only NPCs which possibly are in range of current horizon. Because euclidean distance is the shortest possible distance comparing it with horizon will never omit NPCs for which actual lane distance is in range of horizon.
       */
      if (euclidean_distance < horizon) {
        if (name_pair.first == canonicalized_entity_status_->getName()) {
          local_euclidean_distances_map_.emplace(euclidean_distance, name_pair.second);
        } else if (name_pair.second == canonicalized_entity_status_->getName()) {
          local_euclidean_distances_map_.emplace(euclidean_distance, name_pair.first);
        }
      }
    }

<<<<<<< HEAD
    for (const auto & [euclidean_distance, name] : local_euclidean_distances_map) {
      const auto & other_status = other_entity_status.at(name);
      if (
        const auto & other_canonicalized_lanelet_pose =
          other_status.getCanonicalizedLaneletPose()) {
        const auto quaternion = math::geometry::getRotation(
          canonicalized_entity_status->getMapPose().orientation,
          other_status.getMapPose().orientation);
        const auto yaw = math::geometry::convertQuaternionToEulerAngle(quaternion).z;

        if (std::fabs(yaw) <= front_entity_angle_threshold) {
          const auto longitudinal_distance =
            traffic_simulator::distance::splineDistanceToBoundingBox(
              spline, canonicalized_entity_status->getCanonicalizedLaneletPose().value(),
              canonicalized_entity_status->getBoundingBox(),
              other_canonicalized_lanelet_pose.value(), other_status.getBoundingBox());

          if (longitudinal_distance && longitudinal_distance.value() < horizon) {
            return name;
          }
=======
    for (const auto & [euclidean_distance, name] : local_euclidean_distances_map_) {
      const auto quaternion = math::geometry::getRotation(
        canonicalized_entity_status_->getMapPose().orientation,
        other_entity_status_.at(name).getMapPose().orientation);
      /**
       * @note hard-coded parameter, if the Yaw value of RPY is in ~1.5708 -> 1.5708, entity is a candidate of front entity.
       */
      if (
        std::fabs(math::geometry::convertQuaternionToEulerAngle(quaternion).z) <=
        boost::math::constants::half_pi<double>()) {
        const auto longitudinal_distance =
          getDistanceToTargetEntity(spline, other_entity_status_.at(name));

        if (longitudinal_distance && longitudinal_distance.value() < horizon) {
          return name;
>>>>>>> 6c867227
        }
      }
    }
  }
  return std::nullopt;
}

<<<<<<< HEAD
=======
auto ActionNode::getDistanceToTargetEntityOnCrosswalk(
  const math::geometry::CatmullRomSplineInterface & spline,
  const traffic_simulator::CanonicalizedEntityStatus & status) const -> std::optional<double>
{
  if (status.isInLanelet()) {
    return spline.getCollisionPointIn2D(
      hdmap_utils_->getLaneletPolygon(status.getLaneletId()), false);
  }
  return std::nullopt;
}

>>>>>>> 6c867227
auto ActionNode::getEntityStatus(const std::string & target_name) const
  -> const traffic_simulator::CanonicalizedEntityStatus &
{
  if (auto it = other_entity_status_.find(target_name); it != other_entity_status_.end()) {
    return it->second;
  } else {
<<<<<<< HEAD
    THROW_SEMANTIC_ERROR("Other entity ", std::quoted(target_name), " does not exist.");
  }
}

=======
    THROW_SEMANTIC_ERROR("other entity : ", target_name, " does not exist.");
  }
}

/**
 * @note getDistanceToTargetEntity working schematics
 *
 * 1. Check if route to target entity from reference entity exists, if not try to transform pose to other
 *    routable lanelet, within matching distance (findRoutableAlternativeLaneletPoseFrom).
 * 2. Calculate longitudinal distance between entities bounding boxes -> bounding_box_distance.
 * 3. Calculate longitudinal distance between entities poses -> longitudinal_distance.
 * 4. Calculate target entity bounding box distance to reference entity spline (minimal distance from all corners) 
 *    -> target_to_spline_distance.
 * 5. If target_to_spline_distance is less than half width of reference entity target entity is conflicting.
 * 6. Check corner case where target entity width is bigger than width of entity and target entity
 *    is exactly on the spline -> spline.getCollisionPointIn2D
 * 7. If target entity is conflicting return bounding_box_distance enlarged by half of the entity
 *    length.
 */
auto ActionNode::getDistanceToTargetEntity(
  const math::geometry::CatmullRomSplineInterface & spline,
  const traffic_simulator::CanonicalizedEntityStatus & status) const -> std::optional<double>
{
  if (
    !status.isInLanelet() || !canonicalized_entity_status_->isInLanelet() ||
    !isOtherEntityAtConsideredAltitude(status)) {
    return std::nullopt;
  }
  /**
      * boundingBoxLaneLongitudinalDistance requires routing_configuration,
      * 'allow_lane_change = true' is needed to check distances to entities on neighbour lanelets
      */
  traffic_simulator::RoutingConfiguration routing_configuration;
  routing_configuration.allow_lane_change = true;
  constexpr bool include_adjacent_lanelet{false};
  constexpr bool include_opposite_direction{true};
  constexpr bool search_backward{false};

  const auto & target_bounding_box = status.getBoundingBox();

  if (const auto & target_lanelet_pose =
        traffic_simulator::pose::findRoutableAlternativeLaneletPoseFrom(
          canonicalized_entity_status_->getLaneletId(),
          status.getCanonicalizedLaneletPose().value(), target_bounding_box);
      target_lanelet_pose) {
    const auto & from_lanelet_pose = canonicalized_entity_status_->getCanonicalizedLaneletPose();
    const auto & from_bounding_box = canonicalized_entity_status_->getBoundingBox();
    const auto bounding_box_map_points = math::geometry::transformPoints(
      static_cast<geometry_msgs::msg::Pose>(*target_lanelet_pose),
      math::geometry::getPointsFromBbox(target_bounding_box));
    const auto bounding_box_diagonal_length =
      math::geometry::getDistance(bounding_box_map_points[0], bounding_box_map_points[2]);
    if (const auto longitudinal_distance = traffic_simulator::distance::longitudinalDistance(
          *from_lanelet_pose, *target_lanelet_pose, include_adjacent_lanelet,
          include_opposite_direction, routing_configuration);
        !longitudinal_distance) {
      return std::nullopt;
    } else if (const auto bounding_box_distance =
                 traffic_simulator::distance::boundingBoxLaneLongitudinalDistance(
                   longitudinal_distance, from_bounding_box, target_bounding_box);
               !bounding_box_distance || bounding_box_distance.value() < 0.0) {
      return std::nullopt;
    } else {
      /// @todo rotation of NPC is not taken into account, same as in boundingBoxLaneLongitudinalDistance
      /// this should be considered to be changed in separate task in the future
      const auto target_bounding_box_distance =
        bounding_box_distance.value() + from_bounding_box.dimensions.x / 2.0;

      /// @note if the distance of the target entity to the spline is smaller than the width of the reference entity
      if (const auto target_to_spline_distance = traffic_simulator::distance::distanceToSpline(
            static_cast<geometry_msgs::msg::Pose>(*target_lanelet_pose), target_bounding_box,
            spline, longitudinal_distance.value());
          target_to_spline_distance <= from_bounding_box.dimensions.y / 2.0) {
        return target_bounding_box_distance;
      }
      /// @note if the distance of the target entity to the spline cannot be calculated because a collision occurs
      else if (const auto target_polygon = math::geometry::transformPoints(
                 status.getMapPose(), math::geometry::getPointsFromBbox(target_bounding_box));
               spline.getCollisionPointIn2D(
                 target_polygon, search_backward,
                 std::make_pair(
                   bounding_box_distance.value(),
                   target_bounding_box_distance + bounding_box_diagonal_length))) {
        return target_bounding_box_distance;
      }
    }
  }
  return std::nullopt;
}

auto ActionNode::isOtherEntityAtConsideredAltitude(
  const traffic_simulator::CanonicalizedEntityStatus & entity_status) const -> bool
{
  if (canonicalized_entity_status_->isInLanelet() && entity_status.isInLanelet()) {
    return traffic_simulator::pose::isAltitudeMatching(
      canonicalized_entity_status_->getCanonicalizedLaneletPose().value(),
      entity_status.getCanonicalizedLaneletPose().value());
  } else {
    return false;
  }
}

auto ActionNode::getDistanceToConflictingEntity(
  const lanelet::Ids & route_lanelets_,
  const math::geometry::CatmullRomSplineInterface & spline) const -> std::optional<double>
{
  auto crosswalk_entity_status = getConflictingEntityStatusOnCrossWalk(route_lanelets_);
  auto lane_entity_status = getConflictingEntityStatusOnLane(route_lanelets_);
  std::set<double> distances;
  for (const auto & status : crosswalk_entity_status) {
    const auto s = getDistanceToTargetEntityOnCrosswalk(spline, status);
    if (s) {
      distances.insert(s.value());
    }
  }
  for (const auto & status : lane_entity_status) {
    if (const auto distance_to_entity = getDistanceToTargetEntity(spline, status)) {
      distances.insert(distance_to_entity.value());
    }
  }
  if (distances.empty()) {
    return std::nullopt;
  }
  return *distances.begin();
}

auto ActionNode::getConflictingEntityStatusOnCrossWalk(const lanelet::Ids & route_lanelets_) const
  -> std::vector<traffic_simulator::CanonicalizedEntityStatus>
{
  std::vector<traffic_simulator::CanonicalizedEntityStatus> conflicting_entity_status;
  auto conflicting_crosswalks = hdmap_utils_->getConflictingCrosswalkIds(route_lanelets_);
  for (const auto & [name, status] : other_entity_status_) {
    if (
      status.isInLanelet() &&
      std::count(
        conflicting_crosswalks.begin(), conflicting_crosswalks.end(), status.getLaneletId()) >= 1) {
      conflicting_entity_status.emplace_back(status);
    }
  }
  return conflicting_entity_status;
}

auto ActionNode::getConflictingEntityStatusOnLane(const lanelet::Ids & route_lanelets_) const
  -> std::vector<traffic_simulator::CanonicalizedEntityStatus>
{
  std::vector<traffic_simulator::CanonicalizedEntityStatus> conflicting_entity_status;
  auto conflicting_lanes = hdmap_utils_->getConflictingLaneIds(route_lanelets_);
  for (const auto & [name, status] : other_entity_status_) {
    if (
      status.isInLanelet() &&
      std::count(conflicting_lanes.begin(), conflicting_lanes.end(), status.getLaneletId()) >= 1) {
      conflicting_entity_status.emplace_back(status);
    }
  }
  return conflicting_entity_status;
}

auto ActionNode::foundConflictingEntity(const lanelet::Ids & following_lanelets) const -> bool
{
  auto conflicting_crosswalks = hdmap_utils_->getConflictingCrosswalkIds(following_lanelets);
  auto conflicting_lanes = hdmap_utils_->getConflictingLaneIds(following_lanelets);
  for (const auto & [name, status] : other_entity_status_) {
    if (
      status.isInLanelet() &&
      std::count(
        conflicting_crosswalks.begin(), conflicting_crosswalks.end(), status.getLaneletId()) >= 1) {
      return true;
    }
    if (
      status.isInLanelet() &&
      std::count(conflicting_lanes.begin(), conflicting_lanes.end(), status.getLaneletId()) >= 1) {
      return true;
    }
  }
  return false;
}

>>>>>>> 6c867227
auto ActionNode::calculateUpdatedEntityStatus(
  const double local_target_speed_,
  const traffic_simulator_msgs::msg::DynamicConstraints & constraints) const
  -> traffic_simulator::EntityStatus
{
  const auto speed_planner =
    traffic_simulator::longitudinal_speed_planning::LongitudinalSpeedPlanner(
      step_time_, canonicalized_entity_status_->getName());
  const auto dynamics = speed_planner.getDynamicStates(
    local_target_speed_, constraints, canonicalized_entity_status_->getTwist(),
    canonicalized_entity_status_->getAccel());

  const double linear_jerk_new = std::get<2>(dynamics);
  const geometry_msgs::msg::Accel accel_new = std::get<1>(dynamics);
  const geometry_msgs::msg::Twist twist_new = std::get<0>(dynamics);
  if (
    const auto canonicalized_lanelet_pose =
      canonicalized_entity_status_->getCanonicalizedLaneletPose()) {
    const auto distance =
      (twist_new.linear.x + canonicalized_entity_status_->getTwist().linear.x) / 2.0 * step_time_;
    auto entity_status_updated =
      static_cast<traffic_simulator::EntityStatus>(*canonicalized_entity_status_);
    entity_status_updated.time = current_time_ + step_time_;
    entity_status_updated.action_status.twist = twist_new;
    entity_status_updated.action_status.accel = accel_new;
    entity_status_updated.action_status.linear_jerk = linear_jerk_new;
    /// @todo it will be moved to route::moveAlongLaneletPose(...)
    entity_status_updated.lanelet_pose = traffic_simulator::lanelet_wrapper::pose::alongLaneletPose(
      static_cast<traffic_simulator::LaneletPose>(canonicalized_lanelet_pose.value()),
      route_lanelets_, distance);
    entity_status_updated.lanelet_pose_valid = true;
    entity_status_updated.pose =
      traffic_simulator::pose::toMapPose(entity_status_updated.lanelet_pose);
    return entity_status_updated;
  } else {
    THROW_SIMULATION_ERROR(
      "Cannot move along lanelet - entity ", std::quoted(canonicalized_entity_status_->getName()),
      " has invalid lanelet pose.");
  }
}

auto ActionNode::calculateUpdatedEntityStatusInWorldFrame(
  const double local_target_speed_,
  const traffic_simulator_msgs::msg::DynamicConstraints & constraints) const
  -> traffic_simulator::EntityStatus
{
  using math::geometry::operator*;
  using math::geometry::operator+;
  using math::geometry::operator+=;

  constexpr bool desired_velocity_is_global{false};

  const auto include_crosswalk = [](const auto & entity_type) {
    return (traffic_simulator_msgs::msg::EntityType::PEDESTRIAN == entity_type.type) ||
           (traffic_simulator_msgs::msg::EntityType::MISC_OBJECT == entity_type.type);
  }(canonicalized_entity_status_->getType());

  const auto matching_distance = default_matching_distance_for_lanelet_pose_calculation_;

  const auto build_updated_pose =
    [&include_crosswalk, &matching_distance](
      const std::shared_ptr<traffic_simulator::CanonicalizedEntityStatus> & status,
      const geometry_msgs::msg::Twist & desired_twist, const double time_step) {
      geometry_msgs::msg::Pose updated_pose;

      /// @note Apply yaw change (delta rotation) in radians: yaw_angular_speed (rad/s) * time_step (s)
      geometry_msgs::msg::Vector3 delta_rotation;
      delta_rotation = desired_twist.angular * time_step;
      const auto delta_quaternion = math::geometry::convertEulerAngleToQuaternion(delta_rotation);
      updated_pose.orientation = status->getMapPose().orientation * delta_quaternion;

      /// @note Apply position change
      /// @todo first determine global desired_velocity, calculate position change using it
      /// then pass the same global desired_velocity to updatePositionForLaneletTransition()
      const Eigen::Matrix3d rotation_matrix =
        math::geometry::getRotationMatrix(updated_pose.orientation);
      const auto translation = Eigen::Vector3d(
        desired_twist.linear.x * time_step, desired_twist.linear.y * time_step,
        desired_twist.linear.z * time_step);
      const Eigen::Vector3d delta_position = rotation_matrix * translation;
      updated_pose.position = status->getMapPose().position + delta_position;

      /// @note If it is the transition between lanelets: overwrite position to improve precision
      if (const auto canonicalized_lanelet_pose = status->getCanonicalizedLaneletPose()) {
        const auto estimated_next_canonicalized_lanelet_pose =
          traffic_simulator::pose::toCanonicalizedLaneletPose(
            updated_pose, status->getBoundingBox(), include_crosswalk, matching_distance);
        if (estimated_next_canonicalized_lanelet_pose) {
          const auto next_lanelet_id = static_cast<traffic_simulator::LaneletPose>(
                                         estimated_next_canonicalized_lanelet_pose.value())
                                         .lanelet_id;
          if (  /// @note Handle lanelet transition
            const auto updated_position =
              traffic_simulator::pose::updatePositionForLaneletTransition(
                canonicalized_lanelet_pose.value(), next_lanelet_id, desired_twist.linear,
                desired_velocity_is_global, time_step)) {
            updated_pose.position = updated_position.value();
          }
        }
      }
      return updated_pose;
    };

  const auto speed_planner =
    traffic_simulator::longitudinal_speed_planning::LongitudinalSpeedPlanner(
      step_time_, canonicalized_entity_status_->getName());
  const auto dynamics = speed_planner.getDynamicStates(
    local_target_speed_, constraints, canonicalized_entity_status_->getTwist(),
    canonicalized_entity_status_->getAccel());
  const auto linear_jerk_new = std::get<2>(dynamics);
  const auto & accel_new = std::get<1>(dynamics);
  const auto & twist_new = std::get<0>(dynamics);
  const auto pose_new = build_updated_pose(canonicalized_entity_status_, twist_new, step_time_);

  auto entity_status_updated =
    static_cast<traffic_simulator::EntityStatus>(*canonicalized_entity_status_);
  entity_status_updated.time = current_time_ + step_time_;
  entity_status_updated.lanelet_pose = traffic_simulator::LaneletPose();
  entity_status_updated.lanelet_pose_valid = false;
  entity_status_updated.pose = pose_new;
  entity_status_updated.action_status.twist = twist_new;
  entity_status_updated.action_status.accel = accel_new;
  entity_status_updated.action_status.linear_jerk = linear_jerk_new;
  return entity_status_updated;
}

auto ActionNode::calculateStopDistance(
  const traffic_simulator_msgs::msg::DynamicConstraints & constraints) const -> double
{
  return traffic_simulator::longitudinal_speed_planning::LongitudinalSpeedPlanner(
           step_time_, canonicalized_entity_status_->getName())
    .getRunningDistance(
      0, constraints, canonicalized_entity_status_->getTwist(),
      canonicalized_entity_status_->getAccel(), canonicalized_entity_status_->getLinearJerk());
}
}  // namespace entity_behavior<|MERGE_RESOLUTION|>--- conflicted
+++ resolved
@@ -118,8 +118,8 @@
   -> std::vector<traffic_simulator::CanonicalizedEntityStatus>
 {
   std::vector<traffic_simulator::CanonicalizedEntityStatus> other_status;
-  other_status.reserve(other_entity_status.size());
-  for (const auto & [entity_name, entity_status] : other_entity_status) {
+  other_status.reserve(other_entity_status_.size());
+  for (const auto & [entity_name, entity_status] : other_entity_status_) {
     other_status.push_back(entity_status);
   }
   return other_status;
@@ -164,26 +164,16 @@
 {
   auto isTheSameRightOfWay =
     [&](const std::int64_t & lanelet_id, const std::int64_t & following_lanelet) {
-<<<<<<< HEAD
       const auto right_of_way_lanelet_ids =
         traffic_simulator::lanelet_wrapper::lanelet_map::rightOfWayLaneletIds(lanelet_id);
-=======
-      const auto right_of_way_lanelet_ids = hdmap_utils_->getRightOfWayLaneletIds(lanelet_id);
->>>>>>> 6c867227
       const auto the_same_right_of_way_it = std::find(
         right_of_way_lanelet_ids.begin(), right_of_way_lanelet_ids.end(), following_lanelet);
       return the_same_right_of_way_it != std::end(right_of_way_lanelet_ids);
     };
 
-<<<<<<< HEAD
   const auto lanelet_ids_list =
     traffic_simulator::lanelet_wrapper::lanelet_map::rightOfWayLaneletIds(following_lanelets);
   for (const auto & pose : getOtherEntitiesCanonicalizedLaneletPoses()) {
-=======
-  std::vector<traffic_simulator::CanonicalizedEntityStatus> ret;
-  const auto lanelet_ids_list = hdmap_utils_->getRightOfWayLaneletIds(following_lanelets);
-  for (const auto & [name, status] : other_entity_status_) {
->>>>>>> 6c867227
     for (const auto & following_lanelet : following_lanelets) {
       for (const lanelet::Id lanelet_id : lanelet_ids_list.at(following_lanelet)) {
         if (
@@ -194,14 +184,13 @@
       }
     }
   }
-<<<<<<< HEAD
   return false;
 }
 
 auto ActionNode::getDistanceToFrontEntity(
   const math::geometry::CatmullRomSplineInterface & spline) const -> std::optional<double>
 {
-  if (not canonicalized_entity_status->isInLanelet()) {
+  if (not canonicalized_entity_status_->isInLanelet()) {
     return std::nullopt;
   }
   if (const auto front_entity_name = getFrontEntityName(spline)) {
@@ -210,54 +199,9 @@
       const auto & front_entity_canonicalized_lanelet_pose =
         front_entity_status.getCanonicalizedLaneletPose()) {
       return traffic_simulator::distance::splineDistanceToBoundingBox(
-        spline, canonicalized_entity_status->getCanonicalizedLaneletPose().value(),
-        canonicalized_entity_status->getBoundingBox(),
+        spline, canonicalized_entity_status_->getCanonicalizedLaneletPose().value(),
+        canonicalized_entity_status_->getBoundingBox(),
         front_entity_canonicalized_lanelet_pose.value(), front_entity_status.getBoundingBox());
-=======
-  return ret;
-}
-
-auto ActionNode::getRightOfWayEntities() const
-  -> std::vector<traffic_simulator::CanonicalizedEntityStatus>
-{
-  if (!canonicalized_entity_status_->isInLanelet()) {
-    return {};
-  }
-  std::vector<traffic_simulator::CanonicalizedEntityStatus> ret;
-  const auto lanelet_ids =
-    hdmap_utils_->getRightOfWayLaneletIds(canonicalized_entity_status_->getLaneletId());
-  if (lanelet_ids.empty()) {
-    return ret;
-  }
-  for (const auto & [name, status] : other_entity_status_) {
-    for (const lanelet::Id & lanelet_id : lanelet_ids) {
-      if (status.isInLanelet() && traffic_simulator::isSameLaneletId(status, lanelet_id)) {
-        ret.emplace_back(status);
-      }
-    }
-  }
-  return ret;
-}
-
-auto ActionNode::getDistanceToTrafficLightStopLine(
-  const lanelet::Ids & route_lanelets_,
-  const math::geometry::CatmullRomSplineInterface & spline) const -> std::optional<double>
-{
-  if (const auto traffic_light_ids = hdmap_utils_->getTrafficLightIdsOnPath(route_lanelets_);
-      !traffic_light_ids.empty()) {
-    std::set<double> collision_points = {};
-    for (const auto traffic_light_id : traffic_light_ids) {
-      if (traffic_lights_->isRequiredStopTrafficLightState(traffic_light_id)) {
-        if (
-          const auto collision_point =
-            traffic_simulator::distance::distanceToTrafficLightStopLine(spline, traffic_light_id)) {
-          collision_points.insert(collision_point.value());
-        }
-      }
-    }
-    if (!collision_points.empty()) {
-      return *collision_points.begin();
->>>>>>> 6c867227
     }
   }
   return std::nullopt;
@@ -266,7 +210,7 @@
 auto ActionNode::getFrontEntityName(const math::geometry::CatmullRomSplineInterface & spline) const
   -> std::optional<std::string>
 {
-  if (not canonicalized_entity_status->isInLanelet()) {
+  if (not canonicalized_entity_status_->isInLanelet()) {
     return std::nullopt;
   }
   /**
@@ -275,18 +219,9 @@
    */
   constexpr double front_entity_angle_threshold{boost::math::constants::half_pi<double>()};
 
-<<<<<<< HEAD
-  if (euclidean_distances_map != nullptr) {
+  if (euclidean_distances_map_ != nullptr) {
     std::map<double, std::string> local_euclidean_distances_map;
-    const double stop_distance = calculateStopDistance(behavior_parameter.dynamic_constraints);
-=======
-auto ActionNode::getFrontEntityName(const math::geometry::CatmullRomSplineInterface & spline) const
-  -> std::optional<std::string>
-{
-  if (euclidean_distances_map_ != nullptr) {
-    std::map<double, std::string> local_euclidean_distances_map_;
     const double stop_distance = calculateStopDistance(behavior_parameter_.dynamic_constraints);
->>>>>>> 6c867227
     const double horizon = spline.getLength() > stop_distance ? spline.getLength() : stop_distance;
     for (const auto & [name_pair, euclidean_distance] : *euclidean_distances_map_) {
       /**
@@ -294,51 +229,33 @@
        */
       if (euclidean_distance < horizon) {
         if (name_pair.first == canonicalized_entity_status_->getName()) {
-          local_euclidean_distances_map_.emplace(euclidean_distance, name_pair.second);
+          local_euclidean_distances_map.emplace(euclidean_distance, name_pair.second);
         } else if (name_pair.second == canonicalized_entity_status_->getName()) {
-          local_euclidean_distances_map_.emplace(euclidean_distance, name_pair.first);
+          local_euclidean_distances_map.emplace(euclidean_distance, name_pair.first);
         }
       }
     }
 
-<<<<<<< HEAD
     for (const auto & [euclidean_distance, name] : local_euclidean_distances_map) {
-      const auto & other_status = other_entity_status.at(name);
+      const auto & other_status = other_entity_status_.at(name);
       if (
         const auto & other_canonicalized_lanelet_pose =
           other_status.getCanonicalizedLaneletPose()) {
         const auto quaternion = math::geometry::getRotation(
-          canonicalized_entity_status->getMapPose().orientation,
+          canonicalized_entity_status_->getMapPose().orientation,
           other_status.getMapPose().orientation);
         const auto yaw = math::geometry::convertQuaternionToEulerAngle(quaternion).z;
 
         if (std::fabs(yaw) <= front_entity_angle_threshold) {
           const auto longitudinal_distance =
             traffic_simulator::distance::splineDistanceToBoundingBox(
-              spline, canonicalized_entity_status->getCanonicalizedLaneletPose().value(),
-              canonicalized_entity_status->getBoundingBox(),
+              spline, canonicalized_entity_status_->getCanonicalizedLaneletPose().value(),
+              canonicalized_entity_status_->getBoundingBox(),
               other_canonicalized_lanelet_pose.value(), other_status.getBoundingBox());
 
           if (longitudinal_distance && longitudinal_distance.value() < horizon) {
             return name;
           }
-=======
-    for (const auto & [euclidean_distance, name] : local_euclidean_distances_map_) {
-      const auto quaternion = math::geometry::getRotation(
-        canonicalized_entity_status_->getMapPose().orientation,
-        other_entity_status_.at(name).getMapPose().orientation);
-      /**
-       * @note hard-coded parameter, if the Yaw value of RPY is in ~1.5708 -> 1.5708, entity is a candidate of front entity.
-       */
-      if (
-        std::fabs(math::geometry::convertQuaternionToEulerAngle(quaternion).z) <=
-        boost::math::constants::half_pi<double>()) {
-        const auto longitudinal_distance =
-          getDistanceToTargetEntity(spline, other_entity_status_.at(name));
-
-        if (longitudinal_distance && longitudinal_distance.value() < horizon) {
-          return name;
->>>>>>> 6c867227
         }
       }
     }
@@ -346,210 +263,16 @@
   return std::nullopt;
 }
 
-<<<<<<< HEAD
-=======
-auto ActionNode::getDistanceToTargetEntityOnCrosswalk(
-  const math::geometry::CatmullRomSplineInterface & spline,
-  const traffic_simulator::CanonicalizedEntityStatus & status) const -> std::optional<double>
-{
-  if (status.isInLanelet()) {
-    return spline.getCollisionPointIn2D(
-      hdmap_utils_->getLaneletPolygon(status.getLaneletId()), false);
-  }
-  return std::nullopt;
-}
-
->>>>>>> 6c867227
 auto ActionNode::getEntityStatus(const std::string & target_name) const
   -> const traffic_simulator::CanonicalizedEntityStatus &
 {
   if (auto it = other_entity_status_.find(target_name); it != other_entity_status_.end()) {
     return it->second;
   } else {
-<<<<<<< HEAD
     THROW_SEMANTIC_ERROR("Other entity ", std::quoted(target_name), " does not exist.");
   }
 }
 
-=======
-    THROW_SEMANTIC_ERROR("other entity : ", target_name, " does not exist.");
-  }
-}
-
-/**
- * @note getDistanceToTargetEntity working schematics
- *
- * 1. Check if route to target entity from reference entity exists, if not try to transform pose to other
- *    routable lanelet, within matching distance (findRoutableAlternativeLaneletPoseFrom).
- * 2. Calculate longitudinal distance between entities bounding boxes -> bounding_box_distance.
- * 3. Calculate longitudinal distance between entities poses -> longitudinal_distance.
- * 4. Calculate target entity bounding box distance to reference entity spline (minimal distance from all corners) 
- *    -> target_to_spline_distance.
- * 5. If target_to_spline_distance is less than half width of reference entity target entity is conflicting.
- * 6. Check corner case where target entity width is bigger than width of entity and target entity
- *    is exactly on the spline -> spline.getCollisionPointIn2D
- * 7. If target entity is conflicting return bounding_box_distance enlarged by half of the entity
- *    length.
- */
-auto ActionNode::getDistanceToTargetEntity(
-  const math::geometry::CatmullRomSplineInterface & spline,
-  const traffic_simulator::CanonicalizedEntityStatus & status) const -> std::optional<double>
-{
-  if (
-    !status.isInLanelet() || !canonicalized_entity_status_->isInLanelet() ||
-    !isOtherEntityAtConsideredAltitude(status)) {
-    return std::nullopt;
-  }
-  /**
-      * boundingBoxLaneLongitudinalDistance requires routing_configuration,
-      * 'allow_lane_change = true' is needed to check distances to entities on neighbour lanelets
-      */
-  traffic_simulator::RoutingConfiguration routing_configuration;
-  routing_configuration.allow_lane_change = true;
-  constexpr bool include_adjacent_lanelet{false};
-  constexpr bool include_opposite_direction{true};
-  constexpr bool search_backward{false};
-
-  const auto & target_bounding_box = status.getBoundingBox();
-
-  if (const auto & target_lanelet_pose =
-        traffic_simulator::pose::findRoutableAlternativeLaneletPoseFrom(
-          canonicalized_entity_status_->getLaneletId(),
-          status.getCanonicalizedLaneletPose().value(), target_bounding_box);
-      target_lanelet_pose) {
-    const auto & from_lanelet_pose = canonicalized_entity_status_->getCanonicalizedLaneletPose();
-    const auto & from_bounding_box = canonicalized_entity_status_->getBoundingBox();
-    const auto bounding_box_map_points = math::geometry::transformPoints(
-      static_cast<geometry_msgs::msg::Pose>(*target_lanelet_pose),
-      math::geometry::getPointsFromBbox(target_bounding_box));
-    const auto bounding_box_diagonal_length =
-      math::geometry::getDistance(bounding_box_map_points[0], bounding_box_map_points[2]);
-    if (const auto longitudinal_distance = traffic_simulator::distance::longitudinalDistance(
-          *from_lanelet_pose, *target_lanelet_pose, include_adjacent_lanelet,
-          include_opposite_direction, routing_configuration);
-        !longitudinal_distance) {
-      return std::nullopt;
-    } else if (const auto bounding_box_distance =
-                 traffic_simulator::distance::boundingBoxLaneLongitudinalDistance(
-                   longitudinal_distance, from_bounding_box, target_bounding_box);
-               !bounding_box_distance || bounding_box_distance.value() < 0.0) {
-      return std::nullopt;
-    } else {
-      /// @todo rotation of NPC is not taken into account, same as in boundingBoxLaneLongitudinalDistance
-      /// this should be considered to be changed in separate task in the future
-      const auto target_bounding_box_distance =
-        bounding_box_distance.value() + from_bounding_box.dimensions.x / 2.0;
-
-      /// @note if the distance of the target entity to the spline is smaller than the width of the reference entity
-      if (const auto target_to_spline_distance = traffic_simulator::distance::distanceToSpline(
-            static_cast<geometry_msgs::msg::Pose>(*target_lanelet_pose), target_bounding_box,
-            spline, longitudinal_distance.value());
-          target_to_spline_distance <= from_bounding_box.dimensions.y / 2.0) {
-        return target_bounding_box_distance;
-      }
-      /// @note if the distance of the target entity to the spline cannot be calculated because a collision occurs
-      else if (const auto target_polygon = math::geometry::transformPoints(
-                 status.getMapPose(), math::geometry::getPointsFromBbox(target_bounding_box));
-               spline.getCollisionPointIn2D(
-                 target_polygon, search_backward,
-                 std::make_pair(
-                   bounding_box_distance.value(),
-                   target_bounding_box_distance + bounding_box_diagonal_length))) {
-        return target_bounding_box_distance;
-      }
-    }
-  }
-  return std::nullopt;
-}
-
-auto ActionNode::isOtherEntityAtConsideredAltitude(
-  const traffic_simulator::CanonicalizedEntityStatus & entity_status) const -> bool
-{
-  if (canonicalized_entity_status_->isInLanelet() && entity_status.isInLanelet()) {
-    return traffic_simulator::pose::isAltitudeMatching(
-      canonicalized_entity_status_->getCanonicalizedLaneletPose().value(),
-      entity_status.getCanonicalizedLaneletPose().value());
-  } else {
-    return false;
-  }
-}
-
-auto ActionNode::getDistanceToConflictingEntity(
-  const lanelet::Ids & route_lanelets_,
-  const math::geometry::CatmullRomSplineInterface & spline) const -> std::optional<double>
-{
-  auto crosswalk_entity_status = getConflictingEntityStatusOnCrossWalk(route_lanelets_);
-  auto lane_entity_status = getConflictingEntityStatusOnLane(route_lanelets_);
-  std::set<double> distances;
-  for (const auto & status : crosswalk_entity_status) {
-    const auto s = getDistanceToTargetEntityOnCrosswalk(spline, status);
-    if (s) {
-      distances.insert(s.value());
-    }
-  }
-  for (const auto & status : lane_entity_status) {
-    if (const auto distance_to_entity = getDistanceToTargetEntity(spline, status)) {
-      distances.insert(distance_to_entity.value());
-    }
-  }
-  if (distances.empty()) {
-    return std::nullopt;
-  }
-  return *distances.begin();
-}
-
-auto ActionNode::getConflictingEntityStatusOnCrossWalk(const lanelet::Ids & route_lanelets_) const
-  -> std::vector<traffic_simulator::CanonicalizedEntityStatus>
-{
-  std::vector<traffic_simulator::CanonicalizedEntityStatus> conflicting_entity_status;
-  auto conflicting_crosswalks = hdmap_utils_->getConflictingCrosswalkIds(route_lanelets_);
-  for (const auto & [name, status] : other_entity_status_) {
-    if (
-      status.isInLanelet() &&
-      std::count(
-        conflicting_crosswalks.begin(), conflicting_crosswalks.end(), status.getLaneletId()) >= 1) {
-      conflicting_entity_status.emplace_back(status);
-    }
-  }
-  return conflicting_entity_status;
-}
-
-auto ActionNode::getConflictingEntityStatusOnLane(const lanelet::Ids & route_lanelets_) const
-  -> std::vector<traffic_simulator::CanonicalizedEntityStatus>
-{
-  std::vector<traffic_simulator::CanonicalizedEntityStatus> conflicting_entity_status;
-  auto conflicting_lanes = hdmap_utils_->getConflictingLaneIds(route_lanelets_);
-  for (const auto & [name, status] : other_entity_status_) {
-    if (
-      status.isInLanelet() &&
-      std::count(conflicting_lanes.begin(), conflicting_lanes.end(), status.getLaneletId()) >= 1) {
-      conflicting_entity_status.emplace_back(status);
-    }
-  }
-  return conflicting_entity_status;
-}
-
-auto ActionNode::foundConflictingEntity(const lanelet::Ids & following_lanelets) const -> bool
-{
-  auto conflicting_crosswalks = hdmap_utils_->getConflictingCrosswalkIds(following_lanelets);
-  auto conflicting_lanes = hdmap_utils_->getConflictingLaneIds(following_lanelets);
-  for (const auto & [name, status] : other_entity_status_) {
-    if (
-      status.isInLanelet() &&
-      std::count(
-        conflicting_crosswalks.begin(), conflicting_crosswalks.end(), status.getLaneletId()) >= 1) {
-      return true;
-    }
-    if (
-      status.isInLanelet() &&
-      std::count(conflicting_lanes.begin(), conflicting_lanes.end(), status.getLaneletId()) >= 1) {
-      return true;
-    }
-  }
-  return false;
-}
-
->>>>>>> 6c867227
 auto ActionNode::calculateUpdatedEntityStatus(
   const double local_target_speed_,
   const traffic_simulator_msgs::msg::DynamicConstraints & constraints) const
