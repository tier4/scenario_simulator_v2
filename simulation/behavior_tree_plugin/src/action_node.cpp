--- conflicted
+++ resolved
@@ -514,21 +514,14 @@
     entity_status_updated.action_status.accel = accel_new;
     entity_status_updated.action_status.linear_jerk = linear_jerk_new;
     /// @todo it will be moved to route::moveAlongLaneletPose(...)
-<<<<<<< HEAD
     // WIP temporary fix for lanelet pose
     entity_status_updated.lanelet_poses = std::vector<traffic_simulator::LaneletPose>{
       traffic_simulator::lanelet_wrapper::pose::alongLaneletPose(
         static_cast<traffic_simulator::LaneletPose>(canonicalized_lanelet_pose.value()),
-        route_lanelets, distance)};
+        route_lanelets_, distance)};
     for (auto & lanelet_pose : entity_status_updated.lanelet_poses) {
       lanelet_pose.lanelet_pose_valid = true;
     }
-=======
-    entity_status_updated.lanelet_pose = traffic_simulator::lanelet_wrapper::pose::alongLaneletPose(
-      static_cast<traffic_simulator::LaneletPose>(canonicalized_lanelet_pose.value()),
-      route_lanelets_, distance);
-    entity_status_updated.lanelet_pose_valid = true;
->>>>>>> 0d73ccbc
     entity_status_updated.pose =
       traffic_simulator::pose::toMapPose(entity_status_updated.lanelet_poses.front());
     return entity_status_updated;
@@ -613,16 +606,9 @@
   const auto pose_new = build_updated_pose(canonicalized_entity_status_, twist_new, step_time_);
 
   auto entity_status_updated =
-<<<<<<< HEAD
-    static_cast<traffic_simulator::EntityStatus>(*canonicalized_entity_status);
-  entity_status_updated.time = current_time + step_time;
-  entity_status_updated.lanelet_poses = std::vector<traffic_simulator::LaneletPose>();
-=======
     static_cast<traffic_simulator::EntityStatus>(*canonicalized_entity_status_);
   entity_status_updated.time = current_time_ + step_time_;
-  entity_status_updated.lanelet_pose = traffic_simulator::LaneletPose();
-  entity_status_updated.lanelet_pose_valid = false;
->>>>>>> 0d73ccbc
+  entity_status_updated.lanelet_poses = std::vector<traffic_simulator::LaneletPose>();
   entity_status_updated.pose = pose_new;
   entity_status_updated.action_status.twist = twist_new;
   entity_status_updated.action_status.accel = accel_new;
