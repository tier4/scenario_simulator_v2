// Copyright 2015 TIER IV, Inc. All rights reserved.
//
// Licensed under the Apache License, Version 2.0 (the "License");
// you may not use this file except in compliance with the License.
// You may obtain a copy of the License at
//
//     http://www.apache.org/licenses/LICENSE-2.0
//
// Unless required by applicable law or agreed to in writing, software
// distributed under the License is distributed on an "AS IS" BASIS,
// WITHOUT WARRANTIES OR CONDITIONS OF ANY KIND, either express or implied.
// See the License for the specific language governing permissions and
// limitations under the License.

#include <algorithm>
#include <behavior_tree_plugin/action_node.hpp>
#include <geometry/bounding_box.hpp>
#include <geometry/quaternion/euler_to_quaternion.hpp>
#include <geometry/quaternion/get_rotation.hpp>
#include <geometry/quaternion/get_rotation_matrix.hpp>
#include <geometry/quaternion/quaternion_to_euler.hpp>
#include <geometry/vector3/operator.hpp>
#include <memory>
#include <optional>
#include <rclcpp/rclcpp.hpp>
#include <scenario_simulator_exception/exception.hpp>
#include <set>
#include <string>
#include <traffic_simulator/behavior/longitudinal_speed_planning.hpp>
#include <traffic_simulator/helper/helper.hpp>
#include <traffic_simulator/lanelet_wrapper/pose.hpp>
#include <unordered_map>
#include <utility>
#include <vector>

namespace entity_behavior
{
BT::PortsList operator+(const BT::PortsList & ports_1, const BT::PortsList & ports_2)
{
  BT::PortsList ports = ports_1;
  ports.insert(ports_2.begin(), ports_2.end());
  return ports;
}

ActionNode::ActionNode(const std::string & name, const BT::NodeConfiguration & config)
: BT::ActionNodeBase(name, config)
{
}

auto ActionNode::executeTick() -> BT::NodeStatus { return BT::ActionNodeBase::executeTick(); }

auto ActionNode::getBlackBoardValues() -> void
{
  if (!getInput<traffic_simulator::behavior::Request>("request", request)) {
    THROW_SIMULATION_ERROR("failed to get input request in ActionNode");
  }
  if (!getInput<double>("step_time", step_time)) {
    THROW_SIMULATION_ERROR("failed to get input step_time in ActionNode");
  }
  if (!getInput<double>("current_time", current_time)) {
    THROW_SIMULATION_ERROR("failed to get input current_time in ActionNode");
  }
  if (!getInput<std::shared_ptr<hdmap_utils::HdMapUtils>>("hdmap_utils", hdmap_utils)) {
    THROW_SIMULATION_ERROR("failed to get input hdmap_utils in ActionNode");
  }
  if (!getInput<std::shared_ptr<traffic_simulator::TrafficLightsBase>>(
        "traffic_lights", traffic_lights)) {
    THROW_SIMULATION_ERROR("failed to get input traffic_lights in ActionNode");
  }
  if (!getInput<std::shared_ptr<traffic_simulator::CanonicalizedEntityStatus>>(
        "canonicalized_entity_status", canonicalized_entity_status)) {
    THROW_SIMULATION_ERROR("failed to get input canonicalized_entity_status in ActionNode");
  }

  if (!getInput<std::optional<double>>("target_speed", target_speed)) {
    target_speed = std::nullopt;
  }

  if (!getInput<double>(
        "matching_distance_for_lanelet_pose_calculation",
        default_matching_distance_for_lanelet_pose_calculation)) {
    THROW_SIMULATION_ERROR(
      "failed to get input matching_distance_for_lanelet_pose_calculation in ActionNode");
  }

  if (!getInput<EntityStatusDict>("other_entity_status", other_entity_status)) {
    THROW_SIMULATION_ERROR("failed to get input other_entity_status in ActionNode");
  }
  if (!getInput<lanelet::Ids>("route_lanelets", route_lanelets)) {
    THROW_SIMULATION_ERROR("failed to get input route_lanelets in ActionNode");
  }
}

auto ActionNode::getHorizon() const -> double
{
  return std::clamp(canonicalized_entity_status->getTwist().linear.x * 5.0, 20.0, 50.0);
}

auto ActionNode::stopEntity() const -> void
{
  canonicalized_entity_status->setTwist(geometry_msgs::msg::Twist());
  canonicalized_entity_status->setAccel(geometry_msgs::msg::Accel());
  canonicalized_entity_status->setLinearJerk(0);
}

auto ActionNode::setCanonicalizedEntityStatus(const traffic_simulator::EntityStatus & entity_status)
  -> void
{
  canonicalized_entity_status->set(
    entity_status, default_matching_distance_for_lanelet_pose_calculation);
}

auto ActionNode::getOtherEntityStatus(lanelet::Id lanelet_id) const
  -> std::vector<traffic_simulator::CanonicalizedEntityStatus>
{
  std::vector<traffic_simulator::CanonicalizedEntityStatus> ret;
  for (const auto & [name, status] : other_entity_status) {
    if (status.isInLanelet() && traffic_simulator::isSameLaneletId(status, lanelet_id)) {
      ret.emplace_back(status);
    }
  }
  return ret;
}

auto ActionNode::getYieldStopDistance(const lanelet::Ids & following_lanelets) const
  -> std::optional<double>
{
  std::set<double> distances;
  for (const auto & lanelet : following_lanelets) {
    const auto right_of_way_ids = hdmap_utils->getRightOfWayLaneletIds(lanelet);
    for (const auto right_of_way_id : right_of_way_ids) {
      const auto other_status = getOtherEntityStatus(right_of_way_id);
      if (!other_status.empty() && canonicalized_entity_status->isInLanelet()) {
        const auto lanelet_pose = canonicalized_entity_status->getLaneletPose();
        const auto distance_forward = hdmap_utils->getLongitudinalDistance(
          lanelet_pose, traffic_simulator::helper::constructLaneletPose(lanelet, 0));
        const auto distance_backward = hdmap_utils->getLongitudinalDistance(
          traffic_simulator::helper::constructLaneletPose(lanelet, 0), lanelet_pose);
        if (distance_forward) {
          distances.insert(distance_forward.value());
        } else if (distance_backward) {
          distances.insert(-distance_backward.value());
        }
      }
    }
    if (distances.size() != 0) {
      return *distances.begin();
    }
  }
  return std::nullopt;
}

auto ActionNode::getRightOfWayEntities(const lanelet::Ids & following_lanelets) const
  -> std::vector<traffic_simulator::CanonicalizedEntityStatus>
{
  auto is_the_same_right_of_way =
    [&](const std::int64_t & lanelet_id, const std::int64_t & following_lanelet) {
      const auto right_of_way_lanelet_ids = hdmap_utils->getRightOfWayLaneletIds(lanelet_id);
      const auto the_same_right_of_way_it = std::find(
        right_of_way_lanelet_ids.begin(), right_of_way_lanelet_ids.end(), following_lanelet);
      return the_same_right_of_way_it != std::end(right_of_way_lanelet_ids);
    };

  std::vector<traffic_simulator::CanonicalizedEntityStatus> ret;
  const auto lanelet_ids_list = hdmap_utils->getRightOfWayLaneletIds(following_lanelets);
  for (const auto & [name, status] : other_entity_status) {
    for (const auto & following_lanelet : following_lanelets) {
      for (const lanelet::Id & lanelet_id : lanelet_ids_list.at(following_lanelet)) {
        if (
          status.isInLanelet() && traffic_simulator::isSameLaneletId(status, lanelet_id) &&
          not is_the_same_right_of_way(lanelet_id, following_lanelet)) {
          ret.emplace_back(status);
        }
      }
    }
  }
  return ret;
}

auto ActionNode::getRightOfWayEntities() const
  -> std::vector<traffic_simulator::CanonicalizedEntityStatus>
{
  if (!canonicalized_entity_status->isInLanelet()) {
    return {};
  }
  std::vector<traffic_simulator::CanonicalizedEntityStatus> ret;
  const auto lanelet_ids =
    hdmap_utils->getRightOfWayLaneletIds(canonicalized_entity_status->getLaneletId());
  if (lanelet_ids.empty()) {
    return ret;
  }
  for (const auto & [name, status] : other_entity_status) {
    for (const lanelet::Id & lanelet_id : lanelet_ids) {
      if (status.isInLanelet() && traffic_simulator::isSameLaneletId(status, lanelet_id)) {
        ret.emplace_back(status);
      }
    }
  }
  return ret;
}

auto ActionNode::getDistanceToTrafficLightStopLine(
  const lanelet::Ids & route_lanelets,
  const math::geometry::CatmullRomSplineInterface & spline) const -> std::optional<double>
{
  if (const auto traffic_light_ids = hdmap_utils->getTrafficLightIdsOnPath(route_lanelets);
      !traffic_light_ids.empty()) {
    std::set<double> collision_points = {};
    for (const auto traffic_light_id : traffic_light_ids) {
      if (traffic_lights->isRequiredStopTrafficLightState(traffic_light_id)) {
        if (
          const auto collision_point =
            hdmap_utils->getDistanceToTrafficLightStopLine(spline, traffic_light_id)) {
          collision_points.insert(collision_point.value());
        }
      }
    }
    if (!collision_points.empty()) {
      return *collision_points.begin();
    }
  }
  return std::nullopt;
}

auto ActionNode::getDistanceToStopLine(
  const lanelet::Ids & route_lanelets,
  const std::vector<geometry_msgs::msg::Point> & waypoints) const -> std::optional<double>
{
  return hdmap_utils->getDistanceToStopLine(route_lanelets, waypoints);
}

auto ActionNode::getDistanceToFrontEntity(
  const math::geometry::CatmullRomSplineInterface & spline) const -> std::optional<double>
{
  auto name = getFrontEntityName(spline);
  if (!name) {
    return std::nullopt;
  }
  return getDistanceToTargetEntityPolygon(spline, name.value());
}

auto ActionNode::getFrontEntityName(const math::geometry::CatmullRomSplineInterface & spline) const
  -> std::optional<std::string>
{
  std::vector<double> distances;
  std::vector<std::string> entities;
  for (const auto & [name, status] : other_entity_status) {
    const auto distance = getDistanceToTargetEntityPolygon(spline, name);
    const auto quat = math::geometry::getRotation(
      canonicalized_entity_status->getMapPose().orientation,
<<<<<<< HEAD
      other_entity_status.at(each.first).getMapPose().orientation);
    /// @note hard-coded parameter, if the Yaw value of RPY is in [-pi/2, pi/2], entity is a candidate of front entity.
=======
      other_entity_status.at(name).getMapPose().orientation);
    /**
     * @note hard-coded parameter, if the Yaw value of RPY is in ~1.5708 -> 1.5708, entity is a candidate of front entity.
     */
>>>>>>> 688dfaac
    if (
      std::fabs(math::geometry::convertQuaternionToEulerAngle(quat).z) <=
      boost::math::constants::half_pi<double>()) {
      if (distance && distance.value() < 40) {
        entities.emplace_back(name);
        distances.emplace_back(distance.value());
      }
    }
  }
  if (entities.size() != distances.size()) {
    THROW_SIMULATION_ERROR("size of entities and distances vector does not match.");
  }
  if (distances.empty()) {
    return std::nullopt;
  }
  std::vector<double>::iterator iter = std::min_element(distances.begin(), distances.end());
  size_t index = std::distance(distances.begin(), iter);
  return entities[index];
}

auto ActionNode::getDistanceToTargetEntityOnCrosswalk(
  const math::geometry::CatmullRomSplineInterface & spline,
  const traffic_simulator::CanonicalizedEntityStatus & status) const -> std::optional<double>
{
  if (status.isInLanelet()) {
    return spline.getCollisionPointIn2D(
      hdmap_utils->getLaneletPolygon(status.getLaneletId()), false);
  }
  return std::nullopt;
}

auto ActionNode::getEntityStatus(const std::string & target_name) const
  -> const traffic_simulator::CanonicalizedEntityStatus &
{
  if (auto it = other_entity_status.find(target_name); it != other_entity_status.end()) {
    return it->second;
  } else {
    THROW_SEMANTIC_ERROR("other entity : ", target_name, " does not exist.");
  }
}

auto ActionNode::getDistanceToTargetEntityPolygon(
  const math::geometry::CatmullRomSplineInterface & spline, const std::string target_name,
  double width_extension_right, double width_extension_left, double length_extension_front,
  double length_extension_rear) const -> std::optional<double>
{
  if (const auto & status = getEntityStatus(target_name); status.isInLanelet()) {
    return getDistanceToTargetEntityPolygon(
      spline, status, width_extension_right, width_extension_left, length_extension_front,
      length_extension_rear);
  }
  return std::nullopt;
}

auto ActionNode::getDistanceToTargetEntityPolygon(
  const math::geometry::CatmullRomSplineInterface & spline,
  const traffic_simulator::CanonicalizedEntityStatus & status, double width_extension_right,
  double width_extension_left, double length_extension_front, double length_extension_rear) const
  -> std::optional<double>
{
  if (status.isInLanelet() && isOtherEntityAtConsideredAltitude(status)) {
    const auto polygon = math::geometry::transformPoints(
      status.getMapPose(), math::geometry::getPointsFromBbox(
                             status.getBoundingBox(), width_extension_right, width_extension_left,
                             length_extension_front, length_extension_rear));
    return spline.getCollisionPointIn2D(polygon, false);
  } else {
    return std::nullopt;
  }
}

auto ActionNode::isOtherEntityAtConsideredAltitude(
  const traffic_simulator::CanonicalizedEntityStatus & entity_status) const -> bool
{
  if (canonicalized_entity_status->isInLanelet() && entity_status.isInLanelet()) {
    return traffic_simulator::pose::isAltitudeMatching(
      canonicalized_entity_status->getCanonicalizedLaneletPose().value(),
      entity_status.getCanonicalizedLaneletPose().value());
  } else {
    return false;
  }
}

auto ActionNode::getDistanceToConflictingEntity(
  const lanelet::Ids & route_lanelets,
  const math::geometry::CatmullRomSplineInterface & spline) const -> std::optional<double>
{
  auto crosswalk_entity_status = getConflictingEntityStatusOnCrossWalk(route_lanelets);
  auto lane_entity_status = getConflictingEntityStatusOnLane(route_lanelets);
  std::set<double> distances;
  for (const auto & status : crosswalk_entity_status) {
    const auto s = getDistanceToTargetEntityOnCrosswalk(spline, status);
    if (s) {
      distances.insert(s.value());
    }
  }
  for (const auto & status : lane_entity_status) {
    const auto s = getDistanceToTargetEntityPolygon(spline, status, 0.0, 0.0, 0.0, 1.0);
    if (s) {
      distances.insert(s.value());
    }
  }
  if (distances.empty()) {
    return std::nullopt;
  }
  return *distances.begin();
}

auto ActionNode::getConflictingEntityStatusOnCrossWalk(const lanelet::Ids & route_lanelets) const
  -> std::vector<traffic_simulator::CanonicalizedEntityStatus>
{
  std::vector<traffic_simulator::CanonicalizedEntityStatus> conflicting_entity_status;
  auto conflicting_crosswalks = hdmap_utils->getConflictingCrosswalkIds(route_lanelets);
  for (const auto & [name, status] : other_entity_status) {
    if (
      status.isInLanelet() &&
      std::count(
        conflicting_crosswalks.begin(), conflicting_crosswalks.end(), status.getLaneletId()) >= 1) {
      conflicting_entity_status.emplace_back(status);
    }
  }
  return conflicting_entity_status;
}

auto ActionNode::getConflictingEntityStatusOnLane(const lanelet::Ids & route_lanelets) const
  -> std::vector<traffic_simulator::CanonicalizedEntityStatus>
{
  std::vector<traffic_simulator::CanonicalizedEntityStatus> conflicting_entity_status;
  auto conflicting_lanes = hdmap_utils->getConflictingLaneIds(route_lanelets);
  for (const auto & [name, status] : other_entity_status) {
    if (
      status.isInLanelet() &&
      std::count(conflicting_lanes.begin(), conflicting_lanes.end(), status.getLaneletId()) >= 1) {
      conflicting_entity_status.emplace_back(status);
    }
  }
  return conflicting_entity_status;
}

auto ActionNode::foundConflictingEntity(const lanelet::Ids & following_lanelets) const -> bool
{
  auto conflicting_crosswalks = hdmap_utils->getConflictingCrosswalkIds(following_lanelets);
  auto conflicting_lanes = hdmap_utils->getConflictingLaneIds(following_lanelets);
  for (const auto & [name, status] : other_entity_status) {
    if (
      status.isInLanelet() &&
      std::count(
        conflicting_crosswalks.begin(), conflicting_crosswalks.end(), status.getLaneletId()) >= 1) {
      return true;
    }
    if (
      status.isInLanelet() &&
      std::count(conflicting_lanes.begin(), conflicting_lanes.end(), status.getLaneletId()) >= 1) {
      return true;
    }
  }
  return false;
}

auto ActionNode::calculateUpdatedEntityStatus(
  const double local_target_speed,
  const traffic_simulator_msgs::msg::DynamicConstraints & constraints) const
  -> traffic_simulator::EntityStatus
{
  const auto speed_planner =
    traffic_simulator::longitudinal_speed_planning::LongitudinalSpeedPlanner(
      step_time, canonicalized_entity_status->getName());
  const auto dynamics = speed_planner.getDynamicStates(
    local_target_speed, constraints, canonicalized_entity_status->getTwist(),
    canonicalized_entity_status->getAccel());

  const double linear_jerk_new = std::get<2>(dynamics);
  const geometry_msgs::msg::Accel accel_new = std::get<1>(dynamics);
  const geometry_msgs::msg::Twist twist_new = std::get<0>(dynamics);
  if (
    const auto canonicalized_lanelet_pose =
      canonicalized_entity_status->getCanonicalizedLaneletPose()) {
    const auto distance =
      (twist_new.linear.x + canonicalized_entity_status->getTwist().linear.x) / 2.0 * step_time;
    auto entity_status_updated =
      static_cast<traffic_simulator::EntityStatus>(*canonicalized_entity_status);
    entity_status_updated.time = current_time + step_time;
    entity_status_updated.action_status.twist = twist_new;
    entity_status_updated.action_status.accel = accel_new;
    entity_status_updated.action_status.linear_jerk = linear_jerk_new;
    /// @todo it will be moved to route::moveAlongLaneletPose(...)
    entity_status_updated.lanelet_pose = traffic_simulator::lanelet_wrapper::pose::alongLaneletPose(
      static_cast<traffic_simulator::LaneletPose>(canonicalized_lanelet_pose.value()),
      route_lanelets, distance);
    entity_status_updated.lanelet_pose_valid = true;
    entity_status_updated.pose =
      traffic_simulator::pose::toMapPose(entity_status_updated.lanelet_pose);
    return entity_status_updated;
  } else {
    THROW_SIMULATION_ERROR(
      "Cannot move along lanelet - entity ", std::quoted(canonicalized_entity_status->getName()),
      " has invalid lanelet pose.");
  }
}

auto ActionNode::calculateUpdatedEntityStatusInWorldFrame(
  const double local_target_speed,
  const traffic_simulator_msgs::msg::DynamicConstraints & constraints) const
  -> traffic_simulator::EntityStatus
{
  using math::geometry::operator*;
  using math::geometry::operator+;
  using math::geometry::operator+=;

  constexpr bool desired_velocity_is_global{false};

  const auto include_crosswalk = [](const auto & entity_type) {
    return (traffic_simulator_msgs::msg::EntityType::PEDESTRIAN == entity_type.type) ||
           (traffic_simulator_msgs::msg::EntityType::MISC_OBJECT == entity_type.type);
  }(canonicalized_entity_status->getType());

  const auto matching_distance = default_matching_distance_for_lanelet_pose_calculation;

  const auto buildUpdatedPose =
    [&include_crosswalk, &matching_distance](
      const std::shared_ptr<traffic_simulator::CanonicalizedEntityStatus> & status,
      const geometry_msgs::msg::Twist & desired_twist, const double time_step) {
      geometry_msgs::msg::Pose updated_pose;

      /// @note Apply yaw change (delta rotation) in radians: yaw_angular_speed (rad/s) * time_step (s)
      geometry_msgs::msg::Vector3 delta_rotation;
      delta_rotation = desired_twist.angular * time_step;
      const auto delta_quaternion = math::geometry::convertEulerAngleToQuaternion(delta_rotation);
      updated_pose.orientation = status->getMapPose().orientation * delta_quaternion;

      /// @note Apply position change
      /// @todo first determine global desired_velocity, calculate position change using it
      /// then pass the same global desired_velocity to updatePositionForLaneletTransition()
      const Eigen::Matrix3d rotation_matrix =
        math::geometry::getRotationMatrix(updated_pose.orientation);
      const auto translation = Eigen::Vector3d(
        desired_twist.linear.x * time_step, desired_twist.linear.y * time_step,
        desired_twist.linear.z * time_step);
      const Eigen::Vector3d delta_position = rotation_matrix * translation;
      updated_pose.position = status->getMapPose().position + delta_position;

      /// @note If it is the transition between lanelets: overwrite position to improve precision
      if (const auto canonicalized_lanelet_pose = status->getCanonicalizedLaneletPose()) {
        const auto estimated_next_canonicalized_lanelet_pose =
          traffic_simulator::pose::toCanonicalizedLaneletPose(
            updated_pose, status->getBoundingBox(), include_crosswalk, matching_distance);
        if (estimated_next_canonicalized_lanelet_pose) {
          const auto next_lanelet_id = static_cast<traffic_simulator::LaneletPose>(
                                         estimated_next_canonicalized_lanelet_pose.value())
                                         .lanelet_id;
          if (  /// @note Handle lanelet transition
            const auto updated_position =
              traffic_simulator::pose::updatePositionForLaneletTransition(
                canonicalized_lanelet_pose.value(), next_lanelet_id, desired_twist.linear,
                desired_velocity_is_global, time_step)) {
            updated_pose.position = updated_position.value();
          }
        }
      }
      return updated_pose;
    };

  const auto speed_planner =
    traffic_simulator::longitudinal_speed_planning::LongitudinalSpeedPlanner(
      step_time, canonicalized_entity_status->getName());
  const auto dynamics = speed_planner.getDynamicStates(
    local_target_speed, constraints, canonicalized_entity_status->getTwist(),
    canonicalized_entity_status->getAccel());
  const auto linear_jerk_new = std::get<2>(dynamics);
  const auto & accel_new = std::get<1>(dynamics);
  const auto & twist_new = std::get<0>(dynamics);
  const auto pose_new = buildUpdatedPose(canonicalized_entity_status, twist_new, step_time);

  auto entity_status_updated =
    static_cast<traffic_simulator::EntityStatus>(*canonicalized_entity_status);
  entity_status_updated.time = current_time + step_time;
  entity_status_updated.lanelet_pose = traffic_simulator::LaneletPose();
  entity_status_updated.lanelet_pose_valid = false;
  entity_status_updated.pose = pose_new;
  entity_status_updated.action_status.twist = twist_new;
  entity_status_updated.action_status.accel = accel_new;
  entity_status_updated.action_status.linear_jerk = linear_jerk_new;
  return entity_status_updated;
}

auto ActionNode::calculateStopDistance(
  const traffic_simulator_msgs::msg::DynamicConstraints & constraints) const -> double
{
  return traffic_simulator::longitudinal_speed_planning::LongitudinalSpeedPlanner(
           step_time, canonicalized_entity_status->getName())
    .getRunningDistance(
      0, constraints, canonicalized_entity_status->getTwist(),
      canonicalized_entity_status->getAccel(), canonicalized_entity_status->getLinearJerk());
}
}  // namespace entity_behavior<|MERGE_RESOLUTION|>--- conflicted
+++ resolved
@@ -248,15 +248,10 @@
     const auto distance = getDistanceToTargetEntityPolygon(spline, name);
     const auto quat = math::geometry::getRotation(
       canonicalized_entity_status->getMapPose().orientation,
-<<<<<<< HEAD
-      other_entity_status.at(each.first).getMapPose().orientation);
-    /// @note hard-coded parameter, if the Yaw value of RPY is in [-pi/2, pi/2], entity is a candidate of front entity.
-=======
       other_entity_status.at(name).getMapPose().orientation);
     /**
      * @note hard-coded parameter, if the Yaw value of RPY is in ~1.5708 -> 1.5708, entity is a candidate of front entity.
      */
->>>>>>> 688dfaac
     if (
       std::fabs(math::geometry::convertQuaternionToEulerAngle(quat).z) <=
       boost::math::constants::half_pi<double>()) {
