--- conflicted
+++ resolved
@@ -367,13 +367,8 @@
     const auto bounding_box_diagonal_length =
       math::geometry::getDistance(bounding_box_map_points[0], bounding_box_map_points[2]);
     if (const auto longitudinal_distance = traffic_simulator::distance::longitudinalDistance(
-<<<<<<< HEAD
           from_lanelet_pose, *target_lanelet_pose, include_adjacent_lanelet,
-          include_opposite_direction, routing_configuration, hdmap_utils_);
-=======
-          *from_lanelet_pose, *target_lanelet_pose, include_adjacent_lanelet,
           include_opposite_direction, routing_configuration);
->>>>>>> defc46f2
         !longitudinal_distance) {
       return std::nullopt;
     } else if (const auto bounding_box_distance =
