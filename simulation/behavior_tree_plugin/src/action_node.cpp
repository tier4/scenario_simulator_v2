--- conflicted
+++ resolved
@@ -123,13 +123,8 @@
     const auto right_of_way_ids = hdmap_utils->getRightOfWayLaneletIds(lanelet);
     for (const auto right_of_way_id : right_of_way_ids) {
       const auto other_status = getOtherEntityStatus(right_of_way_id);
-<<<<<<< HEAD
-      if (!other_status.empty() && entity_status->isInLanelet()) {
-        const auto lanelet_pose = entity_status->getLaneletPose();
-=======
-      if (!other_status.empty() && canonicalized_entity_status->laneMatchingSucceed()) {
+      if (!other_status.empty() && canonicalized_entity_status->isInLanelet()) {
         const auto lanelet_pose = canonicalized_entity_status->getLaneletPose();
->>>>>>> dd47e533
         const auto distance_forward = hdmap_utils->getLongitudinalDistance(
           lanelet_pose, traffic_simulator::helper::constructLaneletPose(lanelet, 0));
         const auto distance_backward = hdmap_utils->getLongitudinalDistance(
@@ -179,11 +174,7 @@
 auto ActionNode::getRightOfWayEntities() const
   -> std::vector<traffic_simulator::CanonicalizedEntityStatus>
 {
-<<<<<<< HEAD
-  if (!entity_status->isInLanelet()) {
-=======
-  if (!canonicalized_entity_status->laneMatchingSucceed()) {
->>>>>>> dd47e533
+  if (!canonicalized_entity_status->isInLanelet()) {
     return {};
   }
   std::vector<traffic_simulator::CanonicalizedEntityStatus> ret;
@@ -421,14 +412,9 @@
   const geometry_msgs::msg::Accel accel_new = std::get<1>(dynamics);
   const geometry_msgs::msg::Twist twist_new = std::get<0>(dynamics);
 
-<<<<<<< HEAD
-  if (!entity_status->isInLanelet()) {
-    THROW_SIMULATION_ERROR("Entity ", entity_status->getName(), " is not matched to the lanelet.");
-=======
-  if (!canonicalized_entity_status->laneMatchingSucceed()) {
+  if (!canonicalized_entity_status->isInLanelet()) {
     THROW_SIMULATION_ERROR(
       "Entity ", canonicalized_entity_status->getName(), " is not matched to the lanelet.");
->>>>>>> dd47e533
   } else {
     auto lanelet_pose = canonicalized_entity_status->getLaneletPose();
     lanelet_pose.s =
