--- conflicted
+++ resolved
@@ -144,7 +144,6 @@
 auto ActionNode::getYieldStopDistance(const lanelet::Ids & following_lanelets) const
   -> std::optional<double>
 {
-<<<<<<< HEAD
   if (
     const auto canonicalized_lanelet_pose =
       canonicalized_entity_status_->getCanonicalizedLaneletPose()) {
@@ -152,30 +151,6 @@
         !other_canonicalized_lanelet_poses.empty()) {
       traffic_simulator::distance::distanceToYieldStop(
         canonicalized_lanelet_pose.value(), following_lanelets, other_canonicalized_lanelet_poses);
-=======
-  std::set<double> distances;
-  for (const auto & lanelet : following_lanelets) {
-    const auto right_of_way_ids = hdmap_utils_->getRightOfWayLaneletIds(lanelet);
-    for (const auto right_of_way_id : right_of_way_ids) {
-      const auto other_status = getOtherEntityStatus(right_of_way_id);
-      if (!other_status.empty() && canonicalized_entity_status_->isInLanelet()) {
-        const auto lanelet_pose = canonicalized_entity_status_->getLaneletPose();
-        const auto distance_forward =
-          traffic_simulator::lanelet_wrapper::distance::longitudinalDistance(
-            lanelet_pose, traffic_simulator::helper::constructLaneletPose(lanelet, 0));
-        const auto distance_backward =
-          traffic_simulator::lanelet_wrapper::distance::longitudinalDistance(
-            traffic_simulator::helper::constructLaneletPose(lanelet, 0), lanelet_pose);
-        if (distance_forward) {
-          distances.insert(distance_forward.value());
-        } else if (distance_backward) {
-          distances.insert(-distance_backward.value());
-        }
-      }
-    }
-    if (distances.size() != 0) {
-      return *distances.begin();
->>>>>>> 4866d8b1
     }
   }
   return std::nullopt;
@@ -333,7 +308,7 @@
  *    routable lanelet, within matching distance (findRoutableAlternativeLaneletPoseFrom).
  * 2. Calculate longitudinal distance between entities bounding boxes -> bounding_box_distance.
  * 3. Calculate longitudinal distance between entities poses -> longitudinal_distance.
- * 4. Calculate target entity bounding box distance to reference entity spline (minimal distance from all corners) 
+ * 4. Calculate target entity bounding box distance to reference entity spline (minimal distance from all corners)
  *    -> target_to_spline_distance.
  * 5. If target_to_spline_distance is less than half width of reference entity target entity is conflicting.
  * 6. Check corner case where target entity width is bigger than width of entity and target entity
