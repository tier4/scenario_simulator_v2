// Copyright 2015 TIER IV, Inc. All rights reserved.
//
// Licensed under the Apache License, Version 2.0 (the "License");
// you may not use this file except in compliance with the License.
// You may obtain a copy of the License at
//
//     http://www.apache.org/licenses/LICENSE-2.0
//
// Unless required by applicable law or agreed to in writing, software
// distributed under the License is distributed on an "AS IS" BASIS,
// WITHOUT WARRANTIES OR CONDITIONS OF ANY KIND, either express or implied.
// See the License for the specific language governing permissions and
// limitations under the License.

#include <algorithm>
#include <behavior_tree_plugin/action_node.hpp>
#include <geometry/bounding_box.hpp>
#include <geometry/quaternion/euler_to_quaternion.hpp>
#include <geometry/quaternion/get_rotation.hpp>
#include <geometry/quaternion/get_rotation_matrix.hpp>
#include <geometry/quaternion/quaternion_to_euler.hpp>
#include <memory>
#include <optional>
#include <rclcpp/rclcpp.hpp>
#include <scenario_simulator_exception/exception.hpp>
#include <set>
#include <string>
#include <traffic_simulator/behavior/longitudinal_speed_planning.hpp>
#include <traffic_simulator/helper/helper.hpp>
#include <traffic_simulator/utils/pose.hpp>
#include <unordered_map>
#include <utility>
#include <vector>

namespace entity_behavior
{
BT::PortsList operator+(const BT::PortsList & ports_1, const BT::PortsList & ports_2)
{
  BT::PortsList ports = ports_1;
  ports.insert(ports_2.begin(), ports_2.end());
  return ports;
}

ActionNode::ActionNode(const std::string & name, const BT::NodeConfiguration & config)
: BT::ActionNodeBase(name, config)
{
}

auto ActionNode::executeTick() -> BT::NodeStatus { return BT::ActionNodeBase::executeTick(); }

auto ActionNode::getBlackBoardValues() -> void
{
  if (!getInput<traffic_simulator::behavior::Request>("request", request)) {
    THROW_SIMULATION_ERROR("failed to get input request in ActionNode");
  }
  if (!getInput<double>("step_time", step_time)) {
    THROW_SIMULATION_ERROR("failed to get input step_time in ActionNode");
  }
  if (!getInput<double>("current_time", current_time)) {
    THROW_SIMULATION_ERROR("failed to get input current_time in ActionNode");
  }
  if (!getInput<std::shared_ptr<hdmap_utils::HdMapUtils>>("hdmap_utils", hdmap_utils)) {
    THROW_SIMULATION_ERROR("failed to get input hdmap_utils in ActionNode");
  }
  if (!getInput<std::shared_ptr<traffic_simulator::TrafficLightsBase>>(
        "traffic_lights", traffic_lights)) {
    THROW_SIMULATION_ERROR("failed to get input traffic_lights in ActionNode");
  }
  if (!getInput<std::shared_ptr<traffic_simulator::CanonicalizedEntityStatus>>(
        "canonicalized_entity_status", canonicalized_entity_status)) {
    THROW_SIMULATION_ERROR("failed to get input canonicalized_entity_status in ActionNode");
  }

  if (!getInput<std::optional<double>>("target_speed", target_speed)) {
    target_speed = std::nullopt;
  }

  if (!getInput<double>(
        "matching_distance_for_lanelet_pose_calculation",
        default_matching_distance_for_lanelet_pose_calculation)) {
    THROW_SIMULATION_ERROR(
      "failed to get input matching_distance_for_lanelet_pose_calculation in ActionNode");
  }

  if (!getInput<EntityStatusDict>("other_entity_status", other_entity_status)) {
    THROW_SIMULATION_ERROR("failed to get input other_entity_status in ActionNode");
  }
  if (!getInput<lanelet::Ids>("route_lanelets", route_lanelets)) {
    THROW_SIMULATION_ERROR("failed to get input route_lanelets in ActionNode");
  }
}

auto ActionNode::getHorizon() const -> double
{
  return std::clamp(canonicalized_entity_status->getTwist().linear.x * 5.0, 20.0, 50.0);
}

auto ActionNode::stopEntity() const -> void
{
  canonicalized_entity_status->setTwist(geometry_msgs::msg::Twist());
  canonicalized_entity_status->setAccel(geometry_msgs::msg::Accel());
  canonicalized_entity_status->setLinearJerk(0);
}

auto ActionNode::setCanonicalizedEntityStatus(const traffic_simulator::EntityStatus & entity_status)
  -> void
{
  canonicalized_entity_status->set(
    entity_status, default_matching_distance_for_lanelet_pose_calculation, hdmap_utils);
}

auto ActionNode::getOtherEntityStatus(lanelet::Id lanelet_id) const
  -> std::vector<traffic_simulator::CanonicalizedEntityStatus>
{
  std::vector<traffic_simulator::CanonicalizedEntityStatus> ret;
  for (const auto & status : other_entity_status) {
    if (
      status.second.laneMatchingSucceed() &&
      traffic_simulator::isSameLaneletId(status.second, lanelet_id)) {
      ret.emplace_back(status.second);
    }
  }
  return ret;
}

auto ActionNode::getYieldStopDistance(const lanelet::Ids & following_lanelets) const
  -> std::optional<double>
{
  std::set<double> distances;
  for (const auto & lanelet : following_lanelets) {
    const auto right_of_way_ids = hdmap_utils->getRightOfWayLaneletIds(lanelet);
    for (const auto right_of_way_id : right_of_way_ids) {
      const auto other_status = getOtherEntityStatus(right_of_way_id);
      if (!other_status.empty() && canonicalized_entity_status->laneMatchingSucceed()) {
        const auto lanelet_pose = canonicalized_entity_status->getLaneletPose();
        const auto distance_forward = hdmap_utils->getLongitudinalDistance(
          lanelet_pose, traffic_simulator::helper::constructLaneletPose(lanelet, 0));
        const auto distance_backward = hdmap_utils->getLongitudinalDistance(
          traffic_simulator::helper::constructLaneletPose(lanelet, 0), lanelet_pose);
        if (distance_forward) {
          distances.insert(distance_forward.value());
        } else if (distance_backward) {
          distances.insert(-distance_backward.value());
        }
      }
    }
    if (distances.size() != 0) {
      return *distances.begin();
    }
  }
  return std::nullopt;
}

auto ActionNode::getRightOfWayEntities(const lanelet::Ids & following_lanelets) const
  -> std::vector<traffic_simulator::CanonicalizedEntityStatus>
{
  auto is_the_same_right_of_way =
    [&](const std::int64_t & lanelet_id, const std::int64_t & following_lanelet) {
      const auto right_of_way_lanelet_ids = hdmap_utils->getRightOfWayLaneletIds(lanelet_id);
      const auto the_same_right_of_way_it = std::find(
        right_of_way_lanelet_ids.begin(), right_of_way_lanelet_ids.end(), following_lanelet);
      return the_same_right_of_way_it != std::end(right_of_way_lanelet_ids);
    };

  std::vector<traffic_simulator::CanonicalizedEntityStatus> ret;
  const auto lanelet_ids_list = hdmap_utils->getRightOfWayLaneletIds(following_lanelets);
  for (const auto & status : other_entity_status) {
    for (const auto & following_lanelet : following_lanelets) {
      for (const lanelet::Id & lanelet_id : lanelet_ids_list.at(following_lanelet)) {
        if (
          status.second.laneMatchingSucceed() &&
          traffic_simulator::isSameLaneletId(status.second, lanelet_id) &&
          not is_the_same_right_of_way(lanelet_id, following_lanelet)) {
          ret.emplace_back(status.second);
        }
      }
    }
  }
  return ret;
}

auto ActionNode::getRightOfWayEntities() const
  -> std::vector<traffic_simulator::CanonicalizedEntityStatus>
{
  if (!canonicalized_entity_status->laneMatchingSucceed()) {
    return {};
  }
  std::vector<traffic_simulator::CanonicalizedEntityStatus> ret;
  const auto lanelet_ids =
    hdmap_utils->getRightOfWayLaneletIds(canonicalized_entity_status->getLaneletId());
  if (lanelet_ids.empty()) {
    return ret;
  }
  for (const auto & status : other_entity_status) {
    for (const lanelet::Id & lanelet_id : lanelet_ids) {
      if (
        status.second.laneMatchingSucceed() &&
        traffic_simulator::isSameLaneletId(status.second, lanelet_id)) {
        ret.emplace_back(status.second);
      }
    }
  }
  return ret;
}

auto ActionNode::getDistanceToTrafficLightStopLine(
  const lanelet::Ids & route_lanelets,
  const math::geometry::CatmullRomSplineInterface & spline) const -> std::optional<double>
{
  if (const auto traffic_light_ids = hdmap_utils->getTrafficLightIdsOnPath(route_lanelets);
      !traffic_light_ids.empty()) {
    std::set<double> collision_points = {};
    for (const auto traffic_light_id : traffic_light_ids) {
      if (traffic_lights->isRequiredStopTrafficLightState(traffic_light_id)) {
        if (
          const auto collision_point =
            hdmap_utils->getDistanceToTrafficLightStopLine(spline, traffic_light_id)) {
          collision_points.insert(collision_point.value());
        }
      }
    }
    if (!collision_points.empty()) {
      return *collision_points.begin();
    }
  }
  return std::nullopt;
}

auto ActionNode::getDistanceToStopLine(
  const lanelet::Ids & route_lanelets,
  const std::vector<geometry_msgs::msg::Point> & waypoints) const -> std::optional<double>
{
  return hdmap_utils->getDistanceToStopLine(route_lanelets, waypoints);
}

auto ActionNode::getDistanceToFrontEntity() const -> std::optional<double>
{
  if (const auto entity_name_opt = getFrontEntityName()) {
    return getDistanceToTargetEntityPolygon(getEntityStatus(entity_name_opt.value()));
  } else {
    return std::nullopt;
  }
}

auto ActionNode::getFrontEntityName() const -> std::optional<std::string>
{
  std::vector<double> distances;
  std::vector<std::string> entities;
  for (const auto & each : other_entity_status) {
    const auto distance = getDistanceToTargetEntityPolygon(each.second);
    const auto quat = math::geometry::getRotation(
      canonicalized_entity_status->getMapPose().orientation,
      other_entity_status.at(each.first).getMapPose().orientation);
    /**
     * @note hard-coded parameter, if the Yaw value of RPY is in ~1.5708 -> 1.5708, entity is a candidate of front entity.
     */
    if (
      std::fabs(math::geometry::convertQuaternionToEulerAngle(quat).z) <=
      boost::math::constants::half_pi<double>()) {
      if (distance && distance.value() < 40) {
        entities.emplace_back(each.first);
        distances.emplace_back(distance.value());
      }
    }
  }
  if (entities.size() != distances.size()) {
    THROW_SIMULATION_ERROR("size of entities and distances vector does not match.");
  }
  if (distances.empty()) {
    return std::nullopt;
  }
  std::vector<double>::iterator iter = std::min_element(distances.begin(), distances.end());
  size_t index = std::distance(distances.begin(), iter);
  return entities[index];
}

auto ActionNode::getDistanceToTargetEntityOnCrosswalk(
  const math::geometry::CatmullRomSplineInterface & spline,
  const traffic_simulator::CanonicalizedEntityStatus & status) const -> std::optional<double>
{
  if (status.laneMatchingSucceed()) {
    return spline.getCollisionPointIn2D(
      hdmap_utils->getLaneletPolygon(status.getLaneletId()), false);
  }
  return std::nullopt;
}

auto ActionNode::getEntityStatus(const std::string & target_name) const
  -> const traffic_simulator::CanonicalizedEntityStatus &
{
  if (auto it = other_entity_status.find(target_name); it != other_entity_status.end()) {
    return it->second;
  } else {
    THROW_SEMANTIC_ERROR("other entity : ", target_name, " does not exist.");
  }
}

auto ActionNode::getDistanceToTargetEntityPolygon(
  const traffic_simulator::CanonicalizedEntityStatus & status) const -> std::optional<double>
{
  if (status.laneMatchingSucceed() && canonicalized_entity_status->laneMatchingSucceed()) {
    /* 
     * boundingBoxRelativeLaneletPose requires routing_configuration, 
     * 'allow_lane_change = true' is needed to check distances to entities on neighbour lanelets
     */

<<<<<<< HEAD
    traffic_simulator::RoutingConfiguration routing_configuration;
    routing_configuration.allow_lane_change = true;
    constexpr bool include_adjacent_lanelet{false};
    constexpr bool include_opposite_direction{true};

    const auto & from = canonicalized_entity_status->getCanonicalizedLaneletPose().value();
    const auto & from_bounding_box = canonicalized_entity_status->getBoundingBox();

    const auto & to = status.getCanonicalizedLaneletPose().value();
    const auto & to_bounding_box = status.getBoundingBox();

    const auto longitudinalDistance =
      traffic_simulator::distance::boundingBoxLaneLongitudinalDistance(
        from, from_bounding_box, to, to_bounding_box, include_adjacent_lanelet,
        include_opposite_direction, routing_configuration, hdmap_utils);

    if (const auto lateral_distance = lateralDistance(from, to, routing_configuration, hdmap_utils);
        lateral_distance && longitudinalDistance) {
      const auto from_bounding_box_distances =
        math::geometry::getDistancesFromCenterToEdge(from_bounding_box);
      const auto to_bounding_box_distances =
        math::geometry::getDistancesFromCenterToEdge(to_bounding_box);
      auto bounding_box_distance = 0.0;
      if (lateral_distance.value() > 0.0) {
        bounding_box_distance =
          std::abs(from_bounding_box_distances.right) + std::abs(to_bounding_box_distances.left);
      } else if (lateral_distance.value() < 0.0) {
        bounding_box_distance =
          std::abs(from_bounding_box_distances.left) + std::abs(to_bounding_box_distances.right);
      }
      // is in front and is within considered width (lateral distance)
      if (
        longitudinalDistance.value() >= 0 &&
        std::abs(lateral_distance.value()) <= bounding_box_distance) {
        return longitudinalDistance.value() + from_bounding_box.dimensions.x / 2;
      }
    }
=======
auto ActionNode::getDistanceToTargetEntityPolygon(
  const math::geometry::CatmullRomSplineInterface & spline,
  const traffic_simulator::CanonicalizedEntityStatus & status, double width_extension_right,
  double width_extension_left, double length_extension_front, double length_extension_rear) const
  -> std::optional<double>
{
  if (status.laneMatchingSucceed() && isOtherEntityAtConsideredAltitude(status)) {
    const auto polygon = math::geometry::transformPoints(
      status.getMapPose(), math::geometry::getPointsFromBbox(
                             status.getBoundingBox(), width_extension_right, width_extension_left,
                             length_extension_front, length_extension_rear));
    return spline.getCollisionPointIn2D(polygon, false);
>>>>>>> fc3108cc
  }
  return std::nullopt;
}

auto ActionNode::isOtherEntityAtConsideredAltitude(
  const traffic_simulator::CanonicalizedEntityStatus & entity_status) const -> bool
{
  return hdmap_utils->isAltitudeMatching(
    canonicalized_entity_status->getAltitude(), entity_status.getAltitude());
}

auto ActionNode::getDistanceToConflictingEntity(
  const lanelet::Ids & route_lanelets,
  const math::geometry::CatmullRomSplineInterface & spline) const -> std::optional<double>
{
  auto crosswalk_entity_status = getConflictingEntityStatusOnCrossWalk(route_lanelets);
  auto lane_entity_status = getConflictingEntityStatusOnLane(route_lanelets);
  std::set<double> distances;
  for (const auto & status : crosswalk_entity_status) {
    const auto s = getDistanceToTargetEntityOnCrosswalk(spline, status);
    if (s) {
      distances.insert(s.value());
    }
  }
  for (const auto & status : lane_entity_status) {
    if (const auto distance_to_entity = getDistanceToTargetEntityPolygon(status)) {
      distances.insert(distance_to_entity.value());
    }
  }
  if (distances.empty()) {
    return std::nullopt;
  }
  return *distances.begin();
}

auto ActionNode::getConflictingEntityStatusOnCrossWalk(const lanelet::Ids & route_lanelets) const
  -> std::vector<traffic_simulator::CanonicalizedEntityStatus>
{
  std::vector<traffic_simulator::CanonicalizedEntityStatus> conflicting_entity_status;
  auto conflicting_crosswalks = hdmap_utils->getConflictingCrosswalkIds(route_lanelets);
  for (const auto & status : other_entity_status) {
    if (
      status.second.laneMatchingSucceed() &&
      std::count(
        conflicting_crosswalks.begin(), conflicting_crosswalks.end(),
        status.second.getLaneletId()) >= 1) {
      conflicting_entity_status.emplace_back(status.second);
    }
  }
  return conflicting_entity_status;
}

auto ActionNode::getConflictingEntityStatusOnLane(const lanelet::Ids & route_lanelets) const
  -> std::vector<traffic_simulator::CanonicalizedEntityStatus>
{
  std::vector<traffic_simulator::CanonicalizedEntityStatus> conflicting_entity_status;
  auto conflicting_lanes = hdmap_utils->getConflictingLaneIds(route_lanelets);
  for (const auto & status : other_entity_status) {
    if (
      status.second.laneMatchingSucceed() &&
      std::count(
        conflicting_lanes.begin(), conflicting_lanes.end(), status.second.getLaneletId()) >= 1) {
      conflicting_entity_status.emplace_back(status.second);
    }
  }
  return conflicting_entity_status;
}

auto ActionNode::foundConflictingEntity(const lanelet::Ids & following_lanelets) const -> bool
{
  auto conflicting_crosswalks = hdmap_utils->getConflictingCrosswalkIds(following_lanelets);
  auto conflicting_lanes = hdmap_utils->getConflictingLaneIds(following_lanelets);
  for (const auto & status : other_entity_status) {
    if (
      status.second.laneMatchingSucceed() &&
      std::count(
        conflicting_crosswalks.begin(), conflicting_crosswalks.end(),
        status.second.getLaneletId()) >= 1) {
      return true;
    }
    if (
      status.second.laneMatchingSucceed() &&
      std::count(
        conflicting_lanes.begin(), conflicting_lanes.end(), status.second.getLaneletId()) >= 1) {
      return true;
    }
  }
  return false;
}

auto ActionNode::calculateUpdatedEntityStatus(
  double target_speed, const traffic_simulator_msgs::msg::DynamicConstraints & constraints) const
  -> traffic_simulator::EntityStatus
{
  const auto speed_planner =
    traffic_simulator::longitudinal_speed_planning::LongitudinalSpeedPlanner(
      step_time, canonicalized_entity_status->getName());
  const auto dynamics = speed_planner.getDynamicStates(
    target_speed, constraints, canonicalized_entity_status->getTwist(),
    canonicalized_entity_status->getAccel());

  const double linear_jerk_new = std::get<2>(dynamics);
  const geometry_msgs::msg::Accel accel_new = std::get<1>(dynamics);
  const geometry_msgs::msg::Twist twist_new = std::get<0>(dynamics);

  if (!canonicalized_entity_status->laneMatchingSucceed()) {
    THROW_SIMULATION_ERROR(
      "Entity ", canonicalized_entity_status->getName(), " is not matched to the lanelet.");
  } else {
    auto lanelet_pose = canonicalized_entity_status->getLaneletPose();
    lanelet_pose.s =
      lanelet_pose.s +
      (twist_new.linear.x + canonicalized_entity_status->getTwist().linear.x) / 2.0 * step_time;
    const auto canonicalized = hdmap_utils->canonicalizeLaneletPose(lanelet_pose, route_lanelets);
    if (
      const auto canonicalized_lanelet_pose =
        std::get<std::optional<traffic_simulator::LaneletPose>>(canonicalized)) {
      // If canonicalize succeed, set canonicalized pose and set other values.
      auto entity_status_updated =
        static_cast<traffic_simulator::EntityStatus>(*canonicalized_entity_status);
      {
        entity_status_updated.time = current_time + step_time;
        entity_status_updated.lanelet_pose = canonicalized_lanelet_pose.value();
        entity_status_updated.lanelet_pose_valid = true;
        entity_status_updated.action_status.twist = twist_new;
        entity_status_updated.action_status.accel = accel_new;
        entity_status_updated.action_status.linear_jerk = linear_jerk_new;
        entity_status_updated.pose =
          hdmap_utils->toMapPose(canonicalized_lanelet_pose.value()).pose;
      }
      return entity_status_updated;
    } else {
      // If canonicalize failed, set end of road lanelet pose.
      if (const auto end_of_road_lanelet_id = std::get<std::optional<lanelet::Id>>(canonicalized)) {
        if (lanelet_pose.s < 0) {
          traffic_simulator::LaneletPose end_of_road_lanelet_pose;
          {
            end_of_road_lanelet_pose.lanelet_id = end_of_road_lanelet_id.value();
            end_of_road_lanelet_pose.s = 0;
            end_of_road_lanelet_pose.offset = lanelet_pose.offset;
            end_of_road_lanelet_pose.rpy = lanelet_pose.rpy;
          }
          auto entity_status_updated =
            static_cast<traffic_simulator::EntityStatus>(*canonicalized_entity_status);
          {
            entity_status_updated.time = current_time + step_time;
            entity_status_updated.lanelet_pose = end_of_road_lanelet_pose;
            entity_status_updated.lanelet_pose_valid = true;
            entity_status_updated.action_status.twist = twist_new;
            entity_status_updated.action_status.accel = accel_new;
            entity_status_updated.action_status.linear_jerk = linear_jerk_new;
            entity_status_updated.pose = hdmap_utils->toMapPose(end_of_road_lanelet_pose).pose;
          }
          return entity_status_updated;
        } else {
          traffic_simulator::LaneletPose end_of_road_lanelet_pose;
          {
            end_of_road_lanelet_pose.lanelet_id = end_of_road_lanelet_id.value();
            end_of_road_lanelet_pose.s =
              hdmap_utils->getLaneletLength(end_of_road_lanelet_id.value());
            end_of_road_lanelet_pose.offset = lanelet_pose.offset;
            end_of_road_lanelet_pose.rpy = lanelet_pose.rpy;
          }
          auto entity_status_updated =
            static_cast<traffic_simulator::EntityStatus>(*canonicalized_entity_status);
          {
            entity_status_updated.time = current_time + step_time;
            entity_status_updated.lanelet_pose = end_of_road_lanelet_pose;
            entity_status_updated.lanelet_pose_valid = true;
            entity_status_updated.action_status.twist = twist_new;
            entity_status_updated.action_status.accel = accel_new;
            entity_status_updated.action_status.linear_jerk = linear_jerk_new;
            entity_status_updated.pose = hdmap_utils->toMapPose(end_of_road_lanelet_pose).pose;
          }
          return entity_status_updated;
        }
      } else {
        THROW_SIMULATION_ERROR("Failed to find trailing lanelet_id.");
      }
    }
  }
}

auto ActionNode::calculateUpdatedEntityStatusInWorldFrame(
  double target_speed, const traffic_simulator_msgs::msg::DynamicConstraints & constraints) const
  -> traffic_simulator::EntityStatus
{
  using math::geometry::operator*;
  const auto speed_planner =
    traffic_simulator::longitudinal_speed_planning::LongitudinalSpeedPlanner(
      step_time, canonicalized_entity_status->getName());
  const auto dynamics = speed_planner.getDynamicStates(
    target_speed, constraints, canonicalized_entity_status->getTwist(),
    canonicalized_entity_status->getAccel());
  double linear_jerk_new = std::get<2>(dynamics);
  geometry_msgs::msg::Accel accel_new = std::get<1>(dynamics);
  geometry_msgs::msg::Twist twist_new = std::get<0>(dynamics);
  geometry_msgs::msg::Pose pose_new;
  geometry_msgs::msg::Vector3 angular_trans_vec;
  angular_trans_vec.z = twist_new.angular.z * step_time;
  geometry_msgs::msg::Quaternion angular_trans_quat =
    math::geometry::convertEulerAngleToQuaternion(angular_trans_vec);
  pose_new.orientation = canonicalized_entity_status->getMapPose().orientation * angular_trans_quat;
  Eigen::Vector3d trans_vec;
  trans_vec(0) = twist_new.linear.x * step_time;
  trans_vec(1) = twist_new.linear.y * step_time;
  trans_vec(2) = 0;
  Eigen::Matrix3d rotation_mat = math::geometry::getRotationMatrix(pose_new.orientation);
  trans_vec = rotation_mat * trans_vec;
  pose_new.position.x = trans_vec(0) + canonicalized_entity_status->getMapPose().position.x;
  pose_new.position.y = trans_vec(1) + canonicalized_entity_status->getMapPose().position.y;
  pose_new.position.z = trans_vec(2) + canonicalized_entity_status->getMapPose().position.z;
  auto entity_status_updated =
    static_cast<traffic_simulator::EntityStatus>(*canonicalized_entity_status);
  entity_status_updated.time = current_time + step_time;
  entity_status_updated.lanelet_pose = traffic_simulator::LaneletPose();
  entity_status_updated.lanelet_pose_valid = false;
  entity_status_updated.pose = pose_new;
  entity_status_updated.action_status.twist = twist_new;
  entity_status_updated.action_status.accel = accel_new;
  entity_status_updated.action_status.linear_jerk = linear_jerk_new;
  return entity_status_updated;
}

auto ActionNode::calculateStopDistance(
  const traffic_simulator_msgs::msg::DynamicConstraints & constraints) const -> double
{
  return traffic_simulator::longitudinal_speed_planning::LongitudinalSpeedPlanner(
           step_time, canonicalized_entity_status->getName())
    .getRunningDistance(
      0, constraints, canonicalized_entity_status->getTwist(),
      canonicalized_entity_status->getAccel(), canonicalized_entity_status->getLinearJerk());
}
}  // namespace entity_behavior<|MERGE_RESOLUTION|>--- conflicted
+++ resolved
@@ -303,8 +303,6 @@
      * boundingBoxRelativeLaneletPose requires routing_configuration, 
      * 'allow_lane_change = true' is needed to check distances to entities on neighbour lanelets
      */
-
-<<<<<<< HEAD
     traffic_simulator::RoutingConfiguration routing_configuration;
     routing_configuration.allow_lane_change = true;
     constexpr bool include_adjacent_lanelet{false};
@@ -342,20 +340,6 @@
         return longitudinalDistance.value() + from_bounding_box.dimensions.x / 2;
       }
     }
-=======
-auto ActionNode::getDistanceToTargetEntityPolygon(
-  const math::geometry::CatmullRomSplineInterface & spline,
-  const traffic_simulator::CanonicalizedEntityStatus & status, double width_extension_right,
-  double width_extension_left, double length_extension_front, double length_extension_rear) const
-  -> std::optional<double>
-{
-  if (status.laneMatchingSucceed() && isOtherEntityAtConsideredAltitude(status)) {
-    const auto polygon = math::geometry::transformPoints(
-      status.getMapPose(), math::geometry::getPointsFromBbox(
-                             status.getBoundingBox(), width_extension_right, width_extension_left,
-                             length_extension_front, length_extension_rear));
-    return spline.getCollisionPointIn2D(polygon, false);
->>>>>>> fc3108cc
   }
   return std::nullopt;
 }
