--- conflicted
+++ resolved
@@ -20,11 +20,9 @@
 #include <memory>
 #include <optional>
 #include <string>
-<<<<<<< HEAD
+#include <traffic_simulator/lanelet_wrapper/lanelet_map.hpp>
 #include <traffic_simulator/utils/route.hpp>
-=======
 #include <traffic_simulator_msgs/msg/obstacle.hpp>
->>>>>>> 67c165ff
 #include <vector>
 
 namespace entity_behavior
@@ -130,7 +128,8 @@
     return waypoints;
   }
 
-  const auto center_points = hdmap_utils_->getCenterPoints(following_lanelets);
+  const auto center_points =
+    traffic_simulator::lanelet_wrapper::lanelet_map::centerPoints(following_lanelets);
   if (center_points.size() < 2) {
     waypoints.waypoints.push_back(canonicalized_entity_status_->getMapPose().position);
     return waypoints;
@@ -184,13 +183,8 @@
     setOutput("obstacle", std::optional<traffic_simulator_msgs::msg::Obstacle>());
     return BT::NodeStatus::RUNNING;
   }
-<<<<<<< HEAD
-  const auto following_lanelets =
-    traffic_simulator::route::followingLanelets(canonicalized_entity_status_->getLaneletId());
-=======
-  auto following_lanelets = hdmap_utils_->getFollowingLanelets(
+  const auto following_lanelets = traffic_simulator::route::followingLanelets(
     canonicalized_entity_status_->getLaneletId(), getHorizon(), true);
->>>>>>> 67c165ff
   if (!target_speed_) {
     target_speed_ = traffic_simulator::route::speedLimit(following_lanelets);
   }
