// Copyright 2015 TIER IV, Inc. All rights reserved.
//
// Licensed under the Apache License, Version 2.0 (the "License");
// you may not use this file except in compliance with the License.
// You may obtain a copy of the License at
//
//     http://www.apache.org/licenses/LICENSE-2.0
//
// Unless required by applicable law or agreed to in writing, software
// distributed under the License is distributed on an "AS IS" BASIS,
// WITHOUT WARRANTIES OR CONDITIONS OF ANY KIND, either express or implied.
// See the License for the specific language governing permissions and
// limitations under the License.

#include <algorithm>
#include <behavior_tree_plugin/pedestrian/follow_lane_action.hpp>
#include <iostream>
#include <memory>
#include <string>
#include <traffic_simulator/utils/route.hpp>
#include <vector>

namespace entity_behavior
{
namespace pedestrian
{
FollowLaneAction::FollowLaneAction(const std::string & name, const BT::NodeConfiguration & config)
: entity_behavior::PedestrianActionNode(name, config)
{
  auto parameterToSeeAroundMode = [](std::string_view parameter) {
    if (parameter == "blind") {
      return SeeAroundMode::blind;
    } else if (parameter == "aware") {
      return SeeAroundMode::aware;
    } else {
      THROW_SIMULATION_ERROR("Unknown see_around mode. It must be \"blind\" or \"aware\".");
    }
  };

  should_respect_see_around = parameterToSeeAroundMode(
    common::getParameter<std::string>("pedestrian_ignore_see_around", "blind"));
}

void FollowLaneAction::getBlackBoardValues() { PedestrianActionNode::getBlackBoardValues(); }

bool FollowLaneAction::detectObstacleInLane(
  const lanelet::Ids pedestrian_lanes, const bool see_around) const
{
  if (should_respect_see_around == SeeAroundMode::blind) {
    return false;
  }

  if (!see_around) {
    return false;
  }

  auto hasObstacleInPedestrianLanes =
    [this](const lanelet::Ids pedestrian_lanes_local, const double max_detect_length) {
      using math::geometry::operator-;
      const auto & pedestrian_position = canonicalized_entity_status_->getMapPose().position;
      lanelet::Ids other_entity_lane_ids;
      for (const auto & [_, status] : other_entity_status_) {
        if (status.getType().type != traffic_simulator_msgs::msg::EntityType::EGO) {
          continue;
        }
        if (!status.isInLanelet()) {
          continue;
        }
        const auto norm = math::geometry::norm(status.getMapPose().position - pedestrian_position);
        if (!(norm < max_detect_length)) {
          continue;
        }
        other_entity_lane_ids.push_back(status.getLaneletId());
      }
      std::unordered_set<lanelet::Id> other_lane_id_set(
        other_entity_lane_ids.begin(), other_entity_lane_ids.end());
      for (const auto & pedestrian_lane : pedestrian_lanes_local) {
        if (other_lane_id_set.count(pedestrian_lane)) {
          return true;
        }
      }
      return false;
    };

  auto hasObstacleInFrontOfPedestrian = [this]() {
    using math::geometry::operator-;

    const auto & pedestrian_position = canonicalized_entity_status_->getMapPose().position;

    for (const auto & [_, entity_status] : other_entity_status_) {
      const auto & other_position = entity_status.getMapPose().position;
      const auto relative_position = other_position - pedestrian_position;
      const double relative_angle_rad = std::atan2(relative_position.y, relative_position.x);
      if (relative_angle_rad > 0) {
        return true;
      }
    }
    return false;
  };

  if (hasObstacleInPedestrianLanes(pedestrian_lanes, 10) && hasObstacleInFrontOfPedestrian()) {
    return true;
  } else {
    return false;
  }
}

BT::NodeStatus FollowLaneAction::tick()
{
  getBlackBoardValues();
  if (
    request_ != traffic_simulator::behavior::Request::NONE &&
    request_ != traffic_simulator::behavior::Request::FOLLOW_LANE) {
    return BT::NodeStatus::FAILURE;
  }
  if (!canonicalized_entity_status_->isInLanelet()) {
    stopEntity();
    return BT::NodeStatus::RUNNING;
  }
<<<<<<< HEAD
  const auto following_lanelets =
    traffic_simulator::route::followingLanelets(canonicalized_entity_status->getLaneletId());
  if (!target_speed) {
    target_speed = traffic_simulator::route::speedLimit(following_lanelets);
=======
  auto following_lanelets =
    hdmap_utils_->getFollowingLanelets(canonicalized_entity_status_->getLaneletId());
  if (!target_speed_) {
    target_speed_ = hdmap_utils_->getSpeedLimit(following_lanelets);
>>>>>>> 9f528a7d
  }

  const auto obstacle_detector_result =
    detectObstacleInLane(following_lanelets, behavior_parameter_.see_around);
  target_speed_ = obstacle_detector_result ? 0.0 : target_speed_;

  setCanonicalizedEntityStatus(calculateUpdatedEntityStatus(target_speed_.value()));
  return BT::NodeStatus::RUNNING;
}
}  // namespace pedestrian
}  // namespace entity_behavior<|MERGE_RESOLUTION|>--- conflicted
+++ resolved
@@ -117,17 +117,10 @@
     stopEntity();
     return BT::NodeStatus::RUNNING;
   }
-<<<<<<< HEAD
   const auto following_lanelets =
-    traffic_simulator::route::followingLanelets(canonicalized_entity_status->getLaneletId());
-  if (!target_speed) {
-    target_speed = traffic_simulator::route::speedLimit(following_lanelets);
-=======
-  auto following_lanelets =
-    hdmap_utils_->getFollowingLanelets(canonicalized_entity_status_->getLaneletId());
+    traffic_simulator::route::followingLanelets(canonicalized_entity_status_->getLaneletId());
   if (!target_speed_) {
-    target_speed_ = hdmap_utils_->getSpeedLimit(following_lanelets);
->>>>>>> 9f528a7d
+    target_speed_ = traffic_simulator::route::speedLimit(following_lanelets);
   }
 
   const auto obstacle_detector_result =
