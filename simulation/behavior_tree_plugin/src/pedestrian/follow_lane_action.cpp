// Copyright 2015 TIER IV, Inc. All rights reserved.
//
// Licensed under the Apache License, Version 2.0 (the "License");
// you may not use this file except in compliance with the License.
// You may obtain a copy of the License at
//
//     http://www.apache.org/licenses/LICENSE-2.0
//
// Unless required by applicable law or agreed to in writing, software
// distributed under the License is distributed on an "AS IS" BASIS,
// WITHOUT WARRANTIES OR CONDITIONS OF ANY KIND, either express or implied.
// See the License for the specific language governing permissions and
// limitations under the License.

#include <algorithm>
#include <behavior_tree_plugin/pedestrian/follow_lane_action.hpp>
#include <iostream>
#include <memory>
#include <string>
#include <vector>

namespace entity_behavior
{
namespace pedestrian
{
FollowLaneAction::FollowLaneAction(const std::string & name, const BT::NodeConfiguration & config)
: entity_behavior::PedestrianActionNode(name, config)
{
}

void FollowLaneAction::getBlackBoardValues() { PedestrianActionNode::getBlackBoardValues(); }

BT::NodeStatus FollowLaneAction::tick()
{
  getBlackBoardValues();
  if (
    request != traffic_simulator::behavior::Request::NONE &&
    request != traffic_simulator::behavior::Request::FOLLOW_LANE) {
    return BT::NodeStatus::FAILURE;
  }
<<<<<<< HEAD
  if (!entity_status->isInLanelet()) {
=======
  if (!canonicalized_entity_status->laneMatchingSucceed()) {
>>>>>>> dd47e533
    stopEntity();
    return BT::NodeStatus::RUNNING;
  }
  auto following_lanelets =
    hdmap_utils->getFollowingLanelets(canonicalized_entity_status->getLaneletId());
  if (!target_speed) {
    target_speed = hdmap_utils->getSpeedLimit(following_lanelets);
  }
  setCanonicalizedEntityStatus(calculateUpdatedEntityStatus(target_speed.value()));
  return BT::NodeStatus::RUNNING;
}
}  // namespace pedestrian
}  // namespace entity_behavior<|MERGE_RESOLUTION|>--- conflicted
+++ resolved
@@ -38,11 +38,7 @@
     request != traffic_simulator::behavior::Request::FOLLOW_LANE) {
     return BT::NodeStatus::FAILURE;
   }
-<<<<<<< HEAD
-  if (!entity_status->isInLanelet()) {
-=======
-  if (!canonicalized_entity_status->laneMatchingSucceed()) {
->>>>>>> dd47e533
+  if (!canonicalized_entity_status->isInLanelet()) {
     stopEntity();
     return BT::NodeStatus::RUNNING;
   }
