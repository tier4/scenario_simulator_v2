// Copyright 2015 TIER IV, Inc. All rights reserved.
//
// Licensed under the Apache License, Version 2.0 (the "License");
// you may not use this file except in compliance with the License.
// You may obtain a copy of the License at
//
//     http://www.apache.org/licenses/LICENSE-2.0
//
// Unless required by applicable law or agreed to in writing, software
// distributed under the License is distributed on an "AS IS" BASIS,
// WITHOUT WARRANTIES OR CONDITIONS OF ANY KIND, either express or implied.
// See the License for the specific language governing permissions and
// limitations under the License.

#include <behavior_tree_plugin/pedestrian/follow_trajectory_sequence/follow_polyline_trajectory_action.hpp>

namespace entity_behavior
{
namespace pedestrian
{
auto FollowPolylineTrajectoryAction::calculateWaypoints()
  -> const traffic_simulator_msgs::msg::WaypointsArray
{
  auto waypoints = traffic_simulator_msgs::msg::WaypointsArray();
  waypoints.waypoints.push_back(canonicalized_entity_status_->getMapPose().position);
  for (const auto & vertex : polyline_trajectory->shape.vertices) {
    waypoints.waypoints.push_back(vertex.position.position);
  }
  return waypoints;
}

auto FollowPolylineTrajectoryAction::calculateObstacle(
  const traffic_simulator_msgs::msg::WaypointsArray &)
  -> const std::optional<traffic_simulator_msgs::msg::Obstacle>
{
  /**
     Obstacle avoidance is not implemented for this action.

     @todo If you implement obstacle avoidance for this action, implement this
     virtual function to return the location of any obstacles blocking the path
     of this action's actor. However, this virtual function is currently used
     only for the visualization of obstacle information, so the obstacle
     avoidance algorithm does not necessarily need to use this virtual
     function.
  */
  return std::nullopt;
}

auto FollowPolylineTrajectoryAction::providedPorts() -> BT::PortsList
{
  auto ports = PedestrianActionNode::providedPorts();
  ports.emplace(BT::InputPort<decltype(polyline_trajectory)>("polyline_trajectory"));
  ports.emplace(BT::InputPort<decltype(target_speed_)>("target_speed"));
  return ports;
}

bool FollowPolylineTrajectoryAction::checkPreconditions()
{
<<<<<<< HEAD
  const auto getTargetSpeed = [this]() -> double {
    return target_speed.value_or(canonicalized_entity_status->getTwist().linear.x);
  };

=======
>>>>>>> 284f34b1
  if (getBlackBoardValues();
      request_ != traffic_simulator::behavior::Request::FOLLOW_POLYLINE_TRAJECTORY or
      not getInput<decltype(polyline_trajectory)>("polyline_trajectory", polyline_trajectory) or
      not getInput<decltype(target_speed_)>("target_speed", target_speed_) or
      not polyline_trajectory) {
    return false;
  } else if (std::isnan(canonicalized_entity_status_->getTime())) {
    THROW_SIMULATION_ERROR(
      "Time in canonicalized_entity_status is NaN - FollowTrajectoryAction does not support such "
      "case.");
<<<<<<< HEAD
  } else if (const auto entity_status_updated =
               traffic_simulator::follow_trajectory::makeUpdatedEntityStatus(
                 traffic_simulator::follow_trajectory::ValidatedEntityStatus(
                   static_cast<traffic_simulator::EntityStatus>(*canonicalized_entity_status),
                   behavior_parameter, step_time),
                 *polyline_trajectory, default_matching_distance_for_lanelet_pose_calculation,
                 getTargetSpeed(), step_time, hdmap_utils);
             entity_status_updated.has_value()) {
=======
  } else {
    return true;
  }
}

auto FollowPolylineTrajectoryAction::doAction() -> BT::NodeStatus
{
  auto getTargetSpeed = [&]() -> double {
    if (target_speed_.has_value()) {
      return target_speed_.value();
    } else {
      return canonicalized_entity_status_->getTwist().linear.x;
    }
  };

  if (
    const auto entity_status_updated = traffic_simulator::follow_trajectory::makeUpdatedStatus(
      static_cast<traffic_simulator::EntityStatus>(*canonicalized_entity_status_),
      *polyline_trajectory, behavior_parameter_, hdmap_utils_, step_time_,
      default_matching_distance_for_lanelet_pose_calculation_, getTargetSpeed())) {
>>>>>>> 284f34b1
    setCanonicalizedEntityStatus(entity_status_updated.value());
    setOutput("waypoints", calculateWaypoints());
    setOutput("obstacle", calculateObstacle(calculateWaypoints()));
    return BT::NodeStatus::RUNNING;
  } else {
    return BT::NodeStatus::SUCCESS;
  }
}
}  // namespace pedestrian
}  // namespace entity_behavior<|MERGE_RESOLUTION|>--- conflicted
+++ resolved
@@ -56,13 +56,6 @@
 
 bool FollowPolylineTrajectoryAction::checkPreconditions()
 {
-<<<<<<< HEAD
-  const auto getTargetSpeed = [this]() -> double {
-    return target_speed.value_or(canonicalized_entity_status->getTwist().linear.x);
-  };
-
-=======
->>>>>>> 284f34b1
   if (getBlackBoardValues();
       request_ != traffic_simulator::behavior::Request::FOLLOW_POLYLINE_TRAJECTORY or
       not getInput<decltype(polyline_trajectory)>("polyline_trajectory", polyline_trajectory) or
@@ -73,16 +66,6 @@
     THROW_SIMULATION_ERROR(
       "Time in canonicalized_entity_status is NaN - FollowTrajectoryAction does not support such "
       "case.");
-<<<<<<< HEAD
-  } else if (const auto entity_status_updated =
-               traffic_simulator::follow_trajectory::makeUpdatedEntityStatus(
-                 traffic_simulator::follow_trajectory::ValidatedEntityStatus(
-                   static_cast<traffic_simulator::EntityStatus>(*canonicalized_entity_status),
-                   behavior_parameter, step_time),
-                 *polyline_trajectory, default_matching_distance_for_lanelet_pose_calculation,
-                 getTargetSpeed(), step_time, hdmap_utils);
-             entity_status_updated.has_value()) {
-=======
   } else {
     return true;
   }
@@ -90,20 +73,18 @@
 
 auto FollowPolylineTrajectoryAction::doAction() -> BT::NodeStatus
 {
-  auto getTargetSpeed = [&]() -> double {
-    if (target_speed_.has_value()) {
-      return target_speed_.value();
-    } else {
-      return canonicalized_entity_status_->getTwist().linear.x;
-    }
+  const auto getTargetSpeed = [this]() -> double {
+    return target_speed_.value_or(canonicalized_entity_status_->getTwist().linear.x);
   };
 
-  if (
-    const auto entity_status_updated = traffic_simulator::follow_trajectory::makeUpdatedStatus(
-      static_cast<traffic_simulator::EntityStatus>(*canonicalized_entity_status_),
-      *polyline_trajectory, behavior_parameter_, hdmap_utils_, step_time_,
-      default_matching_distance_for_lanelet_pose_calculation_, getTargetSpeed())) {
->>>>>>> 284f34b1
+  if (const auto entity_status_updated =
+        traffic_simulator::follow_trajectory::makeUpdatedEntityStatus(
+          traffic_simulator::follow_trajectory::ValidatedEntityStatus(
+            static_cast<traffic_simulator::EntityStatus>(*canonicalized_entity_status_),
+            behavior_parameter_, step_time_),
+          *polyline_trajectory, default_matching_distance_for_lanelet_pose_calculation_,
+          getTargetSpeed(), step_time_, hdmap_utils_);
+      entity_status_updated.has_value()) {
     setCanonicalizedEntityStatus(entity_status_updated.value());
     setOutput("waypoints", calculateWaypoints());
     setOutput("obstacle", calculateObstacle(calculateWaypoints()));
