// Copyright 2015 TIER IV, Inc. All rights reserved.
//
// Licensed under the Apache License, Version 2.0 (the "License");
// you may not use this file except in compliance with the License.
// You may obtain a copy of the License at
//
//     http://www.apache.org/licenses/LICENSE-2.0
//
// Unless required by applicable law or agreed to in writing, software
// distributed under the License is distributed on an "AS IS" BASIS,
// WITHOUT WARRANTIES OR CONDITIONS OF ANY KIND, either express or implied.
// See the License for the specific language governing permissions and
// limitations under the License.

#include <behavior_tree_plugin/pedestrian/follow_trajectory_sequence/follow_polyline_trajectory_action.hpp>

namespace entity_behavior
{
namespace pedestrian
{
auto FollowPolylineTrajectoryAction::calculateWaypoints()
  -> const traffic_simulator_msgs::msg::WaypointsArray
{
  auto waypoints = traffic_simulator_msgs::msg::WaypointsArray();
  waypoints.waypoints.push_back(canonicalized_entity_status_->getMapPose().position);
  for (const auto & vertex : polyline_trajectory.shape.vertices) {
    waypoints.waypoints.push_back(vertex.position.position);
  }
  return waypoints;
}

auto FollowPolylineTrajectoryAction::calculateObstacle(
  const traffic_simulator_msgs::msg::WaypointsArray &)
  -> const std::optional<traffic_simulator_msgs::msg::Obstacle>
{
  /**
     Obstacle avoidance is not implemented for this action.

     @todo If you implement obstacle avoidance for this action, implement this
     virtual function to return the location of any obstacles blocking the path
     of this action's actor. However, this virtual function is currently used
     only for the visualization of obstacle information, so the obstacle
     avoidance algorithm does not necessarily need to use this virtual
     function.
  */
  return std::nullopt;
}

auto FollowPolylineTrajectoryAction::providedPorts() -> BT::PortsList
{
  auto ports = PedestrianActionNode::providedPorts();
  ports.emplace(BT::InputPort<decltype(polyline_trajectory)>("polyline_trajectory"));
  ports.emplace(BT::InputPort<decltype(target_speed_)>("target_speed"));
  return ports;
}

bool FollowPolylineTrajectoryAction::checkPreconditions()
{
  if (getBlackBoardValues();
      request_ != traffic_simulator::behavior::Request::FOLLOW_POLYLINE_TRAJECTORY or
      not getInput<decltype(polyline_trajectory)>("polyline_trajectory", polyline_trajectory) or
<<<<<<< HEAD
      not getInput<decltype(target_speed_)>("target_speed", target_speed_)) {
    return BT::NodeStatus::FAILURE;
=======
      not getInput<decltype(target_speed_)>("target_speed", target_speed_) or
      not polyline_trajectory) {
    return false;
>>>>>>> 4f521204
  } else if (std::isnan(canonicalized_entity_status_->getTime())) {
    THROW_SIMULATION_ERROR(
      "Time in canonicalized_entity_status is NaN - FollowTrajectoryAction does not support such "
      "case.");
  } else {
    return true;
  }
}

auto FollowPolylineTrajectoryAction::doAction() -> BT::NodeStatus
{
  auto getTargetSpeed = [&]() -> double {
    if (target_speed_.has_value()) {
      return target_speed_.value();
    } else {
      return canonicalized_entity_status_->getTwist().linear.x;
    }
  };

  if (
    const auto entity_status_updated = traffic_simulator::follow_trajectory::makeUpdatedStatus(
      static_cast<traffic_simulator::EntityStatus>(*canonicalized_entity_status_),
      polyline_trajectory, behavior_parameter_, hdmap_utils_, step_time_,
      default_matching_distance_for_lanelet_pose_calculation_, getTargetSpeed())) {
    setCanonicalizedEntityStatus(entity_status_updated.value());
    setOutput("waypoints", calculateWaypoints());
    setOutput("obstacle", calculateObstacle(calculateWaypoints()));
    return BT::NodeStatus::RUNNING;
  } else {
    return BT::NodeStatus::SUCCESS;
  }
}
}  // namespace pedestrian
}  // namespace entity_behavior<|MERGE_RESOLUTION|>--- conflicted
+++ resolved
@@ -59,14 +59,8 @@
   if (getBlackBoardValues();
       request_ != traffic_simulator::behavior::Request::FOLLOW_POLYLINE_TRAJECTORY or
       not getInput<decltype(polyline_trajectory)>("polyline_trajectory", polyline_trajectory) or
-<<<<<<< HEAD
       not getInput<decltype(target_speed_)>("target_speed", target_speed_)) {
-    return BT::NodeStatus::FAILURE;
-=======
-      not getInput<decltype(target_speed_)>("target_speed", target_speed_) or
-      not polyline_trajectory) {
     return false;
->>>>>>> 4f521204
   } else if (std::isnan(canonicalized_entity_status_->getTime())) {
     THROW_SIMULATION_ERROR(
       "Time in canonicalized_entity_status is NaN - FollowTrajectoryAction does not support such "
