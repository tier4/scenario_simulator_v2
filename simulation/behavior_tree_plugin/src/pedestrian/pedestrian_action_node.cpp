// Copyright 2015 TIER IV, Inc. All rights reserved.
//
// Licensed under the Apache License, Version 2.0 (the "License");
// you may not use this file except in compliance with the License.
// You may obtain a copy of the License at
//
//     http://www.apache.org/licenses/LICENSE-2.0
//
// Unless required by applicable law or agreed to in writing, software
// distributed under the License is distributed on an "AS IS" BASIS,
// WITHOUT WARRANTIES OR CONDITIONS OF ANY KIND, either express or implied.
// See the License for the specific language governing permissions and
// limitations under the License.

#include <behavior_tree_plugin/pedestrian/pedestrian_action_node.hpp>
#include <memory>
#include <optional>
#include <scenario_simulator_exception/exception.hpp>
#include <string>
<<<<<<< HEAD
=======
#include <traffic_simulator/helper/helper.hpp>
>>>>>>> bb2fe152
#include <traffic_simulator/utils/pose.hpp>

namespace entity_behavior
{
PedestrianActionNode::PedestrianActionNode(
  const std::string & name, const BT::NodeConfiguration & config)
: ActionNode(name, config)
{
}

void PedestrianActionNode::getBlackBoardValues()
{
  ActionNode::getBlackBoardValues();
  if (!getInput<traffic_simulator_msgs::msg::BehaviorParameter>(
        "behavior_parameter", behavior_parameter)) {
    behavior_parameter = traffic_simulator_msgs::msg::BehaviorParameter();
  }
  if (!getInput<traffic_simulator_msgs::msg::PedestrianParameters>(
        "pedestrian_parameters", pedestrian_parameters)) {
    THROW_SIMULATION_ERROR("failed to get input pedestrian_parameters in PedestrianActionNode");
  }
}

auto PedestrianActionNode::calculateUpdatedEntityStatus(double target_speed) const
  -> traffic_simulator::EntityStatus
{
  return ActionNode::calculateUpdatedEntityStatus(
    target_speed, behavior_parameter.dynamic_constraints);
}

auto PedestrianActionNode::calculateUpdatedEntityStatusInWorldFrame(double target_speed) const
  -> traffic_simulator::EntityStatus
{
  auto updated_status = ActionNode::calculateUpdatedEntityStatusInWorldFrame(
    target_speed, behavior_parameter.dynamic_constraints);
  if (
    const auto canonicalized_lanelet_pose =
<<<<<<< HEAD
      traffic_simulator::pose::estimateCanonicalizedLaneletPose(
        updated_status.pose, entity_status->getBoundingBox(), entity_status->getLaneletIds(), true,
        default_matching_distance_for_lanelet_pose_calculation)) {
=======
      traffic_simulator::pose::pedestrian::transformToCanonicalizedLaneletPose(
        updated_status.pose, entity_status->getBoundingBox(), entity_status->getLaneletIds(), true,
        default_matching_distance_for_lanelet_pose_calculation, hdmap_utils)) {
>>>>>>> bb2fe152
    updated_status.lanelet_pose_valid = true;
    updated_status.lanelet_pose =
      static_cast<traffic_simulator::LaneletPose>(canonicalized_lanelet_pose.value());
  } else {
    updated_status.lanelet_pose_valid = false;
    updated_status.lanelet_pose = traffic_simulator::LaneletPose();
  }
  return updated_status;
}
}  // namespace entity_behavior<|MERGE_RESOLUTION|>--- conflicted
+++ resolved
@@ -17,10 +17,6 @@
 #include <optional>
 #include <scenario_simulator_exception/exception.hpp>
 #include <string>
-<<<<<<< HEAD
-=======
-#include <traffic_simulator/helper/helper.hpp>
->>>>>>> bb2fe152
 #include <traffic_simulator/utils/pose.hpp>
 
 namespace entity_behavior
@@ -58,15 +54,9 @@
     target_speed, behavior_parameter.dynamic_constraints);
   if (
     const auto canonicalized_lanelet_pose =
-<<<<<<< HEAD
-      traffic_simulator::pose::estimateCanonicalizedLaneletPose(
+      traffic_simulator::pose::pedestrian::transformToCanonicalizedLaneletPose(
         updated_status.pose, entity_status->getBoundingBox(), entity_status->getLaneletIds(), true,
         default_matching_distance_for_lanelet_pose_calculation)) {
-=======
-      traffic_simulator::pose::pedestrian::transformToCanonicalizedLaneletPose(
-        updated_status.pose, entity_status->getBoundingBox(), entity_status->getLaneletIds(), true,
-        default_matching_distance_for_lanelet_pose_calculation, hdmap_utils)) {
->>>>>>> bb2fe152
     updated_status.lanelet_pose_valid = true;
     updated_status.lanelet_pose =
       static_cast<traffic_simulator::LaneletPose>(canonicalized_lanelet_pose.value());
