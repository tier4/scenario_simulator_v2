// Copyright 2015 TIER IV, Inc. All rights reserved.
//
// Licensed under the Apache License, Version 2.0 (the "License");
// you may not use this file except in compliance with the License.
// You may obtain a copy of the License at
//
//     http://www.apache.org/licenses/LICENSE-2.0
//
// Unless required by applicable law or agreed to in writing, software
// distributed under the License is distributed on an "AS IS" BASIS,
// WITHOUT WARRANTIES OR CONDITIONS OF ANY KIND, either express or implied.
// See the License for the specific language governing permissions and
// limitations under the License.

#ifndef OPENSCENARIO_PREPROCESSOR__OPENSCENARIO_PREPROCESSOR_HPP_
#define OPENSCENARIO_PREPROCESSOR__OPENSCENARIO_PREPROCESSOR_HPP_

#include <memory>
#include <openscenario_interpreter/syntax/open_scenario.hpp>
#include <openscenario_validator/validator.hpp>
#include <queue>

namespace openscenario_preprocessor
{
struct Scenario
{
  Scenario() = default;

  explicit Scenario(const boost::filesystem::path & path, int expect, double frame_rate)
  : path(path), expect(expect), frame_rate(frame_rate)
  {
<<<<<<< HEAD
  }

  boost::filesystem::path path;

  int expect;

  double frame_rate;
=======
    path = load_request.path;
    frame_rate = load_request.frame_rate;
  }

  auto getDeriveResponse() -> openscenario_preprocessor_msgs::srv::Derive::Response
  {
    openscenario_preprocessor_msgs::srv::Derive::Response response;
    response.path = path;
    response.frame_rate = frame_rate;
    return response;
  }

  std::string path;

  float frame_rate;
>>>>>>> 16ab63c5
};

class Preprocessor
{
public:
  explicit Preprocessor(const boost::filesystem::path & output_directory)
  : validate(), output_directory(output_directory)
  {
    if (not boost::filesystem::exists(output_directory)) {
      boost::filesystem::create_directories(output_directory);
    }
  }

protected:
  void preprocessScenario(const Scenario &);

  std::queue<Scenario> preprocessed_scenarios;

  std::mutex preprocessed_scenarios_mutex;

  openscenario_validator::OpenSCENARIOValidator validate;

  boost::filesystem::path output_directory;
};
}  // namespace openscenario_preprocessor

#endif  // OPENSCENARIO_PREPROCESSOR__OPENSCENARIO_PREPROCESSOR_HPP_<|MERGE_RESOLUTION|>--- conflicted
+++ resolved
@@ -27,33 +27,13 @@
   Scenario() = default;
 
   explicit Scenario(const boost::filesystem::path & path, int expect, double frame_rate)
-  : path(path), expect(expect), frame_rate(frame_rate)
+  : path(path), frame_rate(frame_rate)
   {
-<<<<<<< HEAD
   }
 
   boost::filesystem::path path;
 
-  int expect;
-
-  double frame_rate;
-=======
-    path = load_request.path;
-    frame_rate = load_request.frame_rate;
-  }
-
-  auto getDeriveResponse() -> openscenario_preprocessor_msgs::srv::Derive::Response
-  {
-    openscenario_preprocessor_msgs::srv::Derive::Response response;
-    response.path = path;
-    response.frame_rate = frame_rate;
-    return response;
-  }
-
-  std::string path;
-
   float frame_rate;
->>>>>>> 16ab63c5
 };
 
 class Preprocessor
