cmake_minimum_required(VERSION 3.16.3) # Ubuntu 20.04 default CMake version

project(openscenario_preprocessor)

if(NOT CMAKE_CXX_STANDARD)
  set(CMAKE_CXX_STANDARD 17)
endif()

if(CMAKE_COMPILER_IS_GNUCXX OR CMAKE_CXX_COMPILER_ID MATCHES "Clang")
  add_compile_options(-Wall -Wextra -Wpedantic)
endif()

find_package(ament_cmake_auto REQUIRED)
<<<<<<< HEAD
find_package(XercesC          REQUIRED)
find_package(Boost            REQUIRED COMPONENTS filesystem program_options regex)
find_package(pugixml          REQUIRED)
=======
>>>>>>> 9b494ac9

ament_auto_find_build_dependencies()

ament_auto_add_executable(${PROJECT_NAME}_node
  src/${PROJECT_NAME}.cpp
  src/${PROJECT_NAME}_node.cpp)

<<<<<<< HEAD
target_link_libraries(${PROJECT_NAME}_node XercesC::XercesC)
target_link_libraries(${PROJECT_NAME}_node yaml-cpp)

find_library(parameter_value_distribution_LIBRARIES parameter_value_distribution_without_ros)

add_executable(${PROJECT_NAME}_command
  src/t4v2.cpp
  src/${PROJECT_NAME}.cpp
  src/${PROJECT_NAME}_command.cpp)

# cspell: ignore DPARAMETER
target_compile_definitions(${PROJECT_NAME}_command PUBLIC -DPARAMETER_VALUE_DISTRIBUTION_ONLY)

target_include_directories(${PROJECT_NAME}_command PUBLIC include)
target_include_directories(${PROJECT_NAME}_command PUBLIC ${XercesC_INCLUDE_DIRS})
target_include_directories(${PROJECT_NAME}_command PUBLIC ${YAML_CPP_INCLUDE_DIRS})
target_include_directories(${PROJECT_NAME}_command PUBLIC ${YAML_CPP_INCLUDE_DIRS})
target_include_directories(${PROJECT_NAME}_command PUBLIC ${openscenario_interpreter_INCLUDE_DIRS})
target_include_directories(${PROJECT_NAME}_command PUBLIC ${openscenario_validator_INCLUDE_DIRS})

target_link_libraries(${PROJECT_NAME}_command Boost::filesystem Boost::program_options Boost::regex)
target_link_libraries(${PROJECT_NAME}_command XercesC::XercesC)
target_link_libraries(${PROJECT_NAME}_command pugixml)
target_link_libraries(${PROJECT_NAME}_command yaml-cpp)

target_link_libraries(${PROJECT_NAME}_command ${parameter_value_distribution_LIBRARIES})
target_link_libraries(${PROJECT_NAME}_command openscenario_validator::openscenario_validator)

install(TARGETS ${PROJECT_NAME}_node ${PROJECT_NAME}_command
  RUNTIME DESTINATION lib/${PROJECT_NAME}
  )

=======
>>>>>>> 9b494ac9
if(BUILD_TESTING)
  find_package(ament_lint_auto REQUIRED)
  ament_lint_auto_find_test_dependencies()
  ament_add_pytest_test(test_${PROJECT_NAME} "test/test_main.py")
endif()

ament_auto_package()<|MERGE_RESOLUTION|>--- conflicted
+++ resolved
@@ -11,12 +11,10 @@
 endif()
 
 find_package(ament_cmake_auto REQUIRED)
-<<<<<<< HEAD
 find_package(XercesC          REQUIRED)
 find_package(Boost            REQUIRED COMPONENTS filesystem program_options regex)
 find_package(pugixml          REQUIRED)
-=======
->>>>>>> 9b494ac9
+
 
 ament_auto_find_build_dependencies()
 
@@ -24,7 +22,6 @@
   src/${PROJECT_NAME}.cpp
   src/${PROJECT_NAME}_node.cpp)
 
-<<<<<<< HEAD
 target_link_libraries(${PROJECT_NAME}_node XercesC::XercesC)
 target_link_libraries(${PROJECT_NAME}_node yaml-cpp)
 
@@ -57,8 +54,6 @@
   RUNTIME DESTINATION lib/${PROJECT_NAME}
   )
 
-=======
->>>>>>> 9b494ac9
 if(BUILD_TESTING)
   find_package(ament_lint_auto REQUIRED)
   ament_lint_auto_find_test_dependencies()
