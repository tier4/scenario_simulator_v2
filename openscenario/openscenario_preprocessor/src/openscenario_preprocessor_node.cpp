// Copyright 2015 TIER IV, Inc. All rights reserved.
//
// Licensed under the Apache License, Version 2.0 (the "License");
// you may not use this file except in compliance with the License.
// You may obtain a copy of the License at
//
//     http://www.apache.org/licenses/LICENSE-2.0
//
// Unless required by applicable law or agreed to in writing, software
// distributed under the License is distributed on an "AS IS" BASIS,
// WITHOUT WARRANTIES OR CONDITIONS OF ANY KIND, either express or implied.
// See the License for the specific language governing permissions and
// limitations under the License.

#include <cstdlib>
#include <memory>
#include <openscenario_preprocessor/openscenario_preprocessor.hpp>
#include <openscenario_preprocessor_msgs/srv/check_derivative_remained.hpp>
#include <openscenario_preprocessor_msgs/srv/derive.hpp>
#include <openscenario_preprocessor_msgs/srv/load.hpp>
#include <rclcpp/rclcpp.hpp>

class PreprocessorNode : public rclcpp::Node, public openscenario_preprocessor::Preprocessor
{
public:
  explicit PreprocessorNode(const rclcpp::NodeOptions & options)
  : rclcpp::Node("preprocessor", options),
    openscenario_preprocessor::Preprocessor([this] {
      declare_parameter<std::string>("output_directory", "/tmp/openscenario_preprocessor");
      return get_parameter("output_directory").as_string();
    }()),
    load_server(create_service<openscenario_preprocessor_msgs::srv::Load>(
      "~/load",
      [this](
        const openscenario_preprocessor_msgs::srv::Load::Request::SharedPtr request,
        openscenario_preprocessor_msgs::srv::Load::Response::SharedPtr response) -> void {
        auto lock = std::lock_guard(preprocessed_scenarios_mutex);
        try {
<<<<<<< HEAD
          preprocessScenario(request->path);
=======
          preprocessScenario(
            openscenario_preprocessor::Scenario(request->path, request->frame_rate));
>>>>>>> c2036287
          response->has_succeeded = true;
          response->message = "success";
        } catch (std::exception & e) {
          response->has_succeeded = false;
          response->message = e.what();
          //          std::queue<openscenario_preprocessor::Scenario>().swap(preprocessed_scenarios);
        }
      })),
    derive_server(create_service<openscenario_preprocessor_msgs::srv::Derive>(
      "~/derive",
      [this](
        const openscenario_preprocessor_msgs::srv::Derive::Request::SharedPtr,
        openscenario_preprocessor_msgs::srv::Derive::Response::SharedPtr response) -> void {
        auto lock = std::lock_guard(preprocessed_scenarios_mutex);
        if (preprocessed_scenarios.empty()) {
          response->path = "no output";
        } else {
<<<<<<< HEAD
          response->path = preprocessed_scenarios.front().string();
          response->expect = 1;
          response->frame_rate = 30.0;
=======
          response->path = preprocessed_scenarios.front().path.string();
          response->frame_rate = preprocessed_scenarios.front().frame_rate;
>>>>>>> c2036287
          preprocessed_scenarios.pop();
        }
      })),
    check_server(create_service<openscenario_preprocessor_msgs::srv::CheckDerivativeRemained>(
      "~/check",
      [this](
        const openscenario_preprocessor_msgs::srv::CheckDerivativeRemained::Request::SharedPtr,
        openscenario_preprocessor_msgs::srv::CheckDerivativeRemained::Response::SharedPtr response)
        -> void {
        auto lock = std::lock_guard(preprocessed_scenarios_mutex);
        response->derivative_remained = not preprocessed_scenarios.empty();
      }))
  {
  }

private:
  rclcpp::Service<openscenario_preprocessor_msgs::srv::Load>::SharedPtr load_server;

  rclcpp::Service<openscenario_preprocessor_msgs::srv::Derive>::SharedPtr derive_server;

  rclcpp::Service<openscenario_preprocessor_msgs::srv::CheckDerivativeRemained>::SharedPtr
    check_server;
};

int main(const int argc, char const * const * const argv)
{
  rclcpp::init(argc, argv);

  rclcpp::executors::SingleThreadedExecutor executor{};

  rclcpp::NodeOptions options{};

  auto node = std::make_shared<PreprocessorNode>(options);

  executor.add_node((*node).get_node_base_interface());

  executor.spin();

  rclcpp::shutdown();

  return 0;
}<|MERGE_RESOLUTION|>--- conflicted
+++ resolved
@@ -36,12 +36,7 @@
         openscenario_preprocessor_msgs::srv::Load::Response::SharedPtr response) -> void {
         auto lock = std::lock_guard(preprocessed_scenarios_mutex);
         try {
-<<<<<<< HEAD
           preprocessScenario(request->path);
-=======
-          preprocessScenario(
-            openscenario_preprocessor::Scenario(request->path, request->frame_rate));
->>>>>>> c2036287
           response->has_succeeded = true;
           response->message = "success";
         } catch (std::exception & e) {
@@ -59,14 +54,8 @@
         if (preprocessed_scenarios.empty()) {
           response->path = "no output";
         } else {
-<<<<<<< HEAD
           response->path = preprocessed_scenarios.front().string();
-          response->expect = 1;
           response->frame_rate = 30.0;
-=======
-          response->path = preprocessed_scenarios.front().path.string();
-          response->frame_rate = preprocessed_scenarios.front().frame_rate;
->>>>>>> c2036287
           preprocessed_scenarios.pop();
         }
       })),
