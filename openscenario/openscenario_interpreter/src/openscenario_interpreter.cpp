--- conflicted
+++ resolved
@@ -153,57 +153,6 @@
       },
       [this]() {
         const auto evaluate_time = execution_timer.invoke("evaluate", [this]() {
-<<<<<<< HEAD
-          if (std::isnan(evaluateSimulationTime())) {
-            auto engaged = [this]() {
-              return std::all_of(
-                currentScenarioDefinition()->entities.begin(),
-                currentScenarioDefinition()->entities.end(), [this](const auto & each) {
-                  return std::apply(
-                    [this](const auto & name, const auto & object) {
-                      return not object.template is<ScenarioObject>() or
-                             not object.template as<ScenarioObject>().is_added or
-                             not object.template as<ScenarioObject>()
-                                   .object_controller.isAutoware() or
-                             NonStandardOperation::isEngaged(name);
-                    },
-                    each);
-                });
-            };
-
-            auto engageable = [this]() {
-              return std::all_of(
-                currentScenarioDefinition()->entities.begin(),
-                currentScenarioDefinition()->entities.end(), [this](const auto & each) {
-                  return std::apply(
-                    [this](const auto & name, const auto & object) {
-                      return not object.template is<ScenarioObject>() or
-                             not object.template as<ScenarioObject>().is_added or
-                             not object.template as<ScenarioObject>()
-                                   .object_controller.isAutoware() or
-                             NonStandardOperation::isEngageable(name);
-                    },
-                    each);
-                });
-            };
-
-            auto engage = [this]() {
-              for (const auto & [name, object] : currentScenarioDefinition()->entities) {
-                if (
-                  object.template is<ScenarioObject>() and
-                  object.template as<ScenarioObject>().is_added and
-                  object.template as<ScenarioObject>().object_controller.isAutoware()) {
-                  NonStandardOperation::engage(name);
-                }
-              }
-            };
-
-            if (engaged()) {
-              return SimulatorCore::activateNonUserDefinedControllers();
-            } else if (engageable()) {
-              return engage();
-            }
-=======
           if (
             std::isnan(evaluateSimulationTime()) and
             std::all_of(
@@ -218,8 +167,7 @@
                   },
                   each);
               })) {
-            return activateNonUserDefinedControllers();
->>>>>>> b6c62202
+            return SimulatorCore::activateNonUserDefinedControllers();
           } else if (currentScenarioDefinition()) {
             currentScenarioDefinition()->evaluate();
           } else {
