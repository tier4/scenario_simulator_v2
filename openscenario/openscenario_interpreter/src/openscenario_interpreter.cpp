--- conflicted
+++ resolved
@@ -153,23 +153,6 @@
       },
       [this]() {
         const auto evaluate_time = execution_timer.invoke("evaluate", [this]() {
-<<<<<<< HEAD
-          if (
-            std::isnan(evaluateSimulationTime()) and
-            std::all_of(
-              currentScenarioDefinition()->entities.begin(),
-              currentScenarioDefinition()->entities.end(), [this](const auto & each) {
-                return std::apply(
-                  [this](const auto & name, const Object & object) {
-                    return not object.is<ScenarioObject>() or
-                           not object.as<ScenarioObject>().is_added or
-                           not object.as<ScenarioObject>().object_controller.isAutoware() or
-                           NonStandardOperation::isEngaged(name);
-                  },
-                  each);
-              })) {
-            return SimulatorCore::activateNonUserDefinedControllers();
-=======
           if (std::isnan(evaluateSimulationTime())) {
             if (std::all_of(
                   currentScenarioDefinition()->entities.begin(),
@@ -183,9 +166,8 @@
                       },
                       each);
                   })) {
-              activateNonUserDefinedControllers();
+              SimulatorCore::activateNonUserDefinedControllers();
             }
->>>>>>> 4aa26470
           } else if (currentScenarioDefinition()) {
             currentScenarioDefinition()->evaluate();
           } else {
