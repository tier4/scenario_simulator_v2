--- conflicted
+++ resolved
@@ -70,9 +70,7 @@
 
 auto Interpreter::makeCurrentConfiguration() const -> traffic_simulator::Configuration
 {
-  constexpr bool auto_sink{false};
   const auto logic_file = currentScenarioDefinition()->road_network.logic_file;
-<<<<<<< HEAD
   const auto is_directly_lanelet2_map_file =
     not logic_file.isDirectory() and logic_file.filepath.extension() == ".osm";
   const auto map_files_path =
@@ -81,21 +79,9 @@
   // XXX DIRTY HACK!!!
   if (is_directly_lanelet2_map_file) {
     return traffic_simulator::Configuration(
-      map_files_path, logic_file.filepath.filename().string(), osc_path, auto_sink);
+      map_files_path, logic_file.filepath.filename().string(), osc_path);
   } else {
-    return traffic_simulator::Configuration(map_files_path, osc_path, auto_sink);
-=======
-
-  auto configuration = traffic_simulator::Configuration(
-    logic_file.isDirectory() ? logic_file : logic_file.filepath.parent_path());
-  {
-    configuration.scenario_path = osc_path;
-
-    // XXX DIRTY HACK!!!
-    if (not logic_file.isDirectory() and logic_file.filepath.extension() == ".osm") {
-      configuration.lanelet2_map_file = logic_file.filepath.filename().string();
-    }
->>>>>>> 12ff08c1
+    return traffic_simulator::Configuration(map_files_path, osc_path);
   }
 }
 
