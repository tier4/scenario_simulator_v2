--- conflicted
+++ resolved
@@ -22,26 +22,15 @@
 StochasticDistributionType::StochasticDistributionType(const pugi::xml_node & node, Scope & scope)
 // clang-format off
 : Group(
-<<<<<<< HEAD
-    choice(node,
-      {"ProbabilityDistributionSet", [&](auto && node){return make<ProbabilityDistributionSet>(node, scope);}},
-      {"LogNormalDistribution",      [&](auto && node){return make<LogNormalDistribution     >(node, scope);}},
-      {"NormalDistribution",         [&](auto && node){return make<NormalDistribution        >(node, scope);}},
-      {"UniformDistribution",        [&](auto && node){return make<UniformDistribution       >(node, scope);}},
-      {"PoissonDistribution",        [&](auto && node){return make<PoissonDistribution       >(node, scope);}},
-      {"Histogram",                  [&](auto && node){return make<Histogram                 >(node, scope);}}))
-//      {"UserDefinedDistribution",    [&](auto && node){return make<UserDefinedDistribution   >(node, scope);}}))
-=======
     choice(node, {
       { "ProbabilityDistributionSet", [&](auto && node) { return make<ProbabilityDistributionSet>(node, scope); } },
       { "LogNormalDistribution",      [&](auto && node) { return make<LogNormalDistribution     >(node, scope); } },
       { "NormalDistribution",         [&](auto && node) { return make<NormalDistribution        >(node, scope); } },
       { "UniformDistribution",        [&](auto && node) { return make<UniformDistribution       >(node, scope); } },
       { "PoissonDistribution",        [&](auto && node) { return make<PoissonDistribution       >(node, scope); } },
-      { "Histogram",                  [&](auto && node) { return make<Histogram                 >(node, scope); } },
-      { "UserDefinedDistribution",    [&](auto && node) { return make<UserDefinedDistribution   >(node, scope); } }
+      { "Histogram",                  [&](auto && node) { return make<Histogram                 >(node, scope); } }
+//      { "UserDefinedDistribution",    [&](auto && node) { return make<UserDefinedDistribution   >(node, scope); } }
     }))
->>>>>>> 5e18d3d6
 // clang-format on
 {
 }
