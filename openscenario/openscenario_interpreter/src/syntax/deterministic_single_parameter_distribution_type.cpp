--- conflicted
+++ resolved
@@ -23,18 +23,10 @@
   const pugi::xml_node & tree, Scope & scope)
 // clang-format off
 : Group(
-<<<<<<< HEAD
     choice(tree,
-      std::make_pair("DistributionSet",         [&](auto && node){ return make<DistributionSet        >(node, scope);}),
-      std::make_pair("DistributionRange",       [&](auto && node){ return make<DistributionRange      >(node, scope);}),
-      std::make_pair("UserDefinedDistribution", [&](auto && node){ return make<UserDefinedDistribution>(node, scope);})))
-=======
-    choice(node, {
-      { "DistributionSet",         [&](auto && node) { return make<DistributionSet        >(node, scope); } },
-      { "DistributionRange",       [&](auto && node) { return make<DistributionRange      >(node, scope); } },
-      { "UserDefinedDistribution", [&](auto && node) { return make<UserDefinedDistribution>(node, scope); } },
-    }))
->>>>>>> 7be832b6
+      {"DistributionSet",         [&](auto && node){ return make<DistributionSet        >(node, scope);}},
+      {"DistributionRange",       [&](auto && node){ return make<DistributionRange      >(node, scope);}},
+      {"UserDefinedDistribution", [&](auto && node){ return make<UserDefinedDistribution>(node, scope);}}))
 // clang-format on
 {
 }
