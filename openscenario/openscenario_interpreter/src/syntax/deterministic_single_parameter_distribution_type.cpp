--- conflicted
+++ resolved
@@ -23,18 +23,11 @@
   const pugi::xml_node & tree, Scope & scope)
 // clang-format off
 : Group(
-<<<<<<< HEAD
-    choice(tree,
-      {"DistributionSet",         [&](auto && node){ return make<DistributionSet        >(node, scope);}},
-      {"DistributionRange",       [&](auto && node){ return make<DistributionRange      >(node, scope);}}))
-//      {"UserDefinedDistribution", [&](auto && node){ return make<UserDefinedDistribution>(node, scope);}}))
-=======
     choice(tree, {
       { "DistributionSet",         [&](auto && node) { return make<DistributionSet        >(node, scope); } },
-      { "DistributionRange",       [&](auto && node) { return make<DistributionRange      >(node, scope); } },
-      { "UserDefinedDistribution", [&](auto && node) { return make<UserDefinedDistribution>(node, scope); } }
+      { "DistributionRange",       [&](auto && node) { return make<DistributionRange      >(node, scope); } }
+//      { "UserDefinedDistribution", [&](auto && node) { return make<UserDefinedDistribution>(node, scope); } }
     }))
->>>>>>> 5e18d3d6
 // clang-format on
 {
 }
