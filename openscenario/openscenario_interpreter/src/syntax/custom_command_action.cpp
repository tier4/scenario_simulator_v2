// Copyright 2015 TIER IV, Inc. All rights reserved.
//
// Licensed under the Apache License, Version 2.0 (the "License");
// you may not use this file except in compliance with the License.
// You may obtain a copy of the License at
//
//     http://www.apache.org/licenses/LICENSE-2.0
//
// Unless required by applicable law or agreed to in writing, software
// distributed under the License is distributed on an "AS IS" BASIS,
// WITHOUT WARRANTIES OR CONDITIONS OF ANY KIND, either express or implied.
// See the License for the specific language governing permissions and
// limitations under the License.

#include <iterator>  // std::distance
#include <openscenario_interpreter/error.hpp>
#include <openscenario_interpreter/posix/fork_exec.hpp>
#include <openscenario_interpreter/reader/attribute.hpp>
#include <openscenario_interpreter/reader/content.hpp>
#include <openscenario_interpreter/regex/function_call_expression.hpp>
#include <openscenario_interpreter/simulator_core.hpp>
#include <openscenario_interpreter/syntax/custom_command_action.hpp>
#include <unordered_map>

namespace openscenario_interpreter
{
inline namespace syntax
{
CustomCommandAction::CustomCommandAction(const pugi::xml_node & node, const Scope & scope)
: Scope(scope),
  type(readAttribute<String>("type", node, local())),
  content(readContent<String>(node, local()))
{
}

auto CustomCommandAction::accomplished() noexcept -> bool { return true; }

auto CustomCommandAction::applyFaultInjectionAction(
  const std::vector<std::string> & events, const Scope &) -> int
{
  const auto now = node().now();

  auto makeFaultInjectionEvent = [](const auto & name) {
    tier4_simulation_msgs::msg::FaultInjectionEvent fault_injection_event;
    {
      fault_injection_event.level = tier4_simulation_msgs::msg::FaultInjectionEvent::ERROR;
      fault_injection_event.name = name;
    }

    return fault_injection_event;
  };

  auto makeFaultInjectionEvents = [&](const std::vector<std::string> & events) {
    tier4_simulation_msgs::msg::SimulationEvents simulation_events;
    {
      simulation_events.stamp = now;

      for (const auto & event : events) {
        simulation_events.fault_injection_events.push_back(makeFaultInjectionEvent(event));
      }
    }

    return simulation_events;
  };

  publisher().publish(makeFaultInjectionEvents(events));

  return events.size();
}

auto CustomCommandAction::debugError(const std::vector<std::string> &, const Scope &) -> int
{
  throw Error(__FILE__, ":", __LINE__);
}

auto CustomCommandAction::debugSegmentationFault(const std::vector<std::string> &, const Scope &)
  -> int
{
  return *reinterpret_cast<std::add_pointer<int>::type>(0);
}

auto CustomCommandAction::exitSuccess(const std::vector<std::string> &, const Scope &) -> int
{
  throw SpecialAction<EXIT_SUCCESS>();
}

auto CustomCommandAction::exitFailure(const std::vector<std::string> &, const Scope &) -> int
{
  throw SpecialAction<EXIT_FAILURE>();
}

auto CustomCommandAction::node() -> rclcpp::Node &
{
  static rclcpp::Node node{"custom_command_action", "simulation"};
  return node;
}

auto CustomCommandAction::printParameter(
  const std::vector<std::string> & parameters, const Scope & scope) -> int
{
  for (auto && parameter : parameters) {
    std::cout << parameter << " = " << scope.ref(parameter) << std::endl;
  }

  return parameters.size();
}

auto CustomCommandAction::publisher()
  -> rclcpp::Publisher<tier4_simulation_msgs::msg::SimulationEvents> &
{
  static auto publisher = node().create_publisher<tier4_simulation_msgs::msg::SimulationEvents>(
    "/simulation/events", rclcpp::QoS(1).reliable());
  return *publisher;
}

auto CustomCommandAction::run() noexcept -> void {}

auto CustomCommandAction::start() const -> void
{
  auto apply_walk_straight_action =
    [this](const std::vector<std::string> & actors, const Scope & scope) {
      for (const auto & actor : actors) {
        applyWalkStraightAction(actor);
      }

      for (const auto & actor : scope.actors) {
        applyWalkStraightAction(actor);
      }

      return scope.actors.size();
    };

  static const std::unordered_map<
    std::string, std::function<int(const std::vector<std::string> &, const Scope &)>>
    commands{
      std::make_pair("FaultInjectionAction", applyFaultInjectionAction),
      std::make_pair("WalkStraightAction", apply_walk_straight_action),
      std::make_pair("debugError", debugError),
      std::make_pair("debugSegmentationFault", debugSegmentationFault),  // DEPRECATED
      std::make_pair("exitFailure", exitFailure),
      std::make_pair("exitSuccess", exitSuccess),
      std::make_pair("printParameter", printParameter),
      std::make_pair("test", test),
    };

  std::smatch result{};

  if (type == ":") {
    return;
  } else if (
    std::regex_match(type, result, FunctionCallExpression::pattern()) and
    commands.find(result[1]) != std::end(commands)) {
    commands.at(result[1])(FunctionCallExpression::splitParameters(result[3]), local());
  } else {
    fork_exec(type, content);
  }
}

auto CustomCommandAction::test(const std::vector<std::string> & values, const Scope &) -> int
{
  std::cout << "test" << std::endl;

  for (auto iter = std::cbegin(values); iter != std::cend(values); ++iter) {
    std::cout << "  values[" << std::distance(std::cbegin(values), iter) << "] = " << *iter
              << std::endl;
  }

<<<<<<< HEAD
  std::cout << std::flush;

  return args.size();
=======
  return values.size();
>>>>>>> 724e9130
}
}  // namespace syntax
}  // namespace openscenario_interpreter<|MERGE_RESOLUTION|>--- conflicted
+++ resolved
@@ -165,13 +165,7 @@
               << std::endl;
   }
 
-<<<<<<< HEAD
-  std::cout << std::flush;
-
-  return args.size();
-=======
   return values.size();
->>>>>>> 724e9130
 }
 }  // namespace syntax
 }  // namespace openscenario_interpreter