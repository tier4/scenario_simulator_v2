--- conflicted
+++ resolved
@@ -55,11 +55,7 @@
   };
 
   auto check = [this](auto && actor) {
-<<<<<<< HEAD
-    auto evaluation = actor.apply([this](const auto & actor) {
-=======
     const auto evaluation = actor.apply([this](const auto & actor) {
->>>>>>> 6910edbd
       return SpeedCondition::evaluate(global().entities, actor, std::nullopt);
     });
     if (speed_action_target.is<AbsoluteTargetSpeed>()) {
