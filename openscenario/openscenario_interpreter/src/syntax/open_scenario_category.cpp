--- conflicted
+++ resolved
@@ -29,17 +29,11 @@
 : Group(
     // clang-format off
     choice(tree,
-<<<<<<< HEAD
 #ifndef PARAMETER_VALUE_DISTRIBUTION_ONLY
-            std::make_pair("Storyboard",                [&](auto &&) { return make<ScenarioDefinition                  >(tree, scope);}),  // DIRTY HACK!!!
-            std::make_pair("Catalog",                   [&](auto &&) { return make<CatalogDefinition                   >(tree, scope);}),
-#endif  // PARAMETER_VALUE_DISTRIBUTION_ONLY
-            std::make_pair("ParameterValueDistribution",[&](auto &&) { return make<ParameterValueDistributionDefinition>(tree, scope);})))
-=======
       std::make_pair("Storyboard",                [&](auto &&) { return make<ScenarioDefinition                  >(tree, scope);}),  // DIRTY HACK!!!
       std::make_pair("Catalog",                   [&](auto &&) { return make<CatalogDefinition                   >(tree, scope);}),
+#endif  // PARAMETER_VALUE_DISTRIBUTION_ONLY
       std::make_pair("ParameterValueDistribution",[&](auto &&) { return make<ParameterValueDistributionDefinition>(tree, scope);})))
->>>>>>> 9e791d07
 // clang-format on
 {
 }
