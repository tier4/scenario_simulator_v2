--- conflicted
+++ resolved
@@ -27,21 +27,13 @@
 {
 OpenScenarioCategory::OpenScenarioCategory(const pugi::xml_node & tree, Scope & scope)
 : Group(
-<<<<<<< HEAD
-    // clang-format off
-    choice(tree,
+    choice(tree, {
 #ifndef PARAMETER_VALUE_DISTRIBUTION_ONLY
-      {"Storyboard",                [&](auto &&) { return make<ScenarioDefinition                  >(tree, scope);}},  // DIRTY HACK!!!
-      {"Catalog",                   [&](auto &&) { return make<CatalogDefinition                   >(tree, scope);}},
-#endif  // PARAMETER_VALUE_DISTRIBUTION_ONLY
-      {"ParameterValueDistribution",[&](auto &&) { return make<ParameterValueDistributionDefinition>(tree, scope);}}))
-=======
-    choice(tree, {
       { "Storyboard",                [&](auto &&) { return make<ScenarioDefinition                  >(tree, scope); } },  // DIRTY HACK!!!
       { "Catalog",                   [&](auto &&) { return make<CatalogDefinition                   >(tree, scope); } },
+#endif  // PARAMETER_VALUE_DISTRIBUTION_ONLY
       { "ParameterValueDistribution",[&](auto &&) { return make<ParameterValueDistributionDefinition>(tree, scope); } }
     }))
->>>>>>> 5e18d3d6
 // clang-format on
 {
 }
