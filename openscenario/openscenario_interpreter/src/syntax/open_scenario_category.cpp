// Copyright 2015 TIER IV, Inc. All rights reserved.
//
// Licensed under the Apache License, Version 2.0 (the "License");
// you may not use this file except in compliance with the License.
// You may obtain a copy of the License at
//
//     http://www.apache.org/licenses/LICENSE-2.0
//
// Unless required by applicable law or agreed to in writing, software
// distributed under the License is distributed on an "AS IS" BASIS,
// WITHOUT WARRANTIES OR CONDITIONS OF ANY KIND, either express or implied.
// See the License for the specific language governing permissions and
// limitations under the License.

#ifndef PARAMETER_VALUE_DISTRIBUTION_ONLY
#include <openscenario_interpreter/syntax/catalog_definition.hpp>
#include <openscenario_interpreter/syntax/scenario_definition.hpp>
#endif  // PARAMETER_VALUE_DISTRIBUTION_ONLY

#include <openscenario_interpreter/reader/element.hpp>
#include <openscenario_interpreter/syntax/open_scenario_category.hpp>
#include <openscenario_interpreter/syntax/parameter_value_distribution_definition.hpp>

namespace openscenario_interpreter
{
inline namespace syntax
{
OpenScenarioCategory::OpenScenarioCategory(const pugi::xml_node & tree, Scope & scope)
// clang-format off
: Group(
    // clang-format off
    choice(tree,
<<<<<<< HEAD
#ifndef PARAMETER_VALUE_DISTRIBUTION_ONLY
      std::make_pair("Storyboard",                [&](auto &&) { return make<ScenarioDefinition                  >(tree, scope);}),  // DIRTY HACK!!!
      std::make_pair("Catalog",                   [&](auto &&) { return make<CatalogDefinition                   >(tree, scope);}),
#endif  // PARAMETER_VALUE_DISTRIBUTION_ONLY
      std::make_pair("ParameterValueDistribution",[&](auto &&) { return make<ParameterValueDistributionDefinition>(tree, scope);})))
=======
      {"Storyboard",                [&](auto &&) { return make<ScenarioDefinition                  >(tree, scope);}},  // DIRTY HACK!!!
      {"Catalog",                   [&](auto &&) { return make<CatalogDefinition                   >(tree, scope);}},
      {"ParameterValueDistribution",[&](auto &&) { return make<ParameterValueDistributionDefinition>(tree, scope);}}))
>>>>>>> 48a0bcc9
// clang-format on
{
}
}  // namespace syntax
}  // namespace openscenario_interpreter<|MERGE_RESOLUTION|>--- conflicted
+++ resolved
@@ -26,21 +26,14 @@
 inline namespace syntax
 {
 OpenScenarioCategory::OpenScenarioCategory(const pugi::xml_node & tree, Scope & scope)
-// clang-format off
 : Group(
     // clang-format off
     choice(tree,
-<<<<<<< HEAD
 #ifndef PARAMETER_VALUE_DISTRIBUTION_ONLY
-      std::make_pair("Storyboard",                [&](auto &&) { return make<ScenarioDefinition                  >(tree, scope);}),  // DIRTY HACK!!!
-      std::make_pair("Catalog",                   [&](auto &&) { return make<CatalogDefinition                   >(tree, scope);}),
-#endif  // PARAMETER_VALUE_DISTRIBUTION_ONLY
-      std::make_pair("ParameterValueDistribution",[&](auto &&) { return make<ParameterValueDistributionDefinition>(tree, scope);})))
-=======
       {"Storyboard",                [&](auto &&) { return make<ScenarioDefinition                  >(tree, scope);}},  // DIRTY HACK!!!
       {"Catalog",                   [&](auto &&) { return make<CatalogDefinition                   >(tree, scope);}},
+#endif  // PARAMETER_VALUE_DISTRIBUTION_ONLY
       {"ParameterValueDistribution",[&](auto &&) { return make<ParameterValueDistributionDefinition>(tree, scope);}}))
->>>>>>> 48a0bcc9
 // clang-format on
 {
 }
