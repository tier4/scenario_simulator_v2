// Copyright 2015 TIER IV, Inc. All rights reserved.
//
// Licensed under the Apache License, Version 2.0 (the "License");
// you may not use this file except in compliance with the License.
// You may obtain a copy of the License at
//
//     http://www.apache.org/licenses/LICENSE-2.0
//
// Unless required by applicable law or agreed to in writing, software
// distributed under the License is distributed on an "AS IS" BASIS,
// WITHOUT WARRANTIES OR CONDITIONS OF ANY KIND, either express or implied.
// See the License for the specific language governing permissions and
// limitations under the License.

<<<<<<< HEAD
#include <geometry/transform.hpp>
=======
#include <openscenario_interpreter/cmath/hypot.hpp>
>>>>>>> e6b8899c
#include <openscenario_interpreter/reader/attribute.hpp>
#include <openscenario_interpreter/reader/element.hpp>
#include <openscenario_interpreter/simulator_core.hpp>
#include <openscenario_interpreter/syntax/reach_position_condition.hpp>
#include <openscenario_interpreter/utility/overload.hpp>
#include <openscenario_interpreter/utility/print.hpp>
#include <openscenario_interpreter/visualization_buffer.hpp>
#include <rclcpp/rclcpp.hpp>
#include <traffic_simulator/helper/helper.hpp>

namespace openscenario_interpreter
{
inline namespace syntax
{
ReachPositionCondition::ReachPositionCondition(
  const pugi::xml_node & node, Scope & scope, const TriggeringEntities & triggering_entities)
: tolerance(readAttribute<Double>("tolerance", node, scope)),
  position(readElement<Position>("Position", node, scope)),
  compare(Rule::lessThan),
  triggering_entities(triggering_entities),
  results(triggering_entities.entity_refs.size(), {Double::nan()})
{
}

auto ReachPositionCondition::description() const -> String
{
  std::stringstream description;

  description << triggering_entities.description() << "s distance to given position = ";

  print_to(description, results);

  description << " " << compare << " " << tolerance << "?";

  return description.str();
}

<<<<<<< HEAD
// @todo: after checking all the scenario work well with consider_z = true, remove this function and
// use std::hypot(x,y,z)
static double hypot(const double x, const double y, const double z, const bool consider_z)
{
  return consider_z ? std::hypot(x, y, z) : std::hypot(x, y);
}

auto ReachPositionCondition::visualize() const -> void
{
  auto center = static_cast<geometry_msgs::msg::Pose>(position);
  center.orientation.w = 0;
  const auto radius = tolerance;

  const auto make_radius_marker = [&](auto && triggering_entity) {
    visualization_msgs::msg::Marker marker;
    marker.header.frame_id = "map";
    marker.header.stamp = rclcpp::Clock().now();
    marker.ns = "reach_position_condition/" + triggering_entity.name();
    marker.id = 1;
    marker.type = visualization_msgs::msg::Marker::SPHERE;
    marker.action = visualization_msgs::msg::Marker::ADD;
    marker.pose = center;
    marker.scale.x = radius;
    marker.scale.y = radius;
    marker.scale.z = radius;
    marker.color.a = 0.3f;
    marker.color.r = 0.0;
    marker.color.g = 1.0;
    marker.color.b = 0.0;
    return marker;
  };

  const auto make_label_marker = [&](auto && triggering_entity) {
    visualization_msgs::msg::Marker marker;
    marker.header.frame_id = "map";
    marker.header.stamp = rclcpp::Clock().now();
    marker.ns = "reach_position_condition/" + triggering_entity.name();
    marker.id = 2;
    marker.type = visualization_msgs::msg::Marker::TEXT_VIEW_FACING;
    marker.action = visualization_msgs::msg::Marker::ADD;
    marker.pose = center;
    marker.pose.position.z += radius;
    marker.text = "ReachPositionCondition\n" + triggering_entity.name() +
                  "\ntolerance = " + std::to_string(tolerance);
    marker.scale.z = 0.3;
    marker.color.a = 0.8f;
    marker.color.r = 1.0;
    marker.color.g = 1.0;
    marker.color.b = 1.0;
    return marker;
  };

  const auto make_distance_marker = [&](auto && triggering_entity) {
    visualization_msgs::msg::Marker marker;
    marker.header.frame_id = "map";
    marker.header.stamp = rclcpp::Clock().now();
    marker.ns = "reach_position_condition/" + triggering_entity.name();
    marker.id = 3;
    marker.type = visualization_msgs::msg::Marker::LINE_STRIP;
    marker.action = visualization_msgs::msg::Marker::ADD;
    auto relative_pose = makeNativeRelativeWorldPosition(center, triggering_entity.name());
    marker.points.push_back(center.position);
    auto entity_position = center.position;
    entity_position.x -= relative_pose.position.x;
    entity_position.y -= relative_pose.position.y;
    entity_position.z -= relative_pose.position.z;
    marker.points.push_back(entity_position);
    marker.scale.x = 0.1;
    marker.color.a = 0.8f;
    marker.color.r = 1.0;
    marker.color.g = 0.0;
    marker.color.b = 0.0;
    return marker;
  };

  const auto make_distance_label_marker = [&](auto && triggering_entity) {
    visualization_msgs::msg::Marker marker;
    marker.header.frame_id = "map";
    marker.header.stamp = rclcpp::Clock().now();
    marker.ns = "reach_position_condition/" + triggering_entity.name();
    marker.id = 4;
    marker.type = visualization_msgs::msg::Marker::TEXT_VIEW_FACING;
    marker.action = visualization_msgs::msg::Marker::ADD;
    auto relative_pose = makeNativeRelativeWorldPosition(center, triggering_entity.name());
    marker.pose.position.x = center.position.x - relative_pose.position.x / 2;
    marker.pose.position.y = center.position.y - relative_pose.position.y / 2;
    marker.pose.position.z = center.position.z - relative_pose.position.z / 2;
    marker.text = std::to_string(hypot(
      relative_pose.position.x, relative_pose.position.y, relative_pose.position.z, consider_z));
    marker.scale.z = 0.3;
    marker.color.a = 0.8f;
    marker.color.r = 1.0;
    marker.color.g = 0.0;
    marker.color.b = 0.0;
    return marker;
  };

  std::for_each(
    triggering_entities.entity_refs.begin(), triggering_entities.entity_refs.end(),
    [&](auto && triggering_entity) {
      triggering_entity.apply([&](auto && object) {
        add(make_radius_marker(object));
        add(make_label_marker(object));
        add(make_distance_marker(object));
        add(make_distance_label_marker(object));
      });
    });
}

=======
>>>>>>> e6b8899c
auto ReachPositionCondition::evaluate() -> Object
{
  // TODO USE DistanceCondition::distance
  const auto distance = overload(
    [&](const WorldPosition & position, auto && triggering_entity) {
      const auto pose = makeNativeRelativeWorldPosition(
        triggering_entity, static_cast<geometry_msgs::msg::Pose>(position));
      return hypot(pose.position.x, pose.position.y, pose.position.z);
    },
    [&](const RelativeWorldPosition & position, auto && triggering_entity) {
      const auto pose = makeNativeRelativeWorldPosition(
        triggering_entity, static_cast<geometry_msgs::msg::Pose>(position));
      return hypot(pose.position.x, pose.position.y, pose.position.z);
    },
    [&](const RelativeObjectPosition & position, auto && triggering_entity) {
      const auto pose = makeNativeRelativeWorldPosition(
        triggering_entity, static_cast<geometry_msgs::msg::Pose>(position));
      return hypot(pose.position.x, pose.position.y, pose.position.z);
    },
    [&](const LanePosition & position, auto && triggering_entity) {
      const auto pose = makeNativeRelativeWorldPosition(
        triggering_entity, static_cast<geometry_msgs::msg::Pose>(position));
      return hypot(pose.position.x, pose.position.y, pose.position.z);
    });

  call_visualize([this]() { visualize(); });

  results.clear();

  return asBoolean(triggering_entities.apply([&](const auto & triggering_entity) {
    results.push_back(triggering_entity.apply(
      [&](const auto & object) { return apply<double>(distance, position, object); }));
    return not results.back().size() or compare(results.back(), tolerance).min();
  }));
}
}  // namespace syntax
}  // namespace openscenario_interpreter<|MERGE_RESOLUTION|>--- conflicted
+++ resolved
@@ -12,11 +12,8 @@
 // See the License for the specific language governing permissions and
 // limitations under the License.
 
-<<<<<<< HEAD
 #include <geometry/transform.hpp>
-=======
 #include <openscenario_interpreter/cmath/hypot.hpp>
->>>>>>> e6b8899c
 #include <openscenario_interpreter/reader/attribute.hpp>
 #include <openscenario_interpreter/reader/element.hpp>
 #include <openscenario_interpreter/simulator_core.hpp>
@@ -52,14 +49,6 @@
   description << " " << compare << " " << tolerance << "?";
 
   return description.str();
-}
-
-<<<<<<< HEAD
-// @todo: after checking all the scenario work well with consider_z = true, remove this function and
-// use std::hypot(x,y,z)
-static double hypot(const double x, const double y, const double z, const bool consider_z)
-{
-  return consider_z ? std::hypot(x, y, z) : std::hypot(x, y);
 }
 
 auto ReachPositionCondition::visualize() const -> void
@@ -143,7 +132,7 @@
     marker.pose.position.y = center.position.y - relative_pose.position.y / 2;
     marker.pose.position.z = center.position.z - relative_pose.position.z / 2;
     marker.text = std::to_string(hypot(
-      relative_pose.position.x, relative_pose.position.y, relative_pose.position.z, consider_z));
+      relative_pose.position.x, relative_pose.position.y, relative_pose.position.z));
     marker.scale.z = 0.3;
     marker.color.a = 0.8f;
     marker.color.r = 1.0;
@@ -164,8 +153,6 @@
     });
 }
 
-=======
->>>>>>> e6b8899c
 auto ReachPositionCondition::evaluate() -> Object
 {
   // TODO USE DistanceCondition::distance
