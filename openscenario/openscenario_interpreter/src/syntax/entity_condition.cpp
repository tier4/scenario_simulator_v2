--- conflicted
+++ resolved
@@ -35,30 +35,15 @@
 // clang-format off
 : ComplexType(
     choice(node,
-<<<<<<< HEAD
-      std::make_pair(       "EndOfRoadCondition", [&](const auto & node) { throw UNSUPPORTED_ELEMENT_SPECIFIED(node.name()); return unspecified; }),
-      std::make_pair(       "CollisionCondition", [&](const auto & node) { return make<       CollisionCondition>(node, scope, triggering_entities); }),
-      std::make_pair(         "OffroadCondition", [&](const auto & node) { throw UNSUPPORTED_ELEMENT_SPECIFIED(node.name()); return unspecified; }),
-      std::make_pair(     "TimeHeadwayCondition", [&](const auto & node) { return make<     TimeHeadwayCondition>(node, scope, triggering_entities); }),
-      std::make_pair( "TimeToCollisionCondition", [&](const auto & node) { return make< TimeToCollisionCondition>(node, scope, triggering_entities); }),
-      std::make_pair(    "AccelerationCondition", [&](const auto & node) { return make<    AccelerationCondition>(node, scope, triggering_entities); }),
-      std::make_pair(      "StandStillCondition", [&](const auto & node) { return make<      StandStillCondition>(node, scope, triggering_entities); }),
-      std::make_pair(           "SpeedCondition", [&](const auto & node) { return make<           SpeedCondition>(node, scope, triggering_entities); }),
-      std::make_pair(   "RelativeSpeedCondition", [&](const auto & node) { return make<   RelativeSpeedCondition>(node, scope, triggering_entities); }),
-      std::make_pair("TraveledDistanceCondition", [&](const auto & node) { throw UNSUPPORTED_ELEMENT_SPECIFIED(node.name()); return unspecified; }),
-      std::make_pair(   "ReachPositionCondition", [&](const auto & node) { return make<   ReachPositionCondition>(node, scope, triggering_entities); }),
-      std::make_pair(        "DistanceCondition", [&](const auto & node) { return make<        DistanceCondition>(node, scope, triggering_entities); }),
-      std::make_pair("RelativeDistanceCondition", [&](const auto & node) { return make<RelativeDistanceCondition>(node, scope, triggering_entities); })
-=======
       std::make_pair(        "EndOfRoadCondition", [&](const auto & node) { throw UNSUPPORTED_ELEMENT_SPECIFIED(node.name()); return unspecified; }),
       std::make_pair(        "CollisionCondition", [&](const auto & node) { return make<        CollisionCondition>(node, scope, triggering_entities); }),
       std::make_pair(          "OffroadCondition", [&](const auto & node) { throw UNSUPPORTED_ELEMENT_SPECIFIED(node.name()); return unspecified; }),
       std::make_pair(      "TimeHeadwayCondition", [&](const auto & node) { return make<      TimeHeadwayCondition>(node, scope, triggering_entities); }),
-      std::make_pair(  "TimeToCollisionCondition", [&](const auto & node) { throw UNSUPPORTED_ELEMENT_SPECIFIED(node.name()); return unspecified; }),
+      std::make_pair(  "TimeToCollisionCondition", [&](const auto & node) { return make<  TimeToCollisionCondition>(node, scope, triggering_entities); }),
       std::make_pair(     "AccelerationCondition", [&](const auto & node) { return make<     AccelerationCondition>(node, scope, triggering_entities); }),
       std::make_pair(       "StandStillCondition", [&](const auto & node) { return make<       StandStillCondition>(node, scope, triggering_entities); }),
       std::make_pair(            "SpeedCondition", [&](const auto & node) { return make<            SpeedCondition>(node, scope, triggering_entities); }),
-      std::make_pair(    "RelativeSpeedCondition", [&](const auto & node) { throw UNSUPPORTED_ELEMENT_SPECIFIED(node.name()); return unspecified; }),
+      std::make_pair(    "RelativeSpeedCondition", [&](const auto & node) { return make<    RelativeSpeedCondition>(node, scope, triggering_entities); }),
       std::make_pair( "TraveledDistanceCondition", [&](const auto & node) { throw UNSUPPORTED_ELEMENT_SPECIFIED(node.name()); return unspecified; }),
       std::make_pair(    "ReachPositionCondition", [&](const auto & node) { return make<    ReachPositionCondition>(node, scope, triggering_entities); }),
       std::make_pair(         "DistanceCondition", [&](const auto & node) { return make<         DistanceCondition>(node, scope, triggering_entities); }),
@@ -66,7 +51,6 @@
       std::make_pair("RelativeClearanceCondition", [&](const auto & node) { return make<RelativeClearanceCondition>(node, scope, triggering_entities); }),
       std::make_pair(            "AngleCondition", [&](const auto & node) { throw UNSUPPORTED_ELEMENT_SPECIFIED(node.name()); return unspecified; }),
       std::make_pair(    "RelativeAngleCondition", [&](const auto & node) { throw UNSUPPORTED_ELEMENT_SPECIFIED(node.name()); return unspecified; })
->>>>>>> 9c838f75
       ))
 // clang-format on
 {
