--- conflicted
+++ resolved
@@ -15,12 +15,9 @@
 #include <openscenario_interpreter/functional/equal_to.hpp>
 #include <openscenario_interpreter/reader/attribute.hpp>
 #include <openscenario_interpreter/reader/element.hpp>
-<<<<<<< HEAD
-#include <openscenario_interpreter/syntax/speed_condition.hpp>
-=======
 #include <openscenario_interpreter/syntax/entity.hpp>
 #include <openscenario_interpreter/syntax/object_type.hpp>
->>>>>>> c1cab6eb
+#include <openscenario_interpreter/syntax/speed_condition.hpp>
 #include <openscenario_interpreter/syntax/speed_profile_action.hpp>
 #include <valarray>
 
@@ -124,25 +121,17 @@
 {
   for (auto && [actor, iter] : accomplishments) {
     auto accomplished = [this](const auto & actor, const auto & speed_profile_entry) {
-<<<<<<< HEAD
-      if (entity_ref.empty()) {
-        return equal_to<double>()(
-          SpeedCondition::evaluate(global().entities, actor), speed_profile_entry.speed);
-      } else {
-        return equal_to<double>()(
-          SpeedCondition::evaluate(global().entities, actor),
-          speed_profile_entry.speed + SpeedCondition::evaluate(global().entities, entity_ref));
-=======
-      auto speeds = actor.apply([&](const auto & object) { return evaluateSpeed(object); });
+      auto speeds = actor.apply(
+        [&](const auto & object) { return SpeedCondition::evaluate(global().entities, object); });
       if (not speeds.size()) {
         return true;
       } else if (entity_ref) {
         return equal_to<std::valarray<double>>()(
-                 speeds, speed_profile_entry.speed + evaluateSpeed(entity_ref))
+                 speeds, speed_profile_entry.speed +
+                           SpeedCondition::evaluate(global().entities, entity_ref))
           .min();
       } else {
         return equal_to<std::valarray<double>>()(speeds, speed_profile_entry.speed).min();
->>>>>>> c1cab6eb
       }
     };
 
