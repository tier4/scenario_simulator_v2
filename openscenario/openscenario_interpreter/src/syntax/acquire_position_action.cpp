// Copyright 2015 TIER IV, Inc. All rights reserved.
//
// Licensed under the Apache License, Version 2.0 (the "License");
// you may not use this file except in compliance with the License.
// You may obtain a copy of the License at
//
//     http://www.apache.org/licenses/LICENSE-2.0
//
// Unless required by applicable law or agreed to in writing, software
// distributed under the License is distributed on an "AS IS" BASIS,
// WITHOUT WARRANTIES OR CONDITIONS OF ANY KIND, either express or implied.
// See the License for the specific language governing permissions and
// limitations under the License.

#include <openscenario_interpreter/reader/element.hpp>
#include <openscenario_interpreter/simulator_core.hpp>
#include <openscenario_interpreter/syntax/acquire_position_action.hpp>
#include <openscenario_interpreter/utility/overload.hpp>

namespace openscenario_interpreter
{
inline namespace syntax
{
AcquirePositionAction::AcquirePositionAction(const pugi::xml_node & node, Scope & scope)
: Scope(scope), position(readElement<Position>("Position", node, local()))
{
}

auto AcquirePositionAction::start() -> void
{
  const auto acquire_position = overload(
    [](const WorldPosition & position, auto && object) {
      return applyAcquirePositionAction(object, static_cast<geometry_msgs::msg::Pose>(position));
    },
<<<<<<< HEAD
    [](const RelativeWorldPosition & position, auto && object) {
      return applyAcquirePositionAction(
        object, static_cast<traffic_simulator_msgs::msg::LaneletPose>(position));
    },
    [](const LanePosition & position, auto && object) {
      return applyAcquirePositionAction(
        object, static_cast<traffic_simulator_msgs::msg::LaneletPose>(position));
=======
    [](const RelativeWorldPosition & position, auto && actor) {
      return applyAcquirePositionAction(actor, static_cast<NativeLanePosition>(position));
    },
    [](const RelativeObjectPosition & position, auto && actor) {
      return applyAcquirePositionAction(actor, static_cast<NativeLanePosition>(position));
    },
    [](const LanePosition & position, auto && actor) {
      return applyAcquirePositionAction(actor, static_cast<NativeLanePosition>(position));
>>>>>>> 36ac54e6
    });

  for (const auto & object : global().entities->objects(actors)) {
    apply<void>(acquire_position, position, object);
  }
}
}  // namespace syntax
}  // namespace openscenario_interpreter<|MERGE_RESOLUTION|>--- conflicted
+++ resolved
@@ -32,24 +32,14 @@
     [](const WorldPosition & position, auto && object) {
       return applyAcquirePositionAction(object, static_cast<geometry_msgs::msg::Pose>(position));
     },
-<<<<<<< HEAD
     [](const RelativeWorldPosition & position, auto && object) {
-      return applyAcquirePositionAction(
-        object, static_cast<traffic_simulator_msgs::msg::LaneletPose>(position));
+      return applyAcquirePositionAction(object, static_cast<NativeLanePosition>(position));
+    },
+    [](const RelativeObjectPosition & position, auto && object) {
+      return applyAcquirePositionAction(object, static_cast<NativeLanePosition>(position));
     },
     [](const LanePosition & position, auto && object) {
-      return applyAcquirePositionAction(
-        object, static_cast<traffic_simulator_msgs::msg::LaneletPose>(position));
-=======
-    [](const RelativeWorldPosition & position, auto && actor) {
-      return applyAcquirePositionAction(actor, static_cast<NativeLanePosition>(position));
-    },
-    [](const RelativeObjectPosition & position, auto && actor) {
-      return applyAcquirePositionAction(actor, static_cast<NativeLanePosition>(position));
-    },
-    [](const LanePosition & position, auto && actor) {
-      return applyAcquirePositionAction(actor, static_cast<NativeLanePosition>(position));
->>>>>>> 36ac54e6
+      return applyAcquirePositionAction(object, static_cast<NativeLanePosition>(position));
     });
 
   for (const auto & object : global().entities->objects(actors)) {
