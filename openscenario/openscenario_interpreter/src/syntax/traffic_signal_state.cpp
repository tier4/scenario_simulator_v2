--- conflicted
+++ resolved
@@ -28,21 +28,7 @@
 
 auto TrafficSignalState::evaluate() const -> Object
 {
-<<<<<<< HEAD
-  for (traffic_simulator::TrafficLight & traffic_light : getConventionalTrafficLights(id())) {
-    traffic_light.clear();
-    traffic_light.set(state);
-  };
-
-  // set same state to V2I
-  for (traffic_simulator::TrafficLight & traffic_light : getV2ITrafficLights(id())) {
-    traffic_light.clear();
-    traffic_light.set(state);
-  };
-
-=======
   setConventionalTrafficLightsState(id(), state);
->>>>>>> 93b0b0ff
   return unspecified;
 }
 
