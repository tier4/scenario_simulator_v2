// Copyright 2015 TIER IV, Inc. All rights reserved.
//
// Licensed under the Apache License, Version 2.0 (the "License");
// you may not use this file except in compliance with the License.
// You may obtain a copy of the License at
//
//     http://www.apache.org/licenses/LICENSE-2.0
//
// Unless required by applicable law or agreed to in writing, software
// distributed under the License is distributed on an "AS IS" BASIS,
// WITHOUT WARRANTIES OR CONDITIONS OF ANY KIND, either express or implied.
// See the License for the specific language governing permissions and
// limitations under the License.

#include <openscenario_interpreter/reader/attribute.hpp>
#include <openscenario_interpreter/syntax/entities.hpp>  // TEMPORARY (TODO REMOVE THIS LINE)
#include <openscenario_interpreter/syntax/relative_distance_condition.hpp>
#include <openscenario_interpreter/syntax/scenario_object.hpp>
#include <openscenario_interpreter/utility/print.hpp>

// Ignore spell miss due to OpenSCENARIO standard.
// cspell: ignore euclidian

namespace openscenario_interpreter
{
inline namespace syntax
{
RelativeDistanceCondition::RelativeDistanceCondition(
  const pugi::xml_node & node, Scope & scope, const TriggeringEntities & triggering_entities)
: Scope(scope),
  coordinate_system(
    readAttribute<CoordinateSystem>("coordinateSystem", node, scope, CoordinateSystem::entity)),
  entity_ref(readAttribute<String>("entityRef", node, scope)),
  freespace(readAttribute<Boolean>("freespace", node, scope)),
  relative_distance_type(readAttribute<RelativeDistanceType>("relativeDistanceType", node, scope)),
  routing_algorithm(
    readAttribute<RoutingAlgorithm>("routingAlgorithm", node, scope, RoutingAlgorithm::undefined)),
  rule(readAttribute<Rule>("rule", node, scope)),
  value(readAttribute<Double>("value", node, scope)),
  triggering_entities(triggering_entities),
  results(triggering_entities.entity_refs.size(), Double::nan())
{
}

auto RelativeDistanceCondition::description() const -> String
{
  std::stringstream description;

  description << triggering_entities.description() << "'s relative distance to given entity "
              << entity_ref << " = ";

  print_to(description, results);

  description << " " << rule << " " << value << "?";

  return description.str();
}

#define SWITCH_COORDINATE_SYSTEM(FUNCTION, ...)            \
  switch (coordinate_system) {                             \
    case CoordinateSystem::entity:                         \
      FUNCTION(__VA_ARGS__, CoordinateSystem::entity);     \
      break;                                               \
    case CoordinateSystem::lane:                           \
      FUNCTION(__VA_ARGS__, CoordinateSystem::lane);       \
      break;                                               \
    case CoordinateSystem::road:                           \
      FUNCTION(__VA_ARGS__, CoordinateSystem::road);       \
      break;                                               \
    case CoordinateSystem::trajectory:                     \
      FUNCTION(__VA_ARGS__, CoordinateSystem::trajectory); \
      break;                                               \
  }

#define SWITCH_RELATIVE_DISTANCE_TYPE(FUNCTION, ...)                  \
  switch (relative_distance_type) {                                   \
    case RelativeDistanceType::longitudinal:                          \
      FUNCTION(__VA_ARGS__, RelativeDistanceType::longitudinal);      \
      break;                                                          \
    case RelativeDistanceType::lateral:                               \
      FUNCTION(__VA_ARGS__, RelativeDistanceType::lateral);           \
      break;                                                          \
    case RelativeDistanceType::euclidianDistance:                     \
      FUNCTION(__VA_ARGS__, RelativeDistanceType::euclidianDistance); \
      break;                                                          \
  }

#define SWITCH_ROUTING_ALGORITHM(FUNCTION, ...)                     \
  switch (routing_algorithm) {                                      \
    case RoutingAlgorithm::assigned_route:                          \
      FUNCTION(__VA_ARGS__, RoutingAlgorithm::assigned_route);      \
      break;                                                        \
    case RoutingAlgorithm::fastest:                                 \
      FUNCTION(__VA_ARGS__, RoutingAlgorithm::fastest);             \
      break;                                                        \
    case RoutingAlgorithm::least_intersections:                     \
      FUNCTION(__VA_ARGS__, RoutingAlgorithm::least_intersections); \
      break;                                                        \
    case RoutingAlgorithm::shortest:                                \
      FUNCTION(__VA_ARGS__, RoutingAlgorithm::shortest);            \
      break;                                                        \
    case RoutingAlgorithm::undefined:                               \
      FUNCTION(__VA_ARGS__, RoutingAlgorithm::undefined);           \
      break;                                                        \
  }

#define SWITCH_FREESPACE(FUNCTION, ...) \
  return freespace ? FUNCTION(__VA_ARGS__, true) : FUNCTION(__VA_ARGS__, false)

#define DISTANCE(...) distance<__VA_ARGS__>(triggering_entity)

auto RelativeDistanceCondition::distance(const EntityRef & triggering_entity) -> double
{
  SWITCH_COORDINATE_SYSTEM(
    SWITCH_RELATIVE_DISTANCE_TYPE, SWITCH_ROUTING_ALGORITHM, SWITCH_FREESPACE, DISTANCE);
  return Double::nan();
}

template <>
auto RelativeDistanceCondition::distance<
  CoordinateSystem::entity, RelativeDistanceType::euclidianDistance, RoutingAlgorithm::undefined,
  false>(const EntityRef & triggering_entity) -> double
{
  if (
    global().entities->at(triggering_entity).as<ScenarioObject>().is_added and
    global().entities->at(entity_ref).as<ScenarioObject>().is_added) {
<<<<<<< HEAD
    return std::hypot(
      makeNativeRelativeWorldPosition(triggering_entity, entity_ref).position.x,
      makeNativeRelativeWorldPosition(triggering_entity, entity_ref).position.y);
=======
    return makeNativeRelativeWorldPosition(triggering_entity, entity_ref).position.x;
  } else {
    return Double::nan();
  }
}

template <>
auto RelativeDistanceCondition::distance<
  CoordinateSystem::entity, RelativeDistanceType::longitudinal, true>(
  const EntityRef & triggering_entity) -> double
{
  if (
    global().entities->at(triggering_entity).as<ScenarioObject>().is_added and
    global().entities->at(entity_ref).as<ScenarioObject>().is_added) {
    return makeNativeBoundingBoxRelativeWorldPosition(triggering_entity, entity_ref).position.x;
>>>>>>> e6be0b7f
  } else {
    return Double::nan();
  }
}

template <>
auto RelativeDistanceCondition::distance<
  CoordinateSystem::entity, RelativeDistanceType::euclidianDistance, RoutingAlgorithm::undefined,
  true>(const EntityRef & triggering_entity) -> double
{
  if (
    global().entities->at(triggering_entity).as<ScenarioObject>().is_added and
    global().entities->at(entity_ref).as<ScenarioObject>().is_added) {
<<<<<<< HEAD
    return evaluateFreespaceEuclideanDistance(triggering_entity, entity_ref);
=======
    return makeNativeRelativeWorldPosition(triggering_entity, entity_ref).position.y;
  } else {
    return Double::nan();
  }
}

template <>
auto RelativeDistanceCondition::distance<
  CoordinateSystem::entity, RelativeDistanceType::lateral, true>(
  const EntityRef & triggering_entity) -> double
{
  if (
    global().entities->at(triggering_entity).as<ScenarioObject>().is_added and
    global().entities->at(entity_ref).as<ScenarioObject>().is_added) {
    return makeNativeBoundingBoxRelativeWorldPosition(triggering_entity, entity_ref).position.y;
>>>>>>> e6be0b7f
  } else {
    return Double::nan();
  }
}

template <>
auto RelativeDistanceCondition::distance<
  CoordinateSystem::entity, RelativeDistanceType::lateral, RoutingAlgorithm::undefined, false>(
  const EntityRef & triggering_entity) -> double
{
  if (
    global().entities->at(triggering_entity).as<ScenarioObject>().is_added and
    global().entities->at(entity_ref).as<ScenarioObject>().is_added) {
<<<<<<< HEAD
    return std::abs(makeNativeRelativeWorldPosition(triggering_entity, entity_ref).position.y);
=======
    return std::hypot(
      makeNativeBoundingBoxRelativeWorldPosition(triggering_entity, entity_ref).position.x,
      makeNativeBoundingBoxRelativeWorldPosition(triggering_entity, entity_ref).position.y);
>>>>>>> e6be0b7f
  } else {
    return Double::nan();
  }
}

template <>
auto RelativeDistanceCondition::distance<
  CoordinateSystem::entity, RelativeDistanceType::longitudinal, RoutingAlgorithm::undefined, false>(
  const EntityRef & triggering_entity) -> double
{
  if (
    global().entities->at(triggering_entity).as<ScenarioObject>().is_added and
    global().entities->at(entity_ref).as<ScenarioObject>().is_added) {
    return std::abs(makeNativeRelativeWorldPosition(triggering_entity, entity_ref).position.x);
  } else {
    return Double::nan();
  }
}

template <>
auto RelativeDistanceCondition::distance<
  CoordinateSystem::lane, RelativeDistanceType::lateral, RoutingAlgorithm::undefined, false>(
  const EntityRef & triggering_entity) -> double
{
  if (
    global().entities->at(entity_ref).as<ScenarioObject>().is_added and
    global().entities->at(triggering_entity).as<ScenarioObject>().is_added) {
    return static_cast<traffic_simulator::LaneletPose>(
             makeNativeRelativeLanePosition(triggering_entity, entity_ref))
      .offset;
  } else {
    return Double::nan();
  }
}

template <>
auto RelativeDistanceCondition::distance<
<<<<<<< HEAD
  CoordinateSystem::lane, RelativeDistanceType::longitudinal, RoutingAlgorithm::undefined, false>(
=======
  CoordinateSystem::lane, RelativeDistanceType::lateral, true>(const EntityRef & triggering_entity)
  -> double
{
  if (
    global().entities->at(entity_ref).as<ScenarioObject>().is_added and
    global().entities->at(triggering_entity).as<ScenarioObject>().is_added) {
    return static_cast<traffic_simulator::LaneletPose>(
             makeNativeBoundingBoxRelativeLanePosition(triggering_entity, entity_ref))
      .offset;
  } else {
    return Double::nan();
  }
}

template <>
auto RelativeDistanceCondition::distance<
  CoordinateSystem::lane, RelativeDistanceType::longitudinal, false>(
>>>>>>> e6be0b7f
  const EntityRef & triggering_entity) -> double
{
  if (
    global().entities->at(triggering_entity).as<ScenarioObject>().is_added and
    global().entities->at(entity_ref).as<ScenarioObject>().is_added) {
    return static_cast<traffic_simulator::LaneletPose>(
             makeNativeRelativeLanePosition(triggering_entity, entity_ref))
      .s;
  } else {
    return Double::nan();
  }
}

<<<<<<< HEAD
=======
template <>
auto RelativeDistanceCondition::distance<
  CoordinateSystem::lane, RelativeDistanceType::longitudinal, true>(
  const EntityRef & triggering_entity) -> double
{
  if (
    global().entities->at(triggering_entity).as<ScenarioObject>().is_added and
    global().entities->at(entity_ref).as<ScenarioObject>().is_added) {
    return static_cast<traffic_simulator::LaneletPose>(
             makeNativeBoundingBoxRelativeLanePosition(triggering_entity, entity_ref))
      .s;
  } else {
    return Double::nan();
  }
}

#define DISTANCE(...) distance<__VA_ARGS__>(triggering_entity)

#define SWITCH_FREESPACE(FUNCTION, ...) \
  return freespace ? FUNCTION(__VA_ARGS__, true) : FUNCTION(__VA_ARGS__, false)

#define SWITCH_RELATIVE_DISTANCE_TYPE(FUNCTION, ...)                  \
  switch (relative_distance_type) {                                   \
    case RelativeDistanceType::longitudinal:                          \
      FUNCTION(__VA_ARGS__, RelativeDistanceType::longitudinal);      \
      break;                                                          \
    case RelativeDistanceType::lateral:                               \
      FUNCTION(__VA_ARGS__, RelativeDistanceType::lateral);           \
      break;                                                          \
    case RelativeDistanceType::euclidianDistance:                     \
      FUNCTION(__VA_ARGS__, RelativeDistanceType::euclidianDistance); \
      break;                                                          \
  }

#define SWITCH_COORDINATE_SYSTEM(FUNCTION, ...)            \
  switch (coordinate_system) {                             \
    case CoordinateSystem::entity:                         \
      FUNCTION(__VA_ARGS__, CoordinateSystem::entity);     \
      break;                                               \
    case CoordinateSystem::lane:                           \
      FUNCTION(__VA_ARGS__, CoordinateSystem::lane);       \
      break;                                               \
    case CoordinateSystem::road:                           \
      FUNCTION(__VA_ARGS__, CoordinateSystem::road);       \
      break;                                               \
    case CoordinateSystem::trajectory:                     \
      FUNCTION(__VA_ARGS__, CoordinateSystem::trajectory); \
      break;                                               \
  }

#define APPLY(F, ...) F(__VA_ARGS__)

auto RelativeDistanceCondition::distance(const EntityRef & triggering_entity) -> double
{
  APPLY(SWITCH_COORDINATE_SYSTEM, SWITCH_RELATIVE_DISTANCE_TYPE, SWITCH_FREESPACE, DISTANCE);
  return Double::nan();
}

>>>>>>> e6be0b7f
auto RelativeDistanceCondition::evaluate() -> Object
{
  results.clear();

  return asBoolean(triggering_entities.apply([&](const auto & triggering_entity) {
    results.push_back(distance(triggering_entity));
    return rule(static_cast<double>(results.back()), value);
  }));
}
}  // namespace syntax
}  // namespace openscenario_interpreter<|MERGE_RESOLUTION|>--- conflicted
+++ resolved
@@ -56,6 +56,158 @@
   return description.str();
 }
 
+template <>
+auto RelativeDistanceCondition::distance<
+  CoordinateSystem::entity, RelativeDistanceType::longitudinal, RoutingAlgorithm::undefined, false>(
+  const EntityRef & triggering_entity) -> double
+{
+  if (
+    global().entities->at(triggering_entity).as<ScenarioObject>().is_added and
+    global().entities->at(entity_ref).as<ScenarioObject>().is_added) {
+    return makeNativeRelativeWorldPosition(triggering_entity, entity_ref).position.x;
+  } else {
+    return Double::nan();
+  }
+}
+
+template <>
+auto RelativeDistanceCondition::distance<
+  CoordinateSystem::entity, RelativeDistanceType::longitudinal, RoutingAlgorithm::undefined, true>(
+  const EntityRef & triggering_entity) -> double
+{
+  if (
+    global().entities->at(triggering_entity).as<ScenarioObject>().is_added and
+    global().entities->at(entity_ref).as<ScenarioObject>().is_added) {
+    return makeNativeBoundingBoxRelativeWorldPosition(triggering_entity, entity_ref).position.x;
+  } else {
+    return Double::nan();
+  }
+}
+
+template <>
+auto RelativeDistanceCondition::distance<
+  CoordinateSystem::entity, RelativeDistanceType::lateral, RoutingAlgorithm::undefined, false>(
+  const EntityRef & triggering_entity) -> double
+{
+  if (
+    global().entities->at(triggering_entity).as<ScenarioObject>().is_added and
+    global().entities->at(entity_ref).as<ScenarioObject>().is_added) {
+    return makeNativeRelativeWorldPosition(triggering_entity, entity_ref).position.y;
+  } else {
+    return Double::nan();
+  }
+}
+
+template <>
+auto RelativeDistanceCondition::distance<
+  CoordinateSystem::entity, RelativeDistanceType::lateral, RoutingAlgorithm::undefined, true>(
+  const EntityRef & triggering_entity) -> double
+{
+  if (
+    global().entities->at(triggering_entity).as<ScenarioObject>().is_added and
+    global().entities->at(entity_ref).as<ScenarioObject>().is_added) {
+    return makeNativeBoundingBoxRelativeWorldPosition(triggering_entity, entity_ref).position.y;
+  } else {
+    return Double::nan();
+  }
+}
+
+template <>
+auto RelativeDistanceCondition::distance<
+  CoordinateSystem::entity, RelativeDistanceType::euclidianDistance, RoutingAlgorithm::undefined,
+  true>(const EntityRef & triggering_entity) -> double
+{
+  if (
+    global().entities->at(triggering_entity).as<ScenarioObject>().is_added and
+    global().entities->at(entity_ref).as<ScenarioObject>().is_added) {
+    return std::hypot(
+      makeNativeBoundingBoxRelativeWorldPosition(triggering_entity, entity_ref).position.x,
+      makeNativeBoundingBoxRelativeWorldPosition(triggering_entity, entity_ref).position.y);
+  } else {
+    return Double::nan();
+  }
+}
+
+template <>
+auto RelativeDistanceCondition::distance<
+  CoordinateSystem::entity, RelativeDistanceType::euclidianDistance, RoutingAlgorithm::undefined,
+  false>(const EntityRef & triggering_entity) -> double
+{
+  if (
+    global().entities->at(triggering_entity).as<ScenarioObject>().is_added and
+    global().entities->at(entity_ref).as<ScenarioObject>().is_added) {
+    return std::hypot(
+      makeNativeRelativeWorldPosition(triggering_entity, entity_ref).position.x,
+      makeNativeRelativeWorldPosition(triggering_entity, entity_ref).position.y);
+  } else {
+    return Double::nan();
+  }
+}
+
+template <>
+auto RelativeDistanceCondition::distance<
+  CoordinateSystem::lane, RelativeDistanceType::lateral, RoutingAlgorithm::undefined, false>(
+  const EntityRef & triggering_entity) -> double
+{
+  if (
+    global().entities->at(entity_ref).as<ScenarioObject>().is_added and
+    global().entities->at(triggering_entity).as<ScenarioObject>().is_added) {
+    return static_cast<traffic_simulator::LaneletPose>(
+             makeNativeRelativeLanePosition(triggering_entity, entity_ref))
+      .offset;
+  } else {
+    return Double::nan();
+  }
+}
+
+template <>
+auto RelativeDistanceCondition::distance<
+  CoordinateSystem::lane, RelativeDistanceType::lateral, RoutingAlgorithm::undefined, true>(
+  const EntityRef & triggering_entity) -> double
+{
+  if (
+    global().entities->at(entity_ref).as<ScenarioObject>().is_added and
+    global().entities->at(triggering_entity).as<ScenarioObject>().is_added) {
+    return static_cast<traffic_simulator::LaneletPose>(
+             makeNativeBoundingBoxRelativeLanePosition(triggering_entity, entity_ref))
+      .offset;
+  } else {
+    return Double::nan();
+  }
+}
+
+template <>
+auto RelativeDistanceCondition::distance<
+  CoordinateSystem::lane, RelativeDistanceType::longitudinal, RoutingAlgorithm::undefined, false>(
+  const EntityRef & triggering_entity) -> double
+{
+  if (
+    global().entities->at(triggering_entity).as<ScenarioObject>().is_added and
+    global().entities->at(entity_ref).as<ScenarioObject>().is_added) {
+    return static_cast<traffic_simulator::LaneletPose>(
+             makeNativeRelativeLanePosition(triggering_entity, entity_ref))
+      .s;
+  } else {
+    return Double::nan();
+  }
+}
+
+template <>
+auto RelativeDistanceCondition::distance<
+  CoordinateSystem::lane, RelativeDistanceType::longitudinal, RoutingAlgorithm::undefined, true>(
+  const EntityRef & triggering_entity) -> double
+{
+  if (
+    global().entities->at(triggering_entity).as<ScenarioObject>().is_added and
+    global().entities->at(entity_ref).as<ScenarioObject>().is_added) {
+    return static_cast<traffic_simulator::LaneletPose>(
+             makeNativeBoundingBoxRelativeLanePosition(triggering_entity, entity_ref))
+      .s;
+  } else {
+    return Double::nan();
+  }
+}
+
 #define SWITCH_COORDINATE_SYSTEM(FUNCTION, ...)            \
   switch (coordinate_system) {                             \
     case CoordinateSystem::entity:                         \
@@ -116,219 +268,6 @@
   return Double::nan();
 }
 
-template <>
-auto RelativeDistanceCondition::distance<
-  CoordinateSystem::entity, RelativeDistanceType::euclidianDistance, RoutingAlgorithm::undefined,
-  false>(const EntityRef & triggering_entity) -> double
-{
-  if (
-    global().entities->at(triggering_entity).as<ScenarioObject>().is_added and
-    global().entities->at(entity_ref).as<ScenarioObject>().is_added) {
-<<<<<<< HEAD
-    return std::hypot(
-      makeNativeRelativeWorldPosition(triggering_entity, entity_ref).position.x,
-      makeNativeRelativeWorldPosition(triggering_entity, entity_ref).position.y);
-=======
-    return makeNativeRelativeWorldPosition(triggering_entity, entity_ref).position.x;
-  } else {
-    return Double::nan();
-  }
-}
-
-template <>
-auto RelativeDistanceCondition::distance<
-  CoordinateSystem::entity, RelativeDistanceType::longitudinal, true>(
-  const EntityRef & triggering_entity) -> double
-{
-  if (
-    global().entities->at(triggering_entity).as<ScenarioObject>().is_added and
-    global().entities->at(entity_ref).as<ScenarioObject>().is_added) {
-    return makeNativeBoundingBoxRelativeWorldPosition(triggering_entity, entity_ref).position.x;
->>>>>>> e6be0b7f
-  } else {
-    return Double::nan();
-  }
-}
-
-template <>
-auto RelativeDistanceCondition::distance<
-  CoordinateSystem::entity, RelativeDistanceType::euclidianDistance, RoutingAlgorithm::undefined,
-  true>(const EntityRef & triggering_entity) -> double
-{
-  if (
-    global().entities->at(triggering_entity).as<ScenarioObject>().is_added and
-    global().entities->at(entity_ref).as<ScenarioObject>().is_added) {
-<<<<<<< HEAD
-    return evaluateFreespaceEuclideanDistance(triggering_entity, entity_ref);
-=======
-    return makeNativeRelativeWorldPosition(triggering_entity, entity_ref).position.y;
-  } else {
-    return Double::nan();
-  }
-}
-
-template <>
-auto RelativeDistanceCondition::distance<
-  CoordinateSystem::entity, RelativeDistanceType::lateral, true>(
-  const EntityRef & triggering_entity) -> double
-{
-  if (
-    global().entities->at(triggering_entity).as<ScenarioObject>().is_added and
-    global().entities->at(entity_ref).as<ScenarioObject>().is_added) {
-    return makeNativeBoundingBoxRelativeWorldPosition(triggering_entity, entity_ref).position.y;
->>>>>>> e6be0b7f
-  } else {
-    return Double::nan();
-  }
-}
-
-template <>
-auto RelativeDistanceCondition::distance<
-  CoordinateSystem::entity, RelativeDistanceType::lateral, RoutingAlgorithm::undefined, false>(
-  const EntityRef & triggering_entity) -> double
-{
-  if (
-    global().entities->at(triggering_entity).as<ScenarioObject>().is_added and
-    global().entities->at(entity_ref).as<ScenarioObject>().is_added) {
-<<<<<<< HEAD
-    return std::abs(makeNativeRelativeWorldPosition(triggering_entity, entity_ref).position.y);
-=======
-    return std::hypot(
-      makeNativeBoundingBoxRelativeWorldPosition(triggering_entity, entity_ref).position.x,
-      makeNativeBoundingBoxRelativeWorldPosition(triggering_entity, entity_ref).position.y);
->>>>>>> e6be0b7f
-  } else {
-    return Double::nan();
-  }
-}
-
-template <>
-auto RelativeDistanceCondition::distance<
-  CoordinateSystem::entity, RelativeDistanceType::longitudinal, RoutingAlgorithm::undefined, false>(
-  const EntityRef & triggering_entity) -> double
-{
-  if (
-    global().entities->at(triggering_entity).as<ScenarioObject>().is_added and
-    global().entities->at(entity_ref).as<ScenarioObject>().is_added) {
-    return std::abs(makeNativeRelativeWorldPosition(triggering_entity, entity_ref).position.x);
-  } else {
-    return Double::nan();
-  }
-}
-
-template <>
-auto RelativeDistanceCondition::distance<
-  CoordinateSystem::lane, RelativeDistanceType::lateral, RoutingAlgorithm::undefined, false>(
-  const EntityRef & triggering_entity) -> double
-{
-  if (
-    global().entities->at(entity_ref).as<ScenarioObject>().is_added and
-    global().entities->at(triggering_entity).as<ScenarioObject>().is_added) {
-    return static_cast<traffic_simulator::LaneletPose>(
-             makeNativeRelativeLanePosition(triggering_entity, entity_ref))
-      .offset;
-  } else {
-    return Double::nan();
-  }
-}
-
-template <>
-auto RelativeDistanceCondition::distance<
-<<<<<<< HEAD
-  CoordinateSystem::lane, RelativeDistanceType::longitudinal, RoutingAlgorithm::undefined, false>(
-=======
-  CoordinateSystem::lane, RelativeDistanceType::lateral, true>(const EntityRef & triggering_entity)
-  -> double
-{
-  if (
-    global().entities->at(entity_ref).as<ScenarioObject>().is_added and
-    global().entities->at(triggering_entity).as<ScenarioObject>().is_added) {
-    return static_cast<traffic_simulator::LaneletPose>(
-             makeNativeBoundingBoxRelativeLanePosition(triggering_entity, entity_ref))
-      .offset;
-  } else {
-    return Double::nan();
-  }
-}
-
-template <>
-auto RelativeDistanceCondition::distance<
-  CoordinateSystem::lane, RelativeDistanceType::longitudinal, false>(
->>>>>>> e6be0b7f
-  const EntityRef & triggering_entity) -> double
-{
-  if (
-    global().entities->at(triggering_entity).as<ScenarioObject>().is_added and
-    global().entities->at(entity_ref).as<ScenarioObject>().is_added) {
-    return static_cast<traffic_simulator::LaneletPose>(
-             makeNativeRelativeLanePosition(triggering_entity, entity_ref))
-      .s;
-  } else {
-    return Double::nan();
-  }
-}
-
-<<<<<<< HEAD
-=======
-template <>
-auto RelativeDistanceCondition::distance<
-  CoordinateSystem::lane, RelativeDistanceType::longitudinal, true>(
-  const EntityRef & triggering_entity) -> double
-{
-  if (
-    global().entities->at(triggering_entity).as<ScenarioObject>().is_added and
-    global().entities->at(entity_ref).as<ScenarioObject>().is_added) {
-    return static_cast<traffic_simulator::LaneletPose>(
-             makeNativeBoundingBoxRelativeLanePosition(triggering_entity, entity_ref))
-      .s;
-  } else {
-    return Double::nan();
-  }
-}
-
-#define DISTANCE(...) distance<__VA_ARGS__>(triggering_entity)
-
-#define SWITCH_FREESPACE(FUNCTION, ...) \
-  return freespace ? FUNCTION(__VA_ARGS__, true) : FUNCTION(__VA_ARGS__, false)
-
-#define SWITCH_RELATIVE_DISTANCE_TYPE(FUNCTION, ...)                  \
-  switch (relative_distance_type) {                                   \
-    case RelativeDistanceType::longitudinal:                          \
-      FUNCTION(__VA_ARGS__, RelativeDistanceType::longitudinal);      \
-      break;                                                          \
-    case RelativeDistanceType::lateral:                               \
-      FUNCTION(__VA_ARGS__, RelativeDistanceType::lateral);           \
-      break;                                                          \
-    case RelativeDistanceType::euclidianDistance:                     \
-      FUNCTION(__VA_ARGS__, RelativeDistanceType::euclidianDistance); \
-      break;                                                          \
-  }
-
-#define SWITCH_COORDINATE_SYSTEM(FUNCTION, ...)            \
-  switch (coordinate_system) {                             \
-    case CoordinateSystem::entity:                         \
-      FUNCTION(__VA_ARGS__, CoordinateSystem::entity);     \
-      break;                                               \
-    case CoordinateSystem::lane:                           \
-      FUNCTION(__VA_ARGS__, CoordinateSystem::lane);       \
-      break;                                               \
-    case CoordinateSystem::road:                           \
-      FUNCTION(__VA_ARGS__, CoordinateSystem::road);       \
-      break;                                               \
-    case CoordinateSystem::trajectory:                     \
-      FUNCTION(__VA_ARGS__, CoordinateSystem::trajectory); \
-      break;                                               \
-  }
-
-#define APPLY(F, ...) F(__VA_ARGS__)
-
-auto RelativeDistanceCondition::distance(const EntityRef & triggering_entity) -> double
-{
-  APPLY(SWITCH_COORDINATE_SYSTEM, SWITCH_RELATIVE_DISTANCE_TYPE, SWITCH_FREESPACE, DISTANCE);
-  return Double::nan();
-}
-
->>>>>>> e6be0b7f
 auto RelativeDistanceCondition::evaluate() -> Object
 {
   results.clear();
