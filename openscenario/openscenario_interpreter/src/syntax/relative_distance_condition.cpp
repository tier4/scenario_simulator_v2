--- conflicted
+++ resolved
@@ -119,17 +119,11 @@
   -> double
 {
   if (
-<<<<<<< HEAD
     global().entities->ref(entity_ref).as<ScenarioObject>().is_added and
     global().entities->ref(triggering_entity).as<ScenarioObject>().is_added) {
-    return makeNativeRelativeLanePosition(triggering_entity, entity_ref).offset;
-=======
-    global().entities->at(entity_ref).as<ScenarioObject>().is_added and
-    global().entities->at(triggering_entity).as<ScenarioObject>().is_added) {
     return static_cast<traffic_simulator::LaneletPose>(
              makeNativeRelativeLanePosition(triggering_entity, entity_ref))
       .offset;
->>>>>>> 36ac54e6
   } else {
     return Double::nan();
   }
@@ -141,17 +135,11 @@
   const String & triggering_entity) -> double
 {
   if (
-<<<<<<< HEAD
-    global().entities->ref(triggering_entity).as<ScenarioObject>().is_added and
-    global().entities->ref(entity_ref).as<ScenarioObject>().is_added) {
-    return makeNativeRelativeLanePosition(triggering_entity, entity_ref).s;
-=======
-    global().entities->at(triggering_entity).as<ScenarioObject>().is_added and
-    global().entities->at(entity_ref).as<ScenarioObject>().is_added) {
+    global().entities->ref(triggering_entity).as<ScenarioObject>().is_added and
+    global().entities->ref(entity_ref).as<ScenarioObject>().is_added) {
     return static_cast<traffic_simulator::LaneletPose>(
              makeNativeRelativeLanePosition(triggering_entity, entity_ref))
       .s;
->>>>>>> 36ac54e6
   } else {
     return Double::nan();
   }
