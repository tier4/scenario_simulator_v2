--- conflicted
+++ resolved
@@ -696,18 +696,12 @@
 {
   results.clear();
 
-<<<<<<< HEAD
-  const auto result = asBoolean(triggering_entities.apply([&](auto && triggering_entity) {
-    results.push_back(
-      triggering_entity.apply([&](const auto & object) { return distance(object); }));
-=======
-  return asBoolean(triggering_entities.apply([&](const auto & triggering_entity) {
+  auto result = asBoolean(triggering_entities.apply([&](const auto & triggering_entity) {
     results.push_back(triggering_entity.apply([&](const auto & triggering_entity) {
       return evaluate(
         global().entities, triggering_entity, position, coordinate_system, relative_distance_type,
         routing_algorithm, freespace);
     }));
->>>>>>> e6b8899c
     return not results.back().size() or rule(results.back(), value).min();
   }));
 
