// Copyright 2015 TIER IV, Inc. All rights reserved.
//
// Licensed under the Apache License, Version 2.0 (the "License");
// you may not use this file except in compliance with the License.
// You may obtain a copy of the License at
//
//     http://www.apache.org/licenses/LICENSE-2.0
//
// Unless required by applicable law or agreed to in writing, software
// distributed under the License is distributed on an "AS IS" BASIS,
// WITHOUT WARRANTIES OR CONDITIONS OF ANY KIND, either express or implied.
// See the License for the specific language governing permissions and
// limitations under the License.

#include <openscenario_interpreter/cmath/hypot.hpp>
#include <openscenario_interpreter/error.hpp>
#include <openscenario_interpreter/reader/attribute.hpp>
#include <openscenario_interpreter/reader/element.hpp>
#include <openscenario_interpreter/simulator_core.hpp>
#include <openscenario_interpreter/syntax/distance_condition.hpp>
#include <openscenario_interpreter/syntax/entities.hpp>
#include <openscenario_interpreter/syntax/scenario_object.hpp>
#include <openscenario_interpreter/utility/overload.hpp>
#include <openscenario_interpreter/utility/print.hpp>
#include <rclcpp/rclcpp.hpp>
#include <sstream>

// NOTE: Ignore spell miss due to OpenSCENARIO standard.
// cspell: ignore euclidian

namespace openscenario_interpreter
{
inline namespace syntax
{
DistanceCondition::DistanceCondition(
  const pugi::xml_node & node, Scope & scope, const TriggeringEntities & triggering_entities)
: Scope(scope),
  coordinate_system(
    readAttribute<CoordinateSystem>("coordinateSystem", node, scope, CoordinateSystem::entity)),
  freespace(readAttribute<Boolean>("freespace", node, scope)),
  relative_distance_type(readAttribute<RelativeDistanceType>(
    "relativeDistanceType", node, scope, RelativeDistanceType::euclidianDistance)),
  routing_algorithm(
    readAttribute<RoutingAlgorithm>("routingAlgorithm", node, scope, RoutingAlgorithm::undefined)),
  rule(readAttribute<Rule>("rule", node, scope)),
  value(readAttribute<Double>("value", node, scope)),
  position(readElement<Position>("Position", node, scope)),
  triggering_entities(triggering_entities),
  results(triggering_entities.entity_refs.size(), {Double::nan()})
{
  std::set<RoutingAlgorithm::value_type> supported = {
    RoutingAlgorithm::value_type::shortest, RoutingAlgorithm::value_type::undefined};
  if (supported.find(routing_algorithm) == supported.end()) {
    throw UNSUPPORTED_ENUMERATION_VALUE_SPECIFIED(
      DistanceCondition, boost::lexical_cast<std::string>(routing_algorithm));
  }
}

auto DistanceCondition::description() const -> std::string
{
  std::stringstream description;

  description << triggering_entities.description() << "'s distance to given position = ";

  print_to(description, results);

  description << " " << rule << " " << value << "?";

  return description.str();
}

#define SWITCH_COORDINATE_SYSTEM(FUNCTION, ...)                                         \
  switch (coordinate_system) {                                                          \
    case CoordinateSystem::entity:                                                      \
      FUNCTION(__VA_ARGS__, CoordinateSystem::entity);                                  \
      break;                                                                            \
    case CoordinateSystem::lane:                                                        \
      FUNCTION(__VA_ARGS__, CoordinateSystem::lane);                                    \
      break;                                                                            \
    case CoordinateSystem::road:                                                        \
      FUNCTION(__VA_ARGS__, CoordinateSystem::road);                                    \
      break;                                                                            \
    case CoordinateSystem::trajectory:                                                  \
      FUNCTION(__VA_ARGS__, CoordinateSystem::trajectory);                              \
      break;                                                                            \
    default:                                                                            \
      throw UNEXPECTED_ENUMERATION_VALUE_ASSIGNED(CoordinateSystem, coordinate_system); \
  }

#define SWITCH_RELATIVE_DISTANCE_TYPE(FUNCTION, ...)                                             \
  switch (relative_distance_type) {                                                              \
    case RelativeDistanceType::longitudinal:                                                     \
      FUNCTION(__VA_ARGS__, RelativeDistanceType::longitudinal);                                 \
      break;                                                                                     \
    case RelativeDistanceType::lateral:                                                          \
      FUNCTION(__VA_ARGS__, RelativeDistanceType::lateral);                                      \
      break;                                                                                     \
    case RelativeDistanceType::euclidianDistance:                                                \
      FUNCTION(__VA_ARGS__, RelativeDistanceType::euclidianDistance);                            \
      break;                                                                                     \
    default:                                                                                     \
      throw UNEXPECTED_ENUMERATION_VALUE_ASSIGNED(RelativeDistanceType, relative_distance_type); \
  }

#define SWITCH_ROUTING_ALGORITHM(FUNCTION, ...)                                         \
  switch (routing_algorithm) {                                                          \
    case RoutingAlgorithm::assigned_route:                                              \
      FUNCTION(__VA_ARGS__, RoutingAlgorithm::assigned_route);                          \
      break;                                                                            \
    case RoutingAlgorithm::fastest:                                                     \
      FUNCTION(__VA_ARGS__, RoutingAlgorithm::fastest);                                 \
      break;                                                                            \
    case RoutingAlgorithm::least_intersections:                                         \
      FUNCTION(__VA_ARGS__, RoutingAlgorithm::least_intersections);                     \
      break;                                                                            \
    case RoutingAlgorithm::shortest:                                                    \
      FUNCTION(__VA_ARGS__, RoutingAlgorithm::shortest);                                \
      break;                                                                            \
    case RoutingAlgorithm::undefined:                                                   \
      FUNCTION(__VA_ARGS__, RoutingAlgorithm::undefined);                               \
      break;                                                                            \
    default:                                                                            \
      throw UNEXPECTED_ENUMERATION_VALUE_ASSIGNED(RoutingAlgorithm, routing_algorithm); \
  }

#define SWITCH_FREESPACE(FUNCTION, ...) \
  return freespace ? FUNCTION(__VA_ARGS__, true) : FUNCTION(__VA_ARGS__, false)

#define DISTANCE(...) distance<__VA_ARGS__>(triggering_entity, position)

auto DistanceCondition::evaluate(
  const Entities * entities, const Entity & triggering_entity, const Position & position,
  CoordinateSystem coordinate_system, RelativeDistanceType relative_distance_type,
  RoutingAlgorithm routing_algorithm, Boolean freespace) -> double
{
  if (entities->isAdded(triggering_entity)) {
    SWITCH_COORDINATE_SYSTEM(
      SWITCH_RELATIVE_DISTANCE_TYPE, SWITCH_ROUTING_ALGORITHM, SWITCH_FREESPACE, DISTANCE);
  } else {
    return Double::nan();
  }
}

template <>
auto DistanceCondition::distance<
  CoordinateSystem::entity, RelativeDistanceType::euclidianDistance, RoutingAlgorithm::undefined,
  false>(const EntityRef & triggering_entity, const Position & position) -> double
{
<<<<<<< HEAD
  if (global().entities->ref(triggering_entity).as<ScenarioObject>().is_added) {
    return euclideanDistance(
      triggering_entity, static_cast<NativeWorldPosition>(position), consider_z);
  } else {
    return std::numeric_limits<double>::quiet_NaN();
  }
=======
  return apply<double>(
    overload(
      [&](const WorldPosition & position) {
        const auto relative_world = makeNativeRelativeWorldPosition(
          triggering_entity, static_cast<NativeWorldPosition>(position));
        return hypot(
          relative_world.position.x, relative_world.position.y, relative_world.position.z);
      },
      [&](const RelativeWorldPosition & position) {
        const auto relative_world = makeNativeRelativeWorldPosition(
          triggering_entity, static_cast<NativeWorldPosition>(position));
        return hypot(
          relative_world.position.x, relative_world.position.y, relative_world.position.z);
      },
      [&](const RelativeObjectPosition & position) {
        const auto relative_world = makeNativeRelativeWorldPosition(
          triggering_entity, static_cast<NativeWorldPosition>(position));
        return hypot(
          relative_world.position.x, relative_world.position.y, relative_world.position.z);
      },
      [&](const LanePosition & position) {
        const auto relative_world = makeNativeRelativeWorldPosition(
          triggering_entity, static_cast<NativeWorldPosition>(position));
        return hypot(
          relative_world.position.x, relative_world.position.y, relative_world.position.z);
      }),
    position);
>>>>>>> fa3e08ef
}

template <>
auto DistanceCondition::distance<
  CoordinateSystem::entity, RelativeDistanceType::euclidianDistance, RoutingAlgorithm::undefined,
  true>(const EntityRef & triggering_entity, const Position & position) -> double
{
<<<<<<< HEAD
  if (global().entities->ref(triggering_entity).as<ScenarioObject>().is_added) {
    return euclideanBoundingBoxDistance(
      triggering_entity, static_cast<NativeWorldPosition>(position), consider_z);
  } else {
    return std::numeric_limits<double>::quiet_NaN();
  }
=======
  return apply<double>(
    overload(
      [&](const WorldPosition & position) {
        const auto relative_world = makeNativeBoundingBoxRelativeWorldPosition(
          triggering_entity, static_cast<NativeWorldPosition>(position));
        return hypot(
          relative_world.position.x, relative_world.position.y, relative_world.position.z);
      },
      [&](const RelativeWorldPosition & position) {
        const auto relative_world = makeNativeBoundingBoxRelativeWorldPosition(
          triggering_entity, static_cast<NativeWorldPosition>(position));
        return hypot(
          relative_world.position.x, relative_world.position.y, relative_world.position.z);
      },
      [&](const RelativeObjectPosition & position) {
        const auto relative_world = makeNativeBoundingBoxRelativeWorldPosition(
          triggering_entity, static_cast<NativeWorldPosition>(position));
        return hypot(
          relative_world.position.x, relative_world.position.y, relative_world.position.z);
      },
      [&](const LanePosition & position) {
        const auto relative_world = makeNativeBoundingBoxRelativeWorldPosition(
          triggering_entity, static_cast<NativeWorldPosition>(position));
        return hypot(
          relative_world.position.x, relative_world.position.y, relative_world.position.z);
      }),
    position);
>>>>>>> fa3e08ef
}

template <>
auto DistanceCondition::distance<
  CoordinateSystem::entity, RelativeDistanceType::lateral, RoutingAlgorithm::undefined, false>(
  const EntityRef & triggering_entity, const Position & position) -> double
{
  if (global().entities->ref(triggering_entity).as<ScenarioObject>().is_added) {
    return lateralEntityDistance(triggering_entity, static_cast<NativeWorldPosition>(position));
  } else {
    return std::numeric_limits<double>::quiet_NaN();
  }
}

template <>
auto DistanceCondition::distance<
  CoordinateSystem::entity, RelativeDistanceType::lateral, RoutingAlgorithm::undefined, true>(
  const EntityRef & triggering_entity, const Position & position) -> double
{
  if (global().entities->ref(triggering_entity).as<ScenarioObject>().is_added) {
    return lateralEntityBoundingBoxDistance(
      triggering_entity, static_cast<NativeWorldPosition>(position));
  } else {
    return std::numeric_limits<double>::quiet_NaN();
  }
}

template <>
auto DistanceCondition::distance<
  CoordinateSystem::entity, RelativeDistanceType::longitudinal, RoutingAlgorithm::undefined, false>(
  const EntityRef & triggering_entity, const Position & position) -> double
{
  if (global().entities->ref(triggering_entity).as<ScenarioObject>().is_added) {
    return longitudinalEntityDistance(
      triggering_entity, static_cast<NativeWorldPosition>(position));
  } else {
    return std::numeric_limits<double>::quiet_NaN();
  }
}

template <>
auto DistanceCondition::distance<
  CoordinateSystem::entity, RelativeDistanceType::longitudinal, RoutingAlgorithm::undefined, true>(
  const EntityRef & triggering_entity, const Position & position) -> double
{
  if (global().entities->ref(triggering_entity).as<ScenarioObject>().is_added) {
    return longitudinalEntityBoundingBoxDistance(
      triggering_entity, static_cast<NativeWorldPosition>(position));
  } else {
    return std::numeric_limits<double>::quiet_NaN();
  }
}

template <>
auto DistanceCondition::distance<
  CoordinateSystem::lane, RelativeDistanceType::lateral, RoutingAlgorithm::undefined, false>(
  const EntityRef & triggering_entity, const Position & position) -> double
{
<<<<<<< HEAD
  if (global().entities->ref(triggering_entity).as<ScenarioObject>().is_added) {
    return lateralLaneDistance(triggering_entity, static_cast<NativeLanePosition>(position));
  } else {
    return std::numeric_limits<double>::quiet_NaN();
  }
=======
  return apply<double>(
    overload(
      [&](const WorldPosition & position) {
        return static_cast<traffic_simulator::LaneletPose>(
                 makeNativeRelativeLanePosition(
                   triggering_entity, static_cast<NativeLanePosition>(position)))
          .offset;
      },
      [&](const RelativeWorldPosition & position) {
        return static_cast<traffic_simulator::LaneletPose>(
                 makeNativeRelativeLanePosition(
                   triggering_entity, static_cast<NativeLanePosition>(position)))
          .offset;
      },
      [&](const RelativeObjectPosition & position) {
        return makeNativeRelativeLanePosition(
                 triggering_entity, static_cast<NativeLanePosition>(position))
          .offset;
      },
      [&](const LanePosition & position) {
        return static_cast<traffic_simulator::LaneletPose>(
                 makeNativeRelativeLanePosition(
                   triggering_entity, static_cast<NativeLanePosition>(position)))
          .offset;
      }),
    position);
>>>>>>> fa3e08ef
}

template <>
auto DistanceCondition::distance<
  CoordinateSystem::lane, RelativeDistanceType::lateral, RoutingAlgorithm::undefined, true>(
  const EntityRef & triggering_entity, const Position & position) -> double
{
<<<<<<< HEAD
  if (global().entities->ref(triggering_entity).as<ScenarioObject>().is_added) {
    return lateralLaneBoundingBoxDistance(
      triggering_entity, static_cast<NativeLanePosition>(position));
  } else {
    return std::numeric_limits<double>::quiet_NaN();
  }
=======
  return apply<double>(
    overload(
      [&](const WorldPosition & position) {
        return static_cast<traffic_simulator::LaneletPose>(
                 makeNativeBoundingBoxRelativeLanePosition(
                   triggering_entity, static_cast<NativeLanePosition>(position)))
          .offset;
      },
      [&](const RelativeWorldPosition & position) {
        return static_cast<traffic_simulator::LaneletPose>(
                 makeNativeBoundingBoxRelativeLanePosition(
                   triggering_entity, static_cast<NativeLanePosition>(position)))
          .offset;
      },
      [&](const RelativeObjectPosition & position) {
        return makeNativeBoundingBoxRelativeLanePosition(
                 triggering_entity, static_cast<NativeLanePosition>(position))
          .offset;
      },
      [&](const LanePosition & position) {
        return static_cast<traffic_simulator::LaneletPose>(
                 makeNativeBoundingBoxRelativeLanePosition(
                   triggering_entity, static_cast<NativeLanePosition>(position)))
          .offset;
      }),
    position);
>>>>>>> fa3e08ef
}

template <>
auto DistanceCondition::distance<
  CoordinateSystem::lane, RelativeDistanceType::longitudinal, RoutingAlgorithm::undefined, false>(
  const EntityRef & triggering_entity, const Position & position) -> double
{
<<<<<<< HEAD
  if (global().entities->ref(triggering_entity).template as<ScenarioObject>().is_added) {
    return longitudinalLaneDistance(triggering_entity, static_cast<NativeLanePosition>(position));
  } else {
    return std::numeric_limits<double>::quiet_NaN();
  }
=======
  return apply<double>(
    overload(
      [&](const WorldPosition & position) {
        return static_cast<traffic_simulator::LaneletPose>(
                 makeNativeRelativeLanePosition(
                   triggering_entity, static_cast<NativeLanePosition>(position)))
          .s;
      },
      [&](const RelativeWorldPosition & position) {
        return static_cast<traffic_simulator::LaneletPose>(
                 makeNativeRelativeLanePosition(
                   triggering_entity, static_cast<NativeLanePosition>(position)))
          .s;
      },
      [&](const RelativeObjectPosition & position) {
        return makeNativeRelativeLanePosition(
                 triggering_entity, static_cast<NativeLanePosition>(position))
          .s;
      },
      [&](const LanePosition & position) {
        return static_cast<traffic_simulator::LaneletPose>(
                 makeNativeRelativeLanePosition(
                   triggering_entity, static_cast<NativeLanePosition>(position)))
          .s;
      }),
    position);
>>>>>>> fa3e08ef
}

template <>
auto DistanceCondition::distance<
  CoordinateSystem::lane, RelativeDistanceType::longitudinal, RoutingAlgorithm::undefined, true>(
  const EntityRef & triggering_entity, const Position & position) -> double
{
<<<<<<< HEAD
  if (global().entities->ref(triggering_entity).as<ScenarioObject>().is_added) {
    return longitudinalLaneBoundingBoxDistance(
      triggering_entity, static_cast<NativeLanePosition>(position));
  } else {
    return std::numeric_limits<double>::quiet_NaN();
  }
=======
  return apply<double>(
    overload(
      [&](const WorldPosition & position) {
        return static_cast<traffic_simulator::LaneletPose>(
                 makeNativeBoundingBoxRelativeLanePosition(
                   triggering_entity, static_cast<NativeLanePosition>(position)))
          .s;
      },
      [&](const RelativeWorldPosition & position) {
        return static_cast<traffic_simulator::LaneletPose>(
                 makeNativeBoundingBoxRelativeLanePosition(
                   triggering_entity, static_cast<NativeLanePosition>(position)))
          .s;
      },
      [&](const RelativeObjectPosition & position) {
        return makeNativeBoundingBoxRelativeLanePosition(
                 triggering_entity, static_cast<NativeLanePosition>(position))
          .s;
      },
      [&](const LanePosition & position) {
        return static_cast<traffic_simulator::LaneletPose>(
                 makeNativeBoundingBoxRelativeLanePosition(
                   triggering_entity, static_cast<NativeLanePosition>(position)))
          .s;
      }),
    position);
>>>>>>> fa3e08ef
}

template <>
auto DistanceCondition::distance<
  CoordinateSystem::lane, RelativeDistanceType::lateral, RoutingAlgorithm::shortest, false>(
  const EntityRef & triggering_entity, const Position & position) -> double
{
<<<<<<< HEAD
  if (global().entities->ref(triggering_entity).as<ScenarioObject>().is_added) {
    return std::abs(lateralLaneDistance(
      triggering_entity, static_cast<NativeLanePosition>(position), RoutingAlgorithm::shortest));
  } else {
    return std::numeric_limits<double>::quiet_NaN();
  }
=======
  return apply<double>(
    overload(
      [&](const WorldPosition & position) {
        return std::abs(static_cast<traffic_simulator::LaneletPose>(
                          makeNativeRelativeLanePosition(
                            triggering_entity, static_cast<NativeLanePosition>(position),
                            RoutingAlgorithm::shortest))
                          .offset);
      },
      [&](const RelativeWorldPosition & position) {
        return std::abs(static_cast<traffic_simulator::LaneletPose>(
                          makeNativeRelativeLanePosition(
                            triggering_entity, static_cast<NativeLanePosition>(position),
                            RoutingAlgorithm::shortest))
                          .offset);
      },
      [&](const RelativeObjectPosition & position) {
        return std::abs(makeNativeRelativeLanePosition(
                          triggering_entity, static_cast<NativeLanePosition>(position),
                          RoutingAlgorithm::shortest)
                          .offset);
      },
      [&](const LanePosition & position) {
        return std::abs(static_cast<traffic_simulator::LaneletPose>(
                          makeNativeRelativeLanePosition(
                            triggering_entity, static_cast<NativeLanePosition>(position),
                            RoutingAlgorithm::shortest))
                          .offset);
      }),
    position);
>>>>>>> fa3e08ef
}

template <>
auto DistanceCondition::distance<
  CoordinateSystem::lane, RelativeDistanceType::lateral, RoutingAlgorithm::shortest, true>(
  const EntityRef & triggering_entity, const Position & position) -> double
{
<<<<<<< HEAD
  if (global().entities->ref(triggering_entity).as<ScenarioObject>().is_added) {
    return std::abs(lateralLaneBoundingBoxDistance(
      triggering_entity, static_cast<NativeLanePosition>(position), RoutingAlgorithm::shortest));
  } else {
    return std::numeric_limits<double>::quiet_NaN();
  }
=======
  return apply<double>(
    overload(
      [&](const WorldPosition & position) {
        return std::abs(static_cast<traffic_simulator::LaneletPose>(
                          makeNativeBoundingBoxRelativeLanePosition(
                            triggering_entity, static_cast<NativeLanePosition>(position),
                            RoutingAlgorithm::shortest))
                          .offset);
      },
      [&](const RelativeWorldPosition & position) {
        return std::abs(static_cast<traffic_simulator::LaneletPose>(
                          makeNativeBoundingBoxRelativeLanePosition(
                            triggering_entity, static_cast<NativeLanePosition>(position),
                            RoutingAlgorithm::shortest))
                          .offset);
      },
      [&](const RelativeObjectPosition & position) {
        return std::abs(makeNativeBoundingBoxRelativeLanePosition(
                          triggering_entity, static_cast<NativeLanePosition>(position),
                          RoutingAlgorithm::shortest)
                          .offset);
      },
      [&](const LanePosition & position) {
        return std::abs(static_cast<traffic_simulator::LaneletPose>(
                          makeNativeBoundingBoxRelativeLanePosition(
                            triggering_entity, static_cast<NativeLanePosition>(position),
                            RoutingAlgorithm::shortest))
                          .offset);
      }),
    position);
>>>>>>> fa3e08ef
}

template <>
auto DistanceCondition::distance<
  CoordinateSystem::lane, RelativeDistanceType::longitudinal, RoutingAlgorithm::shortest, false>(
  const EntityRef & triggering_entity, const Position & position) -> double
{
<<<<<<< HEAD
  if (global().entities->ref(triggering_entity).template as<ScenarioObject>().is_added) {
    return std::abs(longitudinalLaneDistance(
      triggering_entity, static_cast<NativeLanePosition>(position), RoutingAlgorithm::shortest));
  } else {
    return std::numeric_limits<double>::quiet_NaN();
  }
=======
  return apply<double>(
    overload(
      [&](const WorldPosition & position) {
        return std::abs(static_cast<traffic_simulator::LaneletPose>(
                          makeNativeRelativeLanePosition(
                            triggering_entity, static_cast<NativeLanePosition>(position),
                            RoutingAlgorithm::shortest))
                          .s);
      },
      [&](const RelativeWorldPosition & position) {
        return std::abs(static_cast<traffic_simulator::LaneletPose>(
                          makeNativeRelativeLanePosition(
                            triggering_entity, static_cast<NativeLanePosition>(position),
                            RoutingAlgorithm::shortest))
                          .s);
      },
      [&](const RelativeObjectPosition & position) {
        return std::abs(makeNativeRelativeLanePosition(
                          triggering_entity, static_cast<NativeLanePosition>(position),
                          RoutingAlgorithm::shortest)
                          .s);
      },
      [&](const LanePosition & position) {
        return std::abs(static_cast<traffic_simulator::LaneletPose>(
                          makeNativeRelativeLanePosition(
                            triggering_entity, static_cast<NativeLanePosition>(position),
                            RoutingAlgorithm::shortest))
                          .s);
      }),
    position);
>>>>>>> fa3e08ef
}

template <>
auto DistanceCondition::distance<
  CoordinateSystem::lane, RelativeDistanceType::longitudinal, RoutingAlgorithm::shortest, true>(
  const EntityRef & triggering_entity, const Position & position) -> double
{
<<<<<<< HEAD
  if (global().entities->ref(triggering_entity).template as<ScenarioObject>().is_added) {
    return std::abs(longitudinalLaneBoundingBoxDistance(
      triggering_entity, static_cast<NativeLanePosition>(position), RoutingAlgorithm::shortest));
  } else {
    return std::numeric_limits<double>::quiet_NaN();
  }
=======
  return apply<double>(
    overload(
      [&](const WorldPosition & position) {
        return std::abs(static_cast<traffic_simulator::LaneletPose>(
                          makeNativeBoundingBoxRelativeLanePosition(
                            triggering_entity, static_cast<NativeLanePosition>(position),
                            RoutingAlgorithm::shortest))
                          .s);
      },
      [&](const RelativeWorldPosition & position) {
        return std::abs(static_cast<traffic_simulator::LaneletPose>(
                          makeNativeBoundingBoxRelativeLanePosition(
                            triggering_entity, static_cast<NativeLanePosition>(position),
                            RoutingAlgorithm::shortest))
                          .s);
      },
      [&](const RelativeObjectPosition & position) {
        return std::abs(makeNativeBoundingBoxRelativeLanePosition(
                          triggering_entity, static_cast<NativeLanePosition>(position),
                          RoutingAlgorithm::shortest)
                          .s);
      },
      [&](const LanePosition & position) {
        return std::abs(static_cast<traffic_simulator::LaneletPose>(
                          makeNativeBoundingBoxRelativeLanePosition(
                            triggering_entity, static_cast<NativeLanePosition>(position),
                            RoutingAlgorithm::shortest))
                          .s);
      }),
    position);
>>>>>>> fa3e08ef
}

auto DistanceCondition::evaluate() -> Object
{
  results.clear();

  return asBoolean(triggering_entities.apply([&](const auto & triggering_entity) {
    results.push_back(triggering_entity.apply([&](const auto & triggering_entity) {
      return evaluate(
        global().entities, triggering_entity, position, coordinate_system, relative_distance_type,
        routing_algorithm, freespace);
    }));
    return not results.back().size() or rule(results.back(), value).min();
  }));
}
}  // namespace syntax
}  // namespace openscenario_interpreter<|MERGE_RESOLUTION|>--- conflicted
+++ resolved
@@ -12,7 +12,6 @@
 // See the License for the specific language governing permissions and
 // limitations under the License.
 
-#include <openscenario_interpreter/cmath/hypot.hpp>
 #include <openscenario_interpreter/error.hpp>
 #include <openscenario_interpreter/reader/attribute.hpp>
 #include <openscenario_interpreter/reader/element.hpp>
@@ -146,42 +145,7 @@
   CoordinateSystem::entity, RelativeDistanceType::euclidianDistance, RoutingAlgorithm::undefined,
   false>(const EntityRef & triggering_entity, const Position & position) -> double
 {
-<<<<<<< HEAD
-  if (global().entities->ref(triggering_entity).as<ScenarioObject>().is_added) {
-    return euclideanDistance(
-      triggering_entity, static_cast<NativeWorldPosition>(position), consider_z);
-  } else {
-    return std::numeric_limits<double>::quiet_NaN();
-  }
-=======
-  return apply<double>(
-    overload(
-      [&](const WorldPosition & position) {
-        const auto relative_world = makeNativeRelativeWorldPosition(
-          triggering_entity, static_cast<NativeWorldPosition>(position));
-        return hypot(
-          relative_world.position.x, relative_world.position.y, relative_world.position.z);
-      },
-      [&](const RelativeWorldPosition & position) {
-        const auto relative_world = makeNativeRelativeWorldPosition(
-          triggering_entity, static_cast<NativeWorldPosition>(position));
-        return hypot(
-          relative_world.position.x, relative_world.position.y, relative_world.position.z);
-      },
-      [&](const RelativeObjectPosition & position) {
-        const auto relative_world = makeNativeRelativeWorldPosition(
-          triggering_entity, static_cast<NativeWorldPosition>(position));
-        return hypot(
-          relative_world.position.x, relative_world.position.y, relative_world.position.z);
-      },
-      [&](const LanePosition & position) {
-        const auto relative_world = makeNativeRelativeWorldPosition(
-          triggering_entity, static_cast<NativeWorldPosition>(position));
-        return hypot(
-          relative_world.position.x, relative_world.position.y, relative_world.position.z);
-      }),
-    position);
->>>>>>> fa3e08ef
+  return euclideanDistance(triggering_entity, static_cast<NativeWorldPosition>(position));
 }
 
 template <>
@@ -189,42 +153,8 @@
   CoordinateSystem::entity, RelativeDistanceType::euclidianDistance, RoutingAlgorithm::undefined,
   true>(const EntityRef & triggering_entity, const Position & position) -> double
 {
-<<<<<<< HEAD
-  if (global().entities->ref(triggering_entity).as<ScenarioObject>().is_added) {
-    return euclideanBoundingBoxDistance(
-      triggering_entity, static_cast<NativeWorldPosition>(position), consider_z);
-  } else {
-    return std::numeric_limits<double>::quiet_NaN();
-  }
-=======
-  return apply<double>(
-    overload(
-      [&](const WorldPosition & position) {
-        const auto relative_world = makeNativeBoundingBoxRelativeWorldPosition(
-          triggering_entity, static_cast<NativeWorldPosition>(position));
-        return hypot(
-          relative_world.position.x, relative_world.position.y, relative_world.position.z);
-      },
-      [&](const RelativeWorldPosition & position) {
-        const auto relative_world = makeNativeBoundingBoxRelativeWorldPosition(
-          triggering_entity, static_cast<NativeWorldPosition>(position));
-        return hypot(
-          relative_world.position.x, relative_world.position.y, relative_world.position.z);
-      },
-      [&](const RelativeObjectPosition & position) {
-        const auto relative_world = makeNativeBoundingBoxRelativeWorldPosition(
-          triggering_entity, static_cast<NativeWorldPosition>(position));
-        return hypot(
-          relative_world.position.x, relative_world.position.y, relative_world.position.z);
-      },
-      [&](const LanePosition & position) {
-        const auto relative_world = makeNativeBoundingBoxRelativeWorldPosition(
-          triggering_entity, static_cast<NativeWorldPosition>(position));
-        return hypot(
-          relative_world.position.x, relative_world.position.y, relative_world.position.z);
-      }),
-    position);
->>>>>>> fa3e08ef
+  return euclideanBoundingBoxDistance(
+    triggering_entity, static_cast<NativeWorldPosition>(position));
 }
 
 template <>
@@ -232,11 +162,7 @@
   CoordinateSystem::entity, RelativeDistanceType::lateral, RoutingAlgorithm::undefined, false>(
   const EntityRef & triggering_entity, const Position & position) -> double
 {
-  if (global().entities->ref(triggering_entity).as<ScenarioObject>().is_added) {
-    return lateralEntityDistance(triggering_entity, static_cast<NativeWorldPosition>(position));
-  } else {
-    return std::numeric_limits<double>::quiet_NaN();
-  }
+  return lateralEntityDistance(triggering_entity, static_cast<NativeWorldPosition>(position));
 }
 
 template <>
@@ -244,12 +170,8 @@
   CoordinateSystem::entity, RelativeDistanceType::lateral, RoutingAlgorithm::undefined, true>(
   const EntityRef & triggering_entity, const Position & position) -> double
 {
-  if (global().entities->ref(triggering_entity).as<ScenarioObject>().is_added) {
-    return lateralEntityBoundingBoxDistance(
-      triggering_entity, static_cast<NativeWorldPosition>(position));
-  } else {
-    return std::numeric_limits<double>::quiet_NaN();
-  }
+  return lateralEntityBoundingBoxDistance(
+    triggering_entity, static_cast<NativeWorldPosition>(position));
 }
 
 template <>
@@ -257,12 +179,7 @@
   CoordinateSystem::entity, RelativeDistanceType::longitudinal, RoutingAlgorithm::undefined, false>(
   const EntityRef & triggering_entity, const Position & position) -> double
 {
-  if (global().entities->ref(triggering_entity).as<ScenarioObject>().is_added) {
-    return longitudinalEntityDistance(
-      triggering_entity, static_cast<NativeWorldPosition>(position));
-  } else {
-    return std::numeric_limits<double>::quiet_NaN();
-  }
+  return longitudinalEntityDistance(triggering_entity, static_cast<NativeWorldPosition>(position));
 }
 
 template <>
@@ -270,12 +187,8 @@
   CoordinateSystem::entity, RelativeDistanceType::longitudinal, RoutingAlgorithm::undefined, true>(
   const EntityRef & triggering_entity, const Position & position) -> double
 {
-  if (global().entities->ref(triggering_entity).as<ScenarioObject>().is_added) {
-    return longitudinalEntityBoundingBoxDistance(
-      triggering_entity, static_cast<NativeWorldPosition>(position));
-  } else {
-    return std::numeric_limits<double>::quiet_NaN();
-  }
+  return longitudinalEntityBoundingBoxDistance(
+    triggering_entity, static_cast<NativeWorldPosition>(position));
 }
 
 template <>
@@ -283,40 +196,7 @@
   CoordinateSystem::lane, RelativeDistanceType::lateral, RoutingAlgorithm::undefined, false>(
   const EntityRef & triggering_entity, const Position & position) -> double
 {
-<<<<<<< HEAD
-  if (global().entities->ref(triggering_entity).as<ScenarioObject>().is_added) {
-    return lateralLaneDistance(triggering_entity, static_cast<NativeLanePosition>(position));
-  } else {
-    return std::numeric_limits<double>::quiet_NaN();
-  }
-=======
-  return apply<double>(
-    overload(
-      [&](const WorldPosition & position) {
-        return static_cast<traffic_simulator::LaneletPose>(
-                 makeNativeRelativeLanePosition(
-                   triggering_entity, static_cast<NativeLanePosition>(position)))
-          .offset;
-      },
-      [&](const RelativeWorldPosition & position) {
-        return static_cast<traffic_simulator::LaneletPose>(
-                 makeNativeRelativeLanePosition(
-                   triggering_entity, static_cast<NativeLanePosition>(position)))
-          .offset;
-      },
-      [&](const RelativeObjectPosition & position) {
-        return makeNativeRelativeLanePosition(
-                 triggering_entity, static_cast<NativeLanePosition>(position))
-          .offset;
-      },
-      [&](const LanePosition & position) {
-        return static_cast<traffic_simulator::LaneletPose>(
-                 makeNativeRelativeLanePosition(
-                   triggering_entity, static_cast<NativeLanePosition>(position)))
-          .offset;
-      }),
-    position);
->>>>>>> fa3e08ef
+  return lateralLaneDistance(triggering_entity, static_cast<NativeLanePosition>(position));
 }
 
 template <>
@@ -324,41 +204,8 @@
   CoordinateSystem::lane, RelativeDistanceType::lateral, RoutingAlgorithm::undefined, true>(
   const EntityRef & triggering_entity, const Position & position) -> double
 {
-<<<<<<< HEAD
-  if (global().entities->ref(triggering_entity).as<ScenarioObject>().is_added) {
-    return lateralLaneBoundingBoxDistance(
-      triggering_entity, static_cast<NativeLanePosition>(position));
-  } else {
-    return std::numeric_limits<double>::quiet_NaN();
-  }
-=======
-  return apply<double>(
-    overload(
-      [&](const WorldPosition & position) {
-        return static_cast<traffic_simulator::LaneletPose>(
-                 makeNativeBoundingBoxRelativeLanePosition(
-                   triggering_entity, static_cast<NativeLanePosition>(position)))
-          .offset;
-      },
-      [&](const RelativeWorldPosition & position) {
-        return static_cast<traffic_simulator::LaneletPose>(
-                 makeNativeBoundingBoxRelativeLanePosition(
-                   triggering_entity, static_cast<NativeLanePosition>(position)))
-          .offset;
-      },
-      [&](const RelativeObjectPosition & position) {
-        return makeNativeBoundingBoxRelativeLanePosition(
-                 triggering_entity, static_cast<NativeLanePosition>(position))
-          .offset;
-      },
-      [&](const LanePosition & position) {
-        return static_cast<traffic_simulator::LaneletPose>(
-                 makeNativeBoundingBoxRelativeLanePosition(
-                   triggering_entity, static_cast<NativeLanePosition>(position)))
-          .offset;
-      }),
-    position);
->>>>>>> fa3e08ef
+  return lateralLaneBoundingBoxDistance(
+    triggering_entity, static_cast<NativeLanePosition>(position));
 }
 
 template <>
@@ -366,40 +213,7 @@
   CoordinateSystem::lane, RelativeDistanceType::longitudinal, RoutingAlgorithm::undefined, false>(
   const EntityRef & triggering_entity, const Position & position) -> double
 {
-<<<<<<< HEAD
-  if (global().entities->ref(triggering_entity).template as<ScenarioObject>().is_added) {
-    return longitudinalLaneDistance(triggering_entity, static_cast<NativeLanePosition>(position));
-  } else {
-    return std::numeric_limits<double>::quiet_NaN();
-  }
-=======
-  return apply<double>(
-    overload(
-      [&](const WorldPosition & position) {
-        return static_cast<traffic_simulator::LaneletPose>(
-                 makeNativeRelativeLanePosition(
-                   triggering_entity, static_cast<NativeLanePosition>(position)))
-          .s;
-      },
-      [&](const RelativeWorldPosition & position) {
-        return static_cast<traffic_simulator::LaneletPose>(
-                 makeNativeRelativeLanePosition(
-                   triggering_entity, static_cast<NativeLanePosition>(position)))
-          .s;
-      },
-      [&](const RelativeObjectPosition & position) {
-        return makeNativeRelativeLanePosition(
-                 triggering_entity, static_cast<NativeLanePosition>(position))
-          .s;
-      },
-      [&](const LanePosition & position) {
-        return static_cast<traffic_simulator::LaneletPose>(
-                 makeNativeRelativeLanePosition(
-                   triggering_entity, static_cast<NativeLanePosition>(position)))
-          .s;
-      }),
-    position);
->>>>>>> fa3e08ef
+  return longitudinalLaneDistance(triggering_entity, static_cast<NativeLanePosition>(position));
 }
 
 template <>
@@ -407,41 +221,8 @@
   CoordinateSystem::lane, RelativeDistanceType::longitudinal, RoutingAlgorithm::undefined, true>(
   const EntityRef & triggering_entity, const Position & position) -> double
 {
-<<<<<<< HEAD
-  if (global().entities->ref(triggering_entity).as<ScenarioObject>().is_added) {
-    return longitudinalLaneBoundingBoxDistance(
-      triggering_entity, static_cast<NativeLanePosition>(position));
-  } else {
-    return std::numeric_limits<double>::quiet_NaN();
-  }
-=======
-  return apply<double>(
-    overload(
-      [&](const WorldPosition & position) {
-        return static_cast<traffic_simulator::LaneletPose>(
-                 makeNativeBoundingBoxRelativeLanePosition(
-                   triggering_entity, static_cast<NativeLanePosition>(position)))
-          .s;
-      },
-      [&](const RelativeWorldPosition & position) {
-        return static_cast<traffic_simulator::LaneletPose>(
-                 makeNativeBoundingBoxRelativeLanePosition(
-                   triggering_entity, static_cast<NativeLanePosition>(position)))
-          .s;
-      },
-      [&](const RelativeObjectPosition & position) {
-        return makeNativeBoundingBoxRelativeLanePosition(
-                 triggering_entity, static_cast<NativeLanePosition>(position))
-          .s;
-      },
-      [&](const LanePosition & position) {
-        return static_cast<traffic_simulator::LaneletPose>(
-                 makeNativeBoundingBoxRelativeLanePosition(
-                   triggering_entity, static_cast<NativeLanePosition>(position)))
-          .s;
-      }),
-    position);
->>>>>>> fa3e08ef
+  return longitudinalLaneBoundingBoxDistance(
+    triggering_entity, static_cast<NativeLanePosition>(position));
 }
 
 template <>
@@ -449,45 +230,8 @@
   CoordinateSystem::lane, RelativeDistanceType::lateral, RoutingAlgorithm::shortest, false>(
   const EntityRef & triggering_entity, const Position & position) -> double
 {
-<<<<<<< HEAD
-  if (global().entities->ref(triggering_entity).as<ScenarioObject>().is_added) {
-    return std::abs(lateralLaneDistance(
-      triggering_entity, static_cast<NativeLanePosition>(position), RoutingAlgorithm::shortest));
-  } else {
-    return std::numeric_limits<double>::quiet_NaN();
-  }
-=======
-  return apply<double>(
-    overload(
-      [&](const WorldPosition & position) {
-        return std::abs(static_cast<traffic_simulator::LaneletPose>(
-                          makeNativeRelativeLanePosition(
-                            triggering_entity, static_cast<NativeLanePosition>(position),
-                            RoutingAlgorithm::shortest))
-                          .offset);
-      },
-      [&](const RelativeWorldPosition & position) {
-        return std::abs(static_cast<traffic_simulator::LaneletPose>(
-                          makeNativeRelativeLanePosition(
-                            triggering_entity, static_cast<NativeLanePosition>(position),
-                            RoutingAlgorithm::shortest))
-                          .offset);
-      },
-      [&](const RelativeObjectPosition & position) {
-        return std::abs(makeNativeRelativeLanePosition(
-                          triggering_entity, static_cast<NativeLanePosition>(position),
-                          RoutingAlgorithm::shortest)
-                          .offset);
-      },
-      [&](const LanePosition & position) {
-        return std::abs(static_cast<traffic_simulator::LaneletPose>(
-                          makeNativeRelativeLanePosition(
-                            triggering_entity, static_cast<NativeLanePosition>(position),
-                            RoutingAlgorithm::shortest))
-                          .offset);
-      }),
-    position);
->>>>>>> fa3e08ef
+  return std::abs(lateralLaneDistance(
+    triggering_entity, static_cast<NativeLanePosition>(position), RoutingAlgorithm::shortest));
 }
 
 template <>
@@ -495,45 +239,8 @@
   CoordinateSystem::lane, RelativeDistanceType::lateral, RoutingAlgorithm::shortest, true>(
   const EntityRef & triggering_entity, const Position & position) -> double
 {
-<<<<<<< HEAD
-  if (global().entities->ref(triggering_entity).as<ScenarioObject>().is_added) {
-    return std::abs(lateralLaneBoundingBoxDistance(
-      triggering_entity, static_cast<NativeLanePosition>(position), RoutingAlgorithm::shortest));
-  } else {
-    return std::numeric_limits<double>::quiet_NaN();
-  }
-=======
-  return apply<double>(
-    overload(
-      [&](const WorldPosition & position) {
-        return std::abs(static_cast<traffic_simulator::LaneletPose>(
-                          makeNativeBoundingBoxRelativeLanePosition(
-                            triggering_entity, static_cast<NativeLanePosition>(position),
-                            RoutingAlgorithm::shortest))
-                          .offset);
-      },
-      [&](const RelativeWorldPosition & position) {
-        return std::abs(static_cast<traffic_simulator::LaneletPose>(
-                          makeNativeBoundingBoxRelativeLanePosition(
-                            triggering_entity, static_cast<NativeLanePosition>(position),
-                            RoutingAlgorithm::shortest))
-                          .offset);
-      },
-      [&](const RelativeObjectPosition & position) {
-        return std::abs(makeNativeBoundingBoxRelativeLanePosition(
-                          triggering_entity, static_cast<NativeLanePosition>(position),
-                          RoutingAlgorithm::shortest)
-                          .offset);
-      },
-      [&](const LanePosition & position) {
-        return std::abs(static_cast<traffic_simulator::LaneletPose>(
-                          makeNativeBoundingBoxRelativeLanePosition(
-                            triggering_entity, static_cast<NativeLanePosition>(position),
-                            RoutingAlgorithm::shortest))
-                          .offset);
-      }),
-    position);
->>>>>>> fa3e08ef
+  return std::abs(lateralLaneBoundingBoxDistance(
+    triggering_entity, static_cast<NativeLanePosition>(position), RoutingAlgorithm::shortest));
 }
 
 template <>
@@ -541,45 +248,8 @@
   CoordinateSystem::lane, RelativeDistanceType::longitudinal, RoutingAlgorithm::shortest, false>(
   const EntityRef & triggering_entity, const Position & position) -> double
 {
-<<<<<<< HEAD
-  if (global().entities->ref(triggering_entity).template as<ScenarioObject>().is_added) {
-    return std::abs(longitudinalLaneDistance(
-      triggering_entity, static_cast<NativeLanePosition>(position), RoutingAlgorithm::shortest));
-  } else {
-    return std::numeric_limits<double>::quiet_NaN();
-  }
-=======
-  return apply<double>(
-    overload(
-      [&](const WorldPosition & position) {
-        return std::abs(static_cast<traffic_simulator::LaneletPose>(
-                          makeNativeRelativeLanePosition(
-                            triggering_entity, static_cast<NativeLanePosition>(position),
-                            RoutingAlgorithm::shortest))
-                          .s);
-      },
-      [&](const RelativeWorldPosition & position) {
-        return std::abs(static_cast<traffic_simulator::LaneletPose>(
-                          makeNativeRelativeLanePosition(
-                            triggering_entity, static_cast<NativeLanePosition>(position),
-                            RoutingAlgorithm::shortest))
-                          .s);
-      },
-      [&](const RelativeObjectPosition & position) {
-        return std::abs(makeNativeRelativeLanePosition(
-                          triggering_entity, static_cast<NativeLanePosition>(position),
-                          RoutingAlgorithm::shortest)
-                          .s);
-      },
-      [&](const LanePosition & position) {
-        return std::abs(static_cast<traffic_simulator::LaneletPose>(
-                          makeNativeRelativeLanePosition(
-                            triggering_entity, static_cast<NativeLanePosition>(position),
-                            RoutingAlgorithm::shortest))
-                          .s);
-      }),
-    position);
->>>>>>> fa3e08ef
+  return std::abs(longitudinalLaneDistance(
+    triggering_entity, static_cast<NativeLanePosition>(position), RoutingAlgorithm::shortest));
 }
 
 template <>
@@ -587,45 +257,8 @@
   CoordinateSystem::lane, RelativeDistanceType::longitudinal, RoutingAlgorithm::shortest, true>(
   const EntityRef & triggering_entity, const Position & position) -> double
 {
-<<<<<<< HEAD
-  if (global().entities->ref(triggering_entity).template as<ScenarioObject>().is_added) {
-    return std::abs(longitudinalLaneBoundingBoxDistance(
-      triggering_entity, static_cast<NativeLanePosition>(position), RoutingAlgorithm::shortest));
-  } else {
-    return std::numeric_limits<double>::quiet_NaN();
-  }
-=======
-  return apply<double>(
-    overload(
-      [&](const WorldPosition & position) {
-        return std::abs(static_cast<traffic_simulator::LaneletPose>(
-                          makeNativeBoundingBoxRelativeLanePosition(
-                            triggering_entity, static_cast<NativeLanePosition>(position),
-                            RoutingAlgorithm::shortest))
-                          .s);
-      },
-      [&](const RelativeWorldPosition & position) {
-        return std::abs(static_cast<traffic_simulator::LaneletPose>(
-                          makeNativeBoundingBoxRelativeLanePosition(
-                            triggering_entity, static_cast<NativeLanePosition>(position),
-                            RoutingAlgorithm::shortest))
-                          .s);
-      },
-      [&](const RelativeObjectPosition & position) {
-        return std::abs(makeNativeBoundingBoxRelativeLanePosition(
-                          triggering_entity, static_cast<NativeLanePosition>(position),
-                          RoutingAlgorithm::shortest)
-                          .s);
-      },
-      [&](const LanePosition & position) {
-        return std::abs(static_cast<traffic_simulator::LaneletPose>(
-                          makeNativeBoundingBoxRelativeLanePosition(
-                            triggering_entity, static_cast<NativeLanePosition>(position),
-                            RoutingAlgorithm::shortest))
-                          .s);
-      }),
-    position);
->>>>>>> fa3e08ef
+  return std::abs(longitudinalLaneBoundingBoxDistance(
+    triggering_entity, static_cast<NativeLanePosition>(position), RoutingAlgorithm::shortest));
 }
 
 auto DistanceCondition::evaluate() -> Object
