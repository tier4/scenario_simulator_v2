--- conflicted
+++ resolved
@@ -29,16 +29,10 @@
 // clang-format off
 : Scope(scope),
   another_given_entity(
-<<<<<<< HEAD
     choice(node, {
-      { "EntityRef", [&](auto && node) { return make<Entity>(node, scope);                                     } },
-      { "ByType",    [&](auto && node) { throw UNSUPPORTED_ELEMENT_SPECIFIED(node.name()); return unspecified; } },
+      { "EntityRef", [&](auto && node) { return make<      Entity>(node, scope); } },
+      {    "ByType", [&](auto && node) { return make<ByObjectType>(node, scope); } },
     })),
-=======
-    choice(node,
-      std::make_pair("EntityRef", [&](auto && node) { return make<Entity>(node, scope); }),
-      std::make_pair("ByType",    [&](auto && node) { return make<ByObjectType>(node, scope); }))),
->>>>>>> ccf393a8
   triggering_entities(triggering_entities)
 // clang-format on
 {
