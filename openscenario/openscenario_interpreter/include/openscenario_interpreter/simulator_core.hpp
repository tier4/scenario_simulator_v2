// Copyright 2015 TIER IV, Inc. All rights reserved.
//
// Licensed under the Apache License, Version 2.0 (the "License");
// you may not use this file except in compliance with the License.
// You may obtain a copy of the License at
//
//     http://www.apache.org/licenses/LICENSE-2.0
//
// Unless required by applicable law or agreed to in writing, software
// distributed under the License is distributed on an "AS IS" BASIS,
// WITHOUT WARRANTIES OR CONDITIONS OF ANY KIND, either express or implied.
// See the License for the specific language governing permissions and
// limitations under the License.

#ifndef OPENSCENARIO_INTERPRETER__SIMULATOR_CORE_HPP_
#define OPENSCENARIO_INTERPRETER__SIMULATOR_CORE_HPP_

#include <openscenario_interpreter/error.hpp>
#include <openscenario_interpreter/syntax/boolean.hpp>
#include <openscenario_interpreter/syntax/double.hpp>
#include <openscenario_interpreter/syntax/routing_algorithm.hpp>
#include <openscenario_interpreter/syntax/string.hpp>
#include <openscenario_interpreter/syntax/unsigned_integer.hpp>
#include <traffic_simulator/api/api.hpp>
#include <traffic_simulator/utils/distance.hpp>
#include <traffic_simulator/utils/pose.hpp>

namespace openscenario_interpreter
{
using NativeWorldPosition = geometry_msgs::msg::Pose;

using NativeRelativeWorldPosition = NativeWorldPosition;

using NativeLanePosition = traffic_simulator::CanonicalizedLaneletPose;

using NativeRelativeLanePosition = traffic_simulator::LaneletPose;

class SimulatorCore
{
  static inline std::unique_ptr<traffic_simulator::API> core = nullptr;

public:
  template <typename Node, typename... Ts>
  static auto activate(
    const Node & node, const traffic_simulator::Configuration & configuration, Ts &&... xs) -> void
  {
    if (not active()) {
      core = std::make_unique<traffic_simulator::API>(
        node, configuration, std::forward<decltype(xs)>(xs)...);
    } else {
      throw Error("The simulator core has already been instantiated.");
    }
  }

  static auto active() { return static_cast<bool>(core); }

  static auto deactivate() -> void
  {
    if (active()) {
      core->despawnEntities();
      core->closeZMQConnection();
      core.reset();
    }
  }

  static auto update() -> void { core->updateFrame(); }

  class CoordinateSystemConversion
  {
  protected:
    static auto canonicalize(const traffic_simulator::LaneletPose & non_canonicalized)
      -> NativeLanePosition
    {
      return traffic_simulator::pose::canonicalize(non_canonicalized, core->getHdmapUtils());
    }

    template <typename T, typename std::enable_if_t<std::is_same_v<T, NativeLanePosition>, int> = 0>
    static auto convert(const NativeWorldPosition & pose) -> NativeLanePosition
    {
      if (
        const auto result =
          traffic_simulator::pose::toCanonicalizedLaneletPose(pose, false, core->getHdmapUtils())) {
        return result.value();
      } else {
        throw Error(
          "The specified WorldPosition = [", pose.position.x, ", ", pose.position.y, ", ",
          pose.position.z,
          "] could not be approximated to the proper Lane. Perhaps the "
          "WorldPosition points to a location where multiple lanes overlap, and "
          "there are at least two or more candidates for a LanePosition that "
          "can be approximated to that WorldPosition. This issue can be "
          "resolved by strictly specifying the location using LanePosition "
          "instead of WorldPosition");
      }
    }

    template <
      typename T, typename std::enable_if_t<std::is_same_v<T, NativeWorldPosition>, int> = 0>
    static auto convert(const NativeLanePosition & native_lane_position) -> NativeWorldPosition
    {
      return traffic_simulator::pose::toMapPose(native_lane_position);
    }

    static auto makeNativeRelativeWorldPosition(
      const std::string & from_entity_name, const std::string & to_entity_name)
    {
      if (const auto from_entity = core->getEntity(from_entity_name)) {
        if (const auto to_entity = core->getEntity(to_entity_name)) {
          if (
            const auto relative_pose = traffic_simulator::pose::relativePose(
              from_entity->getMapPose(), to_entity->getMapPose()))
            return relative_pose.value();
        }
      }
      return traffic_simulator::pose::quietNaNPose();
    }

    static auto makeNativeRelativeWorldPosition(
      const std::string & from_entity_name, const NativeWorldPosition & to_map_pose)
    {
      if (const auto from_entity = core->getEntity(from_entity_name)) {
        if (
          const auto relative_pose =
            traffic_simulator::pose::relativePose(from_entity->getMapPose(), to_map_pose)) {
          return relative_pose.value();
        }
      }
      return traffic_simulator::pose::quietNaNPose();
    }

    static auto makeNativeRelativeWorldPosition(
      const NativeWorldPosition & from_map_pose, const std::string & to_entity_name)
    {
      if (const auto to_entity = core->getEntity(to_entity_name)) {
        if (
          const auto relative_pose =
            traffic_simulator::pose::relativePose(from_map_pose, to_entity->getMapPose())) {
          return relative_pose.value();
        }
      }
      return traffic_simulator::pose::quietNaNPose();
    }

    static auto makeNativeRelativeLanePosition(
      const std::string & from_entity_name, const std::string & to_entity_name,
      const RoutingAlgorithm::value_type routing_algorithm = RoutingAlgorithm::undefined)
      -> traffic_simulator::LaneletPose
    {
      if (const auto to_entity = core->getEntity(to_entity_name)) {
<<<<<<< HEAD
        if (const auto to_lanelet_pose_opt = to_entity->getCanonicalizedLaneletPose()) {
=======
        if (const auto to_lanelet_pose = to_entity->getLaneletPose()) {
>>>>>>> 10b948c0
          return makeNativeRelativeLanePosition(
            from_entity_name, to_lanelet_pose.value(), routing_algorithm);
        }
      }
      return traffic_simulator::pose::quietNaNLaneletPose();
    }

    static auto makeNativeRelativeLanePosition(
      const std::string & from_entity_name, const NativeLanePosition & to_lanelet_pose,
      const RoutingAlgorithm::value_type routing_algorithm = RoutingAlgorithm::undefined)
      -> traffic_simulator::LaneletPose
    {
      if (const auto from_entity = core->getEntity(from_entity_name)) {
<<<<<<< HEAD
        if (const auto from_lanelet_pose_opt = from_entity->getCanonicalizedLaneletPose()) {
=======
        if (const auto from_lanelet_pose = from_entity->getLaneletPose()) {
>>>>>>> 10b948c0
          return makeNativeRelativeLanePosition(
            from_lanelet_pose.value(), to_lanelet_pose, routing_algorithm);
        }
      }
      return traffic_simulator::pose::quietNaNLaneletPose();
    }

    static auto makeNativeRelativeLanePosition(
      const NativeLanePosition & from_lanelet_pose, const NativeLanePosition & to_lanelet_pose,
      const RoutingAlgorithm::value_type routing_algorithm = RoutingAlgorithm::undefined)
      -> traffic_simulator::LaneletPose
    {
      const bool allow_lane_change = (routing_algorithm == RoutingAlgorithm::value_type::shortest);
      return traffic_simulator::pose::relativeLaneletPose(
        from_lanelet_pose, to_lanelet_pose, allow_lane_change, core->getHdmapUtils());
    }

    static auto makeNativeBoundingBoxRelativeLanePosition(
      const std::string & from_entity_name, const std::string & to_entity_name,
      const RoutingAlgorithm::value_type routing_algorithm = RoutingAlgorithm::undefined)
    {
      if (const auto from_entity = core->getEntity(from_entity_name)) {
        if (const auto to_entity = core->getEntity(to_entity_name)) {
<<<<<<< HEAD
          if (const auto from_lanelet_pose_opt = from_entity->getCanonicalizedLaneletPose()) {
            if (const auto to_lanelet_pose_opt = to_entity->getCanonicalizedLaneletPose()) {
=======
          if (const auto from_lanelet_pose = from_entity->getLaneletPose()) {
            if (const auto to_lanelet_pose = to_entity->getLaneletPose()) {
>>>>>>> 10b948c0
              return makeNativeBoundingBoxRelativeLanePosition(
                from_lanelet_pose.value(), from_entity->getBoundingBox(), to_lanelet_pose.value(),
                to_entity->getBoundingBox(), routing_algorithm);
            }
          }
        }
      }
      return traffic_simulator::pose::quietNaNLaneletPose();
    }

    static auto makeNativeBoundingBoxRelativeLanePosition(
      const std::string & from_entity_name, const NativeLanePosition & to_lanelet_pose,
      const RoutingAlgorithm::value_type routing_algorithm = RoutingAlgorithm::undefined)
    {
      if (const auto from_entity = core->getEntity(from_entity_name)) {
<<<<<<< HEAD
        if (const auto from_lanelet_pose_opt = from_entity->getCanonicalizedLaneletPose()) {
=======
        if (const auto from_lanelet_pose = from_entity->getLaneletPose()) {
>>>>>>> 10b948c0
          return makeNativeBoundingBoxRelativeLanePosition(
            from_lanelet_pose.value(), from_entity->getBoundingBox(), to_lanelet_pose,
            traffic_simulator_msgs::msg::BoundingBox(), routing_algorithm);
        }
      }
      return traffic_simulator::pose::quietNaNLaneletPose();
    }

    static auto makeNativeBoundingBoxRelativeLanePosition(
      const NativeLanePosition & from_lanelet_pose,
      const traffic_simulator_msgs::msg::BoundingBox & from_bounding_box,
      const NativeLanePosition & to_lanelet_pose,
      const traffic_simulator_msgs::msg::BoundingBox & to_bounding_box,
      const RoutingAlgorithm::value_type routing_algorithm = RoutingAlgorithm::undefined)
      -> traffic_simulator::LaneletPose
    {
      const bool allow_lane_change = (routing_algorithm == RoutingAlgorithm::value_type::shortest);
      return traffic_simulator::pose::boundingBoxRelativeLaneletPose(
        from_lanelet_pose, from_bounding_box, to_lanelet_pose, to_bounding_box, allow_lane_change,
        core->getHdmapUtils());
    }

    static auto makeNativeBoundingBoxRelativeWorldPosition(
      const std::string & from_entity_name, const std::string & to_entity_name)
    {
      if (const auto from_entity = core->getEntity(from_entity_name)) {
        if (const auto to_entity = core->getEntity(to_entity_name)) {
          if (
            const auto relative_pose = traffic_simulator::pose::boundingBoxRelativePose(
              from_entity->getMapPose(), from_entity->getBoundingBox(), to_entity->getMapPose(),
              to_entity->getBoundingBox())) {
            return relative_pose.value();
          }
        }
      }
      return traffic_simulator::pose::quietNaNPose();
    }

    static auto makeNativeBoundingBoxRelativeWorldPosition(
      const std::string & from_entity_name, const NativeWorldPosition & to_map_pose)
    {
      if (const auto from_entity = core->getEntity(from_entity_name)) {
        if (
          const auto relative_pose = traffic_simulator::pose::boundingBoxRelativePose(
            from_entity->getMapPose(), from_entity->getBoundingBox(), to_map_pose,
            traffic_simulator_msgs::msg::BoundingBox())) {
          return relative_pose.value();
        }
      }
      return traffic_simulator::pose::quietNaNPose();
    }
  };

  class ActionApplication  // OpenSCENARIO 1.1.1 Section 3.1.5
  {
  protected:
    template <typename... Ts>
    static auto applyAcquirePositionAction(Ts &&... xs)
    {
      return core->requestAcquirePosition(std::forward<decltype(xs)>(xs)...);
    }

    template <typename... Ts>
    static auto applyAddEntityAction(Ts &&... xs)
    {
      return core->spawn(std::forward<decltype(xs)>(xs)...);
    }

    template <typename EntityRef, typename DynamicConstraints>
    static auto applyProfileAction(
      const EntityRef & entity_ref, const DynamicConstraints & dynamic_constraints) -> void
    {
      return core->setBehaviorParameter(entity_ref, [&]() {
        auto behavior_parameter = core->getBehaviorParameter(entity_ref);

        if (not std::isinf(dynamic_constraints.max_speed)) {
          behavior_parameter.dynamic_constraints.max_speed = dynamic_constraints.max_speed;
        }

        if (not std::isinf(dynamic_constraints.max_acceleration)) {
          behavior_parameter.dynamic_constraints.max_acceleration =
            dynamic_constraints.max_acceleration;
        }

        if (not std::isinf(dynamic_constraints.max_acceleration_rate)) {
          behavior_parameter.dynamic_constraints.max_acceleration_rate =
            dynamic_constraints.max_acceleration_rate;
        }

        if (not std::isinf(dynamic_constraints.max_deceleration)) {
          behavior_parameter.dynamic_constraints.max_deceleration =
            dynamic_constraints.max_deceleration;
        }

        if (not std::isinf(dynamic_constraints.max_deceleration_rate)) {
          behavior_parameter.dynamic_constraints.max_deceleration_rate =
            dynamic_constraints.max_deceleration_rate;
        }

        return behavior_parameter;
      }());
    }

    template <typename Controller>
    static auto applyAssignControllerAction(
      const std::string & entity_ref, Controller && controller) -> void
    {
      core->setVelocityLimit(
        entity_ref, controller.properties.template get<Double>(
                      "maxSpeed", std::numeric_limits<Double::value_type>::max()));

      core->setBehaviorParameter(entity_ref, [&]() {
        auto message = core->getBehaviorParameter(entity_ref);
        message.see_around = not controller.properties.template get<Boolean>("isBlind");
        /// The default values written in https://github.com/tier4/scenario_simulator_v2/blob/master/simulation/traffic_simulator_msgs/msg/DynamicConstraints.msg
        message.dynamic_constraints.max_acceleration =
          controller.properties.template get<Double>("maxAcceleration", 10.0);
        message.dynamic_constraints.max_acceleration_rate =
          controller.properties.template get<Double>("maxAccelerationRate", 3.0);
        message.dynamic_constraints.max_deceleration =
          controller.properties.template get<Double>("maxDeceleration", 10.0);
        message.dynamic_constraints.max_deceleration_rate =
          controller.properties.template get<Double>("maxDecelerationRate", 3.0);
        message.dynamic_constraints.max_speed =
          controller.properties.template get<Double>("maxSpeed", 50.0);
        return message;
      }());

      if (controller.isAutoware()) {
        core->attachLidarSensor(
          entity_ref, controller.properties.template get<Double>("pointcloudPublishingDelay"));

        core->attachDetectionSensor([&]() {
          simulation_api_schema::DetectionSensorConfiguration configuration;
          // clang-format off
          configuration.set_architecture_type(getParameter<std::string>("architecture_type", "awf/universe"));
          configuration.set_entity(entity_ref);
          configuration.set_detect_all_objects_in_range(controller.properties.template get<Boolean>("isClairvoyant"));
          configuration.set_object_recognition_delay(controller.properties.template get<Double>("detectedObjectPublishingDelay"));
          configuration.set_pos_noise_stddev(controller.properties.template get<Double>("detectedObjectPositionStandardDeviation"));
          configuration.set_probability_of_lost(controller.properties.template get<Double>("detectedObjectMissingProbability"));
          configuration.set_random_seed(controller.properties.template get<UnsignedInteger>("randomSeed"));
          configuration.set_range(controller.properties.template get<Double>("detectionSensorRange",300.0));
          configuration.set_object_recognition_ground_truth_delay(controller.properties.template get<Double>("detectedObjectGroundTruthPublishingDelay"));
          configuration.set_update_duration(0.1);
          // clang-format on
          return configuration;
        }());

        core->attachOccupancyGridSensor([&]() {
          simulation_api_schema::OccupancyGridSensorConfiguration configuration;
          // clang-format off
          configuration.set_architecture_type(getParameter<std::string>("architecture_type", "awf/universe"));
          configuration.set_entity(entity_ref);
          configuration.set_filter_by_range(controller.properties.template get<Boolean>("isClairvoyant"));
          configuration.set_height(200);
          configuration.set_range(300);
          configuration.set_resolution(0.5);
          configuration.set_update_duration(0.1);
          configuration.set_width(200);
          // clang-format on
          return configuration;
        }());

        core->attachPseudoTrafficLightDetector([&]() {
          simulation_api_schema::PseudoTrafficLightDetectorConfiguration configuration;
          configuration.set_architecture_type(
            getParameter<std::string>("architecture_type", "awf/universe"));
          return configuration;
        }());

        core->asFieldOperatorApplication(entity_ref)
          .declare_parameter<bool>(
            "allow_goal_modification",
            controller.properties.template get<Boolean>("allowGoalModification"));

        for (const auto & module :
             [](std::string manual_modules_string) {
               manual_modules_string.erase(
                 std::remove_if(
                   manual_modules_string.begin(), manual_modules_string.end(),
                   [](const auto & c) { return std::isspace(c); }),
                 manual_modules_string.end());

               std::vector<std::string> modules;
               std::string buffer;
               std::istringstream modules_stream(manual_modules_string);
               while (std::getline(modules_stream, buffer, ',')) {
                 modules.push_back(buffer);
               }
               return modules;
             }(controller.properties.template get<String>(
               "featureIdentifiersRequiringExternalPermissionForAutonomousDecisions"))) {
          try {
            core->asFieldOperatorApplication(entity_ref)
              .requestAutoModeForCooperation(module, false);
          } catch (const Error & error) {
            throw Error(
              "featureIdentifiersRequiringExternalPermissionForAutonomousDecisions is not "
              "supported in this environment: ",
              error.what());
          }
        }
      }
    }

    template <typename... Ts>
    static auto applyAssignRouteAction(Ts &&... xs)
    {
      return core->requestAssignRoute(std::forward<decltype(xs)>(xs)...);
    }

    template <typename... Ts>
    static auto applyDeleteEntityAction(Ts &&... xs)
    {
      return core->despawn(std::forward<decltype(xs)>(xs)...);
    }

    template <typename... Ts>
    static auto applyFollowTrajectoryAction(Ts &&... xs)
    {
      return core->requestFollowTrajectory(std::forward<decltype(xs)>(xs)...);
    }

    template <typename... Ts>
    static auto applyLaneChangeAction(Ts &&... xs)
    {
      return core->requestLaneChange(std::forward<decltype(xs)>(xs)...);
    }

    template <typename... Ts>
    static auto applySpeedAction(Ts &&... xs)
    {
      return core->requestSpeedChange(std::forward<decltype(xs)>(xs)...);
    }

    template <typename... Ts>
    static auto applyTeleportAction(Ts &&... xs)
    {
      return core->setEntityStatus(std::forward<decltype(xs)>(xs)...);
    }

    template <typename... Ts>
    static auto applyWalkStraightAction(Ts &&... xs)
    {
      return core->requestWalkStraight(std::forward<decltype(xs)>(xs)...);
    }
  };

  // OpenSCENARIO 1.1.1 Section 3.1.5
  class ConditionEvaluation : protected CoordinateSystemConversion
  {
  protected:
    template <typename... Ts>
    static auto evaluateAcceleration(Ts &&... xs)
    {
      return core->getCurrentAccel(std::forward<decltype(xs)>(xs)...).linear.x;
    }

    template <typename... Ts>
    static auto evaluateCollisionCondition(Ts &&... xs) -> bool
    {
      return core->checkCollision(std::forward<decltype(xs)>(xs)...);
    }

    template <typename... Ts>
    static auto evaluateBoundingBoxEuclideanDistance(
      const std::string & from_entity_name,
      const std::string & to_entity_name)  // for RelativeDistanceCondition
    {
      if (const auto from_entity = core->getEntity(from_entity_name)) {
        if (const auto to_entity = core->getEntity(to_entity_name)) {
          if (
            const auto distance = traffic_simulator::distance::boundingBoxDistance(
              from_entity->getMapPose(), from_entity->getBoundingBox(), to_entity->getMapPose(),
              to_entity->getBoundingBox())) {
            return distance.value();
          }
        }
      }
      return std::numeric_limits<double>::quiet_NaN();
    }

    template <typename... Ts>
    static auto evaluateSimulationTime(Ts &&... xs) -> double
    {
      if (SimulatorCore::active()) {
        return core->getCurrentTime(std::forward<decltype(xs)>(xs)...);
      } else {
        return std::numeric_limits<double>::quiet_NaN();
      }
    }

    template <typename... Ts>
    static auto evaluateSpeed(Ts &&... xs)
    {
      return core->getCurrentTwist(std::forward<decltype(xs)>(xs)...).linear.x;
    }

    template <typename... Ts>
    static auto evaluateStandStill(Ts &&... xs)
    {
      return core->getStandStillDuration(std::forward<decltype(xs)>(xs)...);
    }

    template <typename... Ts>
    static auto evaluateTimeHeadway(Ts &&... xs)
    {
      if (const auto result = core->getTimeHeadway(std::forward<decltype(xs)>(xs)...); result) {
        return result.value();
      } else {
        using value_type = typename std::decay<decltype(result)>::type::value_type;
        return std::numeric_limits<value_type>::quiet_NaN();
      }
    }
  };

  class NonStandardOperation : private CoordinateSystemConversion
  {
  protected:
    template <typename Performance, typename Properties>
    static auto activatePerformanceAssertion(
      const std::string & entity_ref, const Performance & performance,
      const Properties & properties)
    {
      core->activateOutOfRangeJob(
        entity_ref, -performance.max_speed, +performance.max_speed, -performance.max_deceleration,
        +performance.max_acceleration, properties.template get<Double>("minJerk", Double::lowest()),
        properties.template get<Double>("maxJerk", Double::max()));
    }

    template <typename... Ts>
    static auto asFieldOperatorApplication(Ts &&... xs) -> decltype(auto)
    {
      return core->asFieldOperatorApplication(std::forward<decltype(xs)>(xs)...);
    }

    static auto activateNonUserDefinedControllers() -> decltype(auto)
    {
      return core->startNpcLogic();
    }

    template <typename... Ts>
    static auto evaluateCurrentState(Ts &&... xs) -> decltype(auto)
    {
      return core->getCurrentAction(std::forward<decltype(xs)>(xs)...);
    }

    template <typename EntityRef, typename OSCLanePosition>
    static auto evaluateRelativeHeading(
      const EntityRef & entity_ref, const OSCLanePosition & osc_lane_position)
    {
      if (const auto entity = core->getEntity(entity_ref)) {
        const auto from_map_pose = entity->getMapPose();
        const auto to_map_pose = static_cast<NativeWorldPosition>(osc_lane_position);
        if (
          const auto relative_pose =
<<<<<<< HEAD
            traffic_simulator::pose::getRelativePose(from_map_pose, to_map_pose)) {
=======
            traffic_simulator::pose::relativePose(from_map_pose, to_map_pose)) {
>>>>>>> 10b948c0
          return static_cast<Double>(std::abs(
            quaternion_operation::convertQuaternionToEulerAngle(relative_pose.value().orientation)
              .z));
        }
      }
      return Double::nan();
    }

    template <typename EntityRef>
    static auto evaluateRelativeHeading(const EntityRef & entity_ref)
    {
      if (const auto entity = core->getEntity(entity_ref)) {
        if (auto canonicalized_lanelet_pose = entity->getCanonicalizedLaneletPose()) {
          return static_cast<Double>(std::abs(
            static_cast<traffic_simulator::LaneletPose>(canonicalized_lanelet_pose.value()).rpy.z));
        }
      }
      return Double::nan();
    }

    template <typename... Ts>
    static auto getConventionalTrafficLights(Ts &&... xs) -> decltype(auto)
    {
      return core->getConventionalTrafficLights(std::forward<decltype(xs)>(xs)...);
    }

    template <typename... Ts>
    static auto getV2ITrafficLights(Ts &&... xs) -> decltype(auto)
    {
      return core->getV2ITrafficLights(std::forward<decltype(xs)>(xs)...);
    }

    template <typename... Ts>
    static auto resetConventionalTrafficLightPublishRate(Ts &&... xs) -> decltype(auto)
    {
      return core->resetConventionalTrafficLightPublishRate(std::forward<decltype(xs)>(xs)...);
    }

    template <typename... Ts>
    static auto resetV2ITrafficLightPublishRate(Ts &&... xs) -> decltype(auto)
    {
      return core->resetV2ITrafficLightPublishRate(std::forward<decltype(xs)>(xs)...);
    }

    template <typename... Ts>
    static auto sendCooperateCommand(Ts &&... xs) -> decltype(auto)
    {
      return asFieldOperatorApplication(core->getEgoName())
        .sendCooperateCommand(std::forward<decltype(xs)>(xs)...);
    }

    template <typename... Ts>
    static auto setConventionalTrafficLightConfidence(Ts &&... xs) -> decltype(auto)
    {
      return core->setConventionalTrafficLightConfidence(std::forward<decltype(xs)>(xs)...);
    }
  };
};
}  // namespace openscenario_interpreter

#endif  // OPENSCENARIO_INTERPRETER__SIMULATOR_CORE_HPP_<|MERGE_RESOLUTION|>--- conflicted
+++ resolved
@@ -86,7 +86,8 @@
           "The specified WorldPosition = [", pose.position.x, ", ", pose.position.y, ", ",
           pose.position.z,
           "] could not be approximated to the proper Lane. Perhaps the "
-          "WorldPosition points to a location where multiple lanes overlap, and "
+          "WorldPosition points to a location where multiple lanes overlap, "
+          "and "
           "there are at least two or more candidates for a LanePosition that "
           "can be approximated to that WorldPosition. This issue can be "
           "resolved by strictly specifying the location using LanePosition "
@@ -147,11 +148,7 @@
       -> traffic_simulator::LaneletPose
     {
       if (const auto to_entity = core->getEntity(to_entity_name)) {
-<<<<<<< HEAD
-        if (const auto to_lanelet_pose_opt = to_entity->getCanonicalizedLaneletPose()) {
-=======
-        if (const auto to_lanelet_pose = to_entity->getLaneletPose()) {
->>>>>>> 10b948c0
+        if (const auto to_lanelet_pose = to_entity->getCanonicalizedLaneletPose()) {
           return makeNativeRelativeLanePosition(
             from_entity_name, to_lanelet_pose.value(), routing_algorithm);
         }
@@ -165,11 +162,7 @@
       -> traffic_simulator::LaneletPose
     {
       if (const auto from_entity = core->getEntity(from_entity_name)) {
-<<<<<<< HEAD
-        if (const auto from_lanelet_pose_opt = from_entity->getCanonicalizedLaneletPose()) {
-=======
-        if (const auto from_lanelet_pose = from_entity->getLaneletPose()) {
->>>>>>> 10b948c0
+        if (const auto from_lanelet_pose = from_entity->getCanonicalizedLaneletPose()) {
           return makeNativeRelativeLanePosition(
             from_lanelet_pose.value(), to_lanelet_pose, routing_algorithm);
         }
@@ -193,13 +186,8 @@
     {
       if (const auto from_entity = core->getEntity(from_entity_name)) {
         if (const auto to_entity = core->getEntity(to_entity_name)) {
-<<<<<<< HEAD
-          if (const auto from_lanelet_pose_opt = from_entity->getCanonicalizedLaneletPose()) {
-            if (const auto to_lanelet_pose_opt = to_entity->getCanonicalizedLaneletPose()) {
-=======
-          if (const auto from_lanelet_pose = from_entity->getLaneletPose()) {
-            if (const auto to_lanelet_pose = to_entity->getLaneletPose()) {
->>>>>>> 10b948c0
+          if (const auto from_lanelet_pose = from_entity->getCanonicalizedLaneletPose()) {
+            if (const auto to_lanelet_pose = to_entity->getCanonicalizedLaneletPose()) {
               return makeNativeBoundingBoxRelativeLanePosition(
                 from_lanelet_pose.value(), from_entity->getBoundingBox(), to_lanelet_pose.value(),
                 to_entity->getBoundingBox(), routing_algorithm);
@@ -215,11 +203,7 @@
       const RoutingAlgorithm::value_type routing_algorithm = RoutingAlgorithm::undefined)
     {
       if (const auto from_entity = core->getEntity(from_entity_name)) {
-<<<<<<< HEAD
-        if (const auto from_lanelet_pose_opt = from_entity->getCanonicalizedLaneletPose()) {
-=======
-        if (const auto from_lanelet_pose = from_entity->getLaneletPose()) {
->>>>>>> 10b948c0
+        if (const auto from_lanelet_pose = from_entity->getCanonicalizedLaneletPose()) {
           return makeNativeBoundingBoxRelativeLanePosition(
             from_lanelet_pose.value(), from_entity->getBoundingBox(), to_lanelet_pose,
             traffic_simulator_msgs::msg::BoundingBox(), routing_algorithm);
@@ -334,7 +318,8 @@
       core->setBehaviorParameter(entity_ref, [&]() {
         auto message = core->getBehaviorParameter(entity_ref);
         message.see_around = not controller.properties.template get<Boolean>("isBlind");
-        /// The default values written in https://github.com/tier4/scenario_simulator_v2/blob/master/simulation/traffic_simulator_msgs/msg/DynamicConstraints.msg
+        /// The default values written in
+        /// https://github.com/tier4/scenario_simulator_v2/blob/master/simulation/traffic_simulator_msgs/msg/DynamicConstraints.msg
         message.dynamic_constraints.max_acceleration =
           controller.properties.template get<Double>("maxAcceleration", 10.0);
         message.dynamic_constraints.max_acceleration_rate =
@@ -412,13 +397,15 @@
                }
                return modules;
              }(controller.properties.template get<String>(
-               "featureIdentifiersRequiringExternalPermissionForAutonomousDecisions"))) {
+               "featureIdentifiersRequiringExternalPermissionForAutonomousDec"
+               "isions"))) {
           try {
             core->asFieldOperatorApplication(entity_ref)
               .requestAutoModeForCooperation(module, false);
           } catch (const Error & error) {
             throw Error(
-              "featureIdentifiersRequiringExternalPermissionForAutonomousDecisions is not "
+              "featureIdentifiersRequiringExternalPermissionForAutono"
+              "mousDecisions is not "
               "supported in this environment: ",
               error.what());
           }
@@ -577,11 +564,7 @@
         const auto to_map_pose = static_cast<NativeWorldPosition>(osc_lane_position);
         if (
           const auto relative_pose =
-<<<<<<< HEAD
-            traffic_simulator::pose::getRelativePose(from_map_pose, to_map_pose)) {
-=======
             traffic_simulator::pose::relativePose(from_map_pose, to_map_pose)) {
->>>>>>> 10b948c0
           return static_cast<Double>(std::abs(
             quaternion_operation::convertQuaternionToEulerAngle(relative_pose.value().orientation)
               .z));
