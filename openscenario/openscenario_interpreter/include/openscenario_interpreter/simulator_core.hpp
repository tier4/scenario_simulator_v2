--- conflicted
+++ resolved
@@ -401,13 +401,8 @@
           };
 
           // clang-format off
-<<<<<<< HEAD
-          configuration.set_architecture_type(core->getROS2Parameter<std::string>("architecture_type", "awf/universe/20240605"));
+          configuration.set_architecture_type(common::getParameter<std::string>("architecture_type", "awf/universe/20240605"));
           configuration.set_entity(entity_name);
-=======
-          configuration.set_architecture_type(common::getParameter<std::string>("architecture_type", "awf/universe/20240605"));
-          configuration.set_entity(entity_ref);
->>>>>>> a660a19f
           configuration.set_horizontal_resolution(degree_to_radian(controller.properties.template get<Double>("pointcloudHorizontalResolution", 1.0)));
           configuration.set_lidar_sensor_delay(controller.properties.template get<Double>("pointcloudPublishingDelay"));
           configuration.set_scan_duration(0.1);
@@ -430,13 +425,8 @@
         core->attachDetectionSensor([&]() {
           simulation_api_schema::DetectionSensorConfiguration configuration;
           // clang-format off
-<<<<<<< HEAD
-          configuration.set_architecture_type(core->getROS2Parameter<std::string>("architecture_type", "awf/universe/20240605"));
+          configuration.set_architecture_type(common::getParameter<std::string>("architecture_type", "awf/universe/20240605"));
           configuration.set_entity(entity_name);
-=======
-          configuration.set_architecture_type(common::getParameter<std::string>("architecture_type", "awf/universe/20240605"));
-          configuration.set_entity(entity_ref);
->>>>>>> a660a19f
           configuration.set_detect_all_objects_in_range(controller.properties.template get<Boolean>("isClairvoyant"));
           configuration.set_object_recognition_delay(controller.properties.template get<Double>("detectedObjectPublishingDelay"));
           configuration.set_pos_noise_stddev(controller.properties.template get<Double>("detectedObjectPositionStandardDeviation"));
@@ -452,13 +442,8 @@
         core->attachOccupancyGridSensor([&]() {
           simulation_api_schema::OccupancyGridSensorConfiguration configuration;
           // clang-format off
-<<<<<<< HEAD
-          configuration.set_architecture_type(core->getROS2Parameter<std::string>("architecture_type", "awf/universe/20240605"));
+          configuration.set_architecture_type(common::getParameter<std::string>("architecture_type", "awf/universe/20240605"));
           configuration.set_entity(entity_name);
-=======
-          configuration.set_architecture_type(common::getParameter<std::string>("architecture_type", "awf/universe/20240605"));
-          configuration.set_entity(entity_ref);
->>>>>>> a660a19f
           configuration.set_filter_by_range(controller.properties.template get<Boolean>("isClairvoyant"));
           configuration.set_height(200);
           configuration.set_range(300);
