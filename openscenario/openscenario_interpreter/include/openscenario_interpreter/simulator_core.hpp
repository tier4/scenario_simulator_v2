// Copyright 2015 TIER IV, Inc. All rights reserved.
//
// Licensed under the Apache License, Version 2.0 (the "License");
// you may not use this file except in compliance with the License.
// You may obtain a copy of the License at
//
//     http://www.apache.org/licenses/LICENSE-2.0
//
// Unless required by applicable law or agreed to in writing, software
// distributed under the License is distributed on an "AS IS" BASIS,
// WITHOUT WARRANTIES OR CONDITIONS OF ANY KIND, either express or implied.
// See the License for the specific language governing permissions and
// limitations under the License.

#ifndef OPENSCENARIO_INTERPRETER__SIMULATOR_CORE_HPP_
#define OPENSCENARIO_INTERPRETER__SIMULATOR_CORE_HPP_

#include <geometry/quaternion/get_rotation_matrix.hpp>
#include <geometry/quaternion/quaternion_to_euler.hpp>
#include <openscenario_interpreter/error.hpp>
#include <openscenario_interpreter/syntax/boolean.hpp>
#include <openscenario_interpreter/syntax/double.hpp>
#include <openscenario_interpreter/syntax/entity.hpp>
#include <openscenario_interpreter/syntax/routing_algorithm.hpp>
#include <openscenario_interpreter/syntax/string.hpp>
#include <openscenario_interpreter/syntax/unsigned_integer.hpp>
#include <traffic_simulator/api/api.hpp>
#include <traffic_simulator/utils/distance.hpp>
#include <traffic_simulator/utils/pose.hpp>

namespace openscenario_interpreter
{
using NativeWorldPosition = geometry_msgs::msg::Pose;

using NativeRelativeWorldPosition = NativeWorldPosition;

using NativeLanePosition = traffic_simulator::CanonicalizedLaneletPose;

using NativeRelativeLanePosition = traffic_simulator::LaneletPose;

class SimulatorCore
{
  static inline std::unique_ptr<traffic_simulator::API> core = nullptr;

public:
  template <typename Node, typename... Ts>
  static auto activate(
    const Node & node, const traffic_simulator::Configuration & configuration, Ts &&... xs) -> void
  {
    if (not active()) {
      core = std::make_unique<traffic_simulator::API>(
        node, configuration, std::forward<decltype(xs)>(xs)...);
    } else {
      throw Error("The simulator core has already been instantiated.");
    }
  }

  static auto active() { return static_cast<bool>(core); }

  static auto deactivate() -> void
  {
    if (active()) {
      core->despawnEntities();
      core->closeZMQConnection();
      core.reset();
    }
  }

  static auto update() -> void { core->updateFrame(); }

  class CoordinateSystemConversion
  {
  protected:
    static auto canonicalize(const traffic_simulator::LaneletPose & non_canonicalized)
      -> NativeLanePosition
    {
      return NativeLanePosition(non_canonicalized, core->getHdmapUtils());
    }

    template <typename T, typename std::enable_if_t<std::is_same_v<T, NativeLanePosition>, int> = 0>
    static auto convert(const NativeWorldPosition & pose) -> NativeLanePosition
    {
      constexpr bool include_crosswalk{false};
      if (
        const auto result = traffic_simulator::pose::toCanonicalizedLaneletPose(
          pose, include_crosswalk, core->getHdmapUtils())) {
        return result.value();
      } else {
        throw Error(
          "The specified WorldPosition = [", pose.position.x, ", ", pose.position.y, ", ",
          pose.position.z,
          "] could not be approximated to the proper Lane. Perhaps the "
          "WorldPosition points to a location where multiple lanes overlap, and "
          "there are at least two or more candidates for a LanePosition that "
          "can be approximated to that WorldPosition. This issue can be "
          "resolved by strictly specifying the location using LanePosition "
          "instead of WorldPosition");
      }
    }

    template <
      typename T, typename std::enable_if_t<std::is_same_v<T, NativeWorldPosition>, int> = 0>
    static auto convert(const NativeLanePosition & native_lane_position) -> NativeWorldPosition
    {
      return traffic_simulator::pose::toMapPose(native_lane_position);
    }

    static auto makeNativeRelativeWorldPosition(
      const std::string & from_entity_name, const std::string & to_entity_name)
    {
      if (const auto from_entity = core->getEntityOrNullptr(from_entity_name)) {
        if (const auto to_entity = core->getEntityOrNullptr(to_entity_name)) {
          if (
            const auto relative_pose = traffic_simulator::pose::relativePose(
              from_entity->getMapPose(), to_entity->getMapPose()))
            return relative_pose.value();
        }
      }
      return traffic_simulator::pose::quietNaNPose();
    }

    static auto makeNativeRelativeWorldPosition(
      const std::string & from_entity_name, const NativeWorldPosition & to_map_pose)
    {
      if (const auto from_entity = core->getEntityOrNullptr(from_entity_name)) {
        if (
          const auto relative_pose =
            traffic_simulator::pose::relativePose(from_entity->getMapPose(), to_map_pose)) {
          return relative_pose.value();
        }
      }
      return traffic_simulator::pose::quietNaNPose();
    }

    static auto makeNativeRelativeWorldPosition(
      const NativeWorldPosition & from_map_pose, const std::string & to_entity_name)
    {
      if (const auto to_entity = core->getEntityOrNullptr(to_entity_name)) {
        if (
          const auto relative_pose =
            traffic_simulator::pose::relativePose(from_map_pose, to_entity->getMapPose())) {
          return relative_pose.value();
        }
      }
      return traffic_simulator::pose::quietNaNPose();
    }

    static auto makeNativeRelativeLanePosition(
      const std::string & from_entity_name, const std::string & to_entity_name,
      const RoutingAlgorithm::value_type routing_algorithm = RoutingAlgorithm::undefined)
      -> traffic_simulator::LaneletPose
    {
      if (const auto to_entity = core->getEntityOrNullptr(to_entity_name)) {
        if (const auto to_lanelet_pose = to_entity->getCanonicalizedLaneletPose()) {
          return makeNativeRelativeLanePosition(
            from_entity_name, to_lanelet_pose.value(), routing_algorithm);
        }
      }
      return traffic_simulator::pose::quietNaNLaneletPose();
    }

    static auto makeNativeRelativeLanePosition(
      const std::string & from_entity_name, const NativeLanePosition & to_lanelet_pose,
      const RoutingAlgorithm::value_type routing_algorithm = RoutingAlgorithm::undefined)
      -> traffic_simulator::LaneletPose
    {
      if (const auto from_entity = core->getEntityOrNullptr(from_entity_name)) {
        if (const auto from_lanelet_pose = from_entity->getCanonicalizedLaneletPose()) {
          return makeNativeRelativeLanePosition(
            from_lanelet_pose.value(), to_lanelet_pose, routing_algorithm);
        }
      }
      return traffic_simulator::pose::quietNaNLaneletPose();
    }

    static auto makeNativeRelativeLanePosition(
      const NativeLanePosition & from_lanelet_pose, const NativeLanePosition & to_lanelet_pose,
      const RoutingAlgorithm::value_type routing_algorithm = RoutingAlgorithm::undefined)
      -> traffic_simulator::LaneletPose
    {
      traffic_simulator::RoutingConfiguration routing_configuration;
      routing_configuration.allow_lane_change =
        (routing_algorithm == RoutingAlgorithm::value_type::shortest);
      return traffic_simulator::pose::relativeLaneletPose(
        from_lanelet_pose, to_lanelet_pose, routing_configuration, core->getHdmapUtils());
    }

    static auto makeNativeBoundingBoxRelativeLanePosition(
      const std::string & from_entity_name, const std::string & to_entity_name,
      const RoutingAlgorithm::value_type routing_algorithm = RoutingAlgorithm::undefined)
    {
      if (const auto from_entity = core->getEntityOrNullptr(from_entity_name)) {
        if (const auto to_entity = core->getEntityOrNullptr(to_entity_name)) {
          if (const auto from_lanelet_pose = from_entity->getCanonicalizedLaneletPose()) {
            if (const auto to_lanelet_pose = to_entity->getCanonicalizedLaneletPose()) {
              return makeNativeBoundingBoxRelativeLanePosition(
                from_lanelet_pose.value(), from_entity->getBoundingBox(), to_lanelet_pose.value(),
                to_entity->getBoundingBox(), routing_algorithm);
            }
          }
        }
      }
      return traffic_simulator::pose::quietNaNLaneletPose();
    }

    static auto makeNativeBoundingBoxRelativeLanePosition(
      const std::string & from_entity_name, const NativeLanePosition & to_lanelet_pose,
      const RoutingAlgorithm::value_type routing_algorithm = RoutingAlgorithm::undefined)
    {
      if (const auto from_entity = core->getEntityOrNullptr(from_entity_name)) {
        if (const auto from_lanelet_pose = from_entity->getCanonicalizedLaneletPose()) {
          return makeNativeBoundingBoxRelativeLanePosition(
            from_lanelet_pose.value(), from_entity->getBoundingBox(), to_lanelet_pose,
            traffic_simulator_msgs::msg::BoundingBox(), routing_algorithm);
        }
      }
      return traffic_simulator::pose::quietNaNLaneletPose();
    }

    static auto makeNativeBoundingBoxRelativeLanePosition(
      const NativeLanePosition & from_lanelet_pose,
      const traffic_simulator_msgs::msg::BoundingBox & from_bounding_box,
      const NativeLanePosition & to_lanelet_pose,
      const traffic_simulator_msgs::msg::BoundingBox & to_bounding_box,
      const RoutingAlgorithm::value_type routing_algorithm = RoutingAlgorithm::undefined)
      -> traffic_simulator::LaneletPose
    {
      traffic_simulator::RoutingConfiguration routing_configuration;
      routing_configuration.allow_lane_change =
        (routing_algorithm == RoutingAlgorithm::value_type::shortest);
      return traffic_simulator::pose::boundingBoxRelativeLaneletPose(
        from_lanelet_pose, from_bounding_box, to_lanelet_pose, to_bounding_box,
        routing_configuration, core->getHdmapUtils());
    }

    static auto makeNativeBoundingBoxRelativeWorldPosition(
      const std::string & from_entity_name, const std::string & to_entity_name)
    {
      if (const auto from_entity = core->getEntityOrNullptr(from_entity_name)) {
        if (const auto to_entity = core->getEntityOrNullptr(to_entity_name)) {
          if (
            const auto relative_pose = traffic_simulator::pose::boundingBoxRelativePose(
              from_entity->getMapPose(), from_entity->getBoundingBox(), to_entity->getMapPose(),
              to_entity->getBoundingBox())) {
            return relative_pose.value();
          }
        }
      }
      return traffic_simulator::pose::quietNaNPose();
    }

    static auto makeNativeBoundingBoxRelativeWorldPosition(
      const std::string & from_entity_name, const NativeWorldPosition & to_map_pose)
    {
      if (const auto from_entity = core->getEntityOrNullptr(from_entity_name)) {
        if (
          const auto relative_pose = traffic_simulator::pose::boundingBoxRelativePose(
            from_entity->getMapPose(), from_entity->getBoundingBox(), to_map_pose,
            traffic_simulator_msgs::msg::BoundingBox())) {
          return relative_pose.value();
        }
      }
      return traffic_simulator::pose::quietNaNPose();
    }

    static auto evaluateLateralRelativeLanes(
      const std::string & from_entity_name, const std::string & to_entity_name,
      const RoutingAlgorithm::value_type routing_algorithm = RoutingAlgorithm::undefined) -> int
    {
      traffic_simulator::RoutingConfiguration routing_configuration;
      routing_configuration.allow_lane_change =
        (routing_algorithm == RoutingAlgorithm::value_type::shortest);
      if (const auto from_entity = core->getEntity(from_entity_name)) {
        if (const auto to_entity = core->getEntity(to_entity_name)) {
          if (
            auto lane_changes = traffic_simulator::distance::countLaneChanges(
              from_entity->getCanonicalizedLaneletPose().value(),
              to_entity->getCanonicalizedLaneletPose().value(), routing_configuration,
              core->getHdmapUtils())) {
            return lane_changes.value().first - lane_changes.value().second;
          }
        }
      }
      throw common::Error(
        "Failed to evaluate lateral relative lanes between ", from_entity_name, " and ",
        to_entity_name);
    }
  };

  class ActionApplication  // OpenSCENARIO 1.1.1 Section 3.1.5
  {
  protected:
    template <typename... Ts>
    static auto applyAcquirePositionAction(const std::string & entity_ref, Ts &&... xs)
    {
      return core->getEntity(entity_ref)->requestAcquirePosition(std::forward<decltype(xs)>(xs)...);
    }

    template <typename... Ts>
    static auto applyAddEntityAction(Ts &&... xs)
    {
      return core->spawn(std::forward<decltype(xs)>(xs)...);
    }

    template <typename EntityRef, typename DynamicConstraints>
    static auto applyProfileAction(
      const EntityRef & entity_ref, const DynamicConstraints & dynamic_constraints) -> void
    {
      auto entity = core->getEntity(entity_ref);
      entity->setBehaviorParameter([&]() {
        auto behavior_parameter = entity->getBehaviorParameter();

        if (not std::isinf(dynamic_constraints.max_speed)) {
          behavior_parameter.dynamic_constraints.max_speed = dynamic_constraints.max_speed;
        }

        if (not std::isinf(dynamic_constraints.max_acceleration)) {
          behavior_parameter.dynamic_constraints.max_acceleration =
            dynamic_constraints.max_acceleration;
        }

        if (not std::isinf(dynamic_constraints.max_acceleration_rate)) {
          behavior_parameter.dynamic_constraints.max_acceleration_rate =
            dynamic_constraints.max_acceleration_rate;
        }

        if (not std::isinf(dynamic_constraints.max_deceleration)) {
          behavior_parameter.dynamic_constraints.max_deceleration =
            dynamic_constraints.max_deceleration;
        }

        if (not std::isinf(dynamic_constraints.max_deceleration_rate)) {
          behavior_parameter.dynamic_constraints.max_deceleration_rate =
            dynamic_constraints.max_deceleration_rate;
        }

        return behavior_parameter;
      }());
    }

    template <typename Controller>
    static auto applyAssignControllerAction(
      const std::string & entity_ref, Controller && controller) -> void
    {
      auto entity = core->getEntity(entity_ref);
      entity->setVelocityLimit(controller.properties.template get<Double>(
        "maxSpeed", std::numeric_limits<Double::value_type>::max()));

      entity->setBehaviorParameter([&]() {
        auto message = entity->getBehaviorParameter();
        message.see_around = not controller.properties.template get<Boolean>("isBlind");
        /// The default values written in https://github.com/tier4/scenario_simulator_v2/blob/master/simulation/traffic_simulator_msgs/msg/DynamicConstraints.msg
        message.dynamic_constraints.max_acceleration =
          controller.properties.template get<Double>("maxAcceleration", 10.0);
        message.dynamic_constraints.max_acceleration_rate =
          controller.properties.template get<Double>("maxAccelerationRate", 3.0);
        message.dynamic_constraints.max_deceleration =
          controller.properties.template get<Double>("maxDeceleration", 10.0);
        message.dynamic_constraints.max_deceleration_rate =
          controller.properties.template get<Double>("maxDecelerationRate", 3.0);
        message.dynamic_constraints.max_speed =
          controller.properties.template get<Double>("maxSpeed", 50.0);
        return message;
      }());

      if (controller.isAutoware()) {
        core->attachImuSensor(entity_ref, [&]() {
          simulation_api_schema::ImuSensorConfiguration configuration;
          configuration.set_entity(entity_ref);
          configuration.set_frame_id("base_link");
          configuration.set_add_gravity(true);
          configuration.set_use_seed(true);
          configuration.set_seed(0);
          configuration.set_noise_standard_deviation_orientation(0.01);
          configuration.set_noise_standard_deviation_twist(0.01);
          configuration.set_noise_standard_deviation_acceleration(0.01);
          return configuration;
        }());

        core->attachLidarSensor([&]() {
          simulation_api_schema::LidarConfiguration configuration;

          auto degree_to_radian = [](auto degree) {
            return degree / 180.0 * boost::math::constants::pi<double>();
          };

          // clang-format off
          configuration.set_architecture_type(core->getROS2Parameter<std::string>("architecture_type", "awf/universe"));
          configuration.set_entity(entity_ref);
          configuration.set_horizontal_resolution(degree_to_radian(controller.properties.template get<Double>("pointcloudHorizontalResolution", 1.0)));
          configuration.set_lidar_sensor_delay(controller.properties.template get<Double>("pointcloudPublishingDelay"));
          configuration.set_scan_duration(0.1);
          // clang-format on

          const auto vertical_field_of_view = degree_to_radian(
            controller.properties.template get<Double>("pointcloudVerticalFieldOfView", 30.0));

          const auto channels =
            controller.properties.template get<UnsignedInteger>("pointcloudChannels", 16);

          for (std::size_t i = 0; i < channels; ++i) {
            configuration.add_vertical_angles(
              vertical_field_of_view / 2 - vertical_field_of_view / channels * i);
          }

          return configuration;
        }());

        core->attachDetectionSensor([&]() {
          simulation_api_schema::DetectionSensorConfiguration configuration;
          // clang-format off
          configuration.set_architecture_type(core->getROS2Parameter<std::string>("architecture_type", "awf/universe"));
          configuration.set_entity(entity_ref);
          configuration.set_detect_all_objects_in_range(controller.properties.template get<Boolean>("isClairvoyant"));
          configuration.set_object_recognition_delay(controller.properties.template get<Double>("detectedObjectPublishingDelay"));
          configuration.set_pos_noise_stddev(controller.properties.template get<Double>("detectedObjectPositionStandardDeviation"));
          configuration.set_probability_of_lost(controller.properties.template get<Double>("detectedObjectMissingProbability"));
          configuration.set_random_seed(controller.properties.template get<UnsignedInteger>("randomSeed"));
          configuration.set_range(controller.properties.template get<Double>("detectionSensorRange",300.0));
          configuration.set_object_recognition_ground_truth_delay(controller.properties.template get<Double>("detectedObjectGroundTruthPublishingDelay"));
          configuration.set_update_duration(0.1);
          // clang-format on
          return configuration;
        }());

        core->attachOccupancyGridSensor([&]() {
          simulation_api_schema::OccupancyGridSensorConfiguration configuration;
          // clang-format off
          configuration.set_architecture_type(core->getROS2Parameter<std::string>("architecture_type", "awf/universe"));
          configuration.set_entity(entity_ref);
          configuration.set_filter_by_range(controller.properties.template get<Boolean>("isClairvoyant"));
          configuration.set_height(200);
          configuration.set_range(300);
          configuration.set_resolution(0.5);
          configuration.set_update_duration(0.1);
          configuration.set_width(200);
          // clang-format on
          return configuration;
        }());

        core->attachPseudoTrafficLightDetector([&]() {
          simulation_api_schema::PseudoTrafficLightDetectorConfiguration configuration;
          configuration.set_architecture_type(
            core->getROS2Parameter<std::string>("architecture_type", "awf/universe"));
          return configuration;
        }());

        auto ego_entity = core->getEgoEntity(entity_ref);

        ego_entity->setParameter<bool>(
          "allow_goal_modification",
          controller.properties.template get<Boolean>("allowGoalModification"));

        for (const auto & module :
             [](std::string manual_modules_string) {
               manual_modules_string.erase(
                 std::remove_if(
                   manual_modules_string.begin(), manual_modules_string.end(),
                   [](const auto & c) { return std::isspace(c); }),
                 manual_modules_string.end());

               std::vector<std::string> modules;
               std::string buffer;
               std::istringstream modules_stream(manual_modules_string);
               while (std::getline(modules_stream, buffer, ',')) {
                 modules.push_back(buffer);
               }
               return modules;
             }(controller.properties.template get<String>(
               "featureIdentifiersRequiringExternalPermissionForAutonomousDecisions"))) {
          try {
            ego_entity->requestAutoModeForCooperation(module, false);
          } catch (const Error & error) {
            throw Error(
              "featureIdentifiersRequiringExternalPermissionForAutonomousDecisions is not "
              "supported in this environment: ",
              error.what());
          }
        }
      }
    }

    template <typename... Ts>
    static auto applyAssignRouteAction(const std::string & entity_ref, Ts &&... xs)
    {
<<<<<<< HEAD
      return core->getEntity(entity_ref)->requestAssignRoute(std::forward<decltype(xs)>(xs)...);
=======
      core->requestClearRoute(entity_ref);
      return core->requestAssignRoute(entity_ref, std::forward<decltype(xs)>(xs)...);
>>>>>>> 06d98157
    }

    template <typename... Ts>
    static auto applyDeleteEntityAction(Ts &&... xs)
    {
      return core->despawn(std::forward<decltype(xs)>(xs)...);
    }

    template <typename... Ts>
    static auto applyFollowTrajectoryAction(const std::string & entity_ref, Ts &&... xs)
    {
      return core->getEntity(entity_ref)
        ->requestFollowTrajectory(std::forward<decltype(xs)>(xs)...);
    }

    template <typename... Ts>
    static auto applyLaneChangeAction(const std::string & entity_ref, Ts &&... xs)
    {
      return core->getEntity(entity_ref)->requestLaneChange(std::forward<decltype(xs)>(xs)...);
    }

    template <typename... Ts>
    static auto applySpeedAction(const std::string & entity_ref, Ts &&... xs)
    {
      return core->getEntity(entity_ref)->requestSpeedChange(std::forward<decltype(xs)>(xs)...);
    }

    template <
      typename PoseType, typename... Ts,
      typename = std::enable_if_t<
        std::is_same_v<std::decay_t<PoseType>, geometry_msgs::msg::Pose> ||
        std::is_same_v<std::decay_t<PoseType>, traffic_simulator::LaneletPose> ||
        std::is_same_v<std::decay_t<PoseType>, traffic_simulator::CanonicalizedLaneletPose>>>
    static auto applyTeleportAction(const std::string & name, const PoseType & pose, Ts &&... xs)
    {
      return core->getEntity(name)->setStatus(pose, std::forward<decltype(xs)>(xs)...);
    }

    template <typename... Ts>
    static auto applyTeleportAction(
      const std::string & name, const std::string & reference_entity_name, Ts &&... xs)
    {
      const auto reference_entity = core->getEntity(reference_entity_name);
      return core->getEntity(name)->setStatus(
        reference_entity->getMapPose(), std::forward<decltype(xs)>(xs)...);
    }

    template <typename... Ts>
    static auto applyWalkStraightAction(const std::string & entity_ref, Ts &&... xs)
    {
      return core->getEntity(entity_ref)->requestWalkStraight(std::forward<decltype(xs)>(xs)...);
    }
  };

  // OpenSCENARIO 1.1.1 Section 3.1.5
  class ConditionEvaluation : protected CoordinateSystemConversion
  {
  protected:
    static auto evaluateAcceleration(const std::string & name)
    {
      return core->getEntity(name)->getCurrentAccel().linear.x;
    }

    template <typename... Ts>
    static auto evaluateCollisionCondition(Ts &&... xs) -> bool
    {
      return core->checkCollision(std::forward<decltype(xs)>(xs)...);
    }

    static auto evaluateBoundingBoxEuclideanDistance(
      const std::string & from_entity_name,
      const std::string & to_entity_name)  // for RelativeDistanceCondition
    {
      if (const auto from_entity = core->getEntityOrNullptr(from_entity_name)) {
        if (const auto to_entity = core->getEntityOrNullptr(to_entity_name)) {
          if (
            const auto distance = traffic_simulator::distance::boundingBoxDistance(
              from_entity->getMapPose(), from_entity->getBoundingBox(), to_entity->getMapPose(),
              to_entity->getBoundingBox())) {
            return distance.value();
          }
        }
      }
      return std::numeric_limits<double>::quiet_NaN();
    }

    static auto evaluateRelativeSpeed(const Entity & from, const Entity & to) -> Eigen::Vector3d
    {
      if (const auto observer = core->getEntity(from.name())) {
        if (const auto observed = core->getEntity(to.name())) {
          auto velocity = [](const auto & entity) -> Eigen::Vector3d {
            auto direction = [](auto orientation) -> Eigen::Vector3d {
              const auto euler_angle = math::geometry::convertQuaternionToEulerAngle(orientation);
              const auto r = euler_angle.x;
              const auto p = euler_angle.y;
              const auto y = euler_angle.z;
              return Eigen::Vector3d(
                std::cos(y) * std::cos(p), std::sin(y) * std::cos(p), std::sin(p));
            };

            return direction(entity->getMapPose().orientation) * entity->getCurrentTwist().linear.x;
          };

          const Eigen::Matrix3d rotation =
            math::geometry::getRotationMatrix(observer->getMapPose().orientation);

          return rotation.transpose() * velocity(observed) -
                 rotation.transpose() * velocity(observer);
        }
      }

      return Eigen::Vector3d(Double::nan(), Double::nan(), Double::nan());
    }

    template <typename... Ts>
    static auto evaluateSimulationTime(Ts &&... xs) -> double
    {
      if (SimulatorCore::active()) {
        return core->getCurrentTime(std::forward<decltype(xs)>(xs)...);
      } else {
        return std::numeric_limits<double>::quiet_NaN();
      }
    }

    static auto evaluateSpeed(const std::string & name)
    {
      return core->getEntity(name)->getCurrentTwist().linear.x;
    }

    static auto evaluateStandStill(const std::string & name)
    {
      return core->getEntity(name)->getStandStillDuration();
    }

    static auto evaluateTimeHeadway(
      const std::string & from_entity_name, const std::string & to_entity_name)
    {
      if (const auto from_entity = core->getEntityOrNullptr(from_entity_name)) {
        if (const auto to_entity = core->getEntityOrNullptr(to_entity_name)) {
          if (const auto relative_pose = traffic_simulator::pose::relativePose(
                from_entity->getMapPose(), to_entity->getMapPose());
              relative_pose && relative_pose->position.x <= 0) {
            const double time_headway =
              (relative_pose->position.x * -1) / to_entity->getCurrentTwist().linear.x;
            return std::isnan(time_headway) ? std::numeric_limits<double>::infinity()
                                            : time_headway;
          }
        }
      }
      return std::numeric_limits<double>::quiet_NaN();
    }
  };

  class NonStandardOperation : private CoordinateSystemConversion
  {
  protected:
    template <typename Performance, typename Properties>
    static auto activatePerformanceAssertion(
      const std::string & entity_ref, const Performance & performance,
      const Properties & properties)
    {
      core->getEntity(entity_ref)
        ->activateOutOfRangeJob(
          -performance.max_speed, +performance.max_speed, -performance.max_deceleration,
          +performance.max_acceleration,
          properties.template get<Double>("minJerk", Double::lowest()),
          properties.template get<Double>("maxJerk", Double::max()));
    }

    static auto activateNonUserDefinedControllers() -> decltype(auto)
    {
      return core->startNpcLogic();
    }

    template <typename... Ts>
    static auto evaluateCurrentState(const std::string & entity_ref, Ts &&... xs) -> decltype(auto)
    {
      return core->getEntity(entity_ref)->getCurrentAction(std::forward<decltype(xs)>(xs)...);
    }

    template <typename EntityRef, typename OSCLanePosition>
    static auto evaluateRelativeHeading(
      const EntityRef & entity_ref, const OSCLanePosition & osc_lane_position)
    {
      if (const auto entity = core->getEntityOrNullptr(entity_ref)) {
        const auto from_map_pose = entity->getMapPose();
        const auto to_map_pose = static_cast<NativeWorldPosition>(osc_lane_position);
        if (
          const auto relative_pose =
            traffic_simulator::pose::relativePose(from_map_pose, to_map_pose)) {
          return static_cast<Double>(std::abs(
            math::geometry::convertQuaternionToEulerAngle(relative_pose.value().orientation).z));
        }
      }
      return Double::nan();
    }

    template <typename EntityRef>
    static auto evaluateRelativeHeading(const EntityRef & entity_ref)
    {
      if (const auto entity = core->getEntityOrNullptr(entity_ref)) {
        if (const auto canonicalized_lanelet_pose = entity->getCanonicalizedLaneletPose()) {
          return static_cast<Double>(std::abs(
            static_cast<traffic_simulator::LaneletPose>(canonicalized_lanelet_pose.value()).rpy.z));
        }
      }
      return Double::nan();
    }

    static auto engage(const std::string & ego_ref) -> decltype(auto)
    {
      return core->getEgoEntity(ego_ref)->engage();
    }

    static auto isEngageable(const std::string & ego_ref) -> decltype(auto)
    {
      return core->getEgoEntity(ego_ref)->isEngageable();
    }

    static auto isEngaged(const std::string & ego_ref) -> decltype(auto)
    {
      return core->getEgoEntity(ego_ref)->isEngaged();
    }

    template <typename... Ts>
    static auto sendCooperateCommand(Ts &&... xs) -> decltype(auto)
    {
      /// @note here ego name is not passed from OpenScenarioInterpreter, it uses first found
      return core->getEgoEntity()->sendCooperateCommand(std::forward<decltype(xs)>(xs)...);
    }

    static auto getMinimumRiskManeuverBehaviorName(const std::string & ego_ref) -> decltype(auto)
    {
      return core->getEgoEntity(ego_ref)->getMinimumRiskManeuverBehaviorName();
    }

    static auto getMinimumRiskManeuverStateName(const std::string & ego_ref) -> decltype(auto)
    {
      return core->getEgoEntity(ego_ref)->getMinimumRiskManeuverStateName();
    }

    static auto getEmergencyStateName(const std::string & ego_ref) -> decltype(auto)
    {
      return core->getEgoEntity(ego_ref)->getEmergencyStateName();
    }

    static auto getTurnIndicatorsCommandName(const std::string & ego_ref) -> decltype(auto)
    {
      return core->getEgoEntity(ego_ref)->getTurnIndicatorsCommandName();
    }

    // TrafficLights - Conventional and V2I
    template <typename... Ts>
    static auto setConventionalTrafficLightsState(Ts &&... xs) -> decltype(auto)
    {
      return core->getConventionalTrafficLights()->setTrafficLightsState(
        std::forward<decltype(xs)>(xs)...);
    }

    template <typename... Ts>
    static auto setConventionalTrafficLightConfidence(Ts &&... xs) -> decltype(auto)
    {
      return core->getConventionalTrafficLights()->setTrafficLightsConfidence(
        std::forward<decltype(xs)>(xs)...);
    }

    template <typename... Ts>
    static auto getConventionalTrafficLightsComposedState(Ts &&... xs) -> decltype(auto)
    {
      return core->getConventionalTrafficLights()->getTrafficLightsComposedState(
        std::forward<decltype(xs)>(xs)...);
    }

    template <typename... Ts>
    static auto compareConventionalTrafficLightsState(Ts &&... xs) -> decltype(auto)
    {
      return core->getConventionalTrafficLights()->compareTrafficLightsState(
        std::forward<decltype(xs)>(xs)...);
    }

    template <typename... Ts>
    static auto resetConventionalTrafficLightPublishRate(Ts &&... xs) -> decltype(auto)
    {
      return core->getConventionalTrafficLights()->resetUpdate(std::forward<decltype(xs)>(xs)...);
    }

    template <typename... Ts>
    static auto setV2ITrafficLightsState(Ts &&... xs) -> decltype(auto)
    {
      return core->getV2ITrafficLights()->setTrafficLightsState(std::forward<decltype(xs)>(xs)...);
    }

    template <typename... Ts>
    static auto resetV2ITrafficLightPublishRate(Ts &&... xs) -> decltype(auto)
    {
      return core->getV2ITrafficLights()->resetUpdate(std::forward<decltype(xs)>(xs)...);
    }
  };
};
}  // namespace openscenario_interpreter

#endif  // OPENSCENARIO_INTERPRETER__SIMULATOR_CORE_HPP_<|MERGE_RESOLUTION|>--- conflicted
+++ resolved
@@ -483,12 +483,7 @@
     template <typename... Ts>
     static auto applyAssignRouteAction(const std::string & entity_ref, Ts &&... xs)
     {
-<<<<<<< HEAD
       return core->getEntity(entity_ref)->requestAssignRoute(std::forward<decltype(xs)>(xs)...);
-=======
-      core->requestClearRoute(entity_ref);
-      return core->requestAssignRoute(entity_ref, std::forward<decltype(xs)>(xs)...);
->>>>>>> 06d98157
     }
 
     template <typename... Ts>
