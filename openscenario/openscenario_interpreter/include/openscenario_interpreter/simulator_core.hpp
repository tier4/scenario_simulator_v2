--- conflicted
+++ resolved
@@ -610,9 +610,6 @@
 
     static auto evaluateSpeed(const std::string & name)
     {
-<<<<<<< HEAD
-      return core->getEntity(name)->getCurrentTwist().linear.x;
-=======
       /*
          The function name "evaluateSpeed" stands for "evaluate SpeedCondition"
          and is a part used to implement `SpeedCondition::evaluate`.
@@ -621,9 +618,8 @@
          please note that this function returns velocity, that is, a vector,
          rather than speed, contrary to the name "evaluateSpeed".
       */
-      const auto linear = core->getCurrentTwist(std::forward<decltype(xs)>(xs)...).linear;
+      const auto linear = core->getEntity(name)->getCurrentTwist().linear;
       return Eigen::Vector3d(linear.x, linear.y, linear.z);
->>>>>>> 36f72c20
     }
 
     static auto evaluateStandStill(const std::string & name)
