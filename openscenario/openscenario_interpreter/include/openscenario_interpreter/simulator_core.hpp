// Copyright 2015 TIER IV, Inc. All rights reserved.
//
// Licensed under the Apache License, Version 2.0 (the "License");
// you may not use this file except in compliance with the License.
// You may obtain a copy of the License at
//
//     http://www.apache.org/licenses/LICENSE-2.0
//
// Unless required by applicable law or agreed to in writing, software
// distributed under the License is distributed on an "AS IS" BASIS,
// WITHOUT WARRANTIES OR CONDITIONS OF ANY KIND, either express or implied.
// See the License for the specific language governing permissions and
// limitations under the License.

#ifndef OPENSCENARIO_INTERPRETER__SIMULATOR_CORE_HPP_
#define OPENSCENARIO_INTERPRETER__SIMULATOR_CORE_HPP_

#include <openscenario_interpreter/cmath/hypot.hpp>
#include <openscenario_interpreter/error.hpp>
#include <openscenario_interpreter/syntax/boolean.hpp>
#include <openscenario_interpreter/syntax/double.hpp>
#include <openscenario_interpreter/syntax/entity.hpp>
#include <openscenario_interpreter/syntax/routing_algorithm.hpp>
#include <openscenario_interpreter/syntax/string.hpp>
#include <openscenario_interpreter/syntax/unsigned_integer.hpp>
#include <traffic_simulator/api/api.hpp>
#include <traffic_simulator/utils/distance.hpp>
#include <traffic_simulator/utils/pose.hpp>

namespace openscenario_interpreter
{
using NativeWorldPosition = geometry_msgs::msg::Pose;

using NativeRelativeWorldPosition = geometry_msgs::msg::Pose;

using NativeLanePosition = traffic_simulator::LaneletPose;

using NativeRelativeLanePosition = traffic_simulator::LaneletPose;

class SimulatorCore
{
  static inline std::unique_ptr<traffic_simulator::API> core = nullptr;

public:
  template <typename NodeType>
  static auto activate(
    const NodeType & node, const traffic_simulator::Configuration & configuration,
    const double realtime_factor, const double frame_rate) -> void
  {
    if (not active()) {
      core =
        std::make_unique<traffic_simulator::API>(node, configuration, realtime_factor, frame_rate);
    } else {
      throw Error("The simulator core has already been instantiated.");
    }
  }

  static auto activateNonUserDefinedControllers() -> void { core->startNpcLogic(); }

  static auto active() -> bool { return static_cast<bool>(core); }

  static auto deactivate() -> void
  {
    if (active()) {
      core->despawnEntities();
      core->closeZMQConnection();
      core.reset();
    }
  }

  static auto update() -> void { core->updateFrame(); }

  class CoordinateSystemConversion
  {
  protected:
<<<<<<< HEAD
    static auto convertToNativeLanePosition(const geometry_msgs::msg::Pose & map_pose)
      -> const traffic_simulator::LaneletPose
=======
    static auto canonicalize(const traffic_simulator::LaneletPose & non_canonicalized)
      -> NativeLanePosition
    {
      return NativeLanePosition(non_canonicalized);
    }

    template <typename T, typename std::enable_if_t<std::is_same_v<T, NativeLanePosition>, int> = 0>
    static auto convert(const NativeWorldPosition & pose) -> NativeLanePosition
>>>>>>> dfefd36b
    {
      constexpr bool include_crosswalk{false};
      constexpr double matching_distance{1.0};
      if (
<<<<<<< HEAD
        const auto lanelet_pose = traffic_simulator::pose::toLaneletPose(
          map_pose, include_crosswalk, matching_distance, core->getHdmapUtils())) {
        return lanelet_pose.value();
=======
        const auto result =
          traffic_simulator::pose::toCanonicalizedLaneletPose(pose, include_crosswalk)) {
        return result.value();
>>>>>>> dfefd36b
      } else {
        throw Error(
          "The specified WorldPosition = [", map_pose.position.x, ", ", map_pose.position.y, ", ",
          map_pose.position.z,
          "] could not be approximated to the proper Lane. Perhaps the "
          "WorldPosition points to a location where multiple lanes overlap, and "
          "there are at least two or more candidates for a LanePosition that "
          "can be approximated to that WorldPosition. This issue can be "
          "resolved by strictly specifying the location using LanePosition "
          "instead of WorldPosition. Used: include_crosswalk==",
          include_crosswalk, ", matching_distance==", matching_distance, ".");
      }
    }

    static auto convertToNativeWorldPosition(const traffic_simulator::LaneletPose & lanelet_pose)
      -> const geometry_msgs::msg::Pose
    {
      return traffic_simulator::pose::toMapPose(lanelet_pose, core->getHdmapUtils());
    }

    static auto makeNativeRelativeWorldPosition(
      const geometry_msgs::msg::Pose & from_map_pose, const std::string & to_entity_name)
      -> const geometry_msgs::msg::Pose
    {
      if (!core->isEntityExist(to_entity_name)) {
        throw Error("Reference entity ", std::quoted(to_entity_name), " not exist.");
      } else if (const auto relative_pose = core->relativePose(from_map_pose, to_entity_name);
                 !relative_pose) {
        throw Error(
          "Cannot transform WorldPosition = [", from_map_pose.position.x, ", ",
          from_map_pose.position.y, ", ", from_map_pose.position.z, "] in relation to ",
          std::quoted(to_entity_name), " pose.");
      } else {
        return relative_pose.value();
      }
    }
  };

  class DistanceConditionEvaluation
  {
  private:
    /// @note this function is necessary because on the OpenScenarioInterpreter side
    /// there is sometimes no check if the eniity (triggering, reference) exists
    template <typename FirstType, typename SecondType>
    static auto prerequisite(
      const FirstType & from_pose_or_entity_name, const SecondType & to_pose_or_entity_name) -> bool
    {
      if constexpr (std::is_same_v<FirstType, std::string>) {
        if (!core->isEntityExist(from_pose_or_entity_name)) {
          return false;
        }
      }
      if constexpr (std::is_same_v<SecondType, std::string>) {
        if (!core->isEntityExist(to_pose_or_entity_name)) {
          return false;
        }
      }
      return true;
    }

  protected:
    // Euclidean distance
    template <typename FirstType, typename SecondType>
    static auto euclideanDistance(
      const FirstType & from_pose_or_entity_name, const SecondType & to_pose_or_entity_name)
      -> double
    {
      if (prerequisite(from_pose_or_entity_name, to_pose_or_entity_name)) {
        if (
          const auto pose = core->relativePose(from_pose_or_entity_name, to_pose_or_entity_name)) {
          return hypot(pose.value().position.x, pose.value().position.y, pose.value().position.z);
        }
      }
      return std::numeric_limits<double>::quiet_NaN();
    }

    template <typename FirstType, typename SecondType>
    static auto euclideanBoundingBoxDistance(
      const FirstType & from_pose_or_entity_name, const SecondType & to_pose_or_entity_name)
      -> double
    {
      if (prerequisite(from_pose_or_entity_name, to_pose_or_entity_name)) {
        if (
          const auto pose =
            core->boundingBoxRelativePose(from_pose_or_entity_name, to_pose_or_entity_name)) {
          return hypot(pose.value().position.x, pose.value().position.y, pose.value().position.z);
        }
      }
      return std::numeric_limits<double>::quiet_NaN();
    }

    // Entity coordinate system distance
    template <typename FirstType, typename SecondType>
    static auto lateralEntityDistance(
      const FirstType & from_pose_or_entity_name, const SecondType & to_pose_or_entity_name)
      -> double
    {
      if (prerequisite(from_pose_or_entity_name, to_pose_or_entity_name)) {
        if (
          const auto pose = core->relativePose(from_pose_or_entity_name, to_pose_or_entity_name)) {
          return pose.value().position.y;
        }
      }
      return std::numeric_limits<double>::quiet_NaN();
    }

    template <typename FirstType, typename SecondType>
    static auto longitudinalEntityDistance(
      const FirstType & from_pose_or_entity_name, const SecondType & to_pose_or_entity_name)
      -> double
    {
      if (prerequisite(from_pose_or_entity_name, to_pose_or_entity_name)) {
        if (
          const auto pose = core->relativePose(from_pose_or_entity_name, to_pose_or_entity_name)) {
          return pose.value().position.x;
        }
      }
      return std::numeric_limits<double>::quiet_NaN();
    }

    template <typename FirstType, typename SecondType>
    static auto lateralEntityBoundingBoxDistance(
      const FirstType & from_pose_or_entity_name, const SecondType & to_pose_or_entity_name)
      -> double
    {
      if (prerequisite(from_pose_or_entity_name, to_pose_or_entity_name)) {
        if (
          const auto pose =
            core->boundingBoxRelativePose(from_pose_or_entity_name, to_pose_or_entity_name)) {
          return pose.value().position.y;
        }
      }
      return std::numeric_limits<double>::quiet_NaN();
    }

    template <typename FirstType, typename SecondType>
    static auto longitudinalEntityBoundingBoxDistance(
      const FirstType & from_pose_or_entity_name, const SecondType & to_pose_or_entity_name)
      -> double
    {
      if (prerequisite(from_pose_or_entity_name, to_pose_or_entity_name)) {
        if (
          const auto pose =
            core->boundingBoxRelativePose(from_pose_or_entity_name, to_pose_or_entity_name)) {
          return pose.value().position.x;
        }
      }
      return std::numeric_limits<double>::quiet_NaN();
    }

    // Lane coordinate system distance
    template <typename FirstType, typename SecondType>
    static auto lateralRelativeLanes(
      const FirstType & from_pose_or_entity_name, const SecondType & to_pose_or_entity_name,
      const RoutingAlgorithm::value_type routing_algorithm = RoutingAlgorithm::undefined) -> int
    {
      traffic_simulator::RoutingConfiguration routing_configuration;
      routing_configuration.allow_lane_change =
        (routing_algorithm == RoutingAlgorithm::value_type::shortest);
      if (prerequisite(from_pose_or_entity_name, to_pose_or_entity_name)) {
        if (
          const auto lane_changes = core->countLaneChanges(
            from_pose_or_entity_name, to_pose_or_entity_name, routing_configuration)) {
          return lane_changes.value().first - lane_changes.value().second;
        }
      }
      throw common::Error(
        "Failed to evaluate lateral relative lanes between ", from_pose_or_entity_name, " and ",
        to_pose_or_entity_name);
    }

    template <typename FirstType, typename SecondType>
    static auto lateralLaneDistance(
      const FirstType & from_pose_or_entity_name, const SecondType & to_pose_or_entity_name,
      const RoutingAlgorithm::value_type routing_algorithm = RoutingAlgorithm::undefined) -> double
    {
      traffic_simulator::RoutingConfiguration routing_configuration;
      routing_configuration.allow_lane_change =
        (routing_algorithm == RoutingAlgorithm::value_type::shortest);
      if (prerequisite(from_pose_or_entity_name, to_pose_or_entity_name)) {
        if (const auto lanelet_distance = core->laneletDistance(
              from_pose_or_entity_name, to_pose_or_entity_name, routing_configuration);
            lanelet_distance.lateral) {
          return lanelet_distance.lateral.value();
        }
      }
      return std::numeric_limits<double>::quiet_NaN();
    }

    template <typename FirstType, typename SecondType>
    static auto longitudinalLaneDistance(
      const FirstType & from_pose_or_entity_name, const SecondType & to_pose_or_entity_name,
      const RoutingAlgorithm::value_type routing_algorithm = RoutingAlgorithm::undefined) -> double
    {
      traffic_simulator::RoutingConfiguration routing_configuration;
      routing_configuration.allow_lane_change =
        (routing_algorithm == RoutingAlgorithm::value_type::shortest);
      if (prerequisite(from_pose_or_entity_name, to_pose_or_entity_name)) {
        if (const auto lanelet_distance = core->laneletDistance(
              from_pose_or_entity_name, to_pose_or_entity_name, routing_configuration);
            lanelet_distance.longitudinal) {
          return lanelet_distance.longitudinal.value();
        }
      }
      return std::numeric_limits<double>::quiet_NaN();
    }

    template <typename FirstType, typename SecondType>
    static auto lateralLaneBoundingBoxDistance(
      const FirstType & from_pose_or_entity_name, const SecondType & to_pose_or_entity_name,
      const RoutingAlgorithm::value_type routing_algorithm = RoutingAlgorithm::undefined) -> double
    {
      traffic_simulator::RoutingConfiguration routing_configuration;
      routing_configuration.allow_lane_change =
        (routing_algorithm == RoutingAlgorithm::value_type::shortest);
      if (prerequisite(from_pose_or_entity_name, to_pose_or_entity_name)) {
        if (const auto lanelet_distance = core->boundingBoxLaneletDistance(
              from_pose_or_entity_name, to_pose_or_entity_name, routing_configuration);
            lanelet_distance.lateral) {
          return lanelet_distance.lateral.value();
        }
      }
      return std::numeric_limits<double>::quiet_NaN();
    }

    template <typename FirstType, typename SecondType>
    static auto longitudinalLaneBoundingBoxDistance(
      const FirstType & from_pose_or_entity_name, const SecondType & to_pose_or_entity_name,
      const RoutingAlgorithm::value_type routing_algorithm = RoutingAlgorithm::undefined) -> double
    {
      traffic_simulator::RoutingConfiguration routing_configuration;
      routing_configuration.allow_lane_change =
        (routing_algorithm == RoutingAlgorithm::value_type::shortest);
      if (prerequisite(from_pose_or_entity_name, to_pose_or_entity_name)) {
        if (const auto lanelet_distance = core->boundingBoxLaneletDistance(
              from_pose_or_entity_name, to_pose_or_entity_name, routing_configuration);
            lanelet_distance.longitudinal) {
          return lanelet_distance.longitudinal.value();
        }
      }
      return std::numeric_limits<double>::quiet_NaN();
    }
  };

  class ActionApplication
  {
  protected:
    template <typename PoseType, typename ParamsType>
    static auto applyAddEntityAction(
      const std::string & entity_name, const PoseType & pose, const ParamsType & parameters,
      const std::string & behavior, const std::string & model3d) -> bool
    {
      return static_cast<bool>(core->spawn(entity_name, pose, parameters, behavior, model3d));
    }

    /// @note this is called during AddEntityAction
    template <typename PerformanceType, typename PropertiesType>
    static auto activatePerformanceAssertion(
      const std::string & entity_name, const PerformanceType & performance,
      const PropertiesType & properties) -> void
    {
      core->getEntity(entity_name)
        ->activateOutOfRangeJob(
          -performance.max_speed, +performance.max_speed, -performance.max_deceleration,
          +performance.max_acceleration,
          properties.template get<Double>("minJerk", Double::lowest()),
          properties.template get<Double>("maxJerk", Double::max()));
    }

    static auto applyDeleteEntityAction(const std::string & entity_name) -> bool
    {
      return core->despawn(entity_name);
    }

    template <typename ControllerType>
    static auto applyAssignControllerAction(
      const std::string & entity_name, ControllerType && controller) -> void
    {
      auto entity = core->getEntity(entity_name);
      entity->setVelocityLimit(controller.properties.template get<Double>(
        "maxSpeed", std::numeric_limits<Double::value_type>::max()));

      entity->setBehaviorParameter([&]() {
        /// The default values written in
        /// https://github.com/tier4/scenario_simulator_v2/blob/master/simulation/traffic_simulator_msgs/msg/DynamicConstraints.msg
        // clang-format off
        auto behavior_parameter = entity->getBehaviorParameter();
        behavior_parameter.see_around = not controller.properties.template get<Boolean>("isBlind");
        behavior_parameter.dynamic_constraints.max_acceleration = controller.properties.template get<Double>("maxAcceleration", 10.0);
        behavior_parameter.dynamic_constraints.max_acceleration_rate = controller.properties.template get<Double>("maxAccelerationRate", 3.0);
        behavior_parameter.dynamic_constraints.max_deceleration = controller.properties.template get<Double>("maxDeceleration", 10.0);
        behavior_parameter.dynamic_constraints.max_deceleration_rate = controller.properties.template get<Double>("maxDecelerationRate", 3.0);
        behavior_parameter.dynamic_constraints.max_speed = controller.properties.template get<Double>("maxSpeed", 50.0);
        // clang-format on
        return behavior_parameter;
      }());

      if (controller.isAutoware()) {
        core->attachImuSensor(entity_name, [&]() {
          simulation_api_schema::ImuSensorConfiguration configuration;
          configuration.set_entity(entity_name);
          configuration.set_frame_id("base_link");
          configuration.set_add_gravity(true);
          configuration.set_use_seed(true);
          configuration.set_seed(0);
          configuration.set_noise_standard_deviation_orientation(0.01);
          configuration.set_noise_standard_deviation_twist(0.01);
          configuration.set_noise_standard_deviation_acceleration(0.01);
          return configuration;
        }());

        core->attachLidarSensor([&]() {
          simulation_api_schema::LidarConfiguration configuration;

          auto degree_to_radian = [](auto degree) {
            return degree / 180.0 * boost::math::constants::pi<double>();
          };

          // clang-format off
          configuration.set_architecture_type(core->getROS2Parameter<std::string>("architecture_type", "awf/universe/20240605"));
          configuration.set_entity(entity_name);
          configuration.set_horizontal_resolution(degree_to_radian(controller.properties.template get<Double>("pointcloudHorizontalResolution", 1.0)));
          configuration.set_lidar_sensor_delay(controller.properties.template get<Double>("pointcloudPublishingDelay"));
          configuration.set_scan_duration(0.1);
          // clang-format on

          const auto vertical_field_of_view = degree_to_radian(
            controller.properties.template get<Double>("pointcloudVerticalFieldOfView", 30.0));

          const auto channels =
            controller.properties.template get<UnsignedInteger>("pointcloudChannels", 16);

          for (std::size_t i = 0; i < channels; ++i) {
            configuration.add_vertical_angles(
              vertical_field_of_view / 2 - vertical_field_of_view / channels * i);
          }

          return configuration;
        }());

        core->attachDetectionSensor([&]() {
          simulation_api_schema::DetectionSensorConfiguration configuration;
          // clang-format off
          configuration.set_architecture_type(core->getROS2Parameter<std::string>("architecture_type", "awf/universe/20240605"));
          configuration.set_entity(entity_name);
          configuration.set_detect_all_objects_in_range(controller.properties.template get<Boolean>("isClairvoyant"));
          configuration.set_object_recognition_delay(controller.properties.template get<Double>("detectedObjectPublishingDelay"));
          configuration.set_pos_noise_stddev(controller.properties.template get<Double>("detectedObjectPositionStandardDeviation"));
          configuration.set_probability_of_lost(controller.properties.template get<Double>("detectedObjectMissingProbability"));
          configuration.set_random_seed(controller.properties.template get<UnsignedInteger>("randomSeed"));
          configuration.set_range(controller.properties.template get<Double>("detectionSensorRange",300.0));
          configuration.set_object_recognition_ground_truth_delay(controller.properties.template get<Double>("detectedObjectGroundTruthPublishingDelay"));
          configuration.set_update_duration(0.1);
          // clang-format on
          return configuration;
        }());

        core->attachOccupancyGridSensor([&]() {
          simulation_api_schema::OccupancyGridSensorConfiguration configuration;
          // clang-format off
          configuration.set_architecture_type(core->getROS2Parameter<std::string>("architecture_type", "awf/universe/20240605"));
          configuration.set_entity(entity_name);
          configuration.set_filter_by_range(controller.properties.template get<Boolean>("isClairvoyant"));
          configuration.set_height(200);
          configuration.set_range(300);
          configuration.set_resolution(0.5);
          configuration.set_update_duration(0.1);
          configuration.set_width(200);
          // clang-format on
          return configuration;
        }());

        core->attachPseudoTrafficLightDetector([&]() {
          simulation_api_schema::PseudoTrafficLightDetectorConfiguration configuration;
          configuration.set_architecture_type(
            core->getROS2Parameter<std::string>("architecture_type", "awf/universe/20240605"));
          return configuration;
        }());

        entity->as<traffic_simulator::entity::EgoEntity>()->setParameter<bool>(
          "allow_goal_modification",
          controller.properties.template get<Boolean>("allowGoalModification"));

        const auto modules = [&]() {
          auto nonparsed_string = controller.properties.template get<String>(
            "featureIdentifiersRequiringExternalPermissionForAutonomousDecisions");
          nonparsed_string.erase(
            std::remove_if(
              nonparsed_string.begin(), nonparsed_string.end(),
              [](const auto & c) { return std::isspace(c); }),
            nonparsed_string.end());

          std::vector<std::string> parsed_string;
          std::string buffer;
          std::istringstream modules_stream(nonparsed_string);
          while (std::getline(modules_stream, buffer, ',')) {
            parsed_string.push_back(buffer);
          }
          return parsed_string;
        }();

        for (const auto & module : modules) {
          try {
            entity->as<traffic_simulator::entity::EgoEntity>()->requestAutoModeForCooperation(
              module, false);
          } catch (const Error & error) {
            throw Error(
              "featureIdentifiersRequiringExternalPermissionForAutonomousDecisions: module ",
              std::quoted(module), " is not supported in this environment, error: ", error.what());
          }
        }
      }
    }

    template <
      typename PoseType, typename... Ts,
      typename = std::enable_if_t<
        std::is_same_v<std::decay_t<PoseType>, geometry_msgs::msg::Pose> ||
        std::is_same_v<std::decay_t<PoseType>, traffic_simulator::LaneletPose> ||
        std::is_same_v<std::decay_t<PoseType>, traffic_simulator::CanonicalizedLaneletPose> > >
    static auto applyTeleportAction(const std::string & name, const PoseType & pose, Ts &&... xs)
      -> void
    {
      core->getEntity(name)->setStatus(pose, std::forward<decltype(xs)>(xs)...);
    }

    template <typename... Ts>
    static auto applyTeleportAction(
      const std::string & name, const std::string & reference_entity_name, Ts &&... xs) -> void
    {
      core->getEntity(name)->setStatus(
        core->getEntity(reference_entity_name)->getMapPose(), std::forward<decltype(xs)>(xs)...);
    }

    template <typename... Ts>
    static auto applyAcquirePositionAction(const std::string & entity_name, Ts &&... xs) -> void
    {
      auto entity = core->getEntity(entity_name);
      entity->requestClearRoute();
      return entity->requestAcquirePosition(std::forward<decltype(xs)>(xs)...);
    }

    template <typename... Ts>
    static auto applyAssignRouteAction(const std::string & entity_name, Ts &&... xs) -> void
    {
      core->getEntity(entity_name)->requestAssignRoute(std::forward<decltype(xs)>(xs)...);
    }

    static auto applyWalkStraightAction(const std::string & entity_name) -> void
    {
      core->getEntity(entity_name)->requestWalkStraight();
    }

    static auto applyFollowTrajectoryAction(
      const std::string & entity_name,
      const std::shared_ptr<traffic_simulator_msgs::msg::PolylineTrajectory> & parameter) -> void
    {
      core->getEntity(entity_name)->requestFollowTrajectory(parameter);
    }

    template <typename... Ts>
    static auto applyLaneChangeAction(const std::string & entity_name, Ts &&... xs) -> void
    {
      core->getEntity(entity_name)->requestLaneChange(std::forward<decltype(xs)>(xs)...);
    }

    template <typename... Ts>
    static auto applySpeedAction(const std::string & entity_name, Ts &&... xs) -> void
    {
      core->getEntity(entity_name)->requestSpeedChange(std::forward<decltype(xs)>(xs)...);
    }

    template <typename DynamicConstraints>
    static auto applyProfileAction(
      const std::string & entity_name, const DynamicConstraints & dynamic_constraints) -> void
    {
      auto entity = core->getEntity(entity_name);
      entity->setBehaviorParameter([&]() {
        auto behavior_parameter = entity->getBehaviorParameter();
        if (not std::isinf(dynamic_constraints.max_speed)) {
          behavior_parameter.dynamic_constraints.max_speed = dynamic_constraints.max_speed;
        }
        if (not std::isinf(dynamic_constraints.max_acceleration)) {
          behavior_parameter.dynamic_constraints.max_acceleration =
            dynamic_constraints.max_acceleration;
        }
        if (not std::isinf(dynamic_constraints.max_acceleration_rate)) {
          behavior_parameter.dynamic_constraints.max_acceleration_rate =
            dynamic_constraints.max_acceleration_rate;
        }
        if (not std::isinf(dynamic_constraints.max_deceleration)) {
          behavior_parameter.dynamic_constraints.max_deceleration =
            dynamic_constraints.max_deceleration;
        }
        if (not std::isinf(dynamic_constraints.max_deceleration_rate)) {
          behavior_parameter.dynamic_constraints.max_deceleration_rate =
            dynamic_constraints.max_deceleration_rate;
        }
        return behavior_parameter;
      }());
    }
  };

  class ConditionEvaluation
  {
  protected:
    static auto evaluateSimulationTime() -> double
    {
      if (SimulatorCore::active()) {
        return core->getCurrentTime();
      } else {
        return std::numeric_limits<double>::quiet_NaN();
      }
    }

    static auto evaluateStandStill(const std::string & entity_name) -> double
    {
      if (core->isEntityExist(entity_name)) {
        return core->getEntity(entity_name)->getStandStillDuration();
      } else {
        return std::numeric_limits<double>::quiet_NaN();
      }
    }

    static auto evaluateSpeed(const std::string & entity_name) -> Eigen::Vector3d
    {
      if (core->isEntityExist(entity_name)) {
        const auto linear = core->getEntity(entity_name)->getCurrentTwist().linear;
        return Eigen::Vector3d(linear.x, linear.y, linear.z);
      } else {
        const auto nan = std::numeric_limits<double>::quiet_NaN();
        return Eigen::Vector3d(nan, nan, nan);
      }
    }

    static auto evaluateRelativeSpeed(
      const std::string & from_entity_name, const std::string & to_entity_name) -> Eigen::Vector3d
    {
      if (core->isEntityExist(from_entity_name) && core->isEntityExist(to_entity_name)) {
        return core->relativeSpeed(from_entity_name, to_entity_name);
      } else {
        return Eigen::Vector3d::Constant(std::numeric_limits<double>::quiet_NaN());
      }
    }

    static auto evaluateAcceleration(const std::string & entity_name) -> double
    {
      if (core->isEntityExist(entity_name)) {
        return core->getEntity(entity_name)->getCurrentAccel().linear.x;
      } else {
        return std::numeric_limits<double>::quiet_NaN();
      }
    }

    static auto evaluateCollisionCondition(
      const std::string & first_entity_name, const std::string & second_entity_name) -> bool
    {
      if (core->isEntityExist(first_entity_name) && core->isEntityExist(second_entity_name)) {
        return core->checkCollision(first_entity_name, second_entity_name);
      } else {
        return false;
      }
    }

    static auto evaluateTimeHeadway(
      const std::string & from_entity_name, const std::string & to_entity_name) -> double
    {
      if (core->isEntityExist(from_entity_name) && core->isEntityExist(to_entity_name)) {
        if (const auto time_headway = core->timeHeadway(from_entity_name, to_entity_name)) {
          return time_headway.value();
        }
      }
      return std::numeric_limits<double>::quiet_NaN();
    }

    // User defined conditions
    static auto evaluateCurrentState(const std::string & entity_name) -> const std::string
    {
      if (core->isEntityExist(entity_name)) {
        return core->getEntity(entity_name)->getCurrentAction();
      } else {
        return "not spawned";
      }
    }

    static auto evaluateRelativeHeading(
      const std::string & entity_name, const traffic_simulator::LaneletPose & lanelet_pose)
      -> double
    {
      if (core->isEntityExist(entity_name)) {
        if (const auto relative_yaw = core->laneletRelativeYaw(entity_name, lanelet_pose)) {
          return std::abs(relative_yaw.value());
        }
      }
      return std::numeric_limits<double>::quiet_NaN();
    }

    static auto evaluateRelativeHeading(const std::string & entity_name) -> double
    {
      if (core->isEntityExist(entity_name)) {
        if (const auto relative_yaw = core->getEntity(entity_name)->getLaneletRelativeYaw()) {
          return std::abs(relative_yaw.value());
        }
      }
      return std::numeric_limits<double>::quiet_NaN();
    }
  };

  class NonStandardOperation
  {
  protected:
    static auto engage(const std::string & ego_name) -> void
    {
      core->getEgoEntity(ego_name)->engage();
    }

    static auto isEngageable(const std::string & ego_name) -> bool
    {
      return core->getEgoEntity(ego_name)->isEngageable();
    }

    static auto isEngaged(const std::string & ego_name) -> bool
    {
      return core->getEgoEntity(ego_name)->isEngaged();
    }

    static auto sendCooperateCommand(const std::string & module_name, const std::string & command)
      -> void
    {
      /// @note here ego name is not passed from OpenScenarioInterpreter, it uses first found
      core->getEgoEntity()->sendCooperateCommand(module_name, command);
    }

    static auto getMinimumRiskManeuverBehaviorName(const std::string & ego_name)
      -> const std::string
    {
      return core->getEgoEntity(ego_name)->getMinimumRiskManeuverBehaviorName();
    }

    static auto getMinimumRiskManeuverStateName(const std::string & ego_name) -> const std::string
    {
      return core->getEgoEntity(ego_name)->getMinimumRiskManeuverStateName();
    }

    static auto getEmergencyStateName(const std::string & ego_name) -> const std::string
    {
      return core->getEgoEntity(ego_name)->getEmergencyStateName();
    }

    static auto getTurnIndicatorsCommandName(const std::string & ego_name) -> const std::string
    {
      return core->getEgoEntity(ego_name)->getTurnIndicatorsCommandName();
    }
  };

  class TrafficLightsOperation
  {
  protected:
    static auto setConventionalTrafficLightsState(
      const lanelet::Id lanelet_id, const std::string & state) -> void
    {
      core->getConventionalTrafficLights()->setTrafficLightsState(lanelet_id, state);
    }

    static auto setConventionalTrafficLightConfidence(
      const lanelet::Id lanelet_id, const double confidence) -> void
    {
      core->getConventionalTrafficLights()->setTrafficLightsConfidence(lanelet_id, confidence);
    }

    static auto getConventionalTrafficLightsComposedState(const lanelet::Id lanelet_id)
      -> const std::string
    {
      return core->getConventionalTrafficLights()->getTrafficLightsComposedState(lanelet_id);
    }

    static auto compareConventionalTrafficLightsState(
      const lanelet::Id lanelet_id, const std::string & states) -> bool
    {
      return core->getConventionalTrafficLights()->compareTrafficLightsState(lanelet_id, states);
    }

    static auto resetConventionalTrafficLightPublishRate(const double update_rate) -> void
    {
      core->getConventionalTrafficLights()->resetUpdate(update_rate);
    }

    static auto setV2ITrafficLightsState(const lanelet::Id lanelet_id, const std::string & state)
      -> void
    {
      core->getV2ITrafficLights()->setTrafficLightsState(lanelet_id, state);
    }

    static auto resetV2ITrafficLightPublishRate(const double update_rate) -> void
    {
      core->getV2ITrafficLights()->resetUpdate(update_rate);
    }
  };
};
}  // namespace openscenario_interpreter

#endif  // OPENSCENARIO_INTERPRETER__SIMULATOR_CORE_HPP_<|MERGE_RESOLUTION|>--- conflicted
+++ resolved
@@ -73,32 +73,15 @@
   class CoordinateSystemConversion
   {
   protected:
-<<<<<<< HEAD
-    static auto convertToNativeLanePosition(const geometry_msgs::msg::Pose & map_pose)
-      -> const traffic_simulator::LaneletPose
-=======
-    static auto canonicalize(const traffic_simulator::LaneletPose & non_canonicalized)
-      -> NativeLanePosition
-    {
-      return NativeLanePosition(non_canonicalized);
-    }
-
-    template <typename T, typename std::enable_if_t<std::is_same_v<T, NativeLanePosition>, int> = 0>
-    static auto convert(const NativeWorldPosition & pose) -> NativeLanePosition
->>>>>>> dfefd36b
+    static auto convertToNativeLanePosition(const NativeWorldPosition & map_pose)
+      -> const NativeLanePosition
     {
       constexpr bool include_crosswalk{false};
       constexpr double matching_distance{1.0};
       if (
-<<<<<<< HEAD
-        const auto lanelet_pose = traffic_simulator::pose::toLaneletPose(
-          map_pose, include_crosswalk, matching_distance, core->getHdmapUtils())) {
+        const auto lanelet_pose =
+          traffic_simulator::pose::toLaneletPose(map_pose, include_crosswalk, matching_distance)) {
         return lanelet_pose.value();
-=======
-        const auto result =
-          traffic_simulator::pose::toCanonicalizedLaneletPose(pose, include_crosswalk)) {
-        return result.value();
->>>>>>> dfefd36b
       } else {
         throw Error(
           "The specified WorldPosition = [", map_pose.position.x, ", ", map_pose.position.y, ", ",
@@ -116,7 +99,7 @@
     static auto convertToNativeWorldPosition(const traffic_simulator::LaneletPose & lanelet_pose)
       -> const geometry_msgs::msg::Pose
     {
-      return traffic_simulator::pose::toMapPose(lanelet_pose, core->getHdmapUtils());
+      return traffic_simulator::pose::toMapPose(lanelet_pose);
     }
 
     static auto makeNativeRelativeWorldPosition(
