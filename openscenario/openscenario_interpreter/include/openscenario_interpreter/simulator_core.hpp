--- conflicted
+++ resolved
@@ -286,13 +286,9 @@
     template <typename... Ts>
     static auto applyAcquirePositionAction(const std::string & entity_ref, Ts &&... xs)
     {
-<<<<<<< HEAD
       auto entity = core->getEntity(entity_ref);
+      entity->requestClearRoute();
       return entity->requestAcquirePosition(std::forward<decltype(xs)>(xs)...);
-=======
-      core->requestClearRoute(entity_ref);
-      return core->requestAcquirePosition(entity_ref, std::forward<decltype(xs)>(xs)...);
->>>>>>> dd47e533
     }
 
     template <typename... Ts>
@@ -363,11 +359,8 @@
       }());
 
       if (controller.isAutoware()) {
-<<<<<<< HEAD
         auto ego_entity = core->getEgoEntity(entity_ref);
-        core->attachLidarSensor(
-          entity_ref, controller.properties.template get<Double>("pointcloudPublishingDelay"));
-=======
+
         core->attachImuSensor(entity_ref, [&]() {
           simulation_api_schema::ImuSensorConfiguration configuration;
           configuration.set_entity(entity_ref);
@@ -409,7 +402,6 @@
 
           return configuration;
         }());
->>>>>>> dd47e533
 
         core->attachDetectionSensor([&]() {
           simulation_api_schema::DetectionSensorConfiguration configuration;
