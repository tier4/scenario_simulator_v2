// Copyright 2015 TIER IV, Inc. All rights reserved.
//
// Licensed under the Apache License, Version 2.0 (the "License");
// you may not use this file except in compliance with the License.
// You may obtain a copy of the License at
//
//     http://www.apache.org/licenses/LICENSE-2.0
//
// Unless required by applicable law or agreed to in writing, software
// distributed under the License is distributed on an "AS IS" BASIS,
// WITHOUT WARRANTIES OR CONDITIONS OF ANY KIND, either express or implied.
// See the License for the specific language governing permissions and
// limitations under the License.

#ifndef OPENSCENARIO_INTERPRETER__SIMULATOR_CORE_HPP_
#define OPENSCENARIO_INTERPRETER__SIMULATOR_CORE_HPP_

#include <openscenario_interpreter/error.hpp>
#include <openscenario_interpreter/syntax/boolean.hpp>
#include <openscenario_interpreter/syntax/double.hpp>
#include <openscenario_interpreter/syntax/routing_algorithm.hpp>
#include <openscenario_interpreter/syntax/string.hpp>
#include <openscenario_interpreter/syntax/unsigned_integer.hpp>
#include <traffic_simulator/api/api.hpp>
<<<<<<< HEAD
#include <traffic_simulator/distance_utils.hpp>
#include <traffic_simulator/pose_utils.hpp>
=======
#include <traffic_simulator/utils/distance.hpp>
#include <traffic_simulator/utils/pose.hpp>
>>>>>>> fffd1781

namespace openscenario_interpreter
{
using NativeWorldPosition = geometry_msgs::msg::Pose;

using NativeRelativeWorldPosition = NativeWorldPosition;

using NativeLanePosition = traffic_simulator::CanonicalizedLaneletPose;

using NativeRelativeLanePosition = traffic_simulator::LaneletPose;

class SimulatorCore
{
  static inline std::unique_ptr<traffic_simulator::API> core = nullptr;

public:
  template <typename Node, typename... Ts>
  static auto activate(
    const Node & node, const traffic_simulator::Configuration & configuration, Ts &&... xs) -> void
  {
    if (not active()) {
      core = std::make_unique<traffic_simulator::API>(
        node, configuration, std::forward<decltype(xs)>(xs)...);
    } else {
      throw Error("The simulator core has already been instantiated.");
    }
  }

  static auto active() { return static_cast<bool>(core); }

  static auto deactivate() -> void
  {
    if (active()) {
      core->despawnEntities();
      core->closeZMQConnection();
      core.reset();
    }
  }

  static auto update() -> void { core->updateFrame(); }

  class CoordinateSystemConversion
  {
  protected:
    static auto checkRoutingAlgorithm(const RoutingAlgorithm::value_type & routing_algorithm)
    {
      std::set<RoutingAlgorithm::value_type> supported = {
        RoutingAlgorithm::value_type::shortest, RoutingAlgorithm::value_type::undefined};

      if (supported.find(routing_algorithm) == supported.end()) {
        std::unordered_map<RoutingAlgorithm::value_type, std::string> name_map = {
          {RoutingAlgorithm::value_type::assigned_route, "assignedRoute"},
          {RoutingAlgorithm::value_type::fastest, "fastest"},
          {RoutingAlgorithm::value_type::least_intersections, "leastIntersections"},
          {RoutingAlgorithm::value_type::shortest, "shortest"},
          {RoutingAlgorithm::value_type::undefined, "undefined"}};
        std::stringstream what;
        what << "There was an operation to calculate relative lane position with RoutingAlgorithm "
                "set to "
             << name_map[routing_algorithm] << ", but this is currently not supported. ";
        what << "Please set RoutingAlgorithm to either 'shortest' or 'undefined'.";
        throw common::Error(what.str());
      }
    }

    static auto canonicalize(const traffic_simulator::LaneletPose & non_canonicalized)
      -> NativeLanePosition
    {
<<<<<<< HEAD
      return traffic_simulator::PoseUtils::canonicalize(non_canonicalized, core->getHdmapUtils());
=======
      return traffic_simulator::pose::canonicalize(non_canonicalized, core->getHdmapUtils());
>>>>>>> fffd1781
    }

    template <typename T, typename std::enable_if_t<std::is_same_v<T, NativeLanePosition>, int> = 0>
    static auto convert(const NativeWorldPosition & pose) -> NativeLanePosition
    {
      if (
        const auto result =
<<<<<<< HEAD
          traffic_simulator::PoseUtils::toLaneletPose(pose, false, core->getHdmapUtils())) {
=======
          traffic_simulator::pose::toLaneletPose(pose, false, core->getHdmapUtils())) {
>>>>>>> fffd1781
        return result.value();
      } else {
        throw Error(
          "The specified WorldPosition = [", pose.position.x, ", ", pose.position.y, ", ",
          pose.position.z,
          "] could not be approximated to the proper Lane. Perhaps the "
          "WorldPosition points to a location where multiple lanes overlap, and "
          "there are at least two or more candidates for a LanePosition that "
          "can be approximated to that WorldPosition. This issue can be "
          "resolved by strictly specifying the location using LanePosition "
          "instead of WorldPosition");
      }
    }

    template <
      typename T, typename std::enable_if_t<std::is_same_v<T, NativeWorldPosition>, int> = 0>
    static auto convert(const NativeLanePosition & native_lane_position) -> NativeWorldPosition
    {
<<<<<<< HEAD
      return traffic_simulator::PoseUtils::toMapPose(native_lane_position);
=======
      return traffic_simulator::pose::toMapPose(native_lane_position);
>>>>>>> fffd1781
    }

    static auto makeNativeRelativeWorldPosition(
      const std::string & from_entity_name, const std::string & to_entity_name)
    {
      const auto from_map_pose = core->getEntity(from_entity_name)->getMapPose();
      const auto to_map_pose = core->getEntity(to_entity_name)->getMapPose();
      if (
        const auto relative_pose =
          traffic_simulator::pose::getRelativePose(from_map_pose, to_map_pose)) {
        return relative_pose.value();
      } else {
        return traffic_simulator::pose::getQuietNaNPose();
      }
    }

    static auto makeNativeRelativeWorldPosition(
      const std::string & from_entity_name, const NativeWorldPosition & to_map_pose)
    {
      const auto from_map_pose = core->getEntity(from_entity_name)->getMapPose();
      if (
        const auto relative_pose =
          traffic_simulator::pose::getRelativePose(from_map_pose, to_map_pose)) {
        return relative_pose.value();
      } else {
        return traffic_simulator::pose::getQuietNaNPose();
      }
    }

    static auto makeNativeRelativeWorldPosition(
      const NativeWorldPosition & from_map_pose, const std::string & to_entity_name)
    {
      const auto to_map_pose = core->getEntity(to_entity_name)->getMapPose();
      if (
        const auto relative_pose =
          traffic_simulator::pose::getRelativePose(from_map_pose, to_map_pose)) {
        return relative_pose.value();
      } else {
        return traffic_simulator::pose::getQuietNaNPose();
      }
    }

    static auto makeNativeRelativeLanePosition(
      const std::string & from_entity_name, const std::string & to_entity_name,
      const RoutingAlgorithm::value_type routing_algorithm = RoutingAlgorithm::undefined)
      -> traffic_simulator::LaneletPose
    {
      if (const auto to_lanelet_pose_opt = core->getEntity(to_entity_name)->getLaneletPose()) {
        return makeNativeRelativeLanePosition(
          from_entity_name, to_lanelet_pose_opt.value(), routing_algorithm);
      } else {
        return traffic_simulator::pose::getQuietNaNLaneletPose();
      }
    }

    static auto makeNativeRelativeLanePosition(
      const std::string & from_entity_name, const NativeLanePosition & to_lanelet_pose,
      const RoutingAlgorithm::value_type routing_algorithm = RoutingAlgorithm::undefined)
      -> traffic_simulator::LaneletPose
    {
      if (const auto from_lanelet_pose_opt = core->getEntity(from_entity_name)->getLaneletPose()) {
        return makeNativeRelativeLanePosition(
          from_lanelet_pose_opt.value(), to_lanelet_pose, routing_algorithm);
      } else {
        return traffic_simulator::pose::getQuietNaNLaneletPose();
      }
    }

    static auto makeNativeRelativeLanePosition(
      const NativeLanePosition & from_lanelet_pose, const NativeLanePosition & to_lanelet_pose,
      const RoutingAlgorithm::value_type routing_algorithm = RoutingAlgorithm::undefined)
      -> traffic_simulator::LaneletPose
    {
      checkRoutingAlgorithm(routing_algorithm);
      const bool allow_lane_change = (routing_algorithm == RoutingAlgorithm::value_type::shortest);
      return traffic_simulator::pose::makeNativeRelativeLanePosition(
        from_lanelet_pose, to_lanelet_pose, allow_lane_change, core->getHdmapUtils());
    }

    static auto makeNativeBoundingBoxRelativeLanePosition(
      const std::string & from_entity_name, const std::string & to_entity_name,
      const RoutingAlgorithm::value_type routing_algorithm = RoutingAlgorithm::undefined)
    {
      const auto from_lanelet_pose_opt = core->getEntity(from_entity_name)->getLaneletPose();
      const auto to_lanelet_pose_opt = core->getEntity(to_entity_name)->getLaneletPose();
      if (to_lanelet_pose_opt && from_lanelet_pose_opt) {
        const auto from_bbox = core->getEntity(from_entity_name)->getBoundingBox();
        const auto to_bbox = core->getEntity(to_entity_name)->getBoundingBox();
        return makeNativeBoundingBoxRelativeLanePosition(
          from_lanelet_pose_opt.value(), from_bbox, to_lanelet_pose_opt.value(), to_bbox,
          routing_algorithm);
      } else {
        return traffic_simulator::pose::getQuietNaNLaneletPose();
      }
    }

    static auto makeNativeBoundingBoxRelativeLanePosition(
      const std::string & from_entity_name, const NativeLanePosition & to_lanelet_pose,
      const RoutingAlgorithm::value_type routing_algorithm = RoutingAlgorithm::undefined)
    {
      const auto from_lanelet_pose_opt = core->getEntity(from_entity_name)->getLaneletPose();
      if (from_lanelet_pose_opt) {
        const auto from_bbox = core->getEntity(from_entity_name)->getBoundingBox();
        const auto to_bbox = traffic_simulator_msgs::msg::BoundingBox();
        return makeNativeBoundingBoxRelativeLanePosition(
          from_lanelet_pose_opt.value(), from_bbox, to_lanelet_pose, to_bbox, routing_algorithm);
      } else {
        return traffic_simulator::pose::getQuietNaNLaneletPose();
      }
    }

    static auto makeNativeBoundingBoxRelativeLanePosition(
      const NativeLanePosition & from_lanelet_pose,
      const traffic_simulator_msgs::msg::BoundingBox & from_bbox,
      const NativeLanePosition & to_lanelet_pose,
      const traffic_simulator_msgs::msg::BoundingBox & to_bbox,
      const RoutingAlgorithm::value_type routing_algorithm = RoutingAlgorithm::undefined)
      -> traffic_simulator::LaneletPose
    {
      checkRoutingAlgorithm(routing_algorithm);
      const bool allow_lane_change = (routing_algorithm == RoutingAlgorithm::value_type::shortest);
      return traffic_simulator::pose::makeNativeBoundingBoxRelativeLanePosition(
        from_lanelet_pose, from_bbox, to_lanelet_pose, to_bbox, allow_lane_change,
        core->getHdmapUtils());
    }

    static auto makeNativeBoundingBoxRelativeWorldPosition(
      const std::string & from_entity_name, const std::string & to_entity_name)
    {
      const auto from_map_pose = core->getEntity(from_entity_name)->getMapPose();
      const auto from_bbox = core->getEntity(from_entity_name)->getBoundingBox();
      const auto to_map_pose = core->getEntity(to_entity_name)->getMapPose();
      const auto to_bbox = core->getEntity(to_entity_name)->getBoundingBox();
      if (
        const auto relative_pose = traffic_simulator::pose::getBoundingBoxRelativePose(
          from_map_pose, from_bbox, to_map_pose, to_bbox)) {
        return relative_pose.value();
      } else {
        return traffic_simulator::pose::getQuietNaNPose();
      }
    }

    static auto makeNativeBoundingBoxRelativeWorldPosition(
      const std::string & from_entity_name, const NativeWorldPosition & to_map_pose)
    {
      const auto from_map_pose = core->getEntity(from_entity_name)->getMapPose();
      const auto from_bbox = core->getEntity(from_entity_name)->getBoundingBox();
      const auto to_bbox = traffic_simulator_msgs::msg::BoundingBox();
      if (
        const auto relative_pose = traffic_simulator::pose::getBoundingBoxRelativePose(
          from_map_pose, from_bbox, to_map_pose, to_bbox)) {
        return relative_pose.value();
      } else {
        return traffic_simulator::pose::getQuietNaNPose();
      }
    }
  };

  class ActionApplication  // OpenSCENARIO 1.1.1 Section 3.1.5
  {
  protected:
    template <typename... Ts>
    static auto applyAcquirePositionAction(Ts &&... xs)
    {
      return core->requestAcquirePosition(std::forward<decltype(xs)>(xs)...);
    }

    template <typename... Ts>
    static auto applyAddEntityAction(Ts &&... xs)
    {
      return core->spawn(std::forward<decltype(xs)>(xs)...);
    }

    template <typename EntityRef, typename DynamicConstraints>
    static auto applyProfileAction(
      const EntityRef & entity_ref, const DynamicConstraints & dynamic_constraints) -> void
    {
      return core->setBehaviorParameter(entity_ref, [&]() {
        auto behavior_parameter = core->getBehaviorParameter(entity_ref);

        if (not std::isinf(dynamic_constraints.max_speed)) {
          behavior_parameter.dynamic_constraints.max_speed = dynamic_constraints.max_speed;
        }

        if (not std::isinf(dynamic_constraints.max_acceleration)) {
          behavior_parameter.dynamic_constraints.max_acceleration =
            dynamic_constraints.max_acceleration;
        }

        if (not std::isinf(dynamic_constraints.max_acceleration_rate)) {
          behavior_parameter.dynamic_constraints.max_acceleration_rate =
            dynamic_constraints.max_acceleration_rate;
        }

        if (not std::isinf(dynamic_constraints.max_deceleration)) {
          behavior_parameter.dynamic_constraints.max_deceleration =
            dynamic_constraints.max_deceleration;
        }

        if (not std::isinf(dynamic_constraints.max_deceleration_rate)) {
          behavior_parameter.dynamic_constraints.max_deceleration_rate =
            dynamic_constraints.max_deceleration_rate;
        }

        return behavior_parameter;
      }());
    }

    template <typename Controller>
    static auto applyAssignControllerAction(
      const std::string & entity_ref, Controller && controller) -> void
    {
      core->setVelocityLimit(
        entity_ref, controller.properties.template get<Double>(
                      "maxSpeed", std::numeric_limits<Double::value_type>::max()));

      core->setBehaviorParameter(entity_ref, [&]() {
        auto message = core->getBehaviorParameter(entity_ref);
        message.see_around = not controller.properties.template get<Boolean>("isBlind");
        /// The default values written in
        /// https://github.com/tier4/scenario_simulator_v2/blob/master/simulation/traffic_simulator_msgs/msg/DynamicConstraints.msg
        message.dynamic_constraints.max_acceleration =
          controller.properties.template get<Double>("maxAcceleration", 10.0);
        message.dynamic_constraints.max_acceleration_rate =
          controller.properties.template get<Double>("maxAccelerationRate", 3.0);
        message.dynamic_constraints.max_deceleration =
          controller.properties.template get<Double>("maxDeceleration", 10.0);
        message.dynamic_constraints.max_deceleration_rate =
          controller.properties.template get<Double>("maxDecelerationRate", 3.0);
        message.dynamic_constraints.max_speed =
          controller.properties.template get<Double>("maxSpeed", 50.0);
        return message;
      }());

      if (controller.isAutoware()) {
        core->attachLidarSensor(
          entity_ref, controller.properties.template get<Double>("pointcloudPublishingDelay"));

        core->attachDetectionSensor([&]() {
          simulation_api_schema::DetectionSensorConfiguration configuration;
          // clang-format off
          configuration.set_architecture_type(getParameter<std::string>("architecture_type", "awf/universe"));
          configuration.set_entity(entity_ref);
          configuration.set_detect_all_objects_in_range(controller.properties.template get<Boolean>("isClairvoyant"));
          configuration.set_object_recognition_delay(controller.properties.template get<Double>("detectedObjectPublishingDelay"));
          configuration.set_pos_noise_stddev(controller.properties.template get<Double>("detectedObjectPositionStandardDeviation"));
          configuration.set_probability_of_lost(controller.properties.template get<Double>("detectedObjectMissingProbability"));
          configuration.set_random_seed(controller.properties.template get<UnsignedInteger>("randomSeed"));
          configuration.set_range(controller.properties.template get<Double>("detectionSensorRange",300.0));
          configuration.set_object_recognition_ground_truth_delay(controller.properties.template get<Double>("detectedObjectGroundTruthPublishingDelay"));
          configuration.set_update_duration(0.1);
          // clang-format on
          return configuration;
        }());

        core->attachOccupancyGridSensor([&]() {
          simulation_api_schema::OccupancyGridSensorConfiguration configuration;
          // clang-format off
          configuration.set_architecture_type(getParameter<std::string>("architecture_type", "awf/universe"));
          configuration.set_entity(entity_ref);
          configuration.set_filter_by_range(controller.properties.template get<Boolean>("isClairvoyant"));
          configuration.set_height(200);
          configuration.set_range(300);
          configuration.set_resolution(0.5);
          configuration.set_update_duration(0.1);
          configuration.set_width(200);
          // clang-format on
          return configuration;
        }());

        core->attachPseudoTrafficLightDetector([&]() {
          simulation_api_schema::PseudoTrafficLightDetectorConfiguration configuration;
          configuration.set_architecture_type(
            getParameter<std::string>("architecture_type", "awf/universe"));
          return configuration;
        }());

        core->asFieldOperatorApplication(entity_ref)
          .declare_parameter<bool>(
            "allow_goal_modification",
            controller.properties.template get<Boolean>("allowGoalModification"));

        for (const auto & module :
             [](std::string manual_modules_string) {
               manual_modules_string.erase(
                 std::remove_if(
                   manual_modules_string.begin(), manual_modules_string.end(),
                   [](const auto & c) { return std::isspace(c); }),
                 manual_modules_string.end());

               std::vector<std::string> modules;
               std::string buffer;
               std::istringstream modules_stream(manual_modules_string);
               while (std::getline(modules_stream, buffer, ',')) {
                 modules.push_back(buffer);
               }
               return modules;
             }(controller.properties.template get<String>(
               "featureIdentifiersRequiringExternalPermissionForAutonomousDecisions"))) {
          try {
            core->asFieldOperatorApplication(entity_ref)
              .requestAutoModeForCooperation(module, false);
          } catch (const Error & error) {
            throw Error(
              "featureIdentifiersRequiringExternalPermissionForAutonomousDecisions is not "
              "supported in this environment: ",
              error.what());
          }
        }
      }
    }

    template <typename... Ts>
    static auto applyAssignRouteAction(Ts &&... xs)
    {
      return core->requestAssignRoute(std::forward<decltype(xs)>(xs)...);
    }

    template <typename... Ts>
    static auto applyDeleteEntityAction(Ts &&... xs)
    {
      return core->despawn(std::forward<decltype(xs)>(xs)...);
    }

    template <typename... Ts>
    static auto applyFollowTrajectoryAction(Ts &&... xs)
    {
      return core->requestFollowTrajectory(std::forward<decltype(xs)>(xs)...);
    }

    template <typename... Ts>
    static auto applyLaneChangeAction(Ts &&... xs)
    {
      return core->requestLaneChange(std::forward<decltype(xs)>(xs)...);
    }

    template <typename... Ts>
    static auto applySpeedAction(Ts &&... xs)
    {
      return core->requestSpeedChange(std::forward<decltype(xs)>(xs)...);
    }

    template <typename... Ts>
    static auto applyTeleportAction(Ts &&... xs)
    {
      return core->setEntityStatus(std::forward<decltype(xs)>(xs)...);
    }

    template <typename... Ts>
    static auto applyWalkStraightAction(Ts &&... xs)
    {
      return core->requestWalkStraight(std::forward<decltype(xs)>(xs)...);
    }
  };

  // OpenSCENARIO 1.1.1 Section 3.1.5
  class ConditionEvaluation : protected CoordinateSystemConversion
  {
  protected:
    template <typename... Ts>
    static auto evaluateAcceleration(Ts &&... xs)
    {
      return core->getCurrentAccel(std::forward<decltype(xs)>(xs)...).linear.x;
    }

    template <typename... Ts>
    static auto evaluateCollisionCondition(Ts &&... xs) -> bool
    {
      return core->checkCollision(std::forward<decltype(xs)>(xs)...);
    }

    template <typename... Ts>
    static auto evaluateBoundingBoxEuclideanDistance(
      const std::string & from_entity_name,
      const std::string & to_entity_name)  // for RelativeDistanceCondition
    {
      const auto from_map_pose = core->getEntity(from_entity_name)->getMapPose();
      const auto from_bbox = core->getEntity(from_entity_name)->getBoundingBox();
      const auto to_map_pose = core->getEntity(to_entity_name)->getMapPose();
      const auto to_bbox = core->getEntity(to_entity_name)->getBoundingBox();
      if (
        const auto distance = traffic_simulator::distance::getBoundingBoxDistance(
          from_map_pose, from_bbox, to_map_pose, to_bbox)) {
        return distance.value();
      } else {
        using value_type = typename std::decay<decltype(distance)>::type::value_type;
        return std::numeric_limits<value_type>::quiet_NaN();
      }
    }

    template <typename... Ts>
    static auto evaluateSimulationTime(Ts &&... xs) -> double
    {
      if (SimulatorCore::active()) {
        return core->getCurrentTime(std::forward<decltype(xs)>(xs)...);
      } else {
        return std::numeric_limits<double>::quiet_NaN();
      }
    }

    template <typename... Ts>
    static auto evaluateSpeed(Ts &&... xs)
    {
      return core->getCurrentTwist(std::forward<decltype(xs)>(xs)...).linear.x;
    }

    template <typename... Ts>
    static auto evaluateStandStill(Ts &&... xs)
    {
      return core->getStandStillDuration(std::forward<decltype(xs)>(xs)...);
    }

    template <typename... Ts>
    static auto evaluateTimeHeadway(Ts &&... xs)
    {
      if (const auto result = core->getTimeHeadway(std::forward<decltype(xs)>(xs)...); result) {
        return result.value();
      } else {
        using value_type = typename std::decay<decltype(result)>::type::value_type;
        return std::numeric_limits<value_type>::quiet_NaN();
      }
    }
  };

  class NonStandardOperation : private CoordinateSystemConversion
  {
  protected:
    template <typename Performance, typename Properties>
    static auto activatePerformanceAssertion(
      const std::string & entity_ref, const Performance & performance,
      const Properties & properties)
    {
      core->activateOutOfRangeJob(
        entity_ref, -performance.max_speed, +performance.max_speed, -performance.max_deceleration,
        +performance.max_acceleration, properties.template get<Double>("minJerk", Double::lowest()),
        properties.template get<Double>("maxJerk", Double::max()));
    }

    template <typename... Ts>
    static auto asFieldOperatorApplication(Ts &&... xs) -> decltype(auto)
    {
      return core->asFieldOperatorApplication(std::forward<decltype(xs)>(xs)...);
    }

    static auto activateNonUserDefinedControllers() -> decltype(auto)
    {
      return core->startNpcLogic();
    }

    template <typename... Ts>
    static auto evaluateCurrentState(Ts &&... xs) -> decltype(auto)
    {
      return core->getCurrentAction(std::forward<decltype(xs)>(xs)...);
    }

    template <typename EntityRef, typename OSCLanePosition>
    static auto evaluateRelativeHeading(
      const EntityRef & entity_ref, const OSCLanePosition & osc_lane_position)
    {
      const auto from_map_pose = core->getEntity(entity_ref)->getMapPose();
      const auto to_map_pose = static_cast<NativeWorldPosition>(osc_lane_position);
      if (
        const auto relative_pose =
          traffic_simulator::pose::getRelativePose(from_map_pose, to_map_pose)) {
        return static_cast<Double>(std::abs(
          quaternion_operation::convertQuaternionToEulerAngle(relative_pose.value().orientation)
            .z));
      } else {
        return Double::nan();
      }
    }

    template <typename EntityRef>
    static auto evaluateRelativeHeading(const EntityRef & entity_ref)
    {
      if (auto lanelet_pose = core->getLaneletPose(entity_ref)) {
        return static_cast<Double>(
          std::abs(static_cast<traffic_simulator::LaneletPose>(lanelet_pose.value()).rpy.z));
      } else {
        return Double::nan();
      }
    }

    template <typename... Ts>
    static auto getConventionalTrafficLights(Ts &&... xs) -> decltype(auto)
    {
      return core->getConventionalTrafficLights(std::forward<decltype(xs)>(xs)...);
    }

    template <typename... Ts>
    static auto getV2ITrafficLights(Ts &&... xs) -> decltype(auto)
    {
      return core->getV2ITrafficLights(std::forward<decltype(xs)>(xs)...);
    }

    template <typename... Ts>
    static auto resetConventionalTrafficLightPublishRate(Ts &&... xs) -> decltype(auto)
    {
      return core->resetConventionalTrafficLightPublishRate(std::forward<decltype(xs)>(xs)...);
    }

    template <typename... Ts>
    static auto resetV2ITrafficLightPublishRate(Ts &&... xs) -> decltype(auto)
    {
      return core->resetV2ITrafficLightPublishRate(std::forward<decltype(xs)>(xs)...);
    }

    template <typename... Ts>
    static auto sendCooperateCommand(Ts &&... xs) -> decltype(auto)
    {
      return asFieldOperatorApplication(core->getEgoName())
        .sendCooperateCommand(std::forward<decltype(xs)>(xs)...);
    }

    template <typename... Ts>
    static auto setConventionalTrafficLightConfidence(Ts &&... xs) -> decltype(auto)
    {
      return core->setConventionalTrafficLightConfidence(std::forward<decltype(xs)>(xs)...);
    }
  };
};
}  // namespace openscenario_interpreter

#endif  // OPENSCENARIO_INTERPRETER__SIMULATOR_CORE_HPP_<|MERGE_RESOLUTION|>--- conflicted
+++ resolved
@@ -22,13 +22,8 @@
 #include <openscenario_interpreter/syntax/string.hpp>
 #include <openscenario_interpreter/syntax/unsigned_integer.hpp>
 #include <traffic_simulator/api/api.hpp>
-<<<<<<< HEAD
-#include <traffic_simulator/distance_utils.hpp>
-#include <traffic_simulator/pose_utils.hpp>
-=======
 #include <traffic_simulator/utils/distance.hpp>
 #include <traffic_simulator/utils/pose.hpp>
->>>>>>> fffd1781
 
 namespace openscenario_interpreter
 {
@@ -97,11 +92,7 @@
     static auto canonicalize(const traffic_simulator::LaneletPose & non_canonicalized)
       -> NativeLanePosition
     {
-<<<<<<< HEAD
-      return traffic_simulator::PoseUtils::canonicalize(non_canonicalized, core->getHdmapUtils());
-=======
       return traffic_simulator::pose::canonicalize(non_canonicalized, core->getHdmapUtils());
->>>>>>> fffd1781
     }
 
     template <typename T, typename std::enable_if_t<std::is_same_v<T, NativeLanePosition>, int> = 0>
@@ -109,11 +100,7 @@
     {
       if (
         const auto result =
-<<<<<<< HEAD
-          traffic_simulator::PoseUtils::toLaneletPose(pose, false, core->getHdmapUtils())) {
-=======
           traffic_simulator::pose::toLaneletPose(pose, false, core->getHdmapUtils())) {
->>>>>>> fffd1781
         return result.value();
       } else {
         throw Error(
@@ -132,11 +119,7 @@
       typename T, typename std::enable_if_t<std::is_same_v<T, NativeWorldPosition>, int> = 0>
     static auto convert(const NativeLanePosition & native_lane_position) -> NativeWorldPosition
     {
-<<<<<<< HEAD
-      return traffic_simulator::PoseUtils::toMapPose(native_lane_position);
-=======
       return traffic_simulator::pose::toMapPose(native_lane_position);
->>>>>>> fffd1781
     }
 
     static auto makeNativeRelativeWorldPosition(
