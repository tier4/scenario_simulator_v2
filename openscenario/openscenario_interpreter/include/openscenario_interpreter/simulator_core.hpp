// Copyright 2024 TIER IV, Inc. All rights reserved.
//
// Licensed under the Apache License, Version 2.0 (the "License");
// you may not use this file except in compliance with the License.
// You may obtain a copy of the License at
//
//     http://www.apache.org/licenses/LICENSE-2.0
//
// Unless required by applicable law or agreed to in writing, software
// distributed under the License is distributed on an "AS IS" BASIS,
// WITHOUT WARRANTIES OR CONDITIONS OF ANY KIND, either express or implied.
// See the License for the specific language governing permissions and
// limitations under the License.

#ifndef OPENSCENARIO_INTERPRETER__SIMULATOR_CORE_HPP_
#define OPENSCENARIO_INTERPRETER__SIMULATOR_CORE_HPP_

#include <openscenario_interpreter/error.hpp>
#include <openscenario_interpreter/syntax/boolean.hpp>
#include <openscenario_interpreter/syntax/double.hpp>
#include <openscenario_interpreter/syntax/routing_algorithm.hpp>
#include <openscenario_interpreter/syntax/string.hpp>
#include <openscenario_interpreter/syntax/unsigned_integer.hpp>
#include <traffic_simulator/api/api.hpp>
#include <traffic_simulator/utils/distance.hpp>
#include <traffic_simulator/utils/pose.hpp>

namespace openscenario_interpreter
{
using NativeWorldPosition = geometry_msgs::msg::Pose;

using NativeRelativeWorldPosition = geometry_msgs::msg::Pose;

using NativeLanePosition = traffic_simulator::LaneletPose;

using NativeRelativeLanePosition = traffic_simulator::LaneletPose;

class SimulatorCore
{
  static inline std::unique_ptr<traffic_simulator::API> core = nullptr;

public:
  template <typename NodeType>
  static auto activate(
    const NodeType & node, const traffic_simulator::Configuration & configuration,
    const double realtime_factor, const double frame_rate) -> void
  {
    if (not active()) {
      core =
        std::make_unique<traffic_simulator::API>(node, configuration, realtime_factor, frame_rate);
    } else {
      throw Error("The simulator core has already been instantiated.");
    }
  }

  static auto activateNonUserDefinedControllers() -> void { core->startNpcLogic(); }

  static auto active() -> bool { return static_cast<bool>(core); }

  static auto deactivate() -> void
  {
    if (active()) {
      core->despawnEntities();
      core->closeZMQConnection();
      core.reset();
    }
  }

  static auto update() -> void { core->updateFrame(); }

  class CoordinateSystemConversion
  {
  protected:
    static auto convertToNativeLanePosition(const geometry_msgs::msg::Pose & map_pose)
      -> const traffic_simulator::LaneletPose
    {
      constexpr bool include_crosswalk{false};
      constexpr double matching_distance{1.0};
      if (
        const auto lanelet_pose = traffic_simulator::pose::toLaneletPose(
          map_pose, include_crosswalk, matching_distance, core->getHdmapUtils())) {
        return lanelet_pose.value();
      } else {
        throw Error(
          "The specified WorldPosition = [", map_pose.position.x, ", ", map_pose.position.y, ", ",
          map_pose.position.z,
          "] could not be approximated to the proper Lane. Perhaps the "
          "WorldPosition points to a location where multiple lanes overlap, and "
          "there are at least two or more candidates for a LanePosition that "
          "can be approximated to that WorldPosition. This issue can be "
          "resolved by strictly specifying the location using LanePosition "
          "instead of WorldPosition. Used: include_crosswalk==",
          include_crosswalk, ", matching_distance==", matching_distance, ".");
      }
    }

    static auto convertToNativeWorldPosition(const traffic_simulator::LaneletPose & lanelet_pose)
      -> const geometry_msgs::msg::Pose
    {
      return traffic_simulator::pose::toMapPose(lanelet_pose, core->getHdmapUtils());
    }

    static auto makeNativeRelativeWorldPosition(
      const geometry_msgs::msg::Pose & from_map_pose, const std::string & to_entity_name)
      -> const geometry_msgs::msg::Pose
    {
      if (!core->isEntitySpawned(to_entity_name)) {
        throw Error("Reference entity ", std::quoted(to_entity_name), " not exist.");
      } else if (const auto relative_pose = core->relativePose(from_map_pose, to_entity_name);
                 !relative_pose) {
        throw Error(
          "Cannot transform WorldPosition = [", from_map_pose.position.x, ", ",
          from_map_pose.position.y, ", ", from_map_pose.position.z, "] in relation to ",
          std::quoted(to_entity_name), " pose.");
      } else {
        return relative_pose.value();
      }
    }
  };

  class DistanceConditionEvaluation
  {
  private:
    /// @note this function is necessary because on the OpenScenarioInterpreter side
    /// there is sometimes no check if the eniity (triggering, reference) exists
    template <typename FirstType, typename SecondType>
    static auto prerequisite(
      const FirstType & from_pose_or_entity_name, const SecondType & to_pose_or_entity_name) -> bool
    {
      if constexpr (std::is_same_v<FirstType, std::string>) {
        if (!core->isEntitySpawned(from_pose_or_entity_name)) {
          return false;
        }
      }
      if constexpr (std::is_same_v<SecondType, std::string>) {
        if (!core->isEntitySpawned(to_pose_or_entity_name)) {
          return false;
        }
      }
      return true;
    }

  protected:
    // Euclidean distance
    template <typename FirstType, typename SecondType>
    static auto euclideanDistance(
      const FirstType & from_pose_or_entity_name, const SecondType & to_pose_or_entity_name,
      const bool consider_z) -> double
    {
      const auto hypot = [&](const double x, const double y, const double z) {
        return consider_z ? std::hypot(x, y, z) : std::hypot(x, y);
      };

      if (prerequisite(from_pose_or_entity_name, to_pose_or_entity_name)) {
        if (
          const auto pose = core->relativePose(from_pose_or_entity_name, to_pose_or_entity_name)) {
          return hypot(pose.value().position.x, pose.value().position.y, pose.value().position.z);
        }
      }
      return std::numeric_limits<double>::quiet_NaN();
    }

    template <typename FirstType, typename SecondType>
    static auto euclideanBoundingBoxDistance(
      const FirstType & from_pose_or_entity_name, const SecondType & to_pose_or_entity_name,
      const bool consider_z) -> double
    {
      const auto hypot = [&](const double x, const double y, const double z) {
        return consider_z ? std::hypot(x, y, z) : std::hypot(x, y);
      };

      if (prerequisite(from_pose_or_entity_name, to_pose_or_entity_name)) {
        if (
          const auto pose =
            core->boundingBoxRelativePose(from_pose_or_entity_name, to_pose_or_entity_name)) {
          return hypot(pose.value().position.x, pose.value().position.y, pose.value().position.z);
        }
      }
      return std::numeric_limits<double>::quiet_NaN();
    }

    // Entity coordinate system distance
    template <typename FirstType, typename SecondType>
    static auto lateralEntityDistance(
      const FirstType & from_pose_or_entity_name, const SecondType & to_pose_or_entity_name)
      -> double
    {
      if (prerequisite(from_pose_or_entity_name, to_pose_or_entity_name)) {
        if (
          const auto pose = core->relativePose(from_pose_or_entity_name, to_pose_or_entity_name)) {
          return pose.value().position.y;
        }
      }
      return std::numeric_limits<double>::quiet_NaN();
    }

    template <typename FirstType, typename SecondType>
    static auto longitudinalEntityDistance(
      const FirstType & from_pose_or_entity_name, const SecondType & to_pose_or_entity_name)
      -> double
    {
      if (prerequisite(from_pose_or_entity_name, to_pose_or_entity_name)) {
        if (
          const auto pose = core->relativePose(from_pose_or_entity_name, to_pose_or_entity_name)) {
          return pose.value().position.x;
        }
      }
      return std::numeric_limits<double>::quiet_NaN();
    }

    template <typename FirstType, typename SecondType>
    static auto lateralEntityBoundingBoxDistance(
      const FirstType & from_pose_or_entity_name, const SecondType & to_pose_or_entity_name)
      -> double
    {
      if (prerequisite(from_pose_or_entity_name, to_pose_or_entity_name)) {
        if (
          const auto pose =
            core->boundingBoxRelativePose(from_pose_or_entity_name, to_pose_or_entity_name)) {
          return pose.value().position.y;
        }
      }
      return std::numeric_limits<double>::quiet_NaN();
    }

    template <typename FirstType, typename SecondType>
    static auto longitudinalEntityBoundingBoxDistance(
      const FirstType & from_pose_or_entity_name, const SecondType & to_pose_or_entity_name)
      -> double
    {
      if (prerequisite(from_pose_or_entity_name, to_pose_or_entity_name)) {
        if (
          const auto pose =
            core->boundingBoxRelativePose(from_pose_or_entity_name, to_pose_or_entity_name)) {
          return pose.value().position.x;
        }
      }
      return std::numeric_limits<double>::quiet_NaN();
    }

    // Lane coordinate system distance
    template <typename FirstType, typename SecondType>
    static auto lateralLaneDistance(
      const FirstType & from_pose_or_entity_name, const SecondType & to_pose_or_entity_name,
      const RoutingAlgorithm::value_type routing_algorithm = RoutingAlgorithm::undefined) -> double
    {
      const bool allow_lane_change = (routing_algorithm == RoutingAlgorithm::value_type::shortest);
      if (prerequisite(from_pose_or_entity_name, to_pose_or_entity_name)) {
        if (const auto lanelet_distance = core->laneletDistance(
              from_pose_or_entity_name, to_pose_or_entity_name, allow_lane_change);
            lanelet_distance.lateral) {
          return lanelet_distance.lateral.value();
        }
      }
      return std::numeric_limits<double>::quiet_NaN();
    }

    template <typename FirstType, typename SecondType>
    static auto longitudinalLaneDistance(
      const FirstType & from_pose_or_entity_name, const SecondType & to_pose_or_entity_name,
      const RoutingAlgorithm::value_type routing_algorithm = RoutingAlgorithm::undefined) -> double
    {
      const bool allow_lane_change = (routing_algorithm == RoutingAlgorithm::value_type::shortest);
      if (prerequisite(from_pose_or_entity_name, to_pose_or_entity_name)) {
        if (const auto lanelet_distance = core->laneletDistance(
              from_pose_or_entity_name, to_pose_or_entity_name, allow_lane_change);
            lanelet_distance.longitudinal) {
          return lanelet_distance.longitudinal.value();
        }
      }
      return std::numeric_limits<double>::quiet_NaN();
    }

    template <typename FirstType, typename SecondType>
    static auto lateralLaneBoundingBoxDistance(
      const FirstType & from_pose_or_entity_name, const SecondType & to_pose_or_entity_name,
      const RoutingAlgorithm::value_type routing_algorithm = RoutingAlgorithm::undefined) -> double
    {
      const bool allow_lane_change = (routing_algorithm == RoutingAlgorithm::value_type::shortest);
      if (prerequisite(from_pose_or_entity_name, to_pose_or_entity_name)) {
        if (const auto lanelet_distance = core->boundingBoxLaneletDistance(
              from_pose_or_entity_name, to_pose_or_entity_name, allow_lane_change);
            lanelet_distance.lateral) {
          return lanelet_distance.lateral.value();
        }
      }
      return std::numeric_limits<double>::quiet_NaN();
    }

    template <typename FirstType, typename SecondType>
    static auto longitudinalLaneBoundingBoxDistance(
      const FirstType & from_pose_or_entity_name, const SecondType & to_pose_or_entity_name,
      const RoutingAlgorithm::value_type routing_algorithm = RoutingAlgorithm::undefined) -> double
    {
      const bool allow_lane_change = (routing_algorithm == RoutingAlgorithm::value_type::shortest);
      if (prerequisite(from_pose_or_entity_name, to_pose_or_entity_name)) {
        if (const auto lanelet_distance = core->boundingBoxLaneletDistance(
              from_pose_or_entity_name, to_pose_or_entity_name, allow_lane_change);
            lanelet_distance.longitudinal) {
          return lanelet_distance.longitudinal.value();
        }
      }
      return std::numeric_limits<double>::quiet_NaN();
    }

    static auto evaluateLateralRelativeLanes(
      const std::string & from_entity_name, const std::string & to_entity_name,
      const RoutingAlgorithm::value_type routing_algorithm = RoutingAlgorithm::undefined) -> int
    {
      if (const auto from_entity = core->getEntity(from_entity_name)) {
        if (const auto to_entity = core->getEntity(to_entity_name)) {
          const bool allow_lane_change =
            (routing_algorithm == RoutingAlgorithm::value_type::shortest);
          if (
            auto lane_changes = traffic_simulator::distance::countLaneChanges(
              from_entity->getCanonicalizedLaneletPose().value(),
              to_entity->getCanonicalizedLaneletPose().value(), allow_lane_change,
              core->getHdmapUtils())) {
            return lane_changes.value().first - lane_changes.value().second;
          }
        }
      }
      throw common::Error(
        "Failed to evaluate lateral relative lanes between ", from_entity_name, " and ",
        to_entity_name);
    }
  };

  class ActionApplication
  {
  protected:
    template <typename PoseType, typename ParamsType>
    static auto applyAddEntityAction(
      const std::string & entity_name, const PoseType & pose, const ParamsType & parameters,
      const std::string & behavior, const std::string & model3d) -> bool
    {
<<<<<<< HEAD
      return static_cast<bool>(core->spawn(entity_name, pose, parameters, behavior, model3d));
=======
      auto entity = core->getEntity(entity_ref);
      entity->requestClearRoute();
      return entity->requestAcquirePosition(std::forward<decltype(xs)>(xs)...);
>>>>>>> 508e3f01
    }

    /// @note this is called during AddEntityAction
    template <typename PerformanceType, typename PropertiesType>
    static auto activatePerformanceAssertion(
      const std::string & entity_name, const PerformanceType & performance,
      const PropertiesType & properties) -> void
    {
      core->getEntity(entity_name)
        ->activateOutOfRangeJob(
          -performance.max_speed, +performance.max_speed, -performance.max_deceleration,
          +performance.max_acceleration,
          properties.template get<Double>("minJerk", Double::lowest()),
          properties.template get<Double>("maxJerk", Double::max()));
    }

    static auto applyDeleteEntityAction(const std::string & entity_name) -> bool
    {
      return core->despawn(entity_name);
    }

    template <typename ControllerType>
    static auto applyAssignControllerAction(
      const std::string & entity_name, ControllerType && controller) -> void
    {
      auto entity = core->getEntity(entity_name);
      entity->setVelocityLimit(controller.properties.template get<Double>(
        "maxSpeed", std::numeric_limits<Double::value_type>::max()));

      entity->setBehaviorParameter([&]() {
        /// The default values written in https://github.com/tier4/scenario_simulator_v2/blob/master/simulation/traffic_simulator_msgs/msg/DynamicConstraints.msg
        // clang-format off
        auto behavior_parameter = entity->getBehaviorParameter();
        behavior_parameter.see_around = not controller.properties.template get<Boolean>("isBlind");
        behavior_parameter.dynamic_constraints.max_acceleration = controller.properties.template get<Double>("maxAcceleration", 10.0);
        behavior_parameter.dynamic_constraints.max_acceleration_rate = controller.properties.template get<Double>("maxAccelerationRate", 3.0);
        behavior_parameter.dynamic_constraints.max_deceleration = controller.properties.template get<Double>("maxDeceleration", 10.0);
        behavior_parameter.dynamic_constraints.max_deceleration_rate = controller.properties.template get<Double>("maxDecelerationRate", 3.0);
        behavior_parameter.dynamic_constraints.max_speed = controller.properties.template get<Double>("maxSpeed", 50.0);
        // clang-format on
        return behavior_parameter;
      }());

      if (controller.isAutoware()) {
<<<<<<< HEAD
        core->attachLidarSensor(
          entity_name, controller.properties.template get<Double>("pointcloudPublishingDelay"));
=======
        auto ego_entity = core->getEgoEntity(entity_ref);

        core->attachImuSensor(entity_ref, [&]() {
          simulation_api_schema::ImuSensorConfiguration configuration;
          configuration.set_entity(entity_ref);
          configuration.set_frame_id("base_link");
          configuration.set_add_gravity(true);
          configuration.set_use_seed(true);
          configuration.set_seed(0);
          configuration.set_noise_standard_deviation_orientation(0.01);
          configuration.set_noise_standard_deviation_twist(0.01);
          configuration.set_noise_standard_deviation_acceleration(0.01);
          return configuration;
        }());

        core->attachLidarSensor([&]() {
          simulation_api_schema::LidarConfiguration configuration;

          auto degree_to_radian = [](auto degree) {
            return degree / 180.0 * boost::math::constants::pi<double>();
          };

          // clang-format off
          configuration.set_architecture_type(core->getROS2Parameter<std::string>("architecture_type", "awf/universe"));
          configuration.set_entity(entity_ref);
          configuration.set_horizontal_resolution(degree_to_radian(controller.properties.template get<Double>("pointcloudHorizontalResolution", 1.0)));
          configuration.set_lidar_sensor_delay(controller.properties.template get<Double>("pointcloudPublishingDelay"));
          configuration.set_scan_duration(0.1);
          // clang-format on

          const auto vertical_field_of_view = degree_to_radian(
            controller.properties.template get<Double>("pointcloudVerticalFieldOfView", 30.0));

          const auto channels =
            controller.properties.template get<UnsignedInteger>("pointcloudChannels", 16);

          for (std::size_t i = 0; i < channels; ++i) {
            configuration.add_vertical_angles(
              vertical_field_of_view / 2 - vertical_field_of_view / channels * i);
          }

          return configuration;
        }());
>>>>>>> 508e3f01

        core->attachDetectionSensor([&]() {
          simulation_api_schema::DetectionSensorConfiguration configuration;
          // clang-format off
          configuration.set_architecture_type(core->getROS2Parameter<std::string>("architecture_type", "awf/universe"));
          configuration.set_entity(entity_name);
          configuration.set_detect_all_objects_in_range(controller.properties.template get<Boolean>("isClairvoyant"));
          configuration.set_object_recognition_delay(controller.properties.template get<Double>("detectedObjectPublishingDelay"));
          configuration.set_pos_noise_stddev(controller.properties.template get<Double>("detectedObjectPositionStandardDeviation"));
          configuration.set_probability_of_lost(controller.properties.template get<Double>("detectedObjectMissingProbability"));
          configuration.set_random_seed(controller.properties.template get<UnsignedInteger>("randomSeed"));
          configuration.set_range(controller.properties.template get<Double>("detectionSensorRange",300.0));
          configuration.set_object_recognition_ground_truth_delay(controller.properties.template get<Double>("detectedObjectGroundTruthPublishingDelay"));
          configuration.set_update_duration(0.1);
          // clang-format on
          return configuration;
        }());

        core->attachOccupancyGridSensor([&]() {
          simulation_api_schema::OccupancyGridSensorConfiguration configuration;
          // clang-format off
          configuration.set_architecture_type(core->getROS2Parameter<std::string>("architecture_type", "awf/universe"));
          configuration.set_entity(entity_name);
          configuration.set_filter_by_range(controller.properties.template get<Boolean>("isClairvoyant"));
          configuration.set_height(200);
          configuration.set_range(300);
          configuration.set_resolution(0.5);
          configuration.set_update_duration(0.1);
          configuration.set_width(200);
          // clang-format on
          return configuration;
        }());

        core->attachPseudoTrafficLightDetector([&]() {
          simulation_api_schema::PseudoTrafficLightDetectorConfiguration configuration;
          configuration.set_architecture_type(
            core->getROS2Parameter<std::string>("architecture_type", "awf/universe"));
          return configuration;
        }());

        entity->as<traffic_simulator::entity::EgoEntity>()->setParameter<bool>(
          "allow_goal_modification",
          controller.properties.template get<Boolean>("allowGoalModification"));

        const auto modules = [&]() {
          auto nonparsed_string = controller.properties.template get<String>(
            "featureIdentifiersRequiringExternalPermissionForAutonomousDecisions");
          nonparsed_string.erase(
            std::remove_if(
              nonparsed_string.begin(), nonparsed_string.end(),
              [](const auto & c) { return std::isspace(c); }),
            nonparsed_string.end());

          std::vector<std::string> parsed_string;
          std::string buffer;
          std::istringstream modules_stream(nonparsed_string);
          while (std::getline(modules_stream, buffer, ',')) {
            parsed_string.push_back(buffer);
          }
          return parsed_string;
        }();

        for (const auto & module : modules) {
          try {
            entity->as<traffic_simulator::entity::EgoEntity>()->requestAutoModeForCooperation(
              module, false);
          } catch (const Error & error) {
            throw Error(
              "featureIdentifiersRequiringExternalPermissionForAutonomousDecisions: module ",
              std::quoted(module), " is not supported in this environment, error: ", error.what());
          }
        }
      }
    }

    template <
      typename PoseType, typename... Ts,
      typename = std::enable_if_t<
        std::is_same_v<std::decay_t<PoseType>, geometry_msgs::msg::Pose> ||
        std::is_same_v<std::decay_t<PoseType>, traffic_simulator::LaneletPose> ||
        std::is_same_v<std::decay_t<PoseType>, traffic_simulator::CanonicalizedLaneletPose>>>
    static auto applyTeleportAction(const std::string & name, const PoseType & pose, Ts &&... xs)
      -> void
    {
      core->getEntity(name)->setStatus(pose, std::forward<decltype(xs)>(xs)...);
    }

    template <typename... Ts>
    static auto applyTeleportAction(
      const std::string & name, const std::string & reference_entity_name, Ts &&... xs) -> void
    {
      core->getEntity(name)->setStatus(
        core->getEntity(reference_entity_name)->getMapPose(), std::forward<decltype(xs)>(xs)...);
    }

    template <typename... Ts>
    static auto applyAcquirePositionAction(const std::string & entity_name, Ts &&... xs) -> void
    {
      core->getEntity(entity_name)->requestAcquirePosition(std::forward<decltype(xs)>(xs)...);
    }

    template <typename... Ts>
    static auto applyAssignRouteAction(const std::string & entity_name, Ts &&... xs) -> void
    {
      core->getEntity(entity_name)->requestAssignRoute(std::forward<decltype(xs)>(xs)...);
    }

    static auto applyWalkStraightAction(const std::string & entity_name) -> void
    {
      core->getEntity(entity_name)->requestWalkStraight();
    }

    static auto applyFollowTrajectoryAction(
      const std::string & entity_name,
      const std::shared_ptr<traffic_simulator_msgs::msg::PolylineTrajectory> & parameter) -> void
    {
      core->getEntity(entity_name)->requestFollowTrajectory(parameter);
    }

    template <typename... Ts>
    static auto applyLaneChangeAction(const std::string & entity_name, Ts &&... xs) -> void
    {
      core->getEntity(entity_name)->requestLaneChange(std::forward<decltype(xs)>(xs)...);
    }

    template <typename... Ts>
    static auto applySpeedAction(const std::string & entity_name, Ts &&... xs) -> void
    {
      core->getEntity(entity_name)->requestSpeedChange(std::forward<decltype(xs)>(xs)...);
    }

    template <typename DynamicConstraints>
    static auto applyProfileAction(
      const std::string & entity_name, const DynamicConstraints & dynamic_constraints) -> void
    {
      auto entity = core->getEntity(entity_name);
      entity->setBehaviorParameter([&]() {
        auto behavior_parameter = entity->getBehaviorParameter();
        if (not std::isinf(dynamic_constraints.max_speed)) {
          behavior_parameter.dynamic_constraints.max_speed = dynamic_constraints.max_speed;
        }
        if (not std::isinf(dynamic_constraints.max_acceleration)) {
          behavior_parameter.dynamic_constraints.max_acceleration =
            dynamic_constraints.max_acceleration;
        }
        if (not std::isinf(dynamic_constraints.max_acceleration_rate)) {
          behavior_parameter.dynamic_constraints.max_acceleration_rate =
            dynamic_constraints.max_acceleration_rate;
        }
        if (not std::isinf(dynamic_constraints.max_deceleration)) {
          behavior_parameter.dynamic_constraints.max_deceleration =
            dynamic_constraints.max_deceleration;
        }
        if (not std::isinf(dynamic_constraints.max_deceleration_rate)) {
          behavior_parameter.dynamic_constraints.max_deceleration_rate =
            dynamic_constraints.max_deceleration_rate;
        }
        return behavior_parameter;
      }());
    }
  };

  class ConditionEvaluation
  {
  protected:
    static auto evaluateSimulationTime() -> double
    {
      if (SimulatorCore::active()) {
        return core->getCurrentTime();
      } else {
        return std::numeric_limits<double>::quiet_NaN();
      }
    }

    static auto evaluateStandStill(const std::string & entity_name) -> double
    {
      if (core->isEntitySpawned(entity_name)) {
        return core->getEntity(entity_name)->getStandStillDuration();
      } else {
        return std::numeric_limits<double>::quiet_NaN();
      }
    }

    static auto evaluateSpeed(const std::string & entity_name) -> double
    {
      if (core->isEntitySpawned(entity_name)) {
        return core->getEntity(entity_name)->getCurrentTwist().linear.x;
      } else {
        return std::numeric_limits<double>::quiet_NaN();
      }
    }

    static auto evaluateAcceleration(const std::string & entity_name) -> double
    {
      if (core->isEntitySpawned(entity_name)) {
        return core->getEntity(entity_name)->getCurrentAccel().linear.x;
      } else {
        return std::numeric_limits<double>::quiet_NaN();
      }
    }

    static auto evaluateCollisionCondition(
      const std::string & first_entity_name, const std::string & second_entity_name) -> bool
    {
      if (core->isEntitySpawned(first_entity_name) && core->isEntitySpawned(second_entity_name)) {
        return core->checkCollision(first_entity_name, second_entity_name);
      } else {
        return false;
      }
    }

    static auto evaluateTimeHeadway(
      const std::string & from_entity_name, const std::string & to_entity_name) -> double
    {
      if (core->isEntitySpawned(from_entity_name) && core->isEntitySpawned(to_entity_name)) {
        if (const auto time_headway = core->timeHeadway(from_entity_name, to_entity_name)) {
          return time_headway.value();
        }
      }
      return std::numeric_limits<double>::quiet_NaN();
    }

    // Evaluate - user defined condition
    static auto evaluateCurrentState(const std::string & entity_name) -> const std::string
    {
      if (core->isEntitySpawned(entity_name)) {
        return core->getEntity(entity_name)->getCurrentAction();
      } else {
        return "not spawned";
      }
    }

    static auto evaluateRelativeHeading(
      const std::string & entity_name, const traffic_simulator::LaneletPose & lanelet_pose)
      -> double
    {
      if (core->isEntitySpawned(entity_name)) {
        if (const auto relative_yaw = core->laneletRelativeYaw(entity_name, lanelet_pose)) {
          return std::abs(relative_yaw.value());
        }
      }
      return std::numeric_limits<double>::quiet_NaN();
    }

    static auto evaluateRelativeHeading(const std::string & entity_name) -> double
    {
      if (core->isEntitySpawned(entity_name)) {
        if (const auto relative_yaw = core->getEntity(entity_name)->getLaneletRelativeYaw()) {
          return std::abs(relative_yaw.value());
        }
      }
      return std::numeric_limits<double>::quiet_NaN();
    }
  };

  class NonStandardOperation
  {
  protected:
    static auto engage(const std::string & ego_name) -> void
    {
      core->getEgoEntity(ego_name)->engage();
    }

    static auto isEngageable(const std::string & ego_name) -> bool
    {
      return core->getEgoEntity(ego_name)->isEngageable();
    }

    static auto isEngaged(const std::string & ego_name) -> bool
    {
      return core->getEgoEntity(ego_name)->isEngaged();
    }

    static auto sendCooperateCommand(const std::string & module_name, const std::string & command)
      -> void
    {
      /// @note here ego name is not passed from OpenScenarioInterpreter, it uses first found
      core->getEgoEntity()->sendCooperateCommand(module_name, command);
    }

    static auto getMinimumRiskManeuverBehaviorName(const std::string & ego_name)
      -> const std::string
    {
      return core->getEgoEntity(ego_name)->getMinimumRiskManeuverBehaviorName();
    }

    static auto getMinimumRiskManeuverStateName(const std::string & ego_name) -> const std::string
    {
      return core->getEgoEntity(ego_name)->getMinimumRiskManeuverStateName();
    }

    static auto getEmergencyStateName(const std::string & ego_name) -> const std::string
    {
      return core->getEgoEntity(ego_name)->getEmergencyStateName();
    }

    static auto getTurnIndicatorsCommandName(const std::string & ego_name) -> const std::string
    {
      return core->getEgoEntity(ego_name)->getTurnIndicatorsCommandName();
    }
  };

  class TrafficLightsOperation
  {
  protected:
    static auto setConventionalTrafficLightsState(
      const lanelet::Id lanelet_id, const std::string & state) -> void
    {
      core->getConventionalTrafficLights()->setTrafficLightsState(lanelet_id, state);
    }

    static auto setConventionalTrafficLightConfidence(
      const lanelet::Id lanelet_id, const double confidence) -> void
    {
      core->getConventionalTrafficLights()->setTrafficLightsConfidence(lanelet_id, confidence);
    }

    static auto getConventionalTrafficLightsComposedState(const lanelet::Id lanelet_id)
      -> const std::string
    {
      return core->getConventionalTrafficLights()->getTrafficLightsComposedState(lanelet_id);
    }

    static auto compareConventionalTrafficLightsState(
      const lanelet::Id lanelet_id, const std::string & states) -> bool
    {
      return core->getConventionalTrafficLights()->compareTrafficLightsState(lanelet_id, states);
    }

    static auto resetConventionalTrafficLightPublishRate(const double update_rate) -> void
    {
      core->getConventionalTrafficLights()->resetUpdate(update_rate);
    }

    static auto setV2ITrafficLightsState(const lanelet::Id lanelet_id, const std::string & state)
      -> void
    {
      core->getV2ITrafficLights()->setTrafficLightsState(lanelet_id, state);
    }

    static auto resetV2ITrafficLightPublishRate(const double update_rate) -> void
    {
      core->getV2ITrafficLights()->resetUpdate(update_rate);
    }
  };
};
}  // namespace openscenario_interpreter

#endif  // OPENSCENARIO_INTERPRETER__SIMULATOR_CORE_HPP_<|MERGE_RESOLUTION|>--- conflicted
+++ resolved
@@ -240,6 +240,24 @@
 
     // Lane coordinate system distance
     template <typename FirstType, typename SecondType>
+    static auto lateralRelativeLanes(
+      const FirstType & from_pose_or_entity_name, const SecondType & to_pose_or_entity_name,
+      const RoutingAlgorithm::value_type routing_algorithm = RoutingAlgorithm::undefined) -> int
+    {
+      const bool allow_lane_change = (routing_algorithm == RoutingAlgorithm::value_type::shortest);
+      if (prerequisite(from_pose_or_entity_name, to_pose_or_entity_name)) {
+        if (
+          const auto lane_changes = core->countLaneChanges(
+            from_pose_or_entity_name, to_pose_or_entity_name, allow_lane_change)) {
+          return lane_changes.value().first - lane_changes.value().second;
+        }
+      }
+      throw common::Error(
+        "Failed to evaluate lateral relative lanes between ", from_pose_or_entity_name, " and ",
+        to_pose_or_entity_name);
+    }
+
+    template <typename FirstType, typename SecondType>
     static auto lateralLaneDistance(
       const FirstType & from_pose_or_entity_name, const SecondType & to_pose_or_entity_name,
       const RoutingAlgorithm::value_type routing_algorithm = RoutingAlgorithm::undefined) -> double
@@ -301,28 +319,6 @@
         }
       }
       return std::numeric_limits<double>::quiet_NaN();
-    }
-
-    static auto evaluateLateralRelativeLanes(
-      const std::string & from_entity_name, const std::string & to_entity_name,
-      const RoutingAlgorithm::value_type routing_algorithm = RoutingAlgorithm::undefined) -> int
-    {
-      if (const auto from_entity = core->getEntity(from_entity_name)) {
-        if (const auto to_entity = core->getEntity(to_entity_name)) {
-          const bool allow_lane_change =
-            (routing_algorithm == RoutingAlgorithm::value_type::shortest);
-          if (
-            auto lane_changes = traffic_simulator::distance::countLaneChanges(
-              from_entity->getCanonicalizedLaneletPose().value(),
-              to_entity->getCanonicalizedLaneletPose().value(), allow_lane_change,
-              core->getHdmapUtils())) {
-            return lane_changes.value().first - lane_changes.value().second;
-          }
-        }
-      }
-      throw common::Error(
-        "Failed to evaluate lateral relative lanes between ", from_entity_name, " and ",
-        to_entity_name);
     }
   };
 
@@ -334,13 +330,7 @@
       const std::string & entity_name, const PoseType & pose, const ParamsType & parameters,
       const std::string & behavior, const std::string & model3d) -> bool
     {
-<<<<<<< HEAD
       return static_cast<bool>(core->spawn(entity_name, pose, parameters, behavior, model3d));
-=======
-      auto entity = core->getEntity(entity_ref);
-      entity->requestClearRoute();
-      return entity->requestAcquirePosition(std::forward<decltype(xs)>(xs)...);
->>>>>>> 508e3f01
     }
 
     /// @note this is called during AddEntityAction
@@ -371,7 +361,8 @@
         "maxSpeed", std::numeric_limits<Double::value_type>::max()));
 
       entity->setBehaviorParameter([&]() {
-        /// The default values written in https://github.com/tier4/scenario_simulator_v2/blob/master/simulation/traffic_simulator_msgs/msg/DynamicConstraints.msg
+        /// The default values written in
+        /// https://github.com/tier4/scenario_simulator_v2/blob/master/simulation/traffic_simulator_msgs/msg/DynamicConstraints.msg
         // clang-format off
         auto behavior_parameter = entity->getBehaviorParameter();
         behavior_parameter.see_around = not controller.properties.template get<Boolean>("isBlind");
@@ -385,15 +376,9 @@
       }());
 
       if (controller.isAutoware()) {
-<<<<<<< HEAD
-        core->attachLidarSensor(
-          entity_name, controller.properties.template get<Double>("pointcloudPublishingDelay"));
-=======
-        auto ego_entity = core->getEgoEntity(entity_ref);
-
-        core->attachImuSensor(entity_ref, [&]() {
+        core->attachImuSensor(entity_name, [&]() {
           simulation_api_schema::ImuSensorConfiguration configuration;
-          configuration.set_entity(entity_ref);
+          configuration.set_entity(entity_name);
           configuration.set_frame_id("base_link");
           configuration.set_add_gravity(true);
           configuration.set_use_seed(true);
@@ -413,7 +398,7 @@
 
           // clang-format off
           configuration.set_architecture_type(core->getROS2Parameter<std::string>("architecture_type", "awf/universe"));
-          configuration.set_entity(entity_ref);
+          configuration.set_entity(entity_name);
           configuration.set_horizontal_resolution(degree_to_radian(controller.properties.template get<Double>("pointcloudHorizontalResolution", 1.0)));
           configuration.set_lidar_sensor_delay(controller.properties.template get<Double>("pointcloudPublishingDelay"));
           configuration.set_scan_duration(0.1);
@@ -432,7 +417,6 @@
 
           return configuration;
         }());
->>>>>>> 508e3f01
 
         core->attachDetectionSensor([&]() {
           simulation_api_schema::DetectionSensorConfiguration configuration;
@@ -531,7 +515,9 @@
     template <typename... Ts>
     static auto applyAcquirePositionAction(const std::string & entity_name, Ts &&... xs) -> void
     {
-      core->getEntity(entity_name)->requestAcquirePosition(std::forward<decltype(xs)>(xs)...);
+      auto entity = core->getEntity(entity_name);
+      entity->requestClearRoute();
+      return entity->requestAcquirePosition(std::forward<decltype(xs)>(xs)...);
     }
 
     template <typename... Ts>
@@ -655,7 +641,7 @@
       return std::numeric_limits<double>::quiet_NaN();
     }
 
-    // Evaluate - user defined condition
+    // User defined conditions
     static auto evaluateCurrentState(const std::string & entity_name) -> const std::string
     {
       if (core->isEntitySpawned(entity_name)) {
