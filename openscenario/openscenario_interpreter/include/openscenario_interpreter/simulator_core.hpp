// Copyright 2015 TIER IV, Inc. All rights reserved.
//
// Licensed under the Apache License, Version 2.0 (the "License");
// you may not use this file except in compliance with the License.
// You may obtain a copy of the License at
//
//     http://www.apache.org/licenses/LICENSE-2.0
//
// Unless required by applicable law or agreed to in writing, software
// distributed under the License is distributed on an "AS IS" BASIS,
// WITHOUT WARRANTIES OR CONDITIONS OF ANY KIND, either express or implied.
// See the License for the specific language governing permissions and
// limitations under the License.

#ifndef OPENSCENARIO_INTERPRETER__SIMULATOR_CORE_HPP_
#define OPENSCENARIO_INTERPRETER__SIMULATOR_CORE_HPP_

#include <geometry_msgs/msg/point.hpp>
#include <geometry_msgs/msg/pose.hpp>
#include <limits>
#include <memory>
#include <openscenario_interpreter/error.hpp>
#include <openscenario_interpreter/syntax/boolean.hpp>
#include <openscenario_interpreter/syntax/double.hpp>
#include <openscenario_interpreter/syntax/string.hpp>
#include <openscenario_interpreter/syntax/unsigned_integer.hpp>
#include <openscenario_interpreter/type_traits/requires.hpp>
#include <traffic_simulator/api/api.hpp>
#include <traffic_simulator/data_type/lanelet_pose.hpp>
#include <utility>

namespace openscenario_interpreter
{
using NativeWorldPosition = geometry_msgs::msg::Pose;

using NativeRelativeWorldPosition = NativeWorldPosition;

using NativeLanePosition = traffic_simulator::CanonicalizedLaneletPose;

using NativeRelativeLanePosition = traffic_simulator::LaneletPose;

class SimulatorCore
{
  static inline std::unique_ptr<traffic_simulator::API> core = nullptr;

public:
  template <typename Node, typename... Ts>
  static auto activate(
    const Node & node, const traffic_simulator::Configuration & configuration, Ts &&... xs) -> void
  {
    if (not active()) {
      core = std::make_unique<traffic_simulator::API>(node, configuration);
      core->initialize(std::forward<decltype(xs)>(xs)...);
    } else {
      throw Error("The simulator core has already been instantiated.");
    }
  }

  static auto active() { return static_cast<bool>(core); }

  static auto deactivate() -> void
  {
    if (active()) {
      core->despawnEntities();
      core->closeZMQConnection();
      core.reset();
    }
  }

  static auto update() -> void { core->updateFrame(); }

  class CoordinateSystemConversion
  {
  protected:
    template <typename T, typename std::enable_if_t<std::is_same_v<T, NativeLanePosition>, int> = 0>
    static auto convert(const geometry_msgs::msg::Pose & pose)
    {
      if (const auto result = core->toLaneletPose(pose, false); result) {
        return result.value();
      } else {
        throw Error(
          "The specified WorldPosition = [", pose.position.x, ", ", pose.position.y, ", ",
          pose.position.z,
          "] could not be approximated to the proper Lane. Perhaps the "
          "WorldPosition points to a location where multiple lanes overlap, and "
          "there are at least two or more candidates for a LanePosition that "
          "can be approximated to that WorldPosition. This issue can be "
          "resolved by strictly specifying the location using LanePosition "
          "instead of WorldPosition");
      }
    }

    static auto canonicalize(const traffic_simulator::LaneletPose & non_canonicalized)
      -> traffic_simulator::CanonicalizedLaneletPose
    {
      return core->canonicalize(non_canonicalized);
    }

    template <
      typename T, typename std::enable_if_t<std::is_same_v<T, NativeWorldPosition>, int> = 0>
    static auto convert(const NativeLanePosition & native_lane_position)
    {
      return core->toMapPose(native_lane_position);
    }

    template <typename OSCLanePosition>
    static auto makeNativeLanePosition(const OSCLanePosition & osc_lane_position)
    {
      traffic_simulator::LaneletPose native_lane_position;
      native_lane_position.lanelet_id =
        boost::lexical_cast<std::int64_t>(osc_lane_position.lane_id);
      native_lane_position.s = osc_lane_position.s;
      native_lane_position.offset = osc_lane_position.offset;
      native_lane_position.rpy.x = osc_lane_position.orientation.r;
      native_lane_position.rpy.y = osc_lane_position.orientation.p;
      native_lane_position.rpy.z = osc_lane_position.orientation.h;
      return canonicalize(native_lane_position);
    }

    template <typename OSCWorldPosition>
    static auto makeNativeWorldPosition(const OSCWorldPosition & osc_world_position)
    {
      NativeWorldPosition native_world_position;
      native_world_position.position.x = osc_world_position.x;
      native_world_position.position.y = osc_world_position.y;
      native_world_position.position.z = osc_world_position.z;
      native_world_position.orientation =
        quaternion_operation::convertEulerAngleToQuaternion([&]() {
          geometry_msgs::msg::Vector3 vector;
          vector.x = osc_world_position.r;
          vector.y = osc_world_position.p;
          vector.z = osc_world_position.h;
          return vector;
        }());
      return native_world_position;
    }

    template <typename... Ts>
    static auto makeNativeRelativeWorldPosition(Ts &&... xs)
    {
      try {
        return SimulatorCore::core->getRelativePose(std::forward<decltype(xs)>(xs)...);
      } catch (...) {
        geometry_msgs::msg::Pose result{};
        result.position.x = std::numeric_limits<double>::quiet_NaN();
        result.position.y = std::numeric_limits<double>::quiet_NaN();
        result.position.z = std::numeric_limits<double>::quiet_NaN();
        result.orientation.x = 0;
        result.orientation.y = 0;
        result.orientation.z = 0;
        result.orientation.w = 1;
        return result;
      }
    }

    template <typename From, typename To>
    static auto makeNativeRelativeLanePosition(const From & from, const To & to)
    {
      auto s = [](auto &&... xs) {
        if (const auto result = core->getLongitudinalDistance(std::forward<decltype(xs)>(xs)...);
            result) {
          return result.value();
        } else {
          return std::numeric_limits<
            typename std::decay_t<decltype(result)>::value_type>::quiet_NaN();
        }
      };

      auto t = [](auto &&... xs) {
        if (const auto result = core->getLateralDistance(std::forward<decltype(xs)>(xs)...);
            result) {
          return *result;
        } else {
          return std::numeric_limits<
            typename std::decay_t<decltype(result)>::value_type>::quiet_NaN();
        }
      };

      traffic_simulator::LaneletPose position;
      position.lanelet_id = std::numeric_limits<std::int64_t>::max();
      position.s = s(from, to);
      position.offset = t(from, to);
      position.rpy.x = std::numeric_limits<double>::quiet_NaN();
      position.rpy.y = std::numeric_limits<double>::quiet_NaN();
      position.rpy.z = std::numeric_limits<double>::quiet_NaN();
      return position;
    }
  };

  class ActionApplication  // OpenSCENARIO 1.1.1 Section 3.1.5
  {
  protected:
    template <typename... Ts>
    static auto applyAcquirePositionAction(Ts &&... xs)
    {
      return core->requestAcquirePosition(std::forward<decltype(xs)>(xs)...);
    }

    template <typename... Ts>
    static auto applyAddEntityAction(Ts &&... xs)
    {
      return core->spawn(std::forward<decltype(xs)>(xs)...);
    }

    template <typename EntityRef, typename DynamicConstraints>
    static auto applyProfileAction(
      const EntityRef & entity_ref, const DynamicConstraints & dynamic_constraints) -> void
    {
      return core->setBehaviorParameter(entity_ref, [&]() {
        auto behavior_parameter = core->getBehaviorParameter(entity_ref);

        if (not std::isinf(dynamic_constraints.max_speed)) {
          behavior_parameter.dynamic_constraints.max_speed = dynamic_constraints.max_speed;
        }

        if (not std::isinf(dynamic_constraints.max_acceleration)) {
          behavior_parameter.dynamic_constraints.max_acceleration =
            dynamic_constraints.max_acceleration;
        }

        if (not std::isinf(dynamic_constraints.max_acceleration_rate)) {
          behavior_parameter.dynamic_constraints.max_acceleration_rate =
            dynamic_constraints.max_acceleration_rate;
        }

        if (not std::isinf(dynamic_constraints.max_deceleration)) {
          behavior_parameter.dynamic_constraints.max_deceleration =
            dynamic_constraints.max_deceleration;
        }

        if (not std::isinf(dynamic_constraints.max_deceleration_rate)) {
          behavior_parameter.dynamic_constraints.max_deceleration_rate =
            dynamic_constraints.max_deceleration_rate;
        }

        return behavior_parameter;
      }());
    }

    template <typename Controller>
    static auto applyAssignControllerAction(
      const std::string & entity_ref, Controller && controller) -> void
    {
      core->setVelocityLimit(
        entity_ref, controller.properties.template get<Double>(
                      "maxSpeed", std::numeric_limits<Double::value_type>::max()));

      core->setBehaviorParameter(entity_ref, [&]() {
        auto message = core->getBehaviorParameter(entity_ref);
        message.see_around = not controller.properties.template get<Boolean>("isBlind");
        return message;
      }());

      if (controller.isUserDefinedController()) {
        core->attachLidarSensor(
          entity_ref, controller.properties.template get<Double>("pointcloudPublishingDelay"));

        core->attachDetectionSensor([&]() {
          simulation_api_schema::DetectionSensorConfiguration configuration;
          // clang-format off
          configuration.set_architecture_type(getParameter<std::string>("architecture_type", "awf/universe"));
          configuration.set_entity(entity_ref);
          configuration.set_detect_all_objects_in_range(controller.properties.template get<Boolean>("isClairvoyant"));
          configuration.set_object_recognition_delay(controller.properties.template get<Double>("detectedObjectPublishingDelay"));
          configuration.set_pos_noise_stddev(controller.properties.template get<Double>("detectedObjectPositionStandardDeviation"));
          configuration.set_probability_of_lost(controller.properties.template get<Double>("detectedObjectMissingProbability"));
          configuration.set_random_seed(controller.properties.template get<UnsignedInteger>("randomSeed"));
<<<<<<< HEAD
          configuration.set_enable_ground_truth_delay(controller.properties.template get<Boolean>("isEnableDetectedObjectGroundTruthDelay"));
          configuration.set_range(300);
=======
          configuration.set_range(controller.properties.template get<Double>("detectionSensorRange",300.0));
>>>>>>> 408b00a4
          configuration.set_update_duration(0.1);
          // clang-format on
          return configuration;
        }());

        core->attachOccupancyGridSensor([&]() {
          simulation_api_schema::OccupancyGridSensorConfiguration configuration;
          // clang-format off
          configuration.set_architecture_type(getParameter<std::string>("architecture_type", "awf/universe"));
          configuration.set_entity(entity_ref);
          configuration.set_filter_by_range(controller.properties.template get<Boolean>("isClairvoyant"));
          configuration.set_height(200);
          configuration.set_range(300);
          configuration.set_resolution(0.5);
          configuration.set_update_duration(0.1);
          configuration.set_width(200);
          // clang-format on
          return configuration;
        }());

        core->asFieldOperatorApplication(entity_ref)
          .setCooperator(controller.properties.template get<String>("cooperator", "simulator"));
      }
    }

    template <typename... Ts>
    static auto applyAssignRouteAction(Ts &&... xs)
    {
      return core->requestAssignRoute(std::forward<decltype(xs)>(xs)...);
    }

    template <typename... Ts>
    static auto applyDeleteEntityAction(Ts &&... xs)
    {
      return core->despawn(std::forward<decltype(xs)>(xs)...);
    }

    template <typename... Ts>
    static auto applyFollowTrajectoryAction(Ts &&... xs)
    {
      return core->requestFollowTrajectory(std::forward<decltype(xs)>(xs)...);
    }

    template <typename... Ts>
    static auto applyLaneChangeAction(Ts &&... xs)
    {
      return core->requestLaneChange(std::forward<decltype(xs)>(xs)...);
    }

    template <typename... Ts>
    static auto applySpeedAction(Ts &&... xs)
    {
      return core->requestSpeedChange(std::forward<decltype(xs)>(xs)...);
    }

    template <typename... Ts>
    static auto applyTeleportAction(Ts &&... xs)
    {
      return core->setEntityStatus(std::forward<decltype(xs)>(xs)...);
    }

    template <typename... Ts>
    static auto applyWalkStraightAction(Ts &&... xs)
    {
      return core->requestWalkStraight(std::forward<decltype(xs)>(xs)...);
    }
  };

  // OpenSCENARIO 1.1.1 Section 3.1.5
  class ConditionEvaluation : protected CoordinateSystemConversion
  {
  protected:
    template <typename... Ts>
    static auto evaluateAcceleration(Ts &&... xs)
    {
      return core->getCurrentAccel(std::forward<decltype(xs)>(xs)...).linear.x;
    }

    template <typename... Ts>
    static auto evaluateCollisionCondition(Ts &&... xs) -> bool
    {
      return core->checkCollision(std::forward<decltype(xs)>(xs)...);
    }

    template <typename... Ts>
    static auto evaluateFreespaceEuclideanDistance(Ts &&... xs)  // for RelativeDistanceCondition
    {
      if (const auto result = core->getBoundingBoxDistance(std::forward<decltype(xs)>(xs)...);
          result) {
        return result.value();
      } else {
        using value_type = typename std::decay<decltype(result)>::type::value_type;
        return std::numeric_limits<value_type>::quiet_NaN();
      }
    }

    template <typename... Ts>
    static auto evaluateSimulationTime(Ts &&... xs) -> double
    {
      if (SimulatorCore::active()) {
        return core->getCurrentTime(std::forward<decltype(xs)>(xs)...);
      } else {
        return std::numeric_limits<double>::quiet_NaN();
      }
    }

    template <typename... Ts>
    static auto evaluateSpeed(Ts &&... xs)
    {
      return core->getCurrentTwist(std::forward<decltype(xs)>(xs)...).linear.x;
    }

    template <typename... Ts>
    static auto evaluateStandStill(Ts &&... xs)
    {
      return core->getStandStillDuration(std::forward<decltype(xs)>(xs)...);
    }

    template <typename... Ts>
    static auto evaluateTimeHeadway(Ts &&... xs)
    {
      if (const auto result = core->getTimeHeadway(std::forward<decltype(xs)>(xs)...); result) {
        return result.value();
      } else {
        using value_type = typename std::decay<decltype(result)>::type::value_type;
        return std::numeric_limits<value_type>::quiet_NaN();
      }
    }
  };

  class NonStandardOperation : private CoordinateSystemConversion
  {
  protected:
    template <typename Performance, typename Properties>
    static auto activatePerformanceAssertion(
      const std::string & entity_ref, const Performance & performance,
      const Properties & properties)
    {
      core->activateOutOfRangeJob(
        entity_ref, -performance.max_speed, +performance.max_speed, -performance.max_deceleration,
        +performance.max_acceleration, properties.template get<Double>("minJerk", Double::lowest()),
        properties.template get<Double>("maxJerk", Double::max()));
    }

    template <typename... Ts>
    static auto asFieldOperatorApplication(Ts &&... xs) -> decltype(auto)
    {
      return core->asFieldOperatorApplication(std::forward<decltype(xs)>(xs)...);
    }

    static auto activateNonUserDefinedControllers() -> decltype(auto)
    {
      return core->startNpcLogic();
    }

    template <typename... Ts>
    static auto evaluateCurrentState(Ts &&... xs) -> decltype(auto)
    {
      return core->getCurrentAction(std::forward<decltype(xs)>(xs)...);
    }

    template <typename EntityRef, typename OSCLanePosition>
    static auto evaluateRelativeHeading(
      const EntityRef & entity_ref, const OSCLanePosition & osc_lane_position)
    {
      return std::abs(
        quaternion_operation::convertQuaternionToEulerAngle(
          core->getRelativePose(entity_ref, makeNativeLanePosition(osc_lane_position)).orientation)
          .z);
    }

    template <typename EntityRef>
    static auto evaluateRelativeHeading(const EntityRef & entity_ref)
    {
      if (auto lanelet_pose = core->getLaneletPose(entity_ref)) {
        return static_cast<Double>(
          std::abs(static_cast<traffic_simulator::LaneletPose>(lanelet_pose.value()).rpy.z));
      } else {
        return Double::nan();
      }
    }

    template <typename... Ts>
    static auto getConventionalTrafficLights(Ts &&... xs) -> decltype(auto)
    {
      return core->getConventionalTrafficLights(std::forward<decltype(xs)>(xs)...);
    }

    template <typename... Ts>
    static auto getV2ITrafficLights(Ts &&... xs) -> decltype(auto)
    {
      return core->getV2ITrafficLights(std::forward<decltype(xs)>(xs)...);
    }

    template <typename... Ts>
    static auto resetConventionalTrafficLightPublishRate(Ts &&... xs) -> decltype(auto)
    {
      return core->resetConventionalTrafficLightPublishRate(std::forward<decltype(xs)>(xs)...);
    }

    template <typename... Ts>
    static auto resetV2ITrafficLightPublishRate(Ts &&... xs) -> decltype(auto)
    {
      return core->resetV2ITrafficLightPublishRate(std::forward<decltype(xs)>(xs)...);
    }

    template <typename... Ts>
    static auto sendCooperateCommand(Ts &&... xs) -> decltype(auto)
    {
      return asFieldOperatorApplication(core->getEgoName())
        .sendCooperateCommand(std::forward<decltype(xs)>(xs)...);
    }
  };
};
}  // namespace openscenario_interpreter

#endif  // OPENSCENARIO_INTERPRETER__SIMULATOR_CORE_HPP_<|MERGE_RESOLUTION|>--- conflicted
+++ resolved
@@ -265,12 +265,8 @@
           configuration.set_pos_noise_stddev(controller.properties.template get<Double>("detectedObjectPositionStandardDeviation"));
           configuration.set_probability_of_lost(controller.properties.template get<Double>("detectedObjectMissingProbability"));
           configuration.set_random_seed(controller.properties.template get<UnsignedInteger>("randomSeed"));
-<<<<<<< HEAD
+          configuration.set_range(controller.properties.template get<Double>("detectionSensorRange",300.0));
           configuration.set_enable_ground_truth_delay(controller.properties.template get<Boolean>("isEnableDetectedObjectGroundTruthDelay"));
-          configuration.set_range(300);
-=======
-          configuration.set_range(controller.properties.template get<Double>("detectionSensorRange",300.0));
->>>>>>> 408b00a4
           configuration.set_update_duration(0.1);
           // clang-format on
           return configuration;
