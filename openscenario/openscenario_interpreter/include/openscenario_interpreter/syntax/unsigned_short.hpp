--- conflicted
+++ resolved
@@ -25,11 +25,6 @@
 struct UnsignedShort
 {
   using value_type = std::uint16_t;
-<<<<<<< HEAD
-
-  value_type data = 0U;
-=======
->>>>>>> 3370b646
 
   value_type data;
 
