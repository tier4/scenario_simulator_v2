// Copyright 2015 TIER IV, Inc. All rights reserved.
//
// Licensed under the Apache License, Version 2.0 (the "License");
// you may not use this file except in compliance with the License.
// You may obtain a copy of the License at
//
//     http://www.apache.org/licenses/LICENSE-2.0
//
// Unless required by applicable law or agreed to in writing, software
// distributed under the License is distributed on an "AS IS" BASIS,
// WITHOUT WARRANTIES OR CONDITIONS OF ANY KIND, either express or implied.
// See the License for the specific language governing permissions and
// limitations under the License.

#ifndef OPENSCENARIO_INTERPRETER__SYNTAX__SPEED_CONDITION_HPP_
#define OPENSCENARIO_INTERPRETER__SYNTAX__SPEED_CONDITION_HPP_

#include <openscenario_interpreter/scope.hpp>
#include <openscenario_interpreter/simulator_core.hpp>
#include <openscenario_interpreter/syntax/directional_dimension.hpp>
#include <openscenario_interpreter/syntax/double.hpp>
#include <openscenario_interpreter/syntax/rule.hpp>
#include <openscenario_interpreter/syntax/triggering_entities.hpp>
#include <pugixml.hpp>
#include <valarray>

namespace openscenario_interpreter
{
inline namespace syntax
{
/*
   SpeedCondition (OpenSCENARIO XML 1.3)

   Compares a triggering entity's/entities' speed to a target speed.
   The logical operator for the comparison is given by the rule
   attribute. If direction is used, only the projection to that
   direction is used in the comparison.

   <xsd:complexType name="SpeedCondition">
     <xsd:attribute name="rule" type="Rule" use="required"/>
     <xsd:attribute name="value" type="Double" use="required"/>
     <xsd:attribute name="direction" type="DirectionalDimension"/>
   </xsd:complexType>
*/
struct SpeedCondition : private Scope, private SimulatorCore::ConditionEvaluation
{
  /*
     The operator (less, greater, equal).
  */
  const Rule rule;

  /*
     Speed value of the speed condition. Unit: [m/s].
  */
  const Double value;

  /*
     Direction of the speed (if not given, the total speed is
     considered).
  */
  const std::optional<DirectionalDimension> direction;

  const TriggeringEntities triggering_entities;

<<<<<<< HEAD
  std::vector<Double> evaluations;  // for description
=======
  std::vector<std::valarray<double>> results;  // for description
>>>>>>> c1cab6eb

  explicit SpeedCondition(const pugi::xml_node &, Scope &, const TriggeringEntities &);

  auto description() const -> String;

  static auto evaluate(
    const Entities *, const EntityRef &, const std::optional<DirectionalDimension> & = std::nullopt)
    -> double;

  auto evaluate() -> Object;
};
}  // namespace syntax
}  // namespace openscenario_interpreter

#endif  // OPENSCENARIO_INTERPRETER__SYNTAX__SPEED_CONDITION_HPP_<|MERGE_RESOLUTION|>--- conflicted
+++ resolved
@@ -62,18 +62,14 @@
 
   const TriggeringEntities triggering_entities;
 
-<<<<<<< HEAD
-  std::vector<Double> evaluations;  // for description
-=======
   std::vector<std::valarray<double>> results;  // for description
->>>>>>> c1cab6eb
 
   explicit SpeedCondition(const pugi::xml_node &, Scope &, const TriggeringEntities &);
 
   auto description() const -> String;
 
   static auto evaluate(
-    const Entities *, const EntityRef &, const std::optional<DirectionalDimension> & = std::nullopt)
+    const Entities *, const Entity &, const std::optional<DirectionalDimension> & = std::nullopt)
     -> double;
 
   auto evaluate() -> Object;
