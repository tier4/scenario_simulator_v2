// Copyright 2015 TIER IV, Inc. All rights reserved.
//
// Licensed under the Apache License, Version 2.0 (the "License");
// you may not use this file except in compliance with the License.
// You may obtain a copy of the License at
//
//     http://www.apache.org/licenses/LICENSE-2.0
//
// Unless required by applicable law or agreed to in writing, software
// distributed under the License is distributed on an "AS IS" BASIS,
// WITHOUT WARRANTIES OR CONDITIONS OF ANY KIND, either express or implied.
// See the License for the specific language governing permissions and
// limitations under the License.

#ifndef OPENSCENARIO_INTERPRETER__SYNTAX__SPEED_CONDITION_HPP_
#define OPENSCENARIO_INTERPRETER__SYNTAX__SPEED_CONDITION_HPP_

#include <openscenario_interpreter/scope.hpp>
#include <openscenario_interpreter/simulator_core.hpp>
#include <openscenario_interpreter/syntax/directional_dimension.hpp>
#include <openscenario_interpreter/syntax/double.hpp>
#include <openscenario_interpreter/syntax/rule.hpp>
#include <openscenario_interpreter/syntax/triggering_entities.hpp>
#include <pugixml.hpp>
#include <valarray>

namespace openscenario_interpreter
{
inline namespace syntax
{
/*
<<<<<<< HEAD
   SpeedCondition (OpenSCENARIO XML 1.3)

   Compares a triggering entity's/entities' speed to a target speed.
   The logical operator for the comparison is given by the rule
   attribute. If direction is used, only the projection to that
   direction is used in the comparison.
=======
   SpeedCondition (OpenSCENARIO XML 1.3.1)

   Compares a triggering entity's/entities' speed to a target speed. The
   logical operator for the comparison is given by the rule attribute. If
   direction is used, only the projection to that direction is used in the
   comparison.
>>>>>>> 6910edbd

   <xsd:complexType name="SpeedCondition">
     <xsd:attribute name="rule" type="Rule" use="required"/>
     <xsd:attribute name="value" type="Double" use="required"/>
     <xsd:attribute name="direction" type="DirectionalDimension"/>
   </xsd:complexType>
*/
struct SpeedCondition : private Scope, private SimulatorCore::ConditionEvaluation
{
  /*
     The operator (less, greater, equal).
  */
  const Rule rule;

  /*
     Speed value of the speed condition. Unit: [m/s].
  */
  const Double value;

  /*
<<<<<<< HEAD
     Direction of the speed (if not given, the total speed is
     considered).
=======
     Direction of the speed (if not given, the total speed is considered).
>>>>>>> 6910edbd
  */
  const std::optional<DirectionalDimension> direction;

  const TriggeringEntities triggering_entities;

  std::vector<std::valarray<double>> results;  // for description

  explicit SpeedCondition(const pugi::xml_node &, Scope &, const TriggeringEntities &);

  auto description() const -> String;

<<<<<<< HEAD
  static auto evaluate(const Entities *, const Entity &) -> geometry_msgs::msg::Vector3;
=======
  static auto evaluate(const Entities *, const Entity &) -> Eigen::Vector3d;
>>>>>>> 6910edbd

  static auto evaluate(
    const Entities *, const Entity &, const std::optional<DirectionalDimension> &) -> double;

  auto evaluate() -> Object;
};
}  // namespace syntax
}  // namespace openscenario_interpreter

#endif  // OPENSCENARIO_INTERPRETER__SYNTAX__SPEED_CONDITION_HPP_<|MERGE_RESOLUTION|>--- conflicted
+++ resolved
@@ -29,21 +29,12 @@
 inline namespace syntax
 {
 /*
-<<<<<<< HEAD
-   SpeedCondition (OpenSCENARIO XML 1.3)
-
-   Compares a triggering entity's/entities' speed to a target speed.
-   The logical operator for the comparison is given by the rule
-   attribute. If direction is used, only the projection to that
-   direction is used in the comparison.
-=======
    SpeedCondition (OpenSCENARIO XML 1.3.1)
 
    Compares a triggering entity's/entities' speed to a target speed. The
    logical operator for the comparison is given by the rule attribute. If
    direction is used, only the projection to that direction is used in the
    comparison.
->>>>>>> 6910edbd
 
    <xsd:complexType name="SpeedCondition">
      <xsd:attribute name="rule" type="Rule" use="required"/>
@@ -64,12 +55,7 @@
   const Double value;
 
   /*
-<<<<<<< HEAD
-     Direction of the speed (if not given, the total speed is
-     considered).
-=======
      Direction of the speed (if not given, the total speed is considered).
->>>>>>> 6910edbd
   */
   const std::optional<DirectionalDimension> direction;
 
@@ -81,11 +67,7 @@
 
   auto description() const -> String;
 
-<<<<<<< HEAD
-  static auto evaluate(const Entities *, const Entity &) -> geometry_msgs::msg::Vector3;
-=======
   static auto evaluate(const Entities *, const Entity &) -> Eigen::Vector3d;
->>>>>>> 6910edbd
 
   static auto evaluate(
     const Entities *, const Entity &, const std::optional<DirectionalDimension> &) -> double;
