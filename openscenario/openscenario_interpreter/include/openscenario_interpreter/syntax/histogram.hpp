// Copyright 2015 TIER IV, Inc. All rights reserved.
//
// Licensed under the Apache License, Version 2.0 (the "License");
// you may not use this file except in compliance with the License.
// You may obtain a copy of the License at
//
//     http://www.apache.org/licenses/LICENSE-2.0
//
// Unless required by applicable law or agreed to in writing, software
// distributed under the License is distributed on an "AS IS" BASIS,
// WITHOUT WARRANTIES OR CONDITIONS OF ANY KIND, either express or implied.
// See the License for the specific language governing permissions and
// limitations under the License.

#ifndef OPENSCENARIO_INTERPRETER__SYNTAX__HISTOGRAM_HPP_
#define OPENSCENARIO_INTERPRETER__SYNTAX__HISTOGRAM_HPP_

#include <openscenario_interpreter/parameter_distribution.hpp>
#include <openscenario_interpreter/scope.hpp>
#include <openscenario_interpreter/syntax/histogram_bin.hpp>
#include <random>

namespace openscenario_interpreter
{
inline namespace syntax
{
/*
<<<<<<< HEAD
   Histogram (OpenSCENARIO XML 1.3)
=======
   Histogram (OpenSCENARIO XML 1.3.1)
>>>>>>> 326fba48

   Histogram which can be applied to a single parameter.

   <xsd:complexType name="Histogram">
     <xsd:sequence>
       <xsd:element name="Bin" type="HistogramBin" maxOccurs="unbounded"/>
     </xsd:sequence>
   </xsd:complexType>
*/
<<<<<<< HEAD

struct Histogram : public ComplexType, private Scope, public StochasticParameterDistributionBase
=======
struct Histogram : public ComplexType, private Scope
>>>>>>> 326fba48
{
  /**
   * Note: HistogramBin must be stored in continuous range and ascending order to `bins`
   *       due to restriction of `BinAdapter`
   */
  const std::list<HistogramBin> bins;

  std::piecewise_constant_distribution<Double::value_type> distribute;

  explicit Histogram(const pugi::xml_node &, Scope & scope);

  auto derive() -> Object override;
};
}  // namespace syntax
}  // namespace openscenario_interpreter
#endif  // OPENSCENARIO_INTERPRETER__SYNTAX__HISTOGRAM_HPP_<|MERGE_RESOLUTION|>--- conflicted
+++ resolved
@@ -25,11 +25,7 @@
 inline namespace syntax
 {
 /*
-<<<<<<< HEAD
-   Histogram (OpenSCENARIO XML 1.3)
-=======
    Histogram (OpenSCENARIO XML 1.3.1)
->>>>>>> 326fba48
 
    Histogram which can be applied to a single parameter.
 
@@ -39,12 +35,7 @@
      </xsd:sequence>
    </xsd:complexType>
 */
-<<<<<<< HEAD
-
 struct Histogram : public ComplexType, private Scope, public StochasticParameterDistributionBase
-=======
-struct Histogram : public ComplexType, private Scope
->>>>>>> 326fba48
 {
   /**
    * Note: HistogramBin must be stored in continuous range and ascending order to `bins`
