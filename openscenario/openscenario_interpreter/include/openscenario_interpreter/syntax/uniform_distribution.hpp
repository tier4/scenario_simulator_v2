// Copyright 2015 TIER IV, Inc. All rights reserved.
//
// Licensed under the Apache License, Version 2.0 (the "License");
// you may not use this file except in compliance with the License.
// You may obtain a copy of the License at
//
//     http://www.apache.org/licenses/LICENSE-2.0
//
// Unless required by applicable law or agreed to in writing, software
// distributed under the License is distributed on an "AS IS" BASIS,
// WITHOUT WARRANTIES OR CONDITIONS OF ANY KIND, either express or implied.
// See the License for the specific language governing permissions and
// limitations under the License.

#ifndef OPENSCENARIO_INTERPRETER__SYNTAX__UNIFORM_DISTRIBUTION_HPP_
#define OPENSCENARIO_INTERPRETER__SYNTAX__UNIFORM_DISTRIBUTION_HPP_

#include <openscenario_interpreter/parameter_distribution.hpp>
#include <openscenario_interpreter/scope.hpp>
#include <openscenario_interpreter/syntax/range.hpp>
#include <random>
#include <typeinfo>

namespace openscenario_interpreter
{
inline namespace syntax
{
/*
<<<<<<< HEAD
   UniformDistribution (OpenSCENARIO XML 1.3)
=======
   UniformDistribution (OpenSCENARIO XML 1.3.1)
>>>>>>> 326fba48

   Uniform distribution which can be applied to a single parameter.

   <xsd:complexType name="UniformDistribution">
     <xsd:sequence>
       <xsd:element name="Range" type="Range"/>
     </xsd:sequence>
   </xsd:complexType>
*/
<<<<<<< HEAD
struct UniformDistribution : public ComplexType,
                             private Scope,
                             public StochasticParameterDistributionBase
=======
struct UniformDistribution : public ComplexType, private Scope
>>>>>>> 326fba48
{
  const Range range;

  std::uniform_real_distribution<Double::value_type> distribute;

  explicit UniformDistribution(const pugi::xml_node &, Scope & scope);

  auto derive() -> Object override;
};
}  // namespace syntax
}  // namespace openscenario_interpreter
#endif  // OPENSCENARIO_INTERPRETER__SYNTAX__UNIFORM_DISTRIBUTION_HPP_<|MERGE_RESOLUTION|>--- conflicted
+++ resolved
@@ -26,11 +26,7 @@
 inline namespace syntax
 {
 /*
-<<<<<<< HEAD
-   UniformDistribution (OpenSCENARIO XML 1.3)
-=======
    UniformDistribution (OpenSCENARIO XML 1.3.1)
->>>>>>> 326fba48
 
    Uniform distribution which can be applied to a single parameter.
 
@@ -40,13 +36,9 @@
      </xsd:sequence>
    </xsd:complexType>
 */
-<<<<<<< HEAD
 struct UniformDistribution : public ComplexType,
                              private Scope,
                              public StochasticParameterDistributionBase
-=======
-struct UniformDistribution : public ComplexType, private Scope
->>>>>>> 326fba48
 {
   const Range range;
 
