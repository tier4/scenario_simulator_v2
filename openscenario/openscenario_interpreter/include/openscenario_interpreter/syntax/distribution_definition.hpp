// Copyright 2015 TIER IV, Inc. All rights reserved.
//
// Licensed under the Apache License, Version 2.0 (the "License");
// you may not use this file except in compliance with the License.
// You may obtain a copy of the License at
//
//     http://www.apache.org/licenses/LICENSE-2.0
//
// Unless required by applicable law or agreed to in writing, software
// distributed under the License is distributed on an "AS IS" BASIS,
// WITHOUT WARRANTIES OR CONDITIONS OF ANY KIND, either express or implied.
// See the License for the specific language governing permissions and
// limitations under the License.

#ifndef OPENSCENARIO_INTERPRETER__SYNTAX__DISTRIBUTION_DEFINITION_HPP_
#define OPENSCENARIO_INTERPRETER__SYNTAX__DISTRIBUTION_DEFINITION_HPP_

#include <openscenario_interpreter/scope.hpp>
#include <openscenario_interpreter/syntax/deterministic.hpp>
#include <openscenario_interpreter/syntax/stochastic.hpp>
#include <pugixml.hpp>

namespace openscenario_interpreter
{
inline namespace syntax
{
/*
<<<<<<< HEAD
   DistributionDefinition (OpenSCENARIO XML 1.3)
=======
   DistributionDefinition (OpenSCENARIO XML 1.3.1)
>>>>>>> 326fba48

   Indicates whether the content defines a deterministic or stochastic parameter distribution.

   <xsd:group name="DistributionDefinition">
     <xsd:choice>
       <xsd:element name="Deterministic" type="Deterministic"/>
       <xsd:element name="Stochastic" type="Stochastic"/>
     </xsd:choice>
   </xsd:group>
*/
struct DistributionDefinition : public Group
{
  explicit DistributionDefinition(const pugi::xml_node &, Scope & scope);
};

DEFINE_LAZY_VISITOR(
  DistributionDefinition,  //
  CASE(Deterministic),     //
  CASE(Stochastic),        //
);

}  // namespace syntax
}  // namespace openscenario_interpreter
#endif  // OPENSCENARIO_INTERPRETER__SYNTAX__DISTRIBUTION_DEFINITION_HPP_<|MERGE_RESOLUTION|>--- conflicted
+++ resolved
@@ -25,11 +25,7 @@
 inline namespace syntax
 {
 /*
-<<<<<<< HEAD
-   DistributionDefinition (OpenSCENARIO XML 1.3)
-=======
    DistributionDefinition (OpenSCENARIO XML 1.3.1)
->>>>>>> 326fba48
 
    Indicates whether the content defines a deterministic or stochastic parameter distribution.
 
