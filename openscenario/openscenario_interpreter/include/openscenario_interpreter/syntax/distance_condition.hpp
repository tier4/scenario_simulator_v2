--- conflicted
+++ resolved
@@ -126,8 +126,6 @@
 
   auto evaluate() -> Object;
 };
-<<<<<<< HEAD
-=======
 
 // Ignore spell miss due to OpenSCENARIO standard.
 // cspell: ignore euclidian
@@ -148,7 +146,6 @@
 template <> auto DistanceCondition::distance<CoordinateSystem::lane,   RelativeDistanceType::longitudinal,      RoutingAlgorithm::shortest,  false>(const EntityRef &, const Position &) -> double;
 template <> auto DistanceCondition::distance<CoordinateSystem::lane,   RelativeDistanceType::longitudinal,      RoutingAlgorithm::shortest,  true >(const EntityRef &, const Position &) -> double;
 // clang-format on
->>>>>>> ccf393a8
 }  // namespace syntax
 }  // namespace openscenario_interpreter
 
