// Copyright 2015 TIER IV, Inc. All rights reserved.
//
// Licensed under the Apache License, Version 2.0 (the "License");
// you may not use this file except in compliance with the License.
// You may obtain a copy of the License at
//
//     http://www.apache.org/licenses/LICENSE-2.0
//
// Unless required by applicable law or agreed to in writing, software
// distributed under the License is distributed on an "AS IS" BASIS,
// WITHOUT WARRANTIES OR CONDITIONS OF ANY KIND, either express or implied.
// See the License for the specific language governing permissions and
// limitations under the License.

#ifndef OPENSCENARIO_INTERPRETER__SYNTAX__DISTRIBUTION_SET_HPP_
#define OPENSCENARIO_INTERPRETER__SYNTAX__DISTRIBUTION_SET_HPP_

#include <openscenario_interpreter/parameter_distribution.hpp>
#include <openscenario_interpreter/syntax/distribution_set_element.hpp>

namespace openscenario_interpreter
{
inline namespace syntax
{
/*
<<<<<<< HEAD
   DistributionSet (OpenSCENARIO XML 1.3)
=======
   DistributionSet (OpenSCENARIO XML 1.3.1)
>>>>>>> 326fba48

   A set of possible values which can occur in a deterministic distribution.

   <xsd:complexType name="DistributionSet">
     <xsd:sequence>
       <xsd:element name="Element" type="DistributionSetElement" maxOccurs="unbounded"/>
     </xsd:sequence>
   </xsd:complexType>
*/
<<<<<<< HEAD

struct DistributionSet : private Scope, public ComplexType, public SingleParameterDistributionBase
=======
struct DistributionSet : private Scope, public ComplexType
>>>>>>> 326fba48
{
  const std::list<DistributionSetElement> elements;

  explicit DistributionSet(const pugi::xml_node &, Scope & scope);

  auto derive() -> SingleUnnamedParameterDistribution override;
};
}  // namespace syntax
}  // namespace openscenario_interpreter
#endif  // OPENSCENARIO_INTERPRETER__SYNTAX__DISTRIBUTION_SET_HPP_<|MERGE_RESOLUTION|>--- conflicted
+++ resolved
@@ -23,11 +23,7 @@
 inline namespace syntax
 {
 /*
-<<<<<<< HEAD
-   DistributionSet (OpenSCENARIO XML 1.3)
-=======
    DistributionSet (OpenSCENARIO XML 1.3.1)
->>>>>>> 326fba48
 
    A set of possible values which can occur in a deterministic distribution.
 
@@ -37,12 +33,7 @@
      </xsd:sequence>
    </xsd:complexType>
 */
-<<<<<<< HEAD
-
-struct DistributionSet : private Scope, public ComplexType, public SingleParameterDistributionBase
-=======
 struct DistributionSet : private Scope, public ComplexType
->>>>>>> 326fba48
 {
   const std::list<DistributionSetElement> elements;
 
