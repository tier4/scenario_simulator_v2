--- conflicted
+++ resolved
@@ -27,11 +27,7 @@
 inline namespace syntax
 {
 /*
-<<<<<<< HEAD
-   DeterministicSingleParameterDistributionType (OpenSCENARIO XML 1.3)
-=======
    DeterministicSingleParameterDistributionType (OpenSCENARIO XML 1.3.1)
->>>>>>> 326fba48
 
    A deterministic distribution type which can be applied to a single parameter.
 
