// Copyright 2015 TIER IV, Inc. All rights reserved.
//
// Licensed under the Apache License, Version 2.0 (the "License");
// you may not use this file except in compliance with the License.
// You may obtain a copy of the License at
//
//     http://www.apache.org/licenses/LICENSE-2.0
//
// Unless required by applicable law or agreed to in writing, software
// distributed under the License is distributed on an "AS IS" BASIS,
// WITHOUT WARRANTIES OR CONDITIONS OF ANY KIND, either express or implied.
// See the License for the specific language governing permissions and
// limitations under the License.

#ifndef OPENSCENARIO_INTERPRETER__SYNTAX__DETERMINISTIC_HPP_
#define OPENSCENARIO_INTERPRETER__SYNTAX__DETERMINISTIC_HPP_

#include <openscenario_interpreter/parameter_distribution.hpp>
#include <openscenario_interpreter/scope.hpp>
#include <openscenario_interpreter/syntax/deterministic_parameter_distribution.hpp>
#include <pugixml.hpp>

namespace openscenario_interpreter
{
inline namespace syntax
{
/*
<<<<<<< HEAD
   Deterministic (OpenSCENARIO XML 1.3)
=======
   Deterministic (OpenSCENARIO XML 1.3.1)
>>>>>>> 326fba48

   Top level container containing all deterministic distribution elements.

   <xsd:complexType name="Deterministic">
     <xsd:sequence>
       <xsd:group ref="DeterministicParameterDistribution" minOccurs="0" maxOccurs="unbounded"/>
     </xsd:sequence>
   </xsd:complexType>
*/
<<<<<<< HEAD
struct Deterministic : public ParameterDistributionContainer
=======
struct Deterministic
>>>>>>> 326fba48
{
  const std::list<DeterministicParameterDistribution> deterministic_parameter_distributions;

  explicit Deterministic(const pugi::xml_node &, Scope & scope);

  auto derive() -> ParameterDistribution override;
};
}  // namespace syntax
}  // namespace openscenario_interpreter
#endif  // OPENSCENARIO_INTERPRETER__SYNTAX__DETERMINISTIC_HPP_<|MERGE_RESOLUTION|>--- conflicted
+++ resolved
@@ -25,11 +25,7 @@
 inline namespace syntax
 {
 /*
-<<<<<<< HEAD
-   Deterministic (OpenSCENARIO XML 1.3)
-=======
    Deterministic (OpenSCENARIO XML 1.3.1)
->>>>>>> 326fba48
 
    Top level container containing all deterministic distribution elements.
 
@@ -39,11 +35,7 @@
      </xsd:sequence>
    </xsd:complexType>
 */
-<<<<<<< HEAD
-struct Deterministic : public ParameterDistributionContainer
-=======
 struct Deterministic
->>>>>>> 326fba48
 {
   const std::list<DeterministicParameterDistribution> deterministic_parameter_distributions;
 
