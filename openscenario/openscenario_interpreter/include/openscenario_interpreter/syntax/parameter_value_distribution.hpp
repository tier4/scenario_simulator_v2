--- conflicted
+++ resolved
@@ -23,11 +23,7 @@
 inline namespace syntax
 {
 /*
-<<<<<<< HEAD
-   ParameterValueDistribution (OpenSCENARIO XML 1.3)
-=======
    ParameterValueDistribution (OpenSCENARIO XML 1.3.1)
->>>>>>> 326fba48
 
    The ParameterValueDistribution represents
    the top level container of a parameter distribution file.
@@ -39,12 +35,7 @@
      </xsd:sequence>
    </xsd:complexType>
 */
-<<<<<<< HEAD
-struct ParameterValueDistribution : public DistributionDefinition,
-                                    public ParameterDistributionContainer
-=======
 struct ParameterValueDistribution : public DistributionDefinition
->>>>>>> 326fba48
 {
   const File scenario_file;
 
