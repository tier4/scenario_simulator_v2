--- conflicted
+++ resolved
@@ -42,15 +42,15 @@
 
   template <typename Node, typename Scope>
   explicit Performance(const Node & node, Scope & scope)
-<<<<<<< HEAD
   : max_speed(readAttribute<Double>("maxSpeed", node, scope)),
     max_acceleration(readAttribute<Double>("maxAcceleration", node, scope)),
     max_deceleration(readAttribute<Double>("maxDeceleration", node, scope))
-  {}
+  {
+  }
 
   explicit operator openscenario_msgs::msg::Performance() const
   {
-    openscenario_msgs::msg::Performance performance {};
+    openscenario_msgs::msg::Performance performance;
     {
       performance.max_speed = max_speed;
       performance.max_acceleration = max_acceleration;
@@ -62,23 +62,6 @@
 };
 
 std::ostream & operator<<(std::ostream &, const Performance &);
-=======
-  : max_speed{readAttribute<Double>("maxSpeed", node, scope)},
-    max_acceleration{readAttribute<Double>("maxAcceleration", node, scope)},
-    max_deceleration{readAttribute<Double>("maxDeceleration", node, scope)}
-  {
-  }
-};
-
-template <typename... Ts>
-std::basic_ostream<Ts...> & operator<<(std::basic_ostream<Ts...> & os, const Performance & rhs)
-{
-  return os << indent << blue << "<Performance"
-            << " " << highlight("maxSpeed", rhs.max_speed) << " "
-            << highlight("maxAcceleration", rhs.max_acceleration) << " "
-            << highlight("maxDeceleration", rhs.max_deceleration) << blue << "/>" << reset;
->>>>>>> 85415a3e
-}
 }  // namespace syntax
 }  // namespace openscenario_interpreter
 
