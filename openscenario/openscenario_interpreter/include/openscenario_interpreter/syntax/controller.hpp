// Copyright 2015 TIER IV, Inc. All rights reserved.
//
// Licensed under the Apache License, Version 2.0 (the "License");
// you may not use this file except in compliance with the License.
// You may obtain a copy of the License at
//
//     http://www.apache.org/licenses/LICENSE-2.0
//
// Unless required by applicable law or agreed to in writing, software
// distributed under the License is distributed on an "AS IS" BASIS,
// WITHOUT WARRANTIES OR CONDITIONS OF ANY KIND, either express or implied.
// See the License for the specific language governing permissions and
// limitations under the License.

#ifndef OPENSCENARIO_INTERPRETER__SYNTAX__CONTROLLER_HPP_
#define OPENSCENARIO_INTERPRETER__SYNTAX__CONTROLLER_HPP_

#include <openscenario_interpreter/syntax/entity_ref.hpp>
#include <openscenario_interpreter/syntax/parameter_assignments.hpp>
#include <openscenario_interpreter/syntax/parameter_declarations.hpp>
#include <openscenario_interpreter/syntax/properties.hpp>
#include <pugixml.hpp>
#include <traffic_simulator_msgs/msg/driver_model.hpp>
#include <utility>

namespace openscenario_interpreter
{
inline namespace syntax
{
/* ---- Controller -------------------------------------------------------------
 *
 *  Defines a controller type and parameters for the controller.
 *
 *  Used in:
 *    AssignControllerAction,
 *    Catalog
 *    ControllerDistributionEntry,
 *    ObjectController,
 *
 *  <xsd:complexType name="Controller">
 *    <xsd:all>
 *      <xsd:element name="ParameterDeclarations" type="ParameterDeclarations" minOccurs="0"/>
 *      <xsd:element name="Properties" type="Properties"/>
 *    </xsd:all>
 *    <xsd:attribute name="name" type="String" use="required"/>
 *  </xsd:complexType>
 *
 * -------------------------------------------------------------------------- */
struct Controller : public Scope
{
  const ParameterDeclarations parameter_declarations;  // Definition of additional parameters.

  Properties properties;  // Describing properties for the controller.

  explicit Controller(const pugi::xml_node &, Scope &);

<<<<<<< HEAD
  explicit Controller(
    const pugi::xml_node &, Scope &, const ParameterAssignments & parameter_assignments);

  auto assign(const EntityRef &) -> void;

=======
  /*
     NOTE: The term "controller" in OpenSCENARIO is a concept equivalent to
     "the person driving the car. Here, Autoware is considered anthropomorphic.
     In other words, the sensor performance of Autoware in a simulation is
     described in ScenarioObject.ObjectController.Controller.Properties as
     "characteristics of the person driving the car.
  */
>>>>>>> c8ea26cb
  auto isUserDefinedController() const & -> bool;
};
}  // namespace syntax
}  // namespace openscenario_interpreter

#endif  // OPENSCENARIO_INTERPRETER__SYNTAX__CONTROLLER_HPP_<|MERGE_RESOLUTION|>--- conflicted
+++ resolved
@@ -20,7 +20,9 @@
 #include <openscenario_interpreter/syntax/parameter_declarations.hpp>
 #include <openscenario_interpreter/syntax/properties.hpp>
 #include <pugixml.hpp>
+
 #include <traffic_simulator_msgs/msg/driver_model.hpp>
+
 #include <utility>
 
 namespace openscenario_interpreter
@@ -54,13 +56,9 @@
 
   explicit Controller(const pugi::xml_node &, Scope &);
 
-<<<<<<< HEAD
   explicit Controller(
     const pugi::xml_node &, Scope &, const ParameterAssignments & parameter_assignments);
 
-  auto assign(const EntityRef &) -> void;
-
-=======
   /*
      NOTE: The term "controller" in OpenSCENARIO is a concept equivalent to
      "the person driving the car. Here, Autoware is considered anthropomorphic.
@@ -68,7 +66,6 @@
      described in ScenarioObject.ObjectController.Controller.Properties as
      "characteristics of the person driving the car.
   */
->>>>>>> c8ea26cb
   auto isUserDefinedController() const & -> bool;
 };
 }  // namespace syntax
