// Copyright 2015 TIER IV, Inc. All rights reserved.
//
// Licensed under the Apache License, Version 2.0 (the "License");
// you may not use this file except in compliance with the License.
// You may obtain a copy of the License at
//
//     http://www.apache.org/licenses/LICENSE-2.0
//
// Unless required by applicable law or agreed to in writing, software
// distributed under the License is distributed on an "AS IS" BASIS,
// WITHOUT WARRANTIES OR CONDITIONS OF ANY KIND, either express or implied.
// See the License for the specific language governing permissions and
// limitations under the License.

#ifndef OPENSCENARIO_INTERPRETER__SYNTAX__NORMAL_DISTRIBUTION_HPP_
#define OPENSCENARIO_INTERPRETER__SYNTAX__NORMAL_DISTRIBUTION_HPP_

#include <openscenario_interpreter/parameter_distribution.hpp>
#include <openscenario_interpreter/scope.hpp>
#include <openscenario_interpreter/syntax/double.hpp>
#include <openscenario_interpreter/syntax/range.hpp>
#include <random>
#include <string>

namespace openscenario_interpreter
{
inline namespace syntax
{
/*
<<<<<<< HEAD
   NormalDistribution (OpenSCENARIO XML 1.3)
=======
   NormalDistribution (OpenSCENARIO XML 1.3.1)
>>>>>>> 326fba48

   Normal distribution which can be applied to a single parameter.

   <xsd:complexType name="NormalDistribution">
     <xsd:sequence>
       <xsd:element name="Range" type="Range" minOccurs="0"/>
     </xsd:sequence>
     <xsd:attribute name="expectedValue" type="Double" use="required"/>
     <xsd:attribute name="variance" type="Double" use="required"/>
   </xsd:complexType>
*/
<<<<<<< HEAD
struct NormalDistribution : public ComplexType,
                            private Scope,
                            public StochasticParameterDistributionBase
=======
struct NormalDistribution : public ComplexType, private Scope
>>>>>>> 326fba48
{
  const Range range;

  const Double expected_value;

  const Double variance;

  std::normal_distribution<Double::value_type> distribute;

  explicit NormalDistribution(const pugi::xml_node &, Scope & scope);

  auto derive() -> Object override;
};
}  // namespace syntax
}  // namespace openscenario_interpreter
#endif  // OPENSCENARIO_INTERPRETER__SYNTAX__NORMAL_DISTRIBUTION_HPP_<|MERGE_RESOLUTION|>--- conflicted
+++ resolved
@@ -27,11 +27,7 @@
 inline namespace syntax
 {
 /*
-<<<<<<< HEAD
-   NormalDistribution (OpenSCENARIO XML 1.3)
-=======
    NormalDistribution (OpenSCENARIO XML 1.3.1)
->>>>>>> 326fba48
 
    Normal distribution which can be applied to a single parameter.
 
@@ -43,13 +39,9 @@
      <xsd:attribute name="variance" type="Double" use="required"/>
    </xsd:complexType>
 */
-<<<<<<< HEAD
 struct NormalDistribution : public ComplexType,
                             private Scope,
                             public StochasticParameterDistributionBase
-=======
-struct NormalDistribution : public ComplexType, private Scope
->>>>>>> 326fba48
 {
   const Range range;
 
