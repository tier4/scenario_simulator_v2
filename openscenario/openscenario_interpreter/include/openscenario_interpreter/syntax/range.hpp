// Copyright 2015 TIER IV, Inc. All rights reserved.
//
// Licensed under the Apache License, Version 2.0 (the "License");
// you may not use this file except in compliance with the License.
// You may obtain a copy of the License at
//
//     http://www.apache.org/licenses/LICENSE-2.0
//
// Unless required by applicable law or agreed to in writing, software
// distributed under the License is distributed on an "AS IS" BASIS,
// WITHOUT WARRANTIES OR CONDITIONS OF ANY KIND, either express or implied.
// See the License for the specific language governing permissions and
// limitations under the License.

#ifndef OPENSCENARIO_INTERPRETER__SYNTAX__RANGE_HPP_
#define OPENSCENARIO_INTERPRETER__SYNTAX__RANGE_HPP_

#include <openscenario_interpreter/scope.hpp>
#include <openscenario_interpreter/syntax/double.hpp>
#include <pugixml.hpp>

namespace openscenario_interpreter
{
inline namespace syntax
{
/*
<<<<<<< HEAD
   Range (OpenSCENARIO XML 1.3)
=======
   Range (OpenSCENARIO XML 1.3.1)
>>>>>>> 326fba48

   Indicates a range for a distribution where the following rule applies: lowerLimit <= value <= upperLimit.

   <xsd:complexType name="Range">
     <xsd:attribute name="lowerLimit" type="Double" use="required"/>
     <xsd:attribute name="upperLimit" type="Double" use="required"/>
   </xsd:complexType>
*/
struct Range
{
  const Double lower_limit = Double::infinity();

  const Double upper_limit = -Double::infinity();

  Range() = default;

  explicit Range(const pugi::xml_node &, Scope &);

  auto evaluate(const Double::value_type value) const -> Double::value_type
  {
    return std::clamp(value, lower_limit.data, upper_limit.data);
  }
};
}  // namespace syntax
}  // namespace openscenario_interpreter

#endif  // OPENSCENARIO_INTERPRETER__SYNTAX__RANGE_HPP_<|MERGE_RESOLUTION|>--- conflicted
+++ resolved
@@ -24,11 +24,7 @@
 inline namespace syntax
 {
 /*
-<<<<<<< HEAD
-   Range (OpenSCENARIO XML 1.3)
-=======
    Range (OpenSCENARIO XML 1.3.1)
->>>>>>> 326fba48
 
    Indicates a range for a distribution where the following rule applies: lowerLimit <= value <= upperLimit.
 
