// Copyright 2015 TIER IV, Inc. All rights reserved.
//
// Licensed under the Apache License, Version 2.0 (the "License");
// you may not use this file except in compliance with the License.
// You may obtain a copy of the License at
//
//     http://www.apache.org/licenses/LICENSE-2.0
//
// Unless required by applicable law or agreed to in writing, software
// distributed under the License is distributed on an "AS IS" BASIS,
// WITHOUT WARRANTIES OR CONDITIONS OF ANY KIND, either express or implied.
// See the License for the specific language governing permissions and
// limitations under the License.

#ifndef OPENSCENARIO_INTERPRETER__SYNTAX__POISSON_DISTRIBUTION_HPP_
#define OPENSCENARIO_INTERPRETER__SYNTAX__POISSON_DISTRIBUTION_HPP_

#include <openscenario_interpreter/parameter_distribution.hpp>
#include <openscenario_interpreter/scope.hpp>
#include <openscenario_interpreter/syntax/double.hpp>
#include <openscenario_interpreter/syntax/range.hpp>
#include <random>

namespace openscenario_interpreter
{
inline namespace syntax
{
/*
<<<<<<< HEAD
   PoissonDistribution (OpenSCENARIO XML 1.3)
=======
   PoissonDistribution (OpenSCENARIO XML 1.3.1)
>>>>>>> 326fba48

   Poisson distribution which can be applied to a single parameter.

   <xsd:complexType name="PoissonDistribution">
     <xsd:sequence>
       <xsd:element name="Range" type="Range" minOccurs="0"/>
     </xsd:sequence>
     <xsd:attribute name="expectedValue" type="Double" use="required"/>
   </xsd:complexType>
*/
<<<<<<< HEAD
struct PoissonDistribution : public ComplexType,
                             private Scope,
                             public StochasticParameterDistributionBase
=======
struct PoissonDistribution : public ComplexType, private Scope
>>>>>>> 326fba48
{
  const Range range;

  const Double expected_value;

  std::poisson_distribution<> distribute;

  explicit PoissonDistribution(const pugi::xml_node &, Scope & scope);

  auto derive() -> Object override;
};
}  // namespace syntax
}  // namespace openscenario_interpreter
#endif  // OPENSCENARIO_INTERPRETER__SYNTAX__POISSON_DISTRIBUTION_HPP_<|MERGE_RESOLUTION|>--- conflicted
+++ resolved
@@ -26,11 +26,7 @@
 inline namespace syntax
 {
 /*
-<<<<<<< HEAD
-   PoissonDistribution (OpenSCENARIO XML 1.3)
-=======
    PoissonDistribution (OpenSCENARIO XML 1.3.1)
->>>>>>> 326fba48
 
    Poisson distribution which can be applied to a single parameter.
 
@@ -41,13 +37,7 @@
      <xsd:attribute name="expectedValue" type="Double" use="required"/>
    </xsd:complexType>
 */
-<<<<<<< HEAD
-struct PoissonDistribution : public ComplexType,
-                             private Scope,
-                             public StochasticParameterDistributionBase
-=======
 struct PoissonDistribution : public ComplexType, private Scope
->>>>>>> 326fba48
 {
   const Range range;
 
