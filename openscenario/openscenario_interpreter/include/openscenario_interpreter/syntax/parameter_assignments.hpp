// Copyright 2015 TIER IV, Inc. All rights reserved.
//
// Licensed under the Apache License, Version 2.0 (the "License");
// you may not use this file except in compliance with the License.
// You may obtain a copy of the License at
//
//     http://www.apache.org/licenses/LICENSE-2.0
//
// Unless required by applicable law or agreed to in writing, software
// distributed under the License is distributed on an "AS IS" BASIS,
// WITHOUT WARRANTIES OR CONDITIONS OF ANY KIND, either express or implied.
// See the License for the specific language governing permissions and
// limitations under the License.

#ifndef OPENSCENARIO_INTERPRETER__SYNTAX__PARAMETER_ASSIGNMENTS_HPP_
#define OPENSCENARIO_INTERPRETER__SYNTAX__PARAMETER_ASSIGNMENTS_HPP_

#include <openscenario_interpreter/reader/element.hpp>
#include <openscenario_interpreter/scope.hpp>
#include <openscenario_interpreter/syntax/parameter_assignment.hpp>
#include <pugixml.hpp>

namespace openscenario_interpreter
{
inline namespace syntax
{
<<<<<<< HEAD
=======
/*
   ParameterAssignments (OpenSCENARIO XML 1.3.1)

   A complex type wrapper for ParameterAssignment

   <xsd:complexType name="ParameterAssignments">
     <xsd:sequence>
       <xsd:element name="ParameterAssignment" type="ParameterAssignment" minOccurs="0" maxOccurs="unbounded"/>
     </xsd:sequence>
   </xsd:complexType>
*/
>>>>>>> 326fba48
struct ParameterAssignments : std::list<ParameterAssignment>
{
  ParameterAssignments() = default;

  explicit ParameterAssignments(const pugi::xml_node & node, Scope & scope)
  : std::list<ParameterAssignment>(
      readElements<ParameterAssignment, 0>("ParameterAssignment", node, scope))
  {
  }
};
}  // namespace syntax
}  // namespace openscenario_interpreter

#endif  // OPENSCENARIO_INTERPRETER__SYNTAX__PARAMETER_ASSIGNMENTS_HPP_<|MERGE_RESOLUTION|>--- conflicted
+++ resolved
@@ -24,8 +24,6 @@
 {
 inline namespace syntax
 {
-<<<<<<< HEAD
-=======
 /*
    ParameterAssignments (OpenSCENARIO XML 1.3.1)
 
@@ -37,7 +35,6 @@
      </xsd:sequence>
    </xsd:complexType>
 */
->>>>>>> 326fba48
 struct ParameterAssignments : std::list<ParameterAssignment>
 {
   ParameterAssignments() = default;
