--- conflicted
+++ resolved
@@ -65,29 +65,6 @@
   {
     const auto parameters = static_cast<openscenario_msgs::msg::VehicleParameters>(vehicle);
 
-<<<<<<< HEAD
-        if (object_controller.isEgo()) {
-          config.jerk_topic = "/planning/motion_velocity_optimizer/closest_jerk";
-        }
-
-        connection.addMetric<metrics::OutOfRangeMetric>(name + "-out-of-range", config);
-        return spawn(object_controller.isEgo(), name, parameters);
-      },
-      [this](const Pedestrian & pedestrian) {
-        return spawn(
-          false, name, static_cast<openscenario_msgs::msg::PedestrianParameters>(pedestrian));
-      },
-      [this](const MiscObject & misc_object) {
-        return spawn(
-          false, name, static_cast<openscenario_msgs::msg::MiscObjectParameters>(misc_object));
-      });
-
-    if (apply<bool>(spawn_entity, static_cast<const EntityObject &>(*this))) {
-      if (is<Vehicle>()) {
-        applyAssignControllerAction(name, object_controller);
-        if (object_controller.isEgo()) {
-          auto architecture_type = getParameter<std::string>("architecture_type", std::string(""));
-=======
     metrics::OutOfRangeMetric::Config configuration;
     {
       configuration.target_entity = name;
@@ -95,8 +72,10 @@
       configuration.max_velocity = +parameters.performance.max_speed;
       configuration.min_acceleration = -parameters.performance.max_deceleration;
       configuration.max_acceleration = +parameters.performance.max_acceleration;
+      if (object_controller.isEgo()) {
+        configuration.jerk_topic = "/planning/motion_velocity_optimizer/closest_jerk";
+      }
     }
->>>>>>> b09b70af
 
     connection.addMetric<metrics::OutOfRangeMetric>(name + "-out-of-range", configuration);
 
