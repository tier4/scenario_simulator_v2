--- conflicted
+++ resolved
@@ -27,11 +27,7 @@
 inline namespace syntax
 {
 /*
-<<<<<<< HEAD
-   Stochastic (OpenSCENARIO XML 1.3)
-=======
    Stochastic (OpenSCENARIO XML 1.3.1)
->>>>>>> 326fba48
 
    Top level container for all stochastic distribution elements.
 
@@ -43,12 +39,7 @@
      <xsd:attribute name="randomSeed" type="Double"/>
    </xsd:complexType>
 */
-<<<<<<< HEAD
-
 struct Stochastic : public ComplexType, public ParameterDistributionContainer, private Scope
-=======
-struct Stochastic : public ComplexType
->>>>>>> 326fba48
 {
   const UnsignedInt number_of_test_runs;
 
