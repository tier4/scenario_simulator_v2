--- conflicted
+++ resolved
@@ -24,20 +24,6 @@
 inline namespace syntax
 {
 /*
-<<<<<<< HEAD
-   DeterministicMultiParameterDistribution (OpenSCENARIO XML 1.3)
-
-   Container for a deterministic distribution which is applied to multiple parameters.
-
- <xsd:complexType name="DeterministicMultiParameterDistribution">
-   <xsd:sequence>
-     <xsd:group ref="DeterministicMultiParameterDistributionType"/>
-   </xsd:sequence>
- </xsd:complexType>
-*/
-struct DeterministicMultiParameterDistribution : public DeterministicMultiParameterDistributionType,
-                                                 public ParameterDistributionContainer
-=======
    DeterministicMultiParameterDistribution (OpenSCENARIO XML 1.3.1)
 
    Container for a deterministic distribution which is applied to multiple parameters.
@@ -49,7 +35,6 @@
    </xsd:complexType>
 */
 struct DeterministicMultiParameterDistribution : public DeterministicMultiParameterDistributionType
->>>>>>> 326fba48
 {
   explicit DeterministicMultiParameterDistribution(const pugi::xml_node &, Scope & scope);
 
