// Copyright 2015 TIER IV, Inc. All rights reserved.
//
// Licensed under the Apache License, Version 2.0 (the "License");
// you may not use this file except in compliance with the License.
// You may obtain a copy of the License at
//
//     http://www.apache.org/licenses/LICENSE-2.0
//
// Unless required by applicable law or agreed to in writing, software
// distributed under the License is distributed on an "AS IS" BASIS,
// WITHOUT WARRANTIES OR CONDITIONS OF ANY KIND, either express or implied.
// See the License for the specific language governing permissions and
// limitations under the License.

#ifndef OPENSCENARIO_INTERPRETER__SYNTAX__DISTRIBUTION_RANGE_HPP_
#define OPENSCENARIO_INTERPRETER__SYNTAX__DISTRIBUTION_RANGE_HPP_

#include <openscenario_interpreter/parameter_distribution.hpp>
#include <openscenario_interpreter/scope.hpp>
#include <openscenario_interpreter/syntax/range.hpp>
#include <pugixml.hpp>

namespace openscenario_interpreter
{
inline namespace syntax
{
/*
<<<<<<< HEAD
   DistributionRange (OpenSCENARIO XML 1.3)
=======
   DistributionRange (OpenSCENARIO XML 1.3.1)
>>>>>>> 326fba48

   A range of values used for a deterministic distribution.
   The range starts with lower limit, Each additional value is defined
   by adding the step value to the previous value until the value is greater than upper limit.
   Upper limit can be part of the range.

   <xsd:complexType name="DistributionRange">
     <xsd:all>
       <xsd:element name="Range" type="Range"/>
     </xsd:all>
     <xsd:attribute name="stepWidth" type="Double" use="required"/>
   </xsd:complexType>
*/
<<<<<<< HEAD
struct DistributionRange : private Scope, public ComplexType, public SingleParameterDistributionBase
=======
struct DistributionRange : private Scope, public ComplexType
>>>>>>> 326fba48
{
  const Double step_width;

  const Range range;

  explicit DistributionRange(const pugi::xml_node &, Scope &);

  auto derive() -> SingleUnnamedParameterDistribution override;
};
}  // namespace syntax
}  // namespace openscenario_interpreter

#endif  // OPENSCENARIO_INTERPRETER__SYNTAX__DISTRIBUTION_RANGE_HPP_<|MERGE_RESOLUTION|>--- conflicted
+++ resolved
@@ -25,11 +25,7 @@
 inline namespace syntax
 {
 /*
-<<<<<<< HEAD
-   DistributionRange (OpenSCENARIO XML 1.3)
-=======
    DistributionRange (OpenSCENARIO XML 1.3.1)
->>>>>>> 326fba48
 
    A range of values used for a deterministic distribution.
    The range starts with lower limit, Each additional value is defined
@@ -43,11 +39,7 @@
      <xsd:attribute name="stepWidth" type="Double" use="required"/>
    </xsd:complexType>
 */
-<<<<<<< HEAD
-struct DistributionRange : private Scope, public ComplexType, public SingleParameterDistributionBase
-=======
 struct DistributionRange : private Scope, public ComplexType
->>>>>>> 326fba48
 {
   const Double step_width;
 
