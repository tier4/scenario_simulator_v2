--- conflicted
+++ resolved
@@ -15,42 +15,9 @@
 #ifndef OPENSCENARIO_INTERPRETER__UTILITY__PUGI_EXTENSION_HPP_
 #define OPENSCENARIO_INTERPRETER__UTILITY__PUGI_EXTENSION_HPP_
 
+#include <ostream>
 #include <pugixml.hpp>
-<<<<<<< HEAD
-
-#include <ostream>
 
 std::ostream & operator<<(std::ostream &, const pugi::xml_node &);
-=======
-#include <string>
-
-std::ostream & operator<<(std::ostream & os, const pugi::xml_node & node)
-{
-  static std::size_t depth{0};
-
-  const auto indent{std::string(depth * 2, ' ')};
-
-  os << indent << "\x1b[34m<\x1b[1m" << node.name() << "\x1b[0m";
-
-  for (const auto & attribute : node.attributes()) {
-    os << " \x1b[33m" << attribute.name() << "\x1b[0m=\x1b[36m\"" << attribute.value()
-       << "\"\x1b[0m";
-  }
-
-  if (node.first_child().empty()) {
-    return os << "\x1b[34m/>\x1b[0m" << std::endl;
-  } else {
-    os << "\x1b[34m>\x1b[0m" << std::endl;
-
-    ++depth;
-    for (const auto & each : node.children()) {
-      os << each;
-    }
-    --depth;
-
-    return os << indent << "\x1b[34m</\x1b[1m" << node.name() << "\x1b[34m>\x1b[0m" << std::endl;
-  }
-}
->>>>>>> 85415a3e
 
 #endif  // OPENSCENARIO_INTERPRETER__UTILITY__PUGI_EXTENSION_HPP_