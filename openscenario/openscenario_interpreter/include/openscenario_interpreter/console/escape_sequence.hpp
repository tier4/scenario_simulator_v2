--- conflicted
+++ resolved
@@ -29,14 +29,7 @@
 }
 
 #define BOILERPLATE(CODE, NAME) \
-<<<<<<< HEAD
-  auto NAME = [](std::ostream & os) -> decltype(auto) \
-  { \
-    return escape_sequence(os, CODE); \
-  }
-=======
   auto NAME = [](std::ostream & os) -> decltype(auto) { return escape_sequence(os, CODE); }
->>>>>>> 85415a3e
 
 BOILERPLATE("[0m", reset);
 BOILERPLATE("[1m", bold);
@@ -73,11 +66,7 @@
 }  // namespace background
 
 #undef BOILERPLATE
-<<<<<<< HEAD
-}
-=======
 }  // namespace console
->>>>>>> 85415a3e
 }  // namespace openscenario_interpreter
 
 #endif  // OPENSCENARIO_INTERPRETER__CONSOLE__ESCAPE_SEQUENCE_HPP_