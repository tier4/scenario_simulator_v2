--- conflicted
+++ resolved
@@ -1,10 +1,6 @@
 openscenario_msgs/EntityType type
 
-<<<<<<< HEAD
-float64 time
-=======
 float64 time 0
->>>>>>> 79fb9e98
 
 string name
 
