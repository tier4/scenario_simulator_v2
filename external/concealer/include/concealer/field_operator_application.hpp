--- conflicted
+++ resolved
@@ -71,16 +71,12 @@
   using LocalizationInitializationState = autoware_adapi_v1_msgs::msg::LocalizationInitializationState;
 #endif
   using MrmState                        = autoware_adapi_v1_msgs::msg::MrmState;
-<<<<<<< HEAD
-=======
 #if __has_include(<autoware_adapi_v1_msgs/msg/operation_mode_state.hpp>)
   using OperationModeState              = autoware_adapi_v1_msgs::msg::OperationModeState;
 #endif
 #if __has_include(<autoware_adapi_v1_msgs/msg/route_state.hpp>)
   using RouteState                      = autoware_adapi_v1_msgs::msg::RouteState;
 #endif
-  using Trajectory                      = tier4_planning_msgs::msg::Trajectory;
->>>>>>> 90841343
   using TurnIndicatorsCommand           = autoware_vehicle_msgs::msg::TurnIndicatorsCommand;
 
   using ClearRoute                      = autoware_adapi_v1_msgs::srv::ClearRoute;
@@ -99,11 +95,6 @@
 #if __has_include(<autoware_adapi_v1_msgs/msg/localization_initialization_state.hpp>)
   Subscriber<LocalizationInitializationState> getLocalizationState;
 #endif
-<<<<<<< HEAD
-  Subscriber<MrmState>                 getMrmState;
-  Subscriber<priority::PathWithLaneId> getPathWithLaneId;
-  Subscriber<TurnIndicatorsCommand>    getTurnIndicatorsCommand;
-=======
   Subscriber<MrmState>                        getMrmState;
 #if __has_include(<autoware_adapi_v1_msgs/msg/operation_mode_state.hpp>)
   Subscriber<OperationModeState>              getOperationModeState;
@@ -112,9 +103,7 @@
 #if __has_include(<autoware_adapi_v1_msgs/msg/route_state.hpp>)
   Subscriber<RouteState>                      getRouteState;
 #endif
-  Subscriber<Trajectory>                      getTrajectory;
   Subscriber<TurnIndicatorsCommand>           getTurnIndicatorsCommand;
->>>>>>> 90841343
 
   Service<ClearRoute>             requestClearRoute;
   Service<CooperateCommands>      requestCooperateCommands;
@@ -169,13 +158,8 @@
 
   auto clearRoute() -> void;
 
-<<<<<<< HEAD
-=======
   auto getLegacyAutowareState() const -> LegacyAutowareState;
 
-  auto getWaypoints() const -> traffic_simulator_msgs::msg::WaypointsArray;
-
->>>>>>> 90841343
   auto requestAutoModeForCooperation(const std::string &, bool) -> void;
 
   auto sendCooperateCommand(const std::string &, const std::string &) -> void;
