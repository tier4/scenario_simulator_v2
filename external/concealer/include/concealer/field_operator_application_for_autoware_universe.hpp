--- conflicted
+++ resolved
@@ -57,18 +57,12 @@
   SubscriberWrapper<tier4_planning_msgs::msg::Trajectory>                              getTrajectory;
   SubscriberWrapper<autoware_auto_vehicle_msgs::msg::TurnIndicatorsCommand>            getTurnIndicatorsCommandImpl;
 
-<<<<<<< HEAD
   ServiceWithValidation<tier4_rtc_msgs::srv::AutoModeWithModule>        requestSetRtcAutoMode;
-  ServiceWithValidation<tier4_rtc_msgs::srv::CooperateCommands>         requestCooperateCommands;
-  ServiceWithValidation<tier4_external_api_msgs::srv::Engage>           requestEngage;
-  ServiceWithValidation<tier4_external_api_msgs::srv::SetVelocityLimit> requestSetVelocityLimit;
-=======
   ServiceWithValidation<tier4_rtc_msgs::srv::CooperateCommands>               requestCooperateCommands;
   ServiceWithValidation<tier4_external_api_msgs::srv::Engage>     requestEngage;
   ServiceWithValidation<autoware_adapi_v1_msgs::srv::InitializeLocalization>  requestInitialPose;
   ServiceWithValidation<autoware_adapi_v1_msgs::srv::SetRoutePoints>          requestSetRoutePoints;
   ServiceWithValidation<tier4_external_api_msgs::srv::SetVelocityLimit>       requestSetVelocityLimit;
->>>>>>> f02abd2d
 
   tier4_rtc_msgs::msg::CooperateStatusArray latest_cooperate_status_array;
 
@@ -112,14 +106,8 @@
     // clang-format off
     getAutowareState("/api/iv_msgs/autoware/state", *this),
     getAckermannControlCommand("/control/command/control_cmd", *this),
-<<<<<<< HEAD
     getCooperateStatusArray("/api/external/get/rtc_status", *this, [this](const auto & v) { latest_cooperate_status_array = v; }),
-    getEmergencyState("/system/emergency/emergency_state", *this, [this](const auto & v) { receiveEmergencyState(v); }),
-=======
-    getCooperateStatusArray("/api/external/get/rtc_status", *this, [this](const auto & v) { latest_cooperate_status_array = v;
-                                                                                            cooperate(v); }),
     getEmergencyState("/api/external/get/emergency", *this, [this](const auto & v) { receiveEmergencyState(v); }),
->>>>>>> f02abd2d
     getMrmState("/api/fail_safe/mrm_state", *this, [this](const auto & v) { receiveMrmState(v); }),
     getTrajectory("/api/iv_msgs/planning/scenario_planning/trajectory", *this),
     getTurnIndicatorsCommandImpl("/control/command/turn_indicators_cmd", *this),
