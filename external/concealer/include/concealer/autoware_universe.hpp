--- conflicted
+++ resolved
@@ -105,17 +105,13 @@
 
   auto getVehicleCommand() const -> std::tuple<AckermannControlCommand, GearCommand> override;
 
-<<<<<<< HEAD
-  auto getRouteLanelets() const -> std::vector<std::int64_t>;
+  auto getRouteLanelets() const -> std::vector<std::int64_t> override;
 
   auto getControlModeReport() const -> ControlModeReport override;
 
   auto setAutonomousMode() -> void override;
 
   auto setManualMode() -> void override;
-=======
-  auto getRouteLanelets() const -> std::vector<std::int64_t> override;
->>>>>>> 0a46d1d3
 };
 
 }  // namespace concealer
