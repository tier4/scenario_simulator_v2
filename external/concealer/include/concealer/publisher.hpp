--- conflicted
+++ resolved
@@ -16,10 +16,7 @@
 #define CONCEALER__PUBLISHER_HPP_
 
 #include <autoware_vehicle_msgs/msg/velocity_report.hpp>
-<<<<<<< HEAD
 #include <geometry_msgs/msg/pose_with_covariance_stamped.hpp>
-=======
->>>>>>> 9aa715b5
 #include <get_parameter/get_parameter.hpp>
 #include <nav_msgs/msg/odometry.hpp>
 #include <random>
@@ -64,11 +61,7 @@
   {
   }
 
-<<<<<<< HEAD
-  auto apply(std::mt19937_64 & engine, const ValueType value) -> ValueType
-=======
   auto apply(std::mt19937_64 & engine, const ValueType value) -> decltype(auto)
->>>>>>> 9aa715b5
   {
     return value * (multiplicative(engine) + static_cast<ValueType>(1)) + additive(engine);
   }
@@ -83,7 +76,6 @@
  * initializes `engine` appropriately
  */
 struct RandomNumberEngine
-<<<<<<< HEAD
 {
   const std::random_device::result_type seed;
 
@@ -113,10 +105,6 @@
                                   angular_y_error,
                                   angular_z_error;
   // clang-format on
-=======
-{
-  const std::random_device::result_type seed;
->>>>>>> 9aa715b5
 
   explicit NormalDistribution(
     const rclcpp::node_interfaces::NodeParametersInterface::SharedPtr &, const std::string &);
@@ -124,7 +112,6 @@
   auto operator()(nav_msgs::msg::Odometry odometry) -> nav_msgs::msg::Odometry;
 };
 
-<<<<<<< HEAD
 template <>
 struct NormalDistribution<autoware_vehicle_msgs::msg::VelocityReport> : public RandomNumberEngine
 {
@@ -160,17 +147,6 @@
                                   covariance_diagonal_pitch_pitch_error,
                                   covariance_diagonal_yaw_yaw_error;
   // clang-format on
-=======
-  explicit RandomNumberEngine(
-    const rclcpp::node_interfaces::NodeParametersInterface::SharedPtr & node,
-    const std::string & topic);
-};
-
-template <>
-struct NormalDistribution<nav_msgs::msg::Odometry> : public RandomNumberEngine
-{
-  double speed_threshold;
->>>>>>> 9aa715b5
 
   explicit NormalDistribution(
     const rclcpp::node_interfaces::NodeParametersInterface::SharedPtr &, const std::string &);
@@ -183,7 +159,6 @@
 struct NormalDistribution<sensor_msgs::msg::Imu> : public RandomNumberEngine
 {
   // clang-format off
-<<<<<<< HEAD
   NormalDistributionError<double> orientation_r_error,
                                   orientation_p_error,
                                   orientation_y_error,
@@ -202,20 +177,6 @@
                                   linear_acceleration_covariance_diagonal_x_x_error,
                                   linear_acceleration_covariance_diagonal_y_y_error,
                                   linear_acceleration_covariance_diagonal_z_z_error;
-=======
-  NormalDistributionError<double> position_local_x_error,
-                                  position_local_y_error,
-                                  position_local_z_error,
-                                  orientation_r_error,
-                                  orientation_p_error,
-                                  orientation_y_error,
-                                  linear_x_error,
-                                  linear_y_error,
-                                  linear_z_error,
-                                  angular_x_error,
-                                  angular_y_error,
-                                  angular_z_error;
->>>>>>> 9aa715b5
   // clang-format on
 
   /// @note set this to false to disable randomization
