// Copyright 2015 TIER IV, Inc. All rights reserved.
//
// Licensed under the Apache License, Version 2.0 (the "License");
// you may not use this file except in compliance with the License.
// You may obtain a copy of the License at
//
//     http://www.apache.org/licenses/LICENSE-2.0
//
// Unless required by applicable law or agreed to in writing, software
// distributed under the License is distributed on an "AS IS" BASIS,
// WITHOUT WARRANTIES OR CONDITIONS OF ANY KIND, either express or implied.
// See the License for the specific language governing permissions and
// limitations under the License.

#include <boost/range/adaptor/sliced.hpp>
#include <concealer/field_operator_application.hpp>
#include <concealer/is_package_exists.hpp>
#include <concealer/member_detector.hpp>
#include <cstdlib>
#include <exception>
#include <scenario_simulator_exception/exception.hpp>
#include <system_error>

namespace concealer
{
template <typename T>
auto toModuleType(const std::string & module_name)
{
  static const std::unordered_map<std::string, std::uint8_t> module_type_map = [&]() {
    std::unordered_map<std::string, std::uint8_t> module_type_map;

#define EMPLACE(IDENTIFIER)                                  \
  if constexpr (DetectStaticMember_##IDENTIFIER<T>::value) { \
    module_type_map.emplace(#IDENTIFIER, T::IDENTIFIER);     \
  }                                                          \
  static_assert(true)

    /*
       The following elements are in order of definition in the
       tier4_rtc_msgs/msg/Module.msg file. Of course, unordered_map doesn't
       preserve the insertion order, so the order itself doesn't matter.
    */
    EMPLACE(NONE);
    EMPLACE(LANE_CHANGE_LEFT);
    EMPLACE(LANE_CHANGE_RIGHT);
    EMPLACE(AVOIDANCE_LEFT);
    EMPLACE(AVOIDANCE_RIGHT);
    EMPLACE(GOAL_PLANNER);
    EMPLACE(START_PLANNER);
    EMPLACE(PULL_OUT);
    EMPLACE(TRAFFIC_LIGHT);
    EMPLACE(INTERSECTION);
    EMPLACE(INTERSECTION_OCCLUSION);
    EMPLACE(CROSSWALK);
    EMPLACE(BLIND_SPOT);
    EMPLACE(DETECTION_AREA);
    EMPLACE(NO_STOPPING_AREA);
    EMPLACE(OCCLUSION_SPOT);
    EMPLACE(EXT_REQUEST_LANE_CHANGE_LEFT);
    EMPLACE(EXT_REQUEST_LANE_CHANGE_RIGHT);
    EMPLACE(AVOIDANCE_BY_LC_LEFT);
    EMPLACE(AVOIDANCE_BY_LC_RIGHT);
    EMPLACE(NO_DRIVABLE_LANE);

#undef EMPLACE

    return module_type_map;
  }();

  if (const auto module_type = module_type_map.find(module_name);
      module_type == module_type_map.end()) {
    throw common::Error(
      "Unexpected module name for tier4_rtc_msgs::msg::Module: ", module_name, ".");
  } else {
    return module_type->second;
  }
}

// clang-format off
FieldOperatorApplication::FieldOperatorApplication(const pid_t pid)
: rclcpp::Node("concealer_user", "simulation", rclcpp::NodeOptions().use_global_arguments(false)),
  process_id(pid),
<<<<<<< HEAD
  time_limit(std::chrono::steady_clock::now() + std::chrono::seconds(getParameter<int>("initialize_duration"))),
  getAutowareState("/autoware/state", rclcpp::QoS(1), *this),
=======
  time_limit(std::chrono::steady_clock::now() + std::chrono::seconds(common::getParameter<int>("initialize_duration"))),
  getAutowareState("/autoware/state", rclcpp::QoS(1), *this, [this](const auto & message) {
    auto state_name_of = [](auto state) constexpr {
      switch (state) {
        case AutowareState::INITIALIZING:
          return "INITIALIZING";
        case AutowareState::WAITING_FOR_ROUTE:
          return "WAITING_FOR_ROUTE";
        case AutowareState::PLANNING:
          return "PLANNING";
        case AutowareState::WAITING_FOR_ENGAGE:
          return "WAITING_FOR_ENGAGE";
        case AutowareState::DRIVING:
          return "DRIVING";
        case AutowareState::ARRIVED_GOAL:
          return "ARRIVED_GOAL";
        case AutowareState::FINALIZING:
          return "FINALIZING";
        default:
          return "";
      }
    };

    autoware_state = state_name_of(message.state);
  }),
>>>>>>> a4653178
  getCommand("/control/command/control_cmd", rclcpp::QoS(1), *this),
  getCooperateStatusArray("/api/external/get/rtc_status", rclcpp::QoS(1), *this),
  getEmergencyState("/api/external/get/emergency", rclcpp::QoS(1), *this, [this](const auto & message) {
    if (message.emergency) {
      throw common::Error("Emergency state received");
    }
  }),
#if __has_include(<autoware_adapi_v1_msgs/msg/localization_initialization_state.hpp>)
  getLocalizationState("/api/localization/initialization_state", rclcpp::QoS(1).transient_local(), *this),
#endif
  getMrmState("/api/fail_safe/mrm_state", rclcpp::QoS(1), *this, [this](const auto & message) {
    auto state_name_of = [](auto state) constexpr {
      switch (state) {
        case MrmState::MRM_FAILED:
          return "MRM_FAILED";
        case MrmState::MRM_OPERATING:
          return "MRM_OPERATING";
        case MrmState::MRM_SUCCEEDED:
          return "MRM_SUCCEEDED";
        case MrmState::NORMAL:
          return "NORMAL";
        case MrmState::UNKNOWN:
          return "UNKNOWN";
        default:
          throw common::Error(
            "Unexpected autoware_adapi_v1_msgs::msg::MrmState::state, number: ", state);
      }
    };

    auto behavior_name_of = [](auto behavior) constexpr {
      if constexpr (DetectStaticMember_COMFORTABLE_STOP<MrmState>::value) {
        if (behavior == MrmState::COMFORTABLE_STOP) {
          return "COMFORTABLE_STOP";
        }
      }
      if constexpr (DetectStaticMember_EMERGENCY_STOP<MrmState>::value) {
        if (behavior == MrmState::EMERGENCY_STOP) {
          return "EMERGENCY_STOP";
        }
      }
      if constexpr (DetectStaticMember_NONE<MrmState>::value) {
        if (behavior == MrmState::NONE) {
          return "NONE";
        }
      }
      if constexpr (DetectStaticMember_UNKNOWN<MrmState>::value) {
        if (behavior == MrmState::UNKNOWN) {
          return "UNKNOWN";
        }
      }
      if constexpr (DetectStaticMember_PULL_OVER<MrmState>::value) {
        if (behavior == MrmState::PULL_OVER) {
          return "PULL_OVER";
        }
      }
      throw common::Error(
        "Unexpected autoware_adapi_v1_msgs::msg::MrmState::behavior, number: ", behavior);
    };

    minimum_risk_maneuver_state = state_name_of(message.state);
    minimum_risk_maneuver_behavior = behavior_name_of(message.behavior);
  }),
#if __has_include(<autoware_adapi_v1_msgs/msg/operation_mode_state.hpp>)
  getOperationModeState("/api/operation_mode/state", rclcpp::QoS(1), *this),
#endif
  getPathWithLaneId("/planning/scenario_planning/lane_driving/behavior_planning/path_with_lane_id", rclcpp::QoS(1), *this),
#if __has_include(<autoware_adapi_v1_msgs/msg/route_state.hpp>)
  getRouteState("/api/routing/state", rclcpp::QoS(1), *this),
#endif
  getTrajectory("/api/iv_msgs/planning/scenario_planning/trajectory", rclcpp::QoS(1), *this),
  getTurnIndicatorsCommand("/control/command/turn_indicators_cmd", rclcpp::QoS(1), *this),
  requestClearRoute("/api/routing/clear_route", *this),
  requestCooperateCommands("/api/external/set/rtc_commands", *this),
  requestEngage("/api/external/set/engage", *this),
  requestInitialPose("/api/localization/initialize", *this),
  // NOTE: /api/routing/set_route_points takes a long time to return. But the specified duration is not decided by any technical reasons.
  requestSetRoutePoints("/api/routing/set_route_points", *this, std::chrono::seconds(10)),
  requestSetRtcAutoMode("/api/external/set/rtc_auto_mode", *this),
  requestSetVelocityLimit("/api/autoware/set/velocity_limit", *this),
  requestEnableAutowareControl("/api/operation_mode/enable_autoware_control", *this)
{
}
// clang-format on

FieldOperatorApplication::~FieldOperatorApplication()
{
  if (process_id) {
    const auto sigset = [this]() {
      if (auto signal_set = sigset_t();
          sigemptyset(&signal_set) or sigaddset(&signal_set, SIGCHLD)) {
        RCLCPP_ERROR_STREAM(get_logger(), std::system_error(errno, std::system_category()).what());
        std::exit(EXIT_FAILURE);
      } else if (auto error = pthread_sigmask(SIG_BLOCK, &signal_set, nullptr)) {
        RCLCPP_ERROR_STREAM(get_logger(), std::system_error(error, std::system_category()).what());
        std::exit(EXIT_FAILURE);
      } else {
        return signal_set;
      }
    }();

    const auto timeout = []() {
      auto timeout = timespec();
      timeout.tv_sec = common::getParameter<int>("sigterm_timeout", 5);
      timeout.tv_nsec = 0;
      return timeout;
    }();

    if (::kill(process_id, SIGINT); sigtimedwait(&sigset, nullptr, &timeout) < 0) {
      switch (errno) {
        case EINTR:
          /*
             The wait was interrupted by an unblocked, caught signal. It shall
             be documented in system documentation whether this error causes
             these functions to fail.
          */
          RCLCPP_ERROR_STREAM(
            get_logger(),
            "The wait for Autoware launch process termination was interrupted by an unblocked, "
            "caught signal.");
          break;

        case EAGAIN:
          /*
             No signal specified by set was generated within the specified
             timeout period.
          */
          RCLCPP_ERROR_STREAM(get_logger(), "Autoware launch process does not respond. Kill it.");
          killpg(process_id, SIGKILL);
          break;

        default:
        case EINVAL:
          /*
             The timeout argument specified a tv_nsec value less than zero or
             greater than or equal to 1000 million.
          */
          RCLCPP_ERROR_STREAM(
            get_logger(),
            "The parameter sigterm_timeout specified a value less than zero or greater than or "
            "equal to 1000 million.");
          break;
      }
    }

    if (int status = 0; waitpid(process_id, &status, 0) < 0) {
      if (errno == ECHILD) {
        RCLCPP_ERROR_STREAM(
          get_logger(), "Try to wait for the autoware process but it was already exited.");
      } else {
        RCLCPP_ERROR_STREAM(get_logger(), std::system_error(errno, std::system_category()).what());
      }
    }

    process_id = 0;
  }

  finalized.store(true);
}

auto FieldOperatorApplication::clearRoute() -> void
{
  task_queue.delay([this] {
    /*
       Since this service tends to be available long after the launch of
       Autoware, set the attempts_count to a high value. There is no technical
       basis for the number 30.
    */
    requestClearRoute(std::make_shared<ClearRoute::Request>(), 30);
  });
}

auto FieldOperatorApplication::enableAutowareControl() -> void
{
  task_queue.delay([this]() {
    auto request = std::make_shared<ChangeOperationMode::Request>();
    requestEnableAutowareControl(request, 30);
  });
}

auto FieldOperatorApplication::engage() -> void
{
  task_queue.delay([this]() {
    try {
      auto request = std::make_shared<Engage::Request>();
      request->engage = true;
      return requestEngage(request, 30);
    } catch (const common::AutowareError &) {
      return;  // Ignore error because this service is validated by Autoware state transition.
    }

    waitForAutowareStateToBe("DRIVING");

    time_limit = std::decay_t<decltype(time_limit)>::max();
  });
}

auto FieldOperatorApplication::engageable() const -> bool
{
  task_queue.rethrow();
  return task_queue.empty() and state() == "WAITING_FOR_ENGAGE";
}

auto FieldOperatorApplication::engaged() const -> bool
{
  task_queue.rethrow();
  return task_queue.empty() and state() == "DRIVING";
}

auto FieldOperatorApplication::getWaypoints() const -> traffic_simulator_msgs::msg::WaypointsArray
{
  traffic_simulator_msgs::msg::WaypointsArray waypoints;

  for (const auto & point : getTrajectory().points) {
    waypoints.waypoints.emplace_back(point.pose.position);
  }

  return waypoints;
}

auto FieldOperatorApplication::initialize(const geometry_msgs::msg::Pose & initial_pose) -> void
{
  if (not std::exchange(initialized, true)) {
    task_queue.delay([this, initial_pose]() {
#if __has_include(<autoware_adapi_v1_msgs/msg/localization_initialization_state.hpp>)
      if (getLocalizationState().state != LocalizationInitializationState::UNINITIALIZED) {
        return;
      }
#endif
      try {
        auto request =
          std::make_shared<autoware_adapi_v1_msgs::srv::InitializeLocalization::Request>();
        request->pose.push_back([&]() {
          auto initial_pose_stamped = geometry_msgs::msg::PoseWithCovarianceStamped();
          initial_pose_stamped.header.stamp = get_clock()->now();
          initial_pose_stamped.header.frame_id = "map";
          initial_pose_stamped.pose.pose = initial_pose;
          return initial_pose_stamped;
        }());
        return requestInitialPose(request, 30);
      } catch (const common::AutowareError &) {
        return;  // Ignore error because this service is validated by Autoware state transition.
      }

      waitForAutowareStateToBe("WAITING_FOR_ROUTE");
    });
  }
}

auto FieldOperatorApplication::plan(const std::vector<geometry_msgs::msg::PoseStamped> & route)
  -> void
{
  assert(not route.empty());

  task_queue.delay([this, route] {
    waitForAutowareStateToBe("WAITING_FOR_ROUTE");  // NOTE: This is assertion.

    auto request = std::make_shared<SetRoutePoints::Request>();

    request->header = route.back().header;

    /*
       NOTE: The autoware_adapi_v1_msgs::srv::SetRoutePoints::Request type was
       created on 2022/09/05 [1], and the autoware_adapi_v1_msgs::msg::Option
       type data member was added to the
       autoware_adapi_v1_msgs::srv::SetRoutePoints::Request type on 2023/04/12
       [2]. Therefore, we cannot expect
       autoware_adapi_v1_msgs::srv::SetRoutePoints::Request to always have a
       data member `option`.

       [1] https://github.com/autowarefoundation/autoware_adapi_msgs/commit/805f8ebd3ca24564844df9889feeaf183101fbef
       [2] https://github.com/autowarefoundation/autoware_adapi_msgs/commit/cf310bd038673b6cbef3ae3b61dfe607212de419
    */
    if constexpr (
      DetectMember_option<SetRoutePoints::Request>::value and
      DetectMember_allow_goal_modification<
        decltype(std::declval<SetRoutePoints::Request>().option)>::value) {
      request->option.allow_goal_modification =
        common::getParameter<bool>(get_node_parameters_interface(), "allow_goal_modification");
    }

    request->goal = route.back().pose;

    for (const auto & each : route | boost::adaptors::sliced(0, route.size() - 1)) {
      request->waypoints.push_back(each.pose);
    }

    requestSetRoutePoints(request, 30);

    waitForAutowareStateToBe("WAITING_FOR_ENGAGE");
  });
}

auto FieldOperatorApplication::requestAutoModeForCooperation(
  const std::string & module_name, bool enable) -> void
{
  /*
     The implementation of this function will not work properly if the
     `rtc_auto_mode_manager` package is present.
  */
  if (not isPackageExists("rtc_auto_mode_manager")) {
    task_queue.delay([this, module_name, enable]() {
      auto request = std::make_shared<AutoModeWithModule::Request>();
      request->module.type = toModuleType<tier4_rtc_msgs::msg::Module>(module_name);
      request->enable = enable;
      /*
         We attempt to resend the service up to 30 times, but this number of
         times was determined by heuristics, not for any technical reason.
      */
      requestSetRtcAutoMode(request, 30);
    });
  } else {
    throw common::Error(
      "FieldOperatorApplication::requestAutoModeForCooperation is not supported in this "
      "environment, because rtc_auto_mode_manager is present.");
  }
}

auto FieldOperatorApplication::sendCooperateCommand(
  const std::string & module_name, const std::string & command) -> void
{
  const auto command_type = [&]() {
    if (command == "ACTIVATE") {
      return tier4_rtc_msgs::msg::Command::ACTIVATE;
    } else if (command == "DEACTIVATE") {
      return tier4_rtc_msgs::msg::Command::DEACTIVATE;
    } else {
      throw common::Error("Unexpected command for tier4_rtc_msgs::msg::Command: ", command, ".");
    }
  }();

  /*
     NOTE: Used cooperate statuses will be deleted correctly in Autoware side
     and provided via topic update. But, their update rate (typ. 10Hz) is lower
     than the one of scenario_simulator_v2. So, we need to check cooperate
     statuses if they are used or not in scenario_simulator_v2 side to avoid
     sending the same cooperate command when sending multiple commands between
     updates of cooperate statuses.
  */
  static std::vector<tier4_rtc_msgs::msg::CooperateStatus> used_cooperate_statuses;

  auto is_used_cooperate_status = [](const auto & cooperate_status) {
    return std::find_if(
             used_cooperate_statuses.begin(), used_cooperate_statuses.end(),
             [&cooperate_status](const auto & used_cooperate_status) {
               return used_cooperate_status.module == cooperate_status.module &&
                      used_cooperate_status.uuid == cooperate_status.uuid &&
                      used_cooperate_status.command_status.type ==
                        cooperate_status.command_status.type;
             }) != used_cooperate_statuses.end();
  };

  auto is_valid_cooperate_status =
    [](const auto & cooperate_status, auto command_type, auto module_type) {
      /**
         The finish_distance filter is set to over -20.0, because some valid rtc
         statuses has negative finish_distance due to the errors of localization or
         numerical calculation. This threshold is advised by a member of TIER IV
         planning and control team.

         The difference in the variable referred as a distance is the impact of the
         message specification changes in the following URL. This was also decided
         after consulting with a member of TIER IV planning and control team. ref:
         https://github.com/tier4/tier4_autoware_msgs/commit/8b85e6e43aa48cf4a439c77bf4bf6aee2e70c3ef
      */
      if constexpr (DetectMember_distance<tier4_rtc_msgs::msg::CooperateStatus>::value) {
        return cooperate_status.module.type == module_type &&
               command_type != cooperate_status.command_status.type &&
               cooperate_status.distance >= -20.0;
      } else {
        return cooperate_status.module.type == module_type &&
               command_type != cooperate_status.command_status.type &&
               cooperate_status.finish_distance >= -20.0;
      }
    };

  const auto cooperate_status_array = getCooperateStatusArray();

  if (const auto cooperate_status = std::find_if(
        cooperate_status_array.statuses.begin(), cooperate_status_array.statuses.end(),
        [&, module_type = toModuleType<tier4_rtc_msgs::msg::Module>(module_name)](
          const auto & cooperate_status) {
          return is_valid_cooperate_status(cooperate_status, command_type, module_type) &&
                 not is_used_cooperate_status(cooperate_status);
        });
      cooperate_status == cooperate_status_array.statuses.end()) {
    std::stringstream what;
    what
      << "Failed to send a cooperate command: Cannot find a valid request to cooperate for module "
      << std::quoted(module_name) << " and command " << std::quoted(command) << ". "
      << "Please check if the situation is such that the request occurs when sending.";
    throw common::Error(what.str());
  } else {
    tier4_rtc_msgs::msg::CooperateCommand cooperate_command;
    cooperate_command.module = cooperate_status->module;
    cooperate_command.uuid = cooperate_status->uuid;
    cooperate_command.command.type = command_type;

    auto request = std::make_shared<tier4_rtc_msgs::srv::CooperateCommands::Request>();
    request->stamp = cooperate_status_array.stamp;
    request->commands.push_back(cooperate_command);

    task_queue.delay([this, request]() { requestCooperateCommands(request, 30); });

    used_cooperate_statuses.push_back(*cooperate_status);
  }
}

auto FieldOperatorApplication::setVelocityLimit(double velocity_limit) -> void
{
  task_queue.delay([this, velocity_limit]() {
    auto request = std::make_shared<SetVelocityLimit::Request>();
    request->velocity = velocity_limit;
    /*
       We attempt to resend the service up to 30 times, but this number of
       times was determined by heuristics, not for any technical reason.
    */
    requestSetVelocityLimit(request, 30);
  });
}

auto FieldOperatorApplication::state() const -> std::string
{
#if __has_include(<autoware_adapi_v1_msgs/msg/localization_initialization_state.hpp>) and \
    __has_include(<autoware_adapi_v1_msgs/msg/route_state.hpp>) and \
    __has_include(<autoware_adapi_v1_msgs/msg/operation_mode_state.hpp>)
  /*
     See https://github.com/autowarefoundation/autoware.universe/blob/e60daf7d1c85208eaac083b90c181e224c2ac513/system/autoware_default_adapi/document/autoware-state.md
  */
  switch (const auto localization_state = getLocalizationState(); localization_state.state) {
    case LocalizationInitializationState::UNKNOWN:
    case LocalizationInitializationState::UNINITIALIZED:
    case LocalizationInitializationState::INITIALIZING:
      return "INITIALIZING";

    case LocalizationInitializationState::INITIALIZED:
      switch (const auto route_state = getRouteState(); route_state.state) {
        case RouteState::UNKNOWN:
          return "INITIALIZING";

        case RouteState::UNSET:
          return "WAITING_FOR_ROUTE";

        case RouteState::ARRIVED:
          return "ARRIVED_GOAL";

        case RouteState::SET:
        case RouteState::CHANGING:
          switch (const auto operation_mode_state = getOperationModeState();
                  operation_mode_state.mode) {
            case OperationModeState::UNKNOWN:
              return "INITIALIZING";

            case OperationModeState::AUTONOMOUS:
            case OperationModeState::LOCAL:
            case OperationModeState::REMOTE:
              if (operation_mode_state.is_autoware_control_enabled) {
                return "DRIVING";
              }
              [[fallthrough]];

            case OperationModeState::STOP:
              return operation_mode_state.is_autonomous_mode_available ? "WAITING_FOR_ENGAGE"
                                                                       : "PLANNING";

            default:
              return "";
          }

        default:
          return "";
      }

    default:
      return "";
  }
#else
  switch (const auto autoware_state = getAutowareState().state) {
    case AutowareState::INITIALIZING:
      return "INITIALIZING";
    case AutowareState::WAITING_FOR_ROUTE:
      return "WAITING_FOR_ROUTE";
    case AutowareState::PLANNING:
      return "PLANNING";
    case AutowareState::WAITING_FOR_ENGAGE:
      return "WAITING_FOR_ENGAGE";
    case AutowareState::DRIVING:
      return "DRIVING";
    case AutowareState::ARRIVED_GOAL:
      return "ARRIVED_GOAL";
    case AutowareState::FINALIZING:
      return "FINALIZING";
    default:
      return "";
  }
#endif
}

auto FieldOperatorApplication::spinSome() -> void
{
  task_queue.rethrow();

  if (rclcpp::ok()) {
    if (process_id) {
      auto status = 0;
      if (const auto id = waitpid(process_id, &status, WNOHANG); id < 0) {
        switch (errno) {
          case ECHILD:
            process_id = 0;
            throw common::AutowareError("Autoware process is already terminated");
          default:
            RCLCPP_ERROR_STREAM(
              get_logger(), std::system_error(errno, std::system_category()).what());
            std::exit(EXIT_FAILURE);
        }
      } else if (0 < id) {
        if (WIFEXITED(status)) {
          process_id = 0;
          throw common::AutowareError(
            "Autoware process is unintentionally exited. exit code: ", WEXITSTATUS(status));
        } else if (WIFSIGNALED(status)) {
          process_id = 0;
          throw common::AutowareError("Autoware process is killed. signal is ", WTERMSIG(status));
        }
      }
    }
    rclcpp::spin_some(get_node_base_interface());
  }
}
}  // namespace concealer<|MERGE_RESOLUTION|>--- conflicted
+++ resolved
@@ -80,36 +80,8 @@
 FieldOperatorApplication::FieldOperatorApplication(const pid_t pid)
 : rclcpp::Node("concealer_user", "simulation", rclcpp::NodeOptions().use_global_arguments(false)),
   process_id(pid),
-<<<<<<< HEAD
-  time_limit(std::chrono::steady_clock::now() + std::chrono::seconds(getParameter<int>("initialize_duration"))),
+  time_limit(std::chrono::steady_clock::now() + std::chrono::seconds(common::getParameter<int>("initialize_duration"))),
   getAutowareState("/autoware/state", rclcpp::QoS(1), *this),
-=======
-  time_limit(std::chrono::steady_clock::now() + std::chrono::seconds(common::getParameter<int>("initialize_duration"))),
-  getAutowareState("/autoware/state", rclcpp::QoS(1), *this, [this](const auto & message) {
-    auto state_name_of = [](auto state) constexpr {
-      switch (state) {
-        case AutowareState::INITIALIZING:
-          return "INITIALIZING";
-        case AutowareState::WAITING_FOR_ROUTE:
-          return "WAITING_FOR_ROUTE";
-        case AutowareState::PLANNING:
-          return "PLANNING";
-        case AutowareState::WAITING_FOR_ENGAGE:
-          return "WAITING_FOR_ENGAGE";
-        case AutowareState::DRIVING:
-          return "DRIVING";
-        case AutowareState::ARRIVED_GOAL:
-          return "ARRIVED_GOAL";
-        case AutowareState::FINALIZING:
-          return "FINALIZING";
-        default:
-          return "";
-      }
-    };
-
-    autoware_state = state_name_of(message.state);
-  }),
->>>>>>> a4653178
   getCommand("/control/command/control_cmd", rclcpp::QoS(1), *this),
   getCooperateStatusArray("/api/external/get/rtc_status", rclcpp::QoS(1), *this),
   getEmergencyState("/api/external/get/emergency", rclcpp::QoS(1), *this, [this](const auto & message) {
