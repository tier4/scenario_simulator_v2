// Copyright 2015 TIER IV, Inc. All rights reserved.
//
// Licensed under the Apache License, Version 2.0 (the "License");
// you may not use this file except in compliance with the License.
// You may obtain a copy of the License at
//
//     http://www.apache.org/licenses/LICENSE-2.0
//
// Unless required by applicable law or agreed to in writing, software
// distributed under the License is distributed on an "AS IS" BASIS,
// WITHOUT WARRANTIES OR CONDITIONS OF ANY KIND, either express or implied.
// See the License for the specific language governing permissions and
// limitations under the License.

#include <boost/range/adaptor/sliced.hpp>
#include <concealer/field_operator_application.hpp>
#include <concealer/is_package_exists.hpp>
#include <concealer/member_detector.hpp>
#include <cstdlib>
#include <exception>
#include <scenario_simulator_exception/exception.hpp>
#include <system_error>

namespace concealer
{
template <typename T>
auto toModuleType(const std::string & module_name)
{
  static const std::unordered_map<std::string, std::uint8_t> module_type_map = [&]() {
    std::unordered_map<std::string, std::uint8_t> module_type_map;

#define EMPLACE(IDENTIFIER)                                  \
  if constexpr (DetectStaticMember_##IDENTIFIER<T>::value) { \
    module_type_map.emplace(#IDENTIFIER, T::IDENTIFIER);     \
  }                                                          \
  static_assert(true)

    /*
       The following elements are in order of definition in the
       tier4_rtc_msgs/msg/Module.msg file. Of course, unordered_map doesn't
       preserve the insertion order, so the order itself doesn't matter.
    */
    EMPLACE(NONE);
    EMPLACE(LANE_CHANGE_LEFT);
    EMPLACE(LANE_CHANGE_RIGHT);
    EMPLACE(AVOIDANCE_LEFT);
    EMPLACE(AVOIDANCE_RIGHT);
    EMPLACE(GOAL_PLANNER);
    EMPLACE(START_PLANNER);
    EMPLACE(PULL_OUT);
    EMPLACE(TRAFFIC_LIGHT);
    EMPLACE(INTERSECTION);
    EMPLACE(INTERSECTION_OCCLUSION);
    EMPLACE(CROSSWALK);
    EMPLACE(BLIND_SPOT);
    EMPLACE(DETECTION_AREA);
    EMPLACE(NO_STOPPING_AREA);
    EMPLACE(OCCLUSION_SPOT);
    EMPLACE(EXT_REQUEST_LANE_CHANGE_LEFT);
    EMPLACE(EXT_REQUEST_LANE_CHANGE_RIGHT);
    EMPLACE(AVOIDANCE_BY_LC_LEFT);
    EMPLACE(AVOIDANCE_BY_LC_RIGHT);
    EMPLACE(NO_DRIVABLE_LANE);

#undef EMPLACE

    return module_type_map;
  }();

  if (const auto module_type = module_type_map.find(module_name);
      module_type == module_type_map.end()) {
    throw common::Error(
      "Unexpected module name for tier4_rtc_msgs::msg::Module: ", module_name, ".");
  } else {
    return module_type->second;
  }
}

// clang-format off
FieldOperatorApplication::FieldOperatorApplication(const pid_t pid)
: rclcpp::Node("concealer_user", "simulation", rclcpp::NodeOptions().use_global_arguments(false)),
  process_id(pid),
  time_limit(std::chrono::steady_clock::now() + std::chrono::seconds(common::getParameter<int>("initialize_duration"))),
  getAutowareState("/autoware/state", rclcpp::QoS(1), *this),
  getCommand("/control/command/control_cmd", rclcpp::QoS(1), *this),
  getCooperateStatusArray("/api/external/get/rtc_status", rclcpp::QoS(1), *this),
  getEmergencyState("/api/external/get/emergency", rclcpp::QoS(1), *this, [this](const auto & message) {
    if (message.emergency) {
      throw common::Error("Emergency state received");
    }
  }),
#if __has_include(<autoware_adapi_v1_msgs/msg/localization_initialization_state.hpp>)
  getLocalizationState("/api/localization/initialization_state", rclcpp::QoS(1).transient_local(), *this),
#endif
  getMrmState("/api/fail_safe/mrm_state", rclcpp::QoS(1), *this, [this](const auto & message) {
    auto state_name_of = [](auto state) constexpr {
      switch (state) {
        case MrmState::MRM_FAILED:
          return "MRM_FAILED";
        case MrmState::MRM_OPERATING:
          return "MRM_OPERATING";
        case MrmState::MRM_SUCCEEDED:
          return "MRM_SUCCEEDED";
        case MrmState::NORMAL:
          return "NORMAL";
        case MrmState::UNKNOWN:
          return "UNKNOWN";
        default:
          throw common::Error(
            "Unexpected autoware_adapi_v1_msgs::msg::MrmState::state, number: ", state);
      }
    };

    auto behavior_name_of = [](auto behavior) constexpr {
      if constexpr (DetectStaticMember_COMFORTABLE_STOP<MrmState>::value) {
        if (behavior == MrmState::COMFORTABLE_STOP) {
          return "COMFORTABLE_STOP";
        }
      }
      if constexpr (DetectStaticMember_EMERGENCY_STOP<MrmState>::value) {
        if (behavior == MrmState::EMERGENCY_STOP) {
          return "EMERGENCY_STOP";
        }
      }
      if constexpr (DetectStaticMember_NONE<MrmState>::value) {
        if (behavior == MrmState::NONE) {
          return "NONE";
        }
      }
      if constexpr (DetectStaticMember_UNKNOWN<MrmState>::value) {
        if (behavior == MrmState::UNKNOWN) {
          return "UNKNOWN";
        }
      }
      if constexpr (DetectStaticMember_PULL_OVER<MrmState>::value) {
        if (behavior == MrmState::PULL_OVER) {
          return "PULL_OVER";
        }
      }
      throw common::Error(
        "Unexpected autoware_adapi_v1_msgs::msg::MrmState::behavior, number: ", behavior);
    };

    minimum_risk_maneuver_state = state_name_of(message.state);
    minimum_risk_maneuver_behavior = behavior_name_of(message.behavior);
  }),
#if __has_include(<autoware_adapi_v1_msgs/msg/operation_mode_state.hpp>)
  getOperationModeState("/api/operation_mode/state", rclcpp::QoS(1), *this),
#endif
  getPathWithLaneId("/planning/scenario_planning/lane_driving/behavior_planning/path_with_lane_id", rclcpp::QoS(1), *this),
#if __has_include(<autoware_adapi_v1_msgs/msg/route_state.hpp>)
  getRouteState("/api/routing/state", rclcpp::QoS(1), *this),
#endif
  getTrajectory("/api/iv_msgs/planning/scenario_planning/trajectory", rclcpp::QoS(1), *this),
  getTurnIndicatorsCommand("/control/command/turn_indicators_cmd", rclcpp::QoS(1), *this),
  requestClearRoute("/api/routing/clear_route", *this),
  requestCooperateCommands("/api/external/set/rtc_commands", *this),
  requestEngage("/api/external/set/engage", *this),
  requestInitialPose("/api/localization/initialize", *this),
  // NOTE: /api/routing/set_route_points takes a long time to return. But the specified duration is not decided by any technical reasons.
  requestSetRoutePoints("/api/routing/set_route_points", *this, std::chrono::seconds(10)),
  requestSetRtcAutoMode("/api/external/set/rtc_auto_mode", *this),
  requestSetVelocityLimit("/api/autoware/set/velocity_limit", *this),
  requestEnableAutowareControl("/api/operation_mode/enable_autoware_control", *this)
{
}
// clang-format on

FieldOperatorApplication::~FieldOperatorApplication()
{
  if (process_id) {
    const auto sigset = [this]() {
      if (auto signal_set = sigset_t();
          sigemptyset(&signal_set) or sigaddset(&signal_set, SIGCHLD)) {
        RCLCPP_ERROR_STREAM(get_logger(), std::system_error(errno, std::system_category()).what());
        std::exit(EXIT_FAILURE);
      } else if (auto error = pthread_sigmask(SIG_BLOCK, &signal_set, nullptr)) {
        RCLCPP_ERROR_STREAM(get_logger(), std::system_error(error, std::system_category()).what());
        std::exit(EXIT_FAILURE);
      } else {
        return signal_set;
      }
    }();

    const auto timeout = []() {
      auto timeout = timespec();
      timeout.tv_sec = common::getParameter<int>("sigterm_timeout", 5);
      timeout.tv_nsec = 0;
      return timeout;
    }();

    if (::kill(process_id, SIGINT); sigtimedwait(&sigset, nullptr, &timeout) < 0) {
      switch (errno) {
        case EINTR:
          /*
             The wait was interrupted by an unblocked, caught signal. It shall
             be documented in system documentation whether this error causes
             these functions to fail.
          */
          RCLCPP_ERROR_STREAM(
            get_logger(),
            "The wait for Autoware launch process termination was interrupted by an unblocked, "
            "caught signal.");
          break;

        case EAGAIN:
          /*
             No signal specified by set was generated within the specified
             timeout period.
          */
          RCLCPP_ERROR_STREAM(get_logger(), "Autoware launch process does not respond. Kill it.");
          killpg(process_id, SIGKILL);
          break;

        default:
        case EINVAL:
          /*
             The timeout argument specified a tv_nsec value less than zero or
             greater than or equal to 1000 million.
          */
          RCLCPP_ERROR_STREAM(
            get_logger(),
            "The parameter sigterm_timeout specified a value less than zero or greater than or "
            "equal to 1000 million.");
          break;
      }
    }

    if (int status = 0; waitpid(process_id, &status, 0) < 0) {
      if (errno == ECHILD) {
        RCLCPP_ERROR_STREAM(
          get_logger(), "Try to wait for the autoware process but it was already exited.");
      } else {
        RCLCPP_ERROR_STREAM(get_logger(), std::system_error(errno, std::system_category()).what());
      }
    }

    process_id = 0;
  }

  finalized.store(true);
}

auto FieldOperatorApplication::clearRoute() -> void
{
  task_queue.delay([this] {
    /*
       Since this service tends to be available long after the launch of
       Autoware, set the attempts_count to a high value. There is no technical
       basis for the number 30.
    */
    requestClearRoute(std::make_shared<ClearRoute::Request>(), 30);
  });
}

auto FieldOperatorApplication::enableAutowareControl() -> void
{
  task_queue.delay([this]() {
    auto request = std::make_shared<ChangeOperationMode::Request>();
    requestEnableAutowareControl(request, 30);
  });
}

auto FieldOperatorApplication::engage() -> void
{
  task_queue.delay([this]() {
<<<<<<< HEAD
    try {
      auto request = std::make_shared<Engage::Request>();
      request->engage = true;
      return requestEngage(request, 30);
    } catch (const common::AutowareError &) {
      return;  // Ignore error because this service is validated by Autoware state transition.
    }
=======
    auto request = std::make_shared<Engage::Request>();
    request->engage = true;
    requestEngage(request, 30);
>>>>>>> 0e5f8118

    waitForAutowareStateToBe("DRIVING");

    time_limit = std::decay_t<decltype(time_limit)>::max();
  });
}

auto FieldOperatorApplication::engageable() const -> bool
{
  task_queue.rethrow();
  return task_queue.empty() and state() == "WAITING_FOR_ENGAGE";
}

auto FieldOperatorApplication::engaged() const -> bool
{
  task_queue.rethrow();
  return task_queue.empty() and state() == "DRIVING";
}

auto FieldOperatorApplication::getWaypoints() const -> traffic_simulator_msgs::msg::WaypointsArray
{
  traffic_simulator_msgs::msg::WaypointsArray waypoints;

  for (const auto & point : getTrajectory().points) {
    waypoints.waypoints.emplace_back(point.pose.position);
  }

  return waypoints;
}

auto FieldOperatorApplication::initialize(const geometry_msgs::msg::Pose & initial_pose) -> void
{
  if (not std::exchange(initialized, true)) {
    task_queue.delay([this, initial_pose]() {
#if __has_include(<autoware_adapi_v1_msgs/msg/localization_initialization_state.hpp>)
      if (getLocalizationState().state != LocalizationInitializationState::UNINITIALIZED) {
        return;
      }
#endif
<<<<<<< HEAD
      try {
        auto request =
          std::make_shared<autoware_adapi_v1_msgs::srv::InitializeLocalization::Request>();
        request->pose.push_back([&]() {
          auto initial_pose_stamped = geometry_msgs::msg::PoseWithCovarianceStamped();
          initial_pose_stamped.header.stamp = get_clock()->now();
          initial_pose_stamped.header.frame_id = "map";
          initial_pose_stamped.pose.pose = initial_pose;
          return initial_pose_stamped;
        }());
        return requestInitialPose(request, 30);
      } catch (const common::AutowareError &) {
        return;  // Ignore error because this service is validated by Autoware state transition.
      }
=======
      auto request =
        std::make_shared<autoware_adapi_v1_msgs::srv::InitializeLocalization::Request>();
      request->pose.push_back([&]() {
        auto initial_pose_stamped = geometry_msgs::msg::PoseWithCovarianceStamped();
        initial_pose_stamped.header.stamp = get_clock()->now();
        initial_pose_stamped.header.frame_id = "map";
        initial_pose_stamped.pose.pose = initial_pose;
        return initial_pose_stamped;
      }());
      requestInitialPose(request, 30);
>>>>>>> 0e5f8118

      waitForAutowareStateToBe("WAITING_FOR_ROUTE");
    });
  }
}

auto FieldOperatorApplication::plan(const std::vector<geometry_msgs::msg::PoseStamped> & route)
  -> void
{
  assert(not route.empty());

  task_queue.delay([this, route] {
    auto request = std::make_shared<SetRoutePoints::Request>();

    request->header = route.back().header;

    /*
       NOTE: The autoware_adapi_v1_msgs::srv::SetRoutePoints::Request type was
       created on 2022/09/05 [1], and the autoware_adapi_v1_msgs::msg::Option
       type data member was added to the
       autoware_adapi_v1_msgs::srv::SetRoutePoints::Request type on 2023/04/12
       [2]. Therefore, we cannot expect
       autoware_adapi_v1_msgs::srv::SetRoutePoints::Request to always have a
       data member `option`.

       [1] https://github.com/autowarefoundation/autoware_adapi_msgs/commit/805f8ebd3ca24564844df9889feeaf183101fbef
       [2] https://github.com/autowarefoundation/autoware_adapi_msgs/commit/cf310bd038673b6cbef3ae3b61dfe607212de419
    */
    if constexpr (
      DetectMember_option<SetRoutePoints::Request>::value and
      DetectMember_allow_goal_modification<
        decltype(std::declval<SetRoutePoints::Request>().option)>::value) {
      request->option.allow_goal_modification =
        common::getParameter<bool>(get_node_parameters_interface(), "allow_goal_modification");
    }

    request->goal = route.back().pose;

    for (const auto & each : route | boost::adaptors::sliced(0, route.size() - 1)) {
      request->waypoints.push_back(each.pose);
    }

    requestSetRoutePoints(request, 30);

    waitForAutowareStateToBe("WAITING_FOR_ENGAGE");
  });
}

auto FieldOperatorApplication::requestAutoModeForCooperation(
  const std::string & module_name, bool enable) -> void
{
  /*
     The implementation of this function will not work properly if the
     `rtc_auto_mode_manager` package is present.
  */
  if (not isPackageExists("rtc_auto_mode_manager")) {
    task_queue.delay([this, module_name, enable]() {
      auto request = std::make_shared<AutoModeWithModule::Request>();
      request->module.type = toModuleType<tier4_rtc_msgs::msg::Module>(module_name);
      request->enable = enable;
      /*
         We attempt to resend the service up to 30 times, but this number of
         times was determined by heuristics, not for any technical reason.
      */
      requestSetRtcAutoMode(request, 30);
    });
  } else {
    throw common::Error(
      "FieldOperatorApplication::requestAutoModeForCooperation is not supported in this "
      "environment, because rtc_auto_mode_manager is present.");
  }
}

auto FieldOperatorApplication::sendCooperateCommand(
  const std::string & module_name, const std::string & command) -> void
{
  const auto command_type = [&]() {
    if (command == "ACTIVATE") {
      return tier4_rtc_msgs::msg::Command::ACTIVATE;
    } else if (command == "DEACTIVATE") {
      return tier4_rtc_msgs::msg::Command::DEACTIVATE;
    } else {
      throw common::Error("Unexpected command for tier4_rtc_msgs::msg::Command: ", command, ".");
    }
  }();

  /*
     NOTE: Used cooperate statuses will be deleted correctly in Autoware side
     and provided via topic update. But, their update rate (typ. 10Hz) is lower
     than the one of scenario_simulator_v2. So, we need to check cooperate
     statuses if they are used or not in scenario_simulator_v2 side to avoid
     sending the same cooperate command when sending multiple commands between
     updates of cooperate statuses.
  */
  static std::vector<tier4_rtc_msgs::msg::CooperateStatus> used_cooperate_statuses;

  auto is_used_cooperate_status = [](const auto & cooperate_status) {
    return std::find_if(
             used_cooperate_statuses.begin(), used_cooperate_statuses.end(),
             [&cooperate_status](const auto & used_cooperate_status) {
               return used_cooperate_status.module == cooperate_status.module &&
                      used_cooperate_status.uuid == cooperate_status.uuid &&
                      used_cooperate_status.command_status.type ==
                        cooperate_status.command_status.type;
             }) != used_cooperate_statuses.end();
  };

  auto is_valid_cooperate_status =
    [](const auto & cooperate_status, auto command_type, auto module_type) {
      /**
         The finish_distance filter is set to over -20.0, because some valid rtc
         statuses has negative finish_distance due to the errors of localization or
         numerical calculation. This threshold is advised by a member of TIER IV
         planning and control team.

         The difference in the variable referred as a distance is the impact of the
         message specification changes in the following URL. This was also decided
         after consulting with a member of TIER IV planning and control team. ref:
         https://github.com/tier4/tier4_autoware_msgs/commit/8b85e6e43aa48cf4a439c77bf4bf6aee2e70c3ef
      */
      if constexpr (DetectMember_distance<tier4_rtc_msgs::msg::CooperateStatus>::value) {
        return cooperate_status.module.type == module_type &&
               command_type != cooperate_status.command_status.type &&
               cooperate_status.distance >= -20.0;
      } else {
        return cooperate_status.module.type == module_type &&
               command_type != cooperate_status.command_status.type &&
               cooperate_status.finish_distance >= -20.0;
      }
    };

  const auto cooperate_status_array = getCooperateStatusArray();

  if (const auto cooperate_status = std::find_if(
        cooperate_status_array.statuses.begin(), cooperate_status_array.statuses.end(),
        [&, module_type = toModuleType<tier4_rtc_msgs::msg::Module>(module_name)](
          const auto & cooperate_status) {
          return is_valid_cooperate_status(cooperate_status, command_type, module_type) &&
                 not is_used_cooperate_status(cooperate_status);
        });
      cooperate_status == cooperate_status_array.statuses.end()) {
    std::stringstream what;
    what
      << "Failed to send a cooperate command: Cannot find a valid request to cooperate for module "
      << std::quoted(module_name) << " and command " << std::quoted(command) << ". "
      << "Please check if the situation is such that the request occurs when sending.";
    throw common::Error(what.str());
  } else {
    tier4_rtc_msgs::msg::CooperateCommand cooperate_command;
    cooperate_command.module = cooperate_status->module;
    cooperate_command.uuid = cooperate_status->uuid;
    cooperate_command.command.type = command_type;

    auto request = std::make_shared<tier4_rtc_msgs::srv::CooperateCommands::Request>();
    request->stamp = cooperate_status_array.stamp;
    request->commands.push_back(cooperate_command);

    task_queue.delay([this, request]() { requestCooperateCommands(request, 30); });

    used_cooperate_statuses.push_back(*cooperate_status);
  }
}

auto FieldOperatorApplication::setVelocityLimit(double velocity_limit) -> void
{
  task_queue.delay([this, velocity_limit]() {
    auto request = std::make_shared<SetVelocityLimit::Request>();
    request->velocity = velocity_limit;
    /*
       We attempt to resend the service up to 30 times, but this number of
       times was determined by heuristics, not for any technical reason.
    */
    requestSetVelocityLimit(request, 30);
  });
}

auto FieldOperatorApplication::state() const -> std::string
{
#if __has_include(<autoware_adapi_v1_msgs/msg/localization_initialization_state.hpp>) and \
    __has_include(<autoware_adapi_v1_msgs/msg/route_state.hpp>) and \
    __has_include(<autoware_adapi_v1_msgs/msg/operation_mode_state.hpp>)
  /*
     See https://github.com/autowarefoundation/autoware.universe/blob/e60daf7d1c85208eaac083b90c181e224c2ac513/system/autoware_default_adapi/document/autoware-state.md
  */
  switch (const auto localization_state = getLocalizationState(); localization_state.state) {
    case LocalizationInitializationState::UNKNOWN:
    case LocalizationInitializationState::UNINITIALIZED:
    case LocalizationInitializationState::INITIALIZING:
      return "INITIALIZING";

    case LocalizationInitializationState::INITIALIZED:
      switch (const auto route_state = getRouteState(); route_state.state) {
        case RouteState::UNKNOWN:
          return "INITIALIZING";

        case RouteState::UNSET:
          return "WAITING_FOR_ROUTE";

        case RouteState::ARRIVED:
          return "ARRIVED_GOAL";

        case RouteState::SET:
        case RouteState::CHANGING:
          switch (const auto operation_mode_state = getOperationModeState();
                  operation_mode_state.mode) {
            case OperationModeState::UNKNOWN:
              return "INITIALIZING";

            case OperationModeState::AUTONOMOUS:
            case OperationModeState::LOCAL:
            case OperationModeState::REMOTE:
              if (operation_mode_state.is_autoware_control_enabled) {
                return "DRIVING";
              }
              [[fallthrough]];

            case OperationModeState::STOP:
              return operation_mode_state.is_autonomous_mode_available ? "WAITING_FOR_ENGAGE"
                                                                       : "PLANNING";

            default:
              return "";
          }

        default:
          return "";
      }

    default:
      return "";
  }
#else
  switch (const auto autoware_state = getAutowareState().state) {
    case AutowareState::INITIALIZING:
      return "INITIALIZING";
    case AutowareState::WAITING_FOR_ROUTE:
      return "WAITING_FOR_ROUTE";
    case AutowareState::PLANNING:
      return "PLANNING";
    case AutowareState::WAITING_FOR_ENGAGE:
      return "WAITING_FOR_ENGAGE";
    case AutowareState::DRIVING:
      return "DRIVING";
    case AutowareState::ARRIVED_GOAL:
      return "ARRIVED_GOAL";
    case AutowareState::FINALIZING:
      return "FINALIZING";
    default:
      return "";
  }
#endif
}

auto FieldOperatorApplication::spinSome() -> void
{
  task_queue.rethrow();

  if (rclcpp::ok()) {
    if (process_id) {
      auto status = 0;
      if (const auto id = waitpid(process_id, &status, WNOHANG); id < 0) {
        switch (errno) {
          case ECHILD:
            process_id = 0;
            throw common::AutowareError("Autoware process is already terminated");
          default:
            RCLCPP_ERROR_STREAM(
              get_logger(), std::system_error(errno, std::system_category()).what());
            std::exit(EXIT_FAILURE);
        }
      } else if (0 < id) {
        if (WIFEXITED(status)) {
          process_id = 0;
          throw common::AutowareError(
            "Autoware process is unintentionally exited. exit code: ", WEXITSTATUS(status));
        } else if (WIFSIGNALED(status)) {
          process_id = 0;
          throw common::AutowareError("Autoware process is killed. signal is ", WTERMSIG(status));
        }
      }
    }
    rclcpp::spin_some(get_node_base_interface());
  }
}
}  // namespace concealer<|MERGE_RESOLUTION|>--- conflicted
+++ resolved
@@ -264,19 +264,9 @@
 auto FieldOperatorApplication::engage() -> void
 {
   task_queue.delay([this]() {
-<<<<<<< HEAD
-    try {
-      auto request = std::make_shared<Engage::Request>();
-      request->engage = true;
-      return requestEngage(request, 30);
-    } catch (const common::AutowareError &) {
-      return;  // Ignore error because this service is validated by Autoware state transition.
-    }
-=======
     auto request = std::make_shared<Engage::Request>();
     request->engage = true;
     requestEngage(request, 30);
->>>>>>> 0e5f8118
 
     waitForAutowareStateToBe("DRIVING");
 
@@ -316,22 +306,6 @@
         return;
       }
 #endif
-<<<<<<< HEAD
-      try {
-        auto request =
-          std::make_shared<autoware_adapi_v1_msgs::srv::InitializeLocalization::Request>();
-        request->pose.push_back([&]() {
-          auto initial_pose_stamped = geometry_msgs::msg::PoseWithCovarianceStamped();
-          initial_pose_stamped.header.stamp = get_clock()->now();
-          initial_pose_stamped.header.frame_id = "map";
-          initial_pose_stamped.pose.pose = initial_pose;
-          return initial_pose_stamped;
-        }());
-        return requestInitialPose(request, 30);
-      } catch (const common::AutowareError &) {
-        return;  // Ignore error because this service is validated by Autoware state transition.
-      }
-=======
       auto request =
         std::make_shared<autoware_adapi_v1_msgs::srv::InitializeLocalization::Request>();
       request->pose.push_back([&]() {
@@ -342,7 +316,6 @@
         return initial_pose_stamped;
       }());
       requestInitialPose(request, 30);
->>>>>>> 0e5f8118
 
       waitForAutowareStateToBe("WAITING_FOR_ROUTE");
     });
