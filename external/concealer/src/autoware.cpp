--- conflicted
+++ resolved
@@ -158,27 +158,11 @@
 void Autoware::rethrow() const
 {
   task_queue.rethrow();
-<<<<<<< HEAD
 
-=======
->>>>>>> bfdf5d66
   if (is_thrown.load(std::memory_order_acquire)) {
     std::rethrow_exception(thrown);
   }
 }
-
-<<<<<<< HEAD
-// bool Autoware::ready() const
-// {
-//   return task_queue.exhausted() and engageable();
-// }
-=======
-bool Autoware::ready() const
-{
-  rethrow();
-  return task_queue.exhausted();
-}
->>>>>>> bfdf5d66
 
 void Autoware::resetTimerCallback()
 {
