// Copyright 2015 TIER IV, Inc. All rights reserved.
//
// Licensed under the Apache License, Version 2.0 (the "License");
// you may not use this file except in compliance with the License.
// You may obtain a copy of the License at
//
//     http://www.apache.org/licenses/LICENSE-2.0
//
// Unless required by applicable law or agreed to in writing, software
// distributed under the License is distributed on an "AS IS" BASIS,
// WITHOUT WARRANTIES OR CONDITIONS OF ANY KIND, either express or implied.
// See the License for the specific language governing permissions and
// limitations under the License.

#include <boost/range/adaptor/sliced.hpp>
#include <concealer/field_operator_application_for_autoware_universe.hpp>

namespace concealer
{
FieldOperatorApplicationFor<AutowareUniverse>::~FieldOperatorApplicationFor()
{
  shutdownAutoware();
  // All tasks should be complete before the services used in them will be deinitialized.
  task_queue.stopAndJoin();
}

auto FieldOperatorApplicationFor<AutowareUniverse>::approve(
  const tier4_rtc_msgs::msg::CooperateStatusArray & cooperate_status_array) -> void
{
  auto request = std::make_shared<tier4_rtc_msgs::srv::CooperateCommands::Request>();
  request->stamp = cooperate_status_array.stamp;

  auto approvable = [](auto && cooperate_status) {
    return cooperate_status.safe xor
           (cooperate_status.command_status.type == tier4_rtc_msgs::msg::Command::ACTIVATE);
  };

  auto flip = [](auto && type) {
    using Command = tier4_rtc_msgs::msg::Command;
    return type == Command::ACTIVATE ? Command::DEACTIVATE : Command::ACTIVATE;
  };

  for (auto && cooperate_status : cooperate_status_array.statuses) {
    if (approvable(cooperate_status)) {
      tier4_rtc_msgs::msg::CooperateCommand cooperate_command;
      cooperate_command.module = cooperate_status.module;
      cooperate_command.uuid = cooperate_status.uuid;
      cooperate_command.command.type = flip(cooperate_status.command_status.type);
      request->commands.push_back(cooperate_command);
    }
  }

  if (not request->commands.empty()) {
    task_queue.delay([this, request]() { requestCooperateCommands(request); });
  }
}

auto FieldOperatorApplicationFor<AutowareUniverse>::cooperate(
  const tier4_rtc_msgs::msg::CooperateStatusArray & cooperate_status_array) -> void
{
  switch (current_cooperator) {
    case Cooperator::simulator:
      return task_queue.delay([=]() { return approve(cooperate_status_array); });

    default:
      return;
  }
}

template <auto N, typename Tuples>
struct lister
{
  std::reference_wrapper<const Tuples> tuples;

  explicit lister(const Tuples & tuples) : tuples(std::cref(tuples)) {}
};

template <auto N, typename Tuples>
auto operator<<(std::ostream & ostream, const lister<N, Tuples> & lister) -> std::ostream &
{
  for (auto iterator = std::begin(lister.tuples.get()); iterator != std::end(lister.tuples.get());
       ++iterator) {
    switch (std::distance(iterator, std::end(lister.tuples.get()))) {
      case 1:
        return ostream << std::get<N>(*iterator);

      case 2:
        ostream << std::get<N>(*iterator) << " and ";
        break;

      default:
        ostream << std::get<N>(*iterator) << ", ";
        break;
    }
  }

  return ostream;
}

template <auto N, typename Tuples>
auto listup(const Tuples & tuples) -> lister<N, Tuples>
{
  return lister<N, Tuples>(tuples);
}

#define DEFINE_STATIC_DATA_MEMBER_DETECTOR(NAME)                                    \
  template <typename T, typename = void>                                            \
  struct HasStatic##NAME : public std::false_type                                   \
  {                                                                                 \
  };                                                                                \
                                                                                    \
  template <typename T>                                                             \
  struct HasStatic##NAME<T, std::void_t<decltype(T::NAME)>> : public std::true_type \
  {                                                                                 \
  }

DEFINE_STATIC_DATA_MEMBER_DETECTOR(NONE);
DEFINE_STATIC_DATA_MEMBER_DETECTOR(LANE_CHANGE_LEFT);
DEFINE_STATIC_DATA_MEMBER_DETECTOR(LANE_CHANGE_RIGHT);
DEFINE_STATIC_DATA_MEMBER_DETECTOR(AVOIDANCE_LEFT);
DEFINE_STATIC_DATA_MEMBER_DETECTOR(AVOIDANCE_RIGHT);
DEFINE_STATIC_DATA_MEMBER_DETECTOR(GOAL_PLANNER);
DEFINE_STATIC_DATA_MEMBER_DETECTOR(START_PLANNER);
DEFINE_STATIC_DATA_MEMBER_DETECTOR(PULL_OUT);
DEFINE_STATIC_DATA_MEMBER_DETECTOR(TRAFFIC_LIGHT);
DEFINE_STATIC_DATA_MEMBER_DETECTOR(INTERSECTION);
DEFINE_STATIC_DATA_MEMBER_DETECTOR(INTERSECTION_OCCLUSION);
DEFINE_STATIC_DATA_MEMBER_DETECTOR(CROSSWALK);
DEFINE_STATIC_DATA_MEMBER_DETECTOR(BLIND_SPOT);
DEFINE_STATIC_DATA_MEMBER_DETECTOR(DETECTION_AREA);
DEFINE_STATIC_DATA_MEMBER_DETECTOR(NO_STOPPING_AREA);
DEFINE_STATIC_DATA_MEMBER_DETECTOR(OCCLUSION_SPOT);
DEFINE_STATIC_DATA_MEMBER_DETECTOR(EXT_REQUEST_LANE_CHANGE_LEFT);
DEFINE_STATIC_DATA_MEMBER_DETECTOR(EXT_REQUEST_LANE_CHANGE_RIGHT);
DEFINE_STATIC_DATA_MEMBER_DETECTOR(AVOIDANCE_BY_LC_LEFT);
DEFINE_STATIC_DATA_MEMBER_DETECTOR(AVOIDANCE_BY_LC_RIGHT);
DEFINE_STATIC_DATA_MEMBER_DETECTOR(NO_DRIVABLE_LANE);

#undef DEFINE_STATIC_DATA_MEMBER_DETECTOR

/**
 * NOTE: for changes from `distance` to start/finish distance
 * see https://github.com/tier4/tier4_autoware_msgs/commit/8b85e6e43aa48cf4a439c77bf4bf6aee2e70c3ef
 */
template <typename T, typename = void>
struct HasDistance : public std::false_type
{
};

template <typename T>
struct HasDistance<T, std::void_t<decltype(std::declval<T>().distance)>> : public std::true_type
{
};

template <typename T>
auto toModuleType(const std::string & module_name)
{
  static const std::unordered_map<std::string, std::uint8_t> module_type_map = [&]() {
    std::unordered_map<std::string, std::uint8_t> module_type_map;

#define EMPLACE(IDENTIFIER)                              \
  if constexpr (HasStatic##IDENTIFIER<T>::value) {       \
    module_type_map.emplace(#IDENTIFIER, T::IDENTIFIER); \
  }                                                      \
  static_assert(true)

    /*
       The following elements are in order of definition in the
       tier4_rtc_msgs/msg/Module.msg file. Of course, unordered_map doesn't
       preserve the insertion order, so the order itself doesn't matter.
    */
    EMPLACE(NONE);
    EMPLACE(LANE_CHANGE_LEFT);
    EMPLACE(LANE_CHANGE_RIGHT);
    EMPLACE(AVOIDANCE_LEFT);
    EMPLACE(AVOIDANCE_RIGHT);
    EMPLACE(GOAL_PLANNER);
    EMPLACE(START_PLANNER);
    EMPLACE(PULL_OUT);
    EMPLACE(TRAFFIC_LIGHT);
    EMPLACE(INTERSECTION);
    EMPLACE(INTERSECTION_OCCLUSION);
    EMPLACE(CROSSWALK);
    EMPLACE(BLIND_SPOT);
    EMPLACE(DETECTION_AREA);
    EMPLACE(NO_STOPPING_AREA);
    EMPLACE(OCCLUSION_SPOT);
    EMPLACE(EXT_REQUEST_LANE_CHANGE_LEFT);
    EMPLACE(EXT_REQUEST_LANE_CHANGE_RIGHT);
    EMPLACE(AVOIDANCE_BY_LC_LEFT);
    EMPLACE(AVOIDANCE_BY_LC_RIGHT);
    EMPLACE(NO_DRIVABLE_LANE);

#undef EMPLACE

    return module_type_map;
  }();

  if (const auto module_type = module_type_map.find(module_name);
      module_type == module_type_map.end()) {
    throw common::Error(
      "Unexpected module name for tier4_rtc_msgs::msg::Module: ", module_name,
      ". One of the following module names is expected: ", listup<0>(module_type_map), ".");
  } else {
    return module_type->second;
  }
}

template <typename CooperateStatusType>
bool isValidCooperateStatus(
  const CooperateStatusType & cooperate_status, std::uint8_t command_type, std::uint8_t module_type)
{
  /**
   * NOTE1: the finish_distance filter is set to over -20.0,
   * because some valid rtc statuses has negative finish_distance due to the errors of
   * localization or numerical calculation. This threshold is advised by a member of TIER IV
   * planning and control team.
   */

  /**
   * NOTE2: The difference in the variable referred as a distance is the impact of the
   * message specification changes in the following URL.
   * This was also decided after consulting with a member of TIER IV planning and control team.
   * ref: https://github.com/tier4/tier4_autoware_msgs/commit/8b85e6e43aa48cf4a439c77bf4bf6aee2e70c3ef
   */
  if constexpr (HasDistance<CooperateStatusType>::value) {
    return cooperate_status.module.type == module_type &&
           command_type != cooperate_status.command_status.type &&
           cooperate_status.distance >= -20.0;
  } else {
    return cooperate_status.module.type == module_type &&
           command_type != cooperate_status.command_status.type &&
           cooperate_status.finish_distance >= -20.0;
  }
}

auto FieldOperatorApplicationFor<AutowareUniverse>::sendCooperateCommand(
  const std::string & module_name, const std::string & command) -> void
{
  auto to_command_type = [](const auto & command) {
    static const std::unordered_map<std::string, std::uint8_t> command_type_map = {
      {"ACTIVATE", tier4_rtc_msgs::msg::Command::ACTIVATE},
      {"DEACTIVATE", tier4_rtc_msgs::msg::Command::DEACTIVATE},
    };
    if (const auto command_type = command_type_map.find(command);
        command_type == command_type_map.end()) {
      throw common::Error(
        "Unexpected command for tier4_rtc_msgs::msg::Command: ", command,
        ", One of the following commands is expected: ", listup<0>(command_type_map), ".");
    } else {
      return command_type->second;
    }
  };

  if (const auto cooperate_status = std::find_if(
        latest_cooperate_status_array.statuses.begin(),
        latest_cooperate_status_array.statuses.end(),
        [module_type = toModuleType<tier4_rtc_msgs::msg::Module>(module_name),
         command_type = to_command_type(command)](const auto & cooperate_status) {
          return isValidCooperateStatus<tier4_rtc_msgs::msg::CooperateStatus>(
            cooperate_status, command_type, module_type);
        });
      cooperate_status == latest_cooperate_status_array.statuses.end()) {
    std::stringstream what;
    what
      << "Failed to send a cooperate command: Cannot find a valid request to cooperate for module "
      << std::quoted(module_name) << " and command " << std::quoted(command) << "."
      << "Please check if the situation is such that the request occurs when sending.";
    throw common::Error(what.str());
  } else {
    tier4_rtc_msgs::msg::CooperateCommand cooperate_command;
    cooperate_command.module = cooperate_status->module;
    cooperate_command.uuid = cooperate_status->uuid;
    cooperate_command.command.type = to_command_type(command);

    auto request = std::make_shared<tier4_rtc_msgs::srv::CooperateCommands::Request>();
    request->stamp = latest_cooperate_status_array.stamp;
    request->commands.push_back(cooperate_command);

    task_queue.delay([this, request]() { requestCooperateCommands(request); });
  }
}

auto FieldOperatorApplicationFor<AutowareUniverse>::initialize(
  const geometry_msgs::msg::Pose & initial_pose) -> void
{
  if (not std::exchange(initialize_was_called, true)) {
    task_queue.delay([this, initial_pose]() {
      waitForAutowareStateToBeWaitingForRoute([&]() {
        geometry_msgs::msg::PoseWithCovarianceStamped initial_pose_msg;
        initial_pose_msg.header.stamp = get_clock()->now();
        initial_pose_msg.header.frame_id = "map";
        initial_pose_msg.pose.pose = initial_pose;

        auto request =
          std::make_shared<autoware_adapi_v1_msgs::srv::InitializeLocalization::Request>();
        request->pose.push_back(initial_pose_msg);
        requestInitialPose(request);
      });

      // TODO(yamacir-kit) AFTER /api/autoware/set/initialize_pose IS SUPPORTED.
      // waitForAutowareStateToBeWaitingForRoute([&]() {
      //   auto request = std::make_shared<InitializePose::Request>();
      //   request->pose.header.stamp = get_clock()->now();
      //   request->pose.header.frame_id = "map";
      //   request->pose.pose.pose = initial_pose;
      //   requestInitializePose(request);
      // });
    });
  }
}

auto FieldOperatorApplicationFor<AutowareUniverse>::plan(
  const std::vector<geometry_msgs::msg::PoseStamped> & route) -> void
{
  assert(not route.empty());

  task_queue.delay([this, route] {
    waitForAutowareStateToBeWaitingForRoute();  // NOTE: This is assertion.

    auto request = std::make_shared<autoware_adapi_v1_msgs::srv::SetRoutePoints::Request>();

    request->header = route.back().header;

<<<<<<< HEAD
    request->option.allow_goal_modification =
      get_parameter("allow_goal_modification").get_value<bool>();

=======
>>>>>>> e6be0b7f
    request->goal = route.back().pose;

    for (const auto & each : route | boost::adaptors::sliced(0, route.size() - 1)) {
      request->waypoints.push_back(each.pose);
    }

    requestSetRoutePoints(request);

    waitForAutowareStateToBeWaitingForEngage();
  });
}

auto FieldOperatorApplicationFor<AutowareUniverse>::engage() -> void
{
  task_queue.delay([this]() {
    waitForAutowareStateToBeDriving([this]() {
      auto request = std::make_shared<tier4_external_api_msgs::srv::Engage::Request>();
      request->engage = true;
      requestEngage(request);
    });
  });
}

auto FieldOperatorApplicationFor<AutowareUniverse>::engageable() const -> bool
{
  rethrow();
  return task_queue.exhausted() and isWaitingForEngage();
}

auto FieldOperatorApplicationFor<AutowareUniverse>::engaged() const -> bool
{
  rethrow();
  return task_queue.exhausted() and isDriving();
}

auto FieldOperatorApplicationFor<AutowareUniverse>::getWaypoints() const
  -> traffic_simulator_msgs::msg::WaypointsArray
{
  traffic_simulator_msgs::msg::WaypointsArray waypoints;

  for (const auto & point : getTrajectory().points) {
    waypoints.waypoints.emplace_back(point.pose.position);
  }

  return waypoints;
}

auto FieldOperatorApplicationFor<AutowareUniverse>::getTurnIndicatorsCommand() const
  -> autoware_auto_vehicle_msgs::msg::TurnIndicatorsCommand
{
  return getTurnIndicatorsCommandImpl();
}

auto FieldOperatorApplicationFor<AutowareUniverse>::restrictTargetSpeed(double value) const
  -> double
{
  // no restrictions here
  return value;
}

auto FieldOperatorApplicationFor<AutowareUniverse>::getAutowareStateName() const -> std::string
{
#define IF(IDENTIFIER, RETURN)                                                         \
  if (getAutowareState().state == tier4_system_msgs::msg::AutowareState::IDENTIFIER) { \
    return #RETURN;                                                                    \
  }

  IF(INITIALIZING_VEHICLE, INITIALIZING)
  IF(WAITING_FOR_ROUTE, WAITING_FOR_ROUTE)
  IF(PLANNING, PLANNING)
  IF(WAITING_FOR_ENGAGE, WAITING_FOR_ENGAGE)
  IF(DRIVING, DRIVING)
  IF(ARRIVAL_GOAL, ARRIVED_GOAL)
  IF(EMERGENCY, EMERGENCY)
  IF(FINALIZING, FINALIZING)

  return "";
#undef IF
}

auto FieldOperatorApplicationFor<AutowareUniverse>::getEmergencyStateName() const -> std::string
{
  return minimum_risk_maneuver_state;
}

auto FieldOperatorApplicationFor<AutowareUniverse>::getMinimumRiskManeuverBehaviorName() const
  -> std::string
{
  return minimum_risk_maneuver_behavior;
}

auto FieldOperatorApplicationFor<AutowareUniverse>::getMinimumRiskManeuverStateName() const
  -> std::string
{
  return minimum_risk_maneuver_state;
}

auto FieldOperatorApplicationFor<AutowareUniverse>::sendSIGINT() -> void  //
{
  ::kill(process_id, SIGINT);
}

auto FieldOperatorApplicationFor<AutowareUniverse>::setVelocityLimit(double velocity_limit) -> void
{
  task_queue.delay([this, velocity_limit]() {
    auto request = std::make_shared<tier4_external_api_msgs::srv::SetVelocityLimit::Request>();
    request->velocity = velocity_limit;
    // We attempt to resend the service up to 30 times, but this number of times was determined by
    // heuristics, not for any technical reason
    requestSetVelocityLimit(request, 30);
  });
}

auto FieldOperatorApplicationFor<AutowareUniverse>::setCooperator(const std::string & cooperator)
  -> void
{
  current_cooperator = boost::lexical_cast<Cooperator>(cooperator);
}

auto FieldOperatorApplicationFor<AutowareUniverse>::receiveEmergencyState(
  const tier4_external_api_msgs::msg::Emergency & message) -> void
{
  if (message.emergency) {
    throw common::Error("Emergency state received");
  }
}

auto FieldOperatorApplicationFor<AutowareUniverse>::receiveMrmState(
  const autoware_adapi_v1_msgs::msg::MrmState & message) -> void
{
#define CASE(IDENTIFIER, VARIABLE)                        \
  case autoware_adapi_v1_msgs::msg::MrmState::IDENTIFIER: \
    VARIABLE = #IDENTIFIER;                               \
    break

  switch (message.state) {
    CASE(MRM_FAILED, minimum_risk_maneuver_state);
    CASE(MRM_OPERATING, minimum_risk_maneuver_state);
    CASE(MRM_SUCCEEDED, minimum_risk_maneuver_state);
    CASE(NORMAL, minimum_risk_maneuver_state);
    CASE(UNKNOWN, minimum_risk_maneuver_state);
    default:
      throw common::Error(
        "Unsupported MrmState::state, number : ", static_cast<int>(message.state));
  }

  switch (message.behavior) {
    CASE(COMFORTABLE_STOP, minimum_risk_maneuver_behavior);
    CASE(EMERGENCY_STOP, minimum_risk_maneuver_behavior);
    CASE(NONE, minimum_risk_maneuver_behavior);
    CASE(UNKNOWN, minimum_risk_maneuver_behavior);
    default:
      throw common::Error(
        "Unsupported MrmState::behavior, number : ", static_cast<int>(message.behavior));
  }
#undef CASE
}
}  // namespace concealer<|MERGE_RESOLUTION|>--- conflicted
+++ resolved
@@ -322,12 +322,9 @@
 
     request->header = route.back().header;
 
-<<<<<<< HEAD
     request->option.allow_goal_modification =
       get_parameter("allow_goal_modification").get_value<bool>();
 
-=======
->>>>>>> e6be0b7f
     request->goal = route.back().pose;
 
     for (const auto & each : route | boost::adaptors::sliced(0, route.size() - 1)) {
@@ -471,7 +468,7 @@
     CASE(UNKNOWN, minimum_risk_maneuver_state);
     default:
       throw common::Error(
-        "Unsupported MrmState::state, number : ", static_cast<int>(message.state));
+        "Unsupported MrmState::state, number: ", static_cast<int>(message.state));
   }
 
   switch (message.behavior) {
@@ -481,7 +478,7 @@
     CASE(UNKNOWN, minimum_risk_maneuver_behavior);
     default:
       throw common::Error(
-        "Unsupported MrmState::behavior, number : ", static_cast<int>(message.behavior));
+        "Unsupported MrmState::behavior, number: ", static_cast<int>(message.behavior));
   }
 #undef CASE
 }
