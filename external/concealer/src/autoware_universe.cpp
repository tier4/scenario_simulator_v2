// Copyright 2015 TIER IV, Inc. All rights reserved.
//
// Licensed under the Apache License, Version 2.0 (the "License");
// you may not use this file except in compliance with the License.
// You may obtain a copy of the License at
//
//     http://www.apache.org/licenses/LICENSE-2.0
//
// Unless required by applicable law or agreed to in writing, software
// distributed under the License is distributed on an "AS IS" BASIS,
// WITHOUT WARRANTIES OR CONDITIONS OF ANY KIND, either express or implied.
// See the License for the specific language governing permissions and
// limitations under the License.

#include <concealer/autoware_universe.hpp>

namespace concealer
{
AutowareUniverse::AutowareUniverse()
: getCommand("/control/command/control_cmd", rclcpp::QoS(1), *this),
  getGearCommandImpl("/control/command/gear_cmd", rclcpp::QoS(1), *this),
  getTurnIndicatorsCommand("/control/command/turn_indicators_cmd", rclcpp::QoS(1), *this),
  getPathWithLaneId(
    "/planning/scenario_planning/lane_driving/behavior_planning/path_with_lane_id", rclcpp::QoS(1),
    *this),
  setAcceleration("/localization/acceleration", *this),
  setOdometry("/localization/kinematic_state", *this),
  setSteeringReport("/vehicle/status/steering_status", *this),
  setGearReport("/vehicle/status/gear_status", *this),
  setControlModeReport("/vehicle/status/control_mode", *this),
  setVelocityReport("/vehicle/status/velocity_status", *this),
  setTurnIndicatorsReport("/vehicle/status/turn_indicators_status", *this),
  control_mode_request_server(create_service<ControlModeCommand>(
    "/control/control_mode_request",
    [this](
      const ControlModeCommand::Request::SharedPtr request,
      ControlModeCommand::Response::SharedPtr response) {
      if (request->mode == ControlModeCommand::Request::AUTONOMOUS) {
        current_control_mode.store(ControlModeReport::AUTONOMOUS);
        response->success = true;
      } else if (request->mode == ControlModeCommand::Request::MANUAL) {
        /*
          NOTE:
            MANUAL request will come when a remote override is triggered.
            But scenario_simulator_v2 don't support a remote override for now.
        */
        response->success = false;
      } else {
        response->success = false;
      }
    })),
  // Autoware.Universe requires localization topics to send data at 50Hz
  localization_update_timer(rclcpp::create_timer(
    this, get_clock(), std::chrono::milliseconds(20), [this]() { updateLocalization(); })),
  // Autoware.Universe requires vehicle state topics to send data at 30Hz
  vehicle_state_update_timer(rclcpp::create_timer(
    this, get_clock(), std::chrono::milliseconds(33), [this]() { updateVehicleState(); })),
  localization_and_vehicle_state_update_thread(std::thread([this]() {
    try {
      while (rclcpp::ok() and not is_stop_requested.load()) {
        rclcpp::spin_some(get_node_base_interface());
      }
    } catch (...) {
      thrown = std::current_exception();
      is_thrown.store(true);
    }
  }))
{
}

AutowareUniverse::~AutowareUniverse() { stopAndJoin(); }

auto AutowareUniverse::rethrow() -> void
{
  if (is_thrown.load()) {
    throw thrown;
  }
}

auto AutowareUniverse::stopAndJoin() -> void
{
  is_stop_requested.store(true);
  localization_and_vehicle_state_update_thread.join();
}

auto AutowareUniverse::getAcceleration() const -> double
{
  return getCommand().longitudinal.acceleration;
}

auto AutowareUniverse::getVelocity() const -> double { return getCommand().longitudinal.velocity; }

auto AutowareUniverse::getSteeringAngle() const -> double
{
  return getCommand().lateral.steering_tire_angle;
}

auto AutowareUniverse::updateLocalization() -> void
{
  setAcceleration([this]() {
    AccelWithCovarianceStamped message;
    message.header.stamp = get_clock()->now();
    message.header.frame_id = "/base_link";
    message.accel.accel = current_acceleration.load();
    message.accel.covariance.at(6 * 0 + 0) = 0.001;  // linear x
    message.accel.covariance.at(6 * 1 + 1) = 0.001;  // linear y
    message.accel.covariance.at(6 * 2 + 2) = 0.001;  // linear z
    message.accel.covariance.at(6 * 3 + 3) = 0.001;  // angular x
    message.accel.covariance.at(6 * 4 + 4) = 0.001;  // angular y
    message.accel.covariance.at(6 * 5 + 5) = 0.001;  // angular z
    return message;
  }());

  setOdometry([this]() {
    nav_msgs::msg::Odometry message;
    message.header.stamp = get_clock()->now();
    message.header.frame_id = "map";
    message.pose.pose = current_pose.load();
    message.pose.covariance = {};
    message.twist.twist = current_twist.load();
    return message;
  }());

  setTransform(current_pose.load());
}

auto AutowareUniverse::updateVehicleState() -> void
{
<<<<<<< HEAD
  setControlModeReport([this]() {
    autoware_vehicle_msgs::msg::ControlModeReport message;
    message.mode = current_control_mode.load();
    return message;
  }());

  setGearReport([this]() {
    autoware_vehicle_msgs::msg::GearReport message;
=======
  setControlModeReport(getControlModeReport());

  setGearReport([this]() {
    GearReport message;
>>>>>>> a7047f28
    message.stamp = get_clock()->now();
    message.report = getGearCommand().command;
    return message;
  }());

  setSteeringReport([this]() {
<<<<<<< HEAD
    autoware_vehicle_msgs::msg::SteeringReport message;
=======
    SteeringReport message;
>>>>>>> a7047f28
    message.stamp = get_clock()->now();
    message.steering_tire_angle = getSteeringAngle();
    return message;
  }());

  setVelocityReport([this]() {
    const auto twist = current_twist.load();
<<<<<<< HEAD
    autoware_vehicle_msgs::msg::VelocityReport message;
=======
    VelocityReport message;
>>>>>>> a7047f28
    message.header.stamp = get_clock()->now();
    message.header.frame_id = "base_link";
    message.longitudinal_velocity = twist.linear.x;
    message.lateral_velocity = twist.linear.y;
    message.heading_rate = twist.angular.z;
    return message;
  }());

  setTurnIndicatorsReport([this]() {
<<<<<<< HEAD
    autoware_vehicle_msgs::msg::TurnIndicatorsReport message;
=======
    TurnIndicatorsReport message;
>>>>>>> a7047f28
    message.stamp = get_clock()->now();
    message.report = getTurnIndicatorsCommand().command;
    return message;
  }());
}

<<<<<<< HEAD
auto AutowareUniverse::getGearCommand() const -> autoware_vehicle_msgs::msg::GearCommand
{
  return getGearCommandImpl();
}

auto AutowareUniverse::getGearSign() const -> double
{
  using autoware_vehicle_msgs::msg::GearCommand;
=======
auto AutowareUniverse::getGearCommand() const -> GearCommand { return getGearCommandImpl(); }

auto AutowareUniverse::getGearSign() const -> double
{
>>>>>>> a7047f28
  /// @todo Add support for GearCommand::NONE to return 0.0
  /// @sa https://github.com/autowarefoundation/autoware.universe/blob/main/simulator/simple_planning_simulator/src/simple_planning_simulator/simple_planning_simulator_core.cpp#L475
  return getGearCommand().command == GearCommand::REVERSE or
             getGearCommand().command == GearCommand::REVERSE_2
           ? -1.0
           : 1.0;
}

<<<<<<< HEAD
auto AutowareUniverse::getVehicleCommand() const
  -> std::tuple<autoware_control_msgs::msg::Control, autoware_vehicle_msgs::msg::GearCommand>
=======
auto AutowareUniverse::getVehicleCommand() const -> std::tuple<AckermannControlCommand, GearCommand>
>>>>>>> a7047f28
{
  return std::make_tuple(getCommand(), getGearCommand());
}

auto AutowareUniverse::getRouteLanelets() const -> std::vector<std::int64_t>
{
  std::vector<std::int64_t> ids{};
  for (const auto & point : getPathWithLaneId().points) {
    std::copy(point.lane_ids.begin(), point.lane_ids.end(), std::back_inserter(ids));
  }
  return ids;
}

<<<<<<< HEAD
auto AutowareUniverse::setManualMode() -> void
{
  current_control_mode.store(autoware_vehicle_msgs::msg::ControlModeReport::MANUAL);
}

auto AutowareUniverse::setAutonomousMode() -> void
{
  current_control_mode.store(autoware_vehicle_msgs::msg::ControlModeReport::AUTONOMOUS);
=======
auto AutowareUniverse::getControlModeReport() const -> ControlModeReport
{
  ControlModeReport message;
  message.mode = current_control_mode.load();
  return message;
}

auto AutowareUniverse::setManualMode() -> void
{
  current_control_mode.store(ControlModeReport::MANUAL);
>>>>>>> a7047f28
}
}  // namespace concealer<|MERGE_RESOLUTION|>--- conflicted
+++ resolved
@@ -126,32 +126,17 @@
 
 auto AutowareUniverse::updateVehicleState() -> void
 {
-<<<<<<< HEAD
-  setControlModeReport([this]() {
-    autoware_vehicle_msgs::msg::ControlModeReport message;
-    message.mode = current_control_mode.load();
-    return message;
-  }());
-
-  setGearReport([this]() {
-    autoware_vehicle_msgs::msg::GearReport message;
-=======
   setControlModeReport(getControlModeReport());
 
   setGearReport([this]() {
     GearReport message;
->>>>>>> a7047f28
     message.stamp = get_clock()->now();
     message.report = getGearCommand().command;
     return message;
   }());
 
   setSteeringReport([this]() {
-<<<<<<< HEAD
-    autoware_vehicle_msgs::msg::SteeringReport message;
-=======
     SteeringReport message;
->>>>>>> a7047f28
     message.stamp = get_clock()->now();
     message.steering_tire_angle = getSteeringAngle();
     return message;
@@ -159,11 +144,7 @@
 
   setVelocityReport([this]() {
     const auto twist = current_twist.load();
-<<<<<<< HEAD
-    autoware_vehicle_msgs::msg::VelocityReport message;
-=======
     VelocityReport message;
->>>>>>> a7047f28
     message.header.stamp = get_clock()->now();
     message.header.frame_id = "base_link";
     message.longitudinal_velocity = twist.linear.x;
@@ -173,32 +154,17 @@
   }());
 
   setTurnIndicatorsReport([this]() {
-<<<<<<< HEAD
-    autoware_vehicle_msgs::msg::TurnIndicatorsReport message;
-=======
     TurnIndicatorsReport message;
->>>>>>> a7047f28
     message.stamp = get_clock()->now();
     message.report = getTurnIndicatorsCommand().command;
     return message;
   }());
 }
 
-<<<<<<< HEAD
-auto AutowareUniverse::getGearCommand() const -> autoware_vehicle_msgs::msg::GearCommand
-{
-  return getGearCommandImpl();
-}
+auto AutowareUniverse::getGearCommand() const -> GearCommand { return getGearCommandImpl(); }
 
 auto AutowareUniverse::getGearSign() const -> double
 {
-  using autoware_vehicle_msgs::msg::GearCommand;
-=======
-auto AutowareUniverse::getGearCommand() const -> GearCommand { return getGearCommandImpl(); }
-
-auto AutowareUniverse::getGearSign() const -> double
-{
->>>>>>> a7047f28
   /// @todo Add support for GearCommand::NONE to return 0.0
   /// @sa https://github.com/autowarefoundation/autoware.universe/blob/main/simulator/simple_planning_simulator/src/simple_planning_simulator/simple_planning_simulator_core.cpp#L475
   return getGearCommand().command == GearCommand::REVERSE or
@@ -207,12 +173,7 @@
            : 1.0;
 }
 
-<<<<<<< HEAD
-auto AutowareUniverse::getVehicleCommand() const
-  -> std::tuple<autoware_control_msgs::msg::Control, autoware_vehicle_msgs::msg::GearCommand>
-=======
-auto AutowareUniverse::getVehicleCommand() const -> std::tuple<AckermannControlCommand, GearCommand>
->>>>>>> a7047f28
+auto AutowareUniverse::getVehicleCommand() const -> std::tuple<Control, GearCommand>
 {
   return std::make_tuple(getCommand(), getGearCommand());
 }
@@ -226,16 +187,6 @@
   return ids;
 }
 
-<<<<<<< HEAD
-auto AutowareUniverse::setManualMode() -> void
-{
-  current_control_mode.store(autoware_vehicle_msgs::msg::ControlModeReport::MANUAL);
-}
-
-auto AutowareUniverse::setAutonomousMode() -> void
-{
-  current_control_mode.store(autoware_vehicle_msgs::msg::ControlModeReport::AUTONOMOUS);
-=======
 auto AutowareUniverse::getControlModeReport() const -> ControlModeReport
 {
   ControlModeReport message;
@@ -246,6 +197,5 @@
 auto AutowareUniverse::setManualMode() -> void
 {
   current_control_mode.store(ControlModeReport::MANUAL);
->>>>>>> a7047f28
 }
 }  // namespace concealer