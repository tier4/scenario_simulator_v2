cmake_minimum_required(VERSION 3.5)
project(concealer)

if(NOT CMAKE_CXX_STANDARD)
  set(CMAKE_CXX_STANDARD 14)
endif()

if(CMAKE_COMPILER_IS_GNUCXX OR CMAKE_CXX_COMPILER_ID MATCHES "Clang")
  add_compile_options(-Wall -Wextra -Wpedantic)
endif()

find_package(ament_cmake_auto REQUIRED)

ament_auto_find_build_dependencies()

ament_auto_add_library(${PROJECT_NAME} SHARED
  src/autoware_universe.cpp
  src/execute.cpp
  src/field_operator_application.cpp
  src/is_package_exists.cpp
<<<<<<< HEAD
  src/publisher.cpp
=======
  src/path_with_lane_id.cpp
>>>>>>> 7ed6724e
  src/task_queue.cpp)

target_link_libraries(${PROJECT_NAME}
  atomic)

if(BUILD_TESTING)
  find_package(ament_lint_auto REQUIRED)
  ament_lint_auto_find_test_dependencies()
endif()

ament_auto_package()<|MERGE_RESOLUTION|>--- conflicted
+++ resolved
@@ -18,11 +18,8 @@
   src/execute.cpp
   src/field_operator_application.cpp
   src/is_package_exists.cpp
-<<<<<<< HEAD
+  src/path_with_lane_id.cpp
   src/publisher.cpp
-=======
-  src/path_with_lane_id.cpp
->>>>>>> 7ed6724e
   src/task_queue.cpp)
 
 target_link_libraries(${PROJECT_NAME}
